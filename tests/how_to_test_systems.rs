use bevy::{ecs::event::Events, prelude::*};

#[derive(Component, Default)]
struct Enemy {
	hit_points: u32,
	score_value: u32,
}

struct EnemyDied(u32);

struct Score(u32);

fn update_score(mut dead_enemies: EventReader<EnemyDied>, mut score: ResMut<Score>) {
	for value in dead_enemies.iter() {
		score.0 += value.0;
	}
}

fn despawn_dead_enemies(
	mut commands: Commands,
	mut dead_enemies: EventWriter<EnemyDied>,
	enemies: Query<(Entity, &Enemy)>,
) {
<<<<<<< HEAD
	for (entity, enemy) in enemies.iter() {
		if enemy.hit_points == 0 {
			commands.entity(entity).despawn_recursive();
			dead_enemies.send(EnemyDied(enemy.score_value));
		}
	}
}

fn hurt_enemies(mut enemies: Query<&mut Enemy>) {
	for mut enemy in enemies.iter_mut() {
		enemy.hit_points -= 1;
	}
=======
    for (entity, enemy) in &enemies {
        if enemy.hit_points == 0 {
            commands.entity(entity).despawn_recursive();
            dead_enemies.send(EnemyDied(enemy.score_value));
        }
    }
}

fn hurt_enemies(mut enemies: Query<&mut Enemy>) {
    for mut enemy in &mut enemies {
        enemy.hit_points -= 1;
    }
>>>>>>> a1d3f1b3
}

fn spawn_enemy(mut commands: Commands, keyboard_input: Res<Input<KeyCode>>) {
	if keyboard_input.just_pressed(KeyCode::Space) {
		commands.spawn().insert(Enemy {
			hit_points: 5,
			score_value: 3,
		});
	}
}

#[test]
fn did_hurt_enemy() {
	// Setup app
	let mut app = App::new();

	// Add Score resource
	app.insert_resource(Score(0));

	// Add `EnemyDied` event
	app.add_event::<EnemyDied>();

	// Add our two systems
	app.add_system(hurt_enemies.before(despawn_dead_enemies));
	app.add_system(despawn_dead_enemies);

	// Setup test entities
	let enemy_id = app
		.world
		.spawn()
		.insert(Enemy {
			hit_points: 5,
			score_value: 3,
		})
		.id();

	// Run systems
	app.update();

	// Check resulting changes
	assert!(app.world.get::<Enemy>(enemy_id).is_some());
	assert_eq!(
		app
			.world
			.get::<Enemy>(enemy_id)
			.unwrap()
			.hit_points,
		4
	);
}

#[test]
fn did_despawn_enemy() {
	// Setup app
	let mut app = App::new();

	// Add Score resource
	app.insert_resource(Score(0));

	// Add `EnemyDied` event
	app.add_event::<EnemyDied>();

	// Add our two systems
	app.add_system(hurt_enemies.before(despawn_dead_enemies));
	app.add_system(despawn_dead_enemies);

	// Setup test entities
	let enemy_id = app
		.world
		.spawn()
		.insert(Enemy {
			hit_points: 1,
			score_value: 1,
		})
		.id();

	// Run systems
	app.update();

	// Check enemy was despawned
	assert!(app.world.get::<Enemy>(enemy_id).is_none());

	// Get `EnemyDied` event reader
	let enemy_died_events = app.world.resource::<Events<EnemyDied>>();
	let mut enemy_died_reader = enemy_died_events.get_reader();
	let enemy_died = enemy_died_reader
		.iter(enemy_died_events)
		.next()
		.unwrap();

	// Check the event has been sent
	assert_eq!(enemy_died.0, 1);
}

#[test]
fn spawn_enemy_using_input_resource() {
	// Setup app
	let mut app = App::new();

	// Add our systems
	app.add_system(spawn_enemy);

	// Setup test resource
	let mut input = Input::<KeyCode>::default();
	input.press(KeyCode::Space);
	app.insert_resource(input);

	// Run systems
	app.update();

	// Check resulting changes, one entity has been spawned with `Enemy` component
	assert_eq!(
		app
			.world
			.query::<&Enemy>()
			.iter(&app.world)
			.len(),
		1
	);

	// Clear the `just_pressed` status for all `KeyCode`s
	app
		.world
		.resource_mut::<Input<KeyCode>>()
		.clear();

	// Run systems
	app.update();

	// Check resulting changes, no new entity has been spawned
	assert_eq!(
		app
			.world
			.query::<&Enemy>()
			.iter(&app.world)
			.len(),
		1
	);
}

#[test]
fn update_score_on_event() {
	// Setup app
	let mut app = App::new();

	// Add Score resource
	app.insert_resource(Score(0));

	// Add `EnemyDied` event
	app.add_event::<EnemyDied>();

	// Add our systems
	app.add_system(update_score);

	// Send an `EnemyDied` event
	app
		.world
		.resource_mut::<Events<EnemyDied>>()
		.send(EnemyDied(3));

	// Run systems
	app.update();

	// Check resulting changes
	assert_eq!(app.world.resource::<Score>().0, 3);
}<|MERGE_RESOLUTION|>--- conflicted
+++ resolved
@@ -21,8 +21,7 @@
 	mut dead_enemies: EventWriter<EnemyDied>,
 	enemies: Query<(Entity, &Enemy)>,
 ) {
-<<<<<<< HEAD
-	for (entity, enemy) in enemies.iter() {
+	for (entity, enemy) in &enemies {
 		if enemy.hit_points == 0 {
 			commands.entity(entity).despawn_recursive();
 			dead_enemies.send(EnemyDied(enemy.score_value));
@@ -31,23 +30,9 @@
 }
 
 fn hurt_enemies(mut enemies: Query<&mut Enemy>) {
-	for mut enemy in enemies.iter_mut() {
+	for mut enemy in &mut enemies {
 		enemy.hit_points -= 1;
 	}
-=======
-    for (entity, enemy) in &enemies {
-        if enemy.hit_points == 0 {
-            commands.entity(entity).despawn_recursive();
-            dead_enemies.send(EnemyDied(enemy.score_value));
-        }
-    }
-}
-
-fn hurt_enemies(mut enemies: Query<&mut Enemy>) {
-    for mut enemy in &mut enemies {
-        enemy.hit_points -= 1;
-    }
->>>>>>> a1d3f1b3
 }
 
 fn spawn_enemy(mut commands: Commands, keyboard_input: Res<Input<KeyCode>>) {
