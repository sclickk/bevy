use crate::{
    prelude::{Children, Parent},
    HierarchyEvent,
};
use bevy_ecs::{
<<<<<<< HEAD
	bundle::Bundle,
	entity::Entity,
	system::{Command, Commands, EntityCommands},
	world::{EntityMut, World},
=======
    bundle::Bundle,
    entity::Entity,
    event::Events,
    system::{Command, Commands, EntityCommands},
    world::{EntityMut, World},
>>>>>>> 8de03b08
};
use smallvec::SmallVec;

fn push_events(world: &mut World, events: SmallVec<[HierarchyEvent; 8]>) {
    if let Some(mut moved) = world.get_resource_mut::<Events<HierarchyEvent>>() {
        for evt in events {
            moved.send(evt);
        }
    }
}

fn push_child_unchecked(world: &mut World, parent: Entity, child: Entity) {
    let mut parent = world.entity_mut(parent);
    if let Some(mut children) = parent.get_mut::<Children>() {
        children.0.push(child);
    } else {
        parent.insert(Children(smallvec::smallvec![child]));
    }
}

fn update_parent(world: &mut World, child: Entity, new_parent: Entity) -> Option<Entity> {
    let mut child = world.entity_mut(child);
    if let Some(mut parent) = child.get_mut::<Parent>() {
        let previous = parent.0;
        *parent = Parent(new_parent);
        Some(previous)
    } else {
        child.insert(Parent(new_parent));
        None
    }
}

fn remove_from_children(world: &mut World, parent: Entity, child: Entity) {
    let mut parent = world.entity_mut(parent);
    if let Some(mut children) = parent.get_mut::<Children>() {
        children.0.retain(|x| *x != child);
        if children.is_empty() {
            parent.remove::<Children>();
        }
    }
}

fn update_old_parents(world: &mut World, parent: Entity, children: &[Entity]) {
    let mut moved: SmallVec<[HierarchyEvent; 8]> = SmallVec::with_capacity(children.len());
    for child in children {
        if let Some(previous) = update_parent(world, *child, parent) {
            debug_assert!(parent != previous);
            remove_from_children(world, previous, *child);
            moved.push(HierarchyEvent::ChildMoved {
                child: *child,
                previous_parent: previous,
                new_parent: parent,
            });
        }
    }
    push_events(world, moved);
}

fn remove_children(parent: Entity, children: &[Entity], world: &mut World) {
    let mut events: SmallVec<[HierarchyEvent; 8]> = SmallVec::new();
    for child in children {
        world.entity_mut(*child).remove::<Parent>();
        events.push(HierarchyEvent::ChildRemoved {
            child: *child,
            parent,
        });
    }
    push_events(world, events);

    if let Some(mut parent_children) = world.get_mut::<Children>(parent) {
        parent_children
            .0
            .retain(|parent_child| !children.contains(parent_child));
    }
}

/// Command that adds a child to an entity
#[derive(Debug)]
pub struct AddChild {
	/// Parent entity to add the child to
	pub parent: Entity,
	/// Child entity to add
	pub child: Entity,
}

impl Command for AddChild {
<<<<<<< HEAD
	fn write(self, world: &mut World) {
		world
			.entity_mut(self.child)
			// FIXME: don't erase the previous parent (see #1545)
			.insert_bundle((Parent(self.parent), PreviousParent(self.parent)));
		if let Some(mut children) = world.get_mut::<Children>(self.parent) {
			children.0.push(self.child);
		} else {
			world
				.entity_mut(self.parent)
				.insert(Children(smallvec::smallvec![self.child]));
		}
	}
=======
    fn write(self, world: &mut World) {
        let previous = update_parent(world, self.child, self.parent);
        if let Some(previous) = previous {
            if previous == self.parent {
                return;
            }
            remove_from_children(world, previous, self.child);
            if let Some(mut events) = world.get_resource_mut::<Events<HierarchyEvent>>() {
                events.send(HierarchyEvent::ChildMoved {
                    child: self.child,
                    previous_parent: previous,
                    new_parent: self.parent,
                });
            }
        } else if let Some(mut events) = world.get_resource_mut::<Events<HierarchyEvent>>() {
            events.send(HierarchyEvent::ChildAdded {
                child: self.child,
                parent: self.parent,
            });
        }
        let mut parent = world.entity_mut(self.parent);
        if let Some(mut children) = parent.get_mut::<Children>() {
            if !children.contains(&self.child) {
                children.0.push(self.child);
            }
        } else {
            parent.insert(Children(smallvec::smallvec![self.child]));
        }
    }
>>>>>>> 8de03b08
}

/// Command that inserts a child at a given index of a parent's children, shifting following children back
#[derive(Debug)]
pub struct InsertChildren {
	parent: Entity,
	children: SmallVec<[Entity; 8]>,
	index: usize,
}

impl Command for InsertChildren {
<<<<<<< HEAD
	fn write(self, world: &mut World) {
		for child in self.children.iter() {
			world
				.entity_mut(*child)
				// FIXME: don't erase the previous parent (see #1545)
				.insert_bundle((Parent(self.parent), PreviousParent(self.parent)));
		}
		{
			if let Some(mut children) = world.get_mut::<Children>(self.parent) {
				children
					.0
					.insert_from_slice(self.index, &self.children);
			} else {
				world
					.entity_mut(self.parent)
					.insert(Children(self.children));
			}
		}
	}
=======
    fn write(self, world: &mut World) {
        update_old_parents(world, self.parent, &self.children);
        let mut parent = world.entity_mut(self.parent);
        if let Some(mut children) = parent.get_mut::<Children>() {
            children.0.retain(|value| !self.children.contains(value));
            children.0.insert_from_slice(self.index, &self.children);
        } else {
            parent.insert(Children(self.children));
        }
    }
>>>>>>> 8de03b08
}

/// Command that pushes children to the end of the entity's children
#[derive(Debug)]
pub struct PushChildren {
	parent: Entity,
	children: SmallVec<[Entity; 8]>,
}

impl Command for PushChildren {
<<<<<<< HEAD
	fn write(self, world: &mut World) {
		for child in self.children.iter() {
			world
				.entity_mut(*child)
				// FIXME: don't erase the previous parent (see #1545)
				.insert_bundle((Parent(self.parent), PreviousParent(self.parent)));
		}
		{
			let mut added = false;
			if let Some(mut children) = world.get_mut::<Children>(self.parent) {
				children.0.extend(self.children.iter().cloned());
				added = true;
			}

			// NOTE: ideally this is just an else statement, but currently that _incorrectly_ fails
			// borrow-checking
			if !added {
				world
					.entity_mut(self.parent)
					.insert(Children(self.children));
			}
		}
	}
=======
    fn write(mut self, world: &mut World) {
        update_old_parents(world, self.parent, &self.children);
        let mut parent = world.entity_mut(self.parent);
        if let Some(mut children) = parent.get_mut::<Children>() {
            children.0.retain(|child| !self.children.contains(child));
            children.0.append(&mut self.children);
        } else {
            parent.insert(Children(self.children));
        }
    }
>>>>>>> 8de03b08
}

/// Command that removes children from an entity, and removes that child's parent and inserts it into the previous parent component
pub struct RemoveChildren {
	parent: Entity,
	children: SmallVec<[Entity; 8]>,
}

<<<<<<< HEAD
fn remove_children(parent: Entity, children: &[Entity], world: &mut World) {
	for child in children.iter() {
		let mut child = world.entity_mut(*child);
		let mut remove_parent = false;
		if let Some(child_parent) = child.get_mut::<Parent>() {
			if child_parent.0 == parent {
				remove_parent = true;
			}
		}
		if remove_parent {
			if let Some(parent) = child.remove::<Parent>() {
				child.insert(PreviousParent(parent.0));
			}
		}
	}
	// Remove the children from the parents.
	if let Some(mut parent_children) = world.get_mut::<Children>(parent) {
		parent_children
			.0
			.retain(|parent_child| !children.contains(parent_child));
	}
}

impl Command for RemoveChildren {
	fn write(self, world: &mut World) {
		// Remove any matching Parent components from the children
		remove_children(self.parent, &self.children, world);
	}
=======
impl Command for RemoveChildren {
    fn write(self, world: &mut World) {
        remove_children(self.parent, &self.children, world);
    }
>>>>>>> 8de03b08
}

/// Struct for building children onto an entity
pub struct ChildBuilder<'w, 's, 'a> {
	commands: &'a mut Commands<'w, 's>,
	push_children: PushChildren,
}

impl<'w, 's, 'a> ChildBuilder<'w, 's, 'a> {
	/// Spawns an entity with the given bundle and inserts it into the children defined by the [`ChildBuilder`]
	pub fn spawn_bundle(&mut self, bundle: impl Bundle) -> EntityCommands<'w, 's, '_> {
		let e = self.commands.spawn_bundle(bundle);
		self.push_children.children.push(e.id());
		e
	}

	/// Spawns an [`Entity`] with no components and inserts it into the children defined by the [`ChildBuilder`] which adds the [`Parent`] component to it.
	pub fn spawn(&mut self) -> EntityCommands<'w, 's, '_> {
		let e = self.commands.spawn();
		self.push_children.children.push(e.id());
		e
	}

	/// Returns the parent entity of this [`ChildBuilder`]
	pub fn parent_entity(&self) -> Entity {
		self.push_children.parent
	}

	/// Adds a command to this [`ChildBuilder`]
	pub fn add_command<C: Command + 'static>(&mut self, command: C) -> &mut Self {
		self.commands.add(command);
		self
	}
}

/// Trait defining how to build children
pub trait BuildChildren {
	/// Creates a [`ChildBuilder`] with the given children built in the given closure
	///
	/// Compared to [`add_children`][BuildChildren::add_children], this method returns self
	/// to allow chaining.
	fn with_children(&mut self, f: impl FnOnce(&mut ChildBuilder)) -> &mut Self;
	/// Creates a [`ChildBuilder`] with the given children built in the given closure
	///
	/// Compared to [`with_children`][BuildChildren::with_children], this method returns the
	/// the value returned from the closure, but doesn't allow chaining.
	///
	/// ## Example
	///
	/// ```no_run
	/// # use bevy_ecs::prelude::*;
	/// # use bevy_hierarchy::*;
	/// #
	/// # #[derive(Component)]
	/// # struct SomethingElse;
	/// #
	/// # #[derive(Component)]
	/// # struct MoreStuff;
	/// #
	/// # fn foo(mut commands: Commands) {
	///     let mut parent_commands = commands.spawn();
	///     let child_id = parent_commands.add_children(|parent| {
	///         parent.spawn().id()
	///     });
	///
	///     parent_commands.insert(SomethingElse);
	///     commands.entity(child_id).with_children(|parent| {
	///         parent.spawn().insert(MoreStuff);
	///     });
	/// # }
	/// ```
	fn add_children<T>(&mut self, f: impl FnOnce(&mut ChildBuilder) -> T) -> T;
	/// Pushes children to the back of the builder's children
	fn push_children(&mut self, children: &[Entity]) -> &mut Self;
	/// Inserts children at the given index
	fn insert_children(&mut self, index: usize, children: &[Entity]) -> &mut Self;
	/// Removes the given children
	fn remove_children(&mut self, children: &[Entity]) -> &mut Self;
	/// Adds a single child
	fn add_child(&mut self, child: Entity) -> &mut Self;
}

impl<'w, 's, 'a> BuildChildren for EntityCommands<'w, 's, 'a> {
	fn with_children(&mut self, spawn_children: impl FnOnce(&mut ChildBuilder)) -> &mut Self {
		self.add_children(spawn_children);
		self
	}

	fn add_children<T>(&mut self, spawn_children: impl FnOnce(&mut ChildBuilder) -> T) -> T {
		let parent = self.id();
		let mut builder = ChildBuilder {
			commands: self.commands(),
			push_children: PushChildren {
				children: SmallVec::default(),
				parent,
			},
		};

		let result = spawn_children(&mut builder);
		let children = builder.push_children;
		self.commands().add(children);

		result
	}

	fn push_children(&mut self, children: &[Entity]) -> &mut Self {
		let parent = self.id();
		self.commands().add(PushChildren {
			children: SmallVec::from(children),
			parent,
		});
		self
	}

	fn insert_children(&mut self, index: usize, children: &[Entity]) -> &mut Self {
		let parent = self.id();
		self.commands().add(InsertChildren {
			children: SmallVec::from(children),
			index,
			parent,
		});
		self
	}

	fn remove_children(&mut self, children: &[Entity]) -> &mut Self {
		let parent = self.id();
		self.commands().add(RemoveChildren {
			children: SmallVec::from(children),
			parent,
		});
		self
	}

	fn add_child(&mut self, child: Entity) -> &mut Self {
		let parent = self.id();
		self.commands().add(AddChild { child, parent });
		self
	}
}

/// Struct for adding children to an entity directly through the [`World`] for use in exclusive systems
#[derive(Debug)]
pub struct WorldChildBuilder<'w> {
	world: &'w mut World,
	current_entity: Option<Entity>,
	parent_entities: Vec<Entity>,
}

impl<'w> WorldChildBuilder<'w> {
<<<<<<< HEAD
	/// Spawns an entity with the given bundle and inserts it into the children defined by the [`WorldChildBuilder`]
	pub fn spawn_bundle(&mut self, bundle: impl Bundle + Send + Sync + 'static) -> EntityMut<'_> {
		let parent_entity = self.parent_entity();
		let entity = self
			.world
			.spawn()
			.insert_bundle(bundle)
			.insert_bundle((Parent(parent_entity), PreviousParent(parent_entity)))
			.id();
		self.current_entity = Some(entity);
		if let Some(mut parent) = self.world.get_entity_mut(parent_entity) {
			if let Some(mut children) = parent.get_mut::<Children>() {
				children.0.push(entity);
			} else {
				parent.insert(Children(smallvec::smallvec![entity]));
			}
		}
		self.world.entity_mut(entity)
	}

	/// Spawns an [`Entity`] with no components and inserts it into the children defined by the [`WorldChildBuilder`] which adds the [`Parent`] component to it.
	pub fn spawn(&mut self) -> EntityMut<'_> {
		let parent_entity = self.parent_entity();
		let entity = self
			.world
			.spawn()
			.insert_bundle((Parent(parent_entity), PreviousParent(parent_entity)))
			.id();
		self.current_entity = Some(entity);
		if let Some(mut parent) = self.world.get_entity_mut(parent_entity) {
			if let Some(mut children) = parent.get_mut::<Children>() {
				children.0.push(entity);
			} else {
				parent.insert(Children(smallvec::smallvec![entity]));
			}
		}
		self.world.entity_mut(entity)
	}

	/// Returns the parent entity of this [`WorldChildBuilder`]
	pub fn parent_entity(&self) -> Entity {
		self
			.parent_entities
			.last()
			.cloned()
			.expect("There should always be a parent at this point.")
	}
=======
    /// Spawns an entity with the given bundle and inserts it into the children defined by the [`WorldChildBuilder`]
    pub fn spawn_bundle(&mut self, bundle: impl Bundle + Send + Sync + 'static) -> EntityMut<'_> {
        let parent_entity = self.parent_entity();
        let entity = self
            .world
            .spawn()
            .insert_bundle(bundle)
            .insert(Parent(parent_entity))
            .id();
        push_child_unchecked(self.world, parent_entity, entity);
        self.current_entity = Some(entity);
        if let Some(mut added) = self.world.get_resource_mut::<Events<HierarchyEvent>>() {
            added.send(HierarchyEvent::ChildAdded {
                child: entity,
                parent: parent_entity,
            });
        }
        self.world.entity_mut(entity)
    }

    /// Spawns an [`Entity`] with no components and inserts it into the children defined by the [`WorldChildBuilder`] which adds the [`Parent`] component to it.
    pub fn spawn(&mut self) -> EntityMut<'_> {
        let parent_entity = self.parent_entity();
        let entity = self.world.spawn().insert(Parent(parent_entity)).id();
        push_child_unchecked(self.world, parent_entity, entity);
        self.current_entity = Some(entity);
        if let Some(mut added) = self.world.get_resource_mut::<Events<HierarchyEvent>>() {
            added.send(HierarchyEvent::ChildAdded {
                child: entity,
                parent: parent_entity,
            });
        }
        self.world.entity_mut(entity)
    }

    /// Returns the parent entity of this [`WorldChildBuilder`]
    pub fn parent_entity(&self) -> Entity {
        self.parent_entities
            .last()
            .cloned()
            .expect("There should always be a parent at this point.")
    }
>>>>>>> 8de03b08
}

/// Trait that defines adding children to an entity directly through the [`World`]
pub trait BuildWorldChildren {
	/// Creates a [`WorldChildBuilder`] with the given children built in the given closure
	fn with_children(&mut self, spawn_children: impl FnOnce(&mut WorldChildBuilder)) -> &mut Self;
	/// Pushes children to the back of the builder's children
	fn push_children(&mut self, children: &[Entity]) -> &mut Self;
	/// Inserts children at the given index
	fn insert_children(&mut self, index: usize, children: &[Entity]) -> &mut Self;
	/// Removes the given children
	fn remove_children(&mut self, children: &[Entity]) -> &mut Self;
}

impl<'w> BuildWorldChildren for EntityMut<'w> {
<<<<<<< HEAD
	fn with_children(&mut self, spawn_children: impl FnOnce(&mut WorldChildBuilder)) -> &mut Self {
		{
			let entity = self.id();
			let mut builder = WorldChildBuilder {
				current_entity: None,
				parent_entities: vec![entity],
				// SAFETY: self.update_location() is called below. It is impossible to make EntityMut
				// function calls on `self` within the scope defined here
				world: unsafe { self.world_mut() },
			};

			spawn_children(&mut builder);
		}
		self.update_location();
		self
	}

	fn push_children(&mut self, children: &[Entity]) -> &mut Self {
		let parent = self.id();
		{
			// SAFETY: parent entity is not modified and its location is updated manually
			let world = unsafe { self.world_mut() };
			for child in children.iter() {
				world
					.entity_mut(*child)
					// FIXME: don't erase the previous parent (see #1545)
					.insert_bundle((Parent(parent), PreviousParent(parent)));
			}
			// Inserting a bundle in the children entities may change the parent entity's location if they were of the same archetype
			self.update_location();
		}
		if let Some(mut children_component) = self.get_mut::<Children>() {
			children_component
				.0
				.extend(children.iter().cloned());
		} else {
			self.insert(Children::with(children));
		}
		self
	}

	fn insert_children(&mut self, index: usize, children: &[Entity]) -> &mut Self {
		let parent = self.id();
		{
			// SAFETY: parent entity is not modified and its location is updated manually
			let world = unsafe { self.world_mut() };
			for child in children.iter() {
				world
					.entity_mut(*child)
					// FIXME: don't erase the previous parent (see #1545)
					.insert_bundle((Parent(parent), PreviousParent(parent)));
			}
			// Inserting a bundle in the children entities may change the parent entity's location if they were of the same archetype
			self.update_location();
		}

		if let Some(mut children_component) = self.get_mut::<Children>() {
			children_component
				.0
				.insert_from_slice(index, children);
		} else {
			self.insert(Children::with(children));
		}
		self
	}

	fn remove_children(&mut self, children: &[Entity]) -> &mut Self {
		let parent = self.id();
		// SAFETY: This doesn't change the parent's location
		let world = unsafe { self.world_mut() };
		for child in children.iter() {
			let mut child = world.entity_mut(*child);
			let mut remove_parent = false;
			if let Some(child_parent) = child.get_mut::<Parent>() {
				if child_parent.0 == parent {
					remove_parent = true;
				}
			}
			if remove_parent {
				if let Some(parent) = child.remove::<Parent>() {
					child.insert(PreviousParent(parent.0));
				}
			}
		}
		// Remove the children from the parents.
		if let Some(mut parent_children) = world.get_mut::<Children>(parent) {
			parent_children
				.0
				.retain(|parent_child| !children.contains(parent_child));
		}
		self
	}
}

impl<'w> BuildWorldChildren for WorldChildBuilder<'w> {
	fn with_children(
		&mut self,
		spawn_children: impl FnOnce(&mut WorldChildBuilder<'w>),
	) -> &mut Self {
		let current_entity = self
			.current_entity
			.expect("Cannot add children without a parent. Try creating an entity first.");
		self.parent_entities.push(current_entity);
		self.current_entity = None;

		spawn_children(self);

		self.current_entity = self.parent_entities.pop();
		self
	}

	fn push_children(&mut self, children: &[Entity]) -> &mut Self {
		let parent = self
			.current_entity
			.expect("Cannot add children without a parent. Try creating an entity first.");
		for child in children.iter() {
			self
				.world
				.entity_mut(*child)
				// FIXME: don't erase the previous parent (see #1545)
				.insert_bundle((Parent(parent), PreviousParent(parent)));
		}
		if let Some(mut children_component) = self.world.get_mut::<Children>(parent) {
			children_component
				.0
				.extend(children.iter().cloned());
		} else {
			self
				.world
				.entity_mut(parent)
				.insert(Children::with(children));
		}
		self
	}

	fn insert_children(&mut self, index: usize, children: &[Entity]) -> &mut Self {
		let parent = self
			.current_entity
			.expect("Cannot add children without a parent. Try creating an entity first.");

		for child in children.into_iter() {
			self
				.world
				.entity_mut(*child)
				// FIXME: don't erase the previous parent (see #1545)
				.insert_bundle((Parent(parent), PreviousParent(parent)));
		}
		if let Some(mut children_component) = self.world.get_mut::<Children>(parent) {
			children_component
				.0
				.insert_from_slice(index, children);
		} else {
			self
				.world
				.entity_mut(parent)
				.insert(Children::with(children));
		}
		self
	}

	fn remove_children(&mut self, children: &[Entity]) -> &mut Self {
		let parent = self
			.current_entity
			.expect("Cannot remove children without a parent. Try creating an entity first.");

		remove_children(parent, children, self.world);
		self
	}
=======
    fn with_children(&mut self, spawn_children: impl FnOnce(&mut WorldChildBuilder)) -> &mut Self {
        {
            let entity = self.id();
            let mut builder = WorldChildBuilder {
                current_entity: None,
                parent_entities: vec![entity],
                // SAFETY: self.update_location() is called below. It is impossible to make EntityMut
                // function calls on `self` within the scope defined here
                world: unsafe { self.world_mut() },
            };

            spawn_children(&mut builder);
        }
        self.update_location();
        self
    }

    fn push_children(&mut self, children: &[Entity]) -> &mut Self {
        let parent = self.id();
        {
            // SAFETY: parent entity is not modified and its location is updated manually
            let world = unsafe { self.world_mut() };
            update_old_parents(world, parent, children);
            // Inserting a bundle in the children entities may change the parent entity's location if they were of the same archetype
            self.update_location();
        }
        if let Some(mut children_component) = self.get_mut::<Children>() {
            children_component
                .0
                .retain(|value| !children.contains(value));
            children_component.0.extend(children.iter().cloned());
        } else {
            self.insert(Children::with(children));
        }
        self
    }

    fn insert_children(&mut self, index: usize, children: &[Entity]) -> &mut Self {
        let parent = self.id();
        {
            // SAFETY: parent entity is not modified and its location is updated manually
            let world = unsafe { self.world_mut() };
            update_old_parents(world, parent, children);
            // Inserting a bundle in the children entities may change the parent entity's location if they were of the same archetype
            self.update_location();
        }

        if let Some(mut children_component) = self.get_mut::<Children>() {
            children_component
                .0
                .retain(|value| !children.contains(value));
            children_component.0.insert_from_slice(index, children);
        } else {
            self.insert(Children::with(children));
        }
        self
    }

    fn remove_children(&mut self, children: &[Entity]) -> &mut Self {
        let parent = self.id();
        // SAFETY: This doesn't change the parent's location
        let world = unsafe { self.world_mut() };
        remove_children(parent, children, world);
        self
    }
}

impl<'w> BuildWorldChildren for WorldChildBuilder<'w> {
    fn with_children(
        &mut self,
        spawn_children: impl FnOnce(&mut WorldChildBuilder<'w>),
    ) -> &mut Self {
        let current_entity = self
            .current_entity
            .expect("Cannot add children without a parent. Try creating an entity first.");
        self.parent_entities.push(current_entity);
        self.current_entity = None;

        spawn_children(self);

        self.current_entity = self.parent_entities.pop();
        self
    }

    fn push_children(&mut self, children: &[Entity]) -> &mut Self {
        let parent = self
            .current_entity
            .expect("Cannot add children without a parent. Try creating an entity first.");
        update_old_parents(self.world, parent, children);
        if let Some(mut children_component) = self.world.get_mut::<Children>(parent) {
            children_component
                .0
                .retain(|value| !children.contains(value));
            children_component.0.extend(children.iter().cloned());
        } else {
            self.world
                .entity_mut(parent)
                .insert(Children::with(children));
        }
        self
    }

    fn insert_children(&mut self, index: usize, children: &[Entity]) -> &mut Self {
        let parent = self
            .current_entity
            .expect("Cannot add children without a parent. Try creating an entity first.");
        update_old_parents(self.world, parent, children);
        if let Some(mut children_component) = self.world.get_mut::<Children>(parent) {
            children_component
                .0
                .retain(|value| !children.contains(value));
            children_component.0.insert_from_slice(index, children);
        } else {
            self.world
                .entity_mut(parent)
                .insert(Children::with(children));
        }
        self
    }

    fn remove_children(&mut self, children: &[Entity]) -> &mut Self {
        let parent = self
            .current_entity
            .expect("Cannot remove children without a parent. Try creating an entity first.");

        remove_children(parent, children, self.world);
        self
    }
>>>>>>> 8de03b08
}

#[cfg(test)]
mod tests {
<<<<<<< HEAD
	use smallvec::{smallvec, SmallVec};

	use bevy_ecs::{
		component::Component,
		entity::Entity,
		system::{CommandQueue, Commands},
		world::World,
	};

	use crate::prelude::{Children, Parent, PreviousParent};

	use super::{BuildChildren, BuildWorldChildren};

	#[derive(Component)]
	struct C(u32);

	#[test]
	fn build_children() {
		let mut world = World::default();
		let mut queue = CommandQueue::default();
		let mut commands = Commands::new(&mut queue, &world);

		let parent = commands.spawn().insert(C(1)).id();
		let children = commands.entity(parent).add_children(|parent| {
			[
				parent.spawn().insert(C(2)).id(),
				parent.spawn().insert(C(3)).id(),
				parent.spawn().insert(C(4)).id(),
			]
		});

		queue.apply(&mut world);
		assert_eq!(
			world
				.get::<Children>(parent)
				.unwrap()
				.0
				.as_slice(),
			children.as_slice(),
		);
		assert_eq!(*world.get::<Parent>(children[0]).unwrap(), Parent(parent));
		assert_eq!(*world.get::<Parent>(children[1]).unwrap(), Parent(parent));

		assert_eq!(
			*world
				.get::<PreviousParent>(children[0])
				.unwrap(),
			PreviousParent(parent)
		);
		assert_eq!(
			*world
				.get::<PreviousParent>(children[1])
				.unwrap(),
			PreviousParent(parent)
		);
	}

	#[test]
	fn push_and_insert_and_remove_children_commands() {
		let mut world = World::default();

		let entities = world
			.spawn_batch(vec![(C(1),), (C(2),), (C(3),), (C(4),), (C(5),)])
			.collect::<Vec<Entity>>();

		let mut queue = CommandQueue::default();
		{
			let mut commands = Commands::new(&mut queue, &world);
			commands
				.entity(entities[0])
				.push_children(&entities[1..3]);
		}
		queue.apply(&mut world);

		let parent = entities[0];
		let child1 = entities[1];
		let child2 = entities[2];
		let child3 = entities[3];
		let child4 = entities[4];

		let expected_children: SmallVec<[Entity; 8]> = smallvec![child1, child2];
		assert_eq!(
			world.get::<Children>(parent).unwrap().0.clone(),
			expected_children
		);
		assert_eq!(*world.get::<Parent>(child1).unwrap(), Parent(parent));
		assert_eq!(*world.get::<Parent>(child2).unwrap(), Parent(parent));

		assert_eq!(
			*world.get::<PreviousParent>(child1).unwrap(),
			PreviousParent(parent)
		);
		assert_eq!(
			*world.get::<PreviousParent>(child2).unwrap(),
			PreviousParent(parent)
		);

		{
			let mut commands = Commands::new(&mut queue, &world);
			commands
				.entity(parent)
				.insert_children(1, &entities[3..]);
		}
		queue.apply(&mut world);

		let expected_children: SmallVec<[Entity; 8]> = smallvec![child1, child3, child4, child2];
		assert_eq!(
			world.get::<Children>(parent).unwrap().0.clone(),
			expected_children
		);
		assert_eq!(*world.get::<Parent>(child3).unwrap(), Parent(parent));
		assert_eq!(*world.get::<Parent>(child4).unwrap(), Parent(parent));
		assert_eq!(
			*world.get::<PreviousParent>(child3).unwrap(),
			PreviousParent(parent)
		);
		assert_eq!(
			*world.get::<PreviousParent>(child4).unwrap(),
			PreviousParent(parent)
		);

		let remove_children = [child1, child4];
		{
			let mut commands = Commands::new(&mut queue, &world);
			commands
				.entity(parent)
				.remove_children(&remove_children);
		}
		queue.apply(&mut world);

		let expected_children: SmallVec<[Entity; 8]> = smallvec![child3, child2];
		assert_eq!(
			world.get::<Children>(parent).unwrap().0.clone(),
			expected_children
		);
		assert!(world.get::<Parent>(child1).is_none());
		assert!(world.get::<Parent>(child4).is_none());
		assert_eq!(
			*world.get::<PreviousParent>(child1).unwrap(),
			PreviousParent(parent)
		);
		assert_eq!(
			*world.get::<PreviousParent>(child4).unwrap(),
			PreviousParent(parent)
		);
	}

	#[test]
	fn push_and_insert_and_remove_children_world() {
		let mut world = World::default();

		let entities = world
			.spawn_batch(vec![(C(1),), (C(2),), (C(3),), (C(4),), (C(5),)])
			.collect::<Vec<Entity>>();

		world
			.entity_mut(entities[0])
			.push_children(&entities[1..3]);

		let parent = entities[0];
		let child1 = entities[1];
		let child2 = entities[2];
		let child3 = entities[3];
		let child4 = entities[4];

		let expected_children: SmallVec<[Entity; 8]> = smallvec![child1, child2];
		assert_eq!(
			world.get::<Children>(parent).unwrap().0.clone(),
			expected_children
		);
		assert_eq!(*world.get::<Parent>(child1).unwrap(), Parent(parent));
		assert_eq!(*world.get::<Parent>(child2).unwrap(), Parent(parent));

		assert_eq!(
			*world.get::<PreviousParent>(child1).unwrap(),
			PreviousParent(parent)
		);
		assert_eq!(
			*world.get::<PreviousParent>(child2).unwrap(),
			PreviousParent(parent)
		);

		world
			.entity_mut(parent)
			.insert_children(1, &entities[3..]);
		let expected_children: SmallVec<[Entity; 8]> = smallvec![child1, child3, child4, child2];
		assert_eq!(
			world.get::<Children>(parent).unwrap().0.clone(),
			expected_children
		);
		assert_eq!(*world.get::<Parent>(child3).unwrap(), Parent(parent));
		assert_eq!(*world.get::<Parent>(child4).unwrap(), Parent(parent));
		assert_eq!(
			*world.get::<PreviousParent>(child3).unwrap(),
			PreviousParent(parent)
		);
		assert_eq!(
			*world.get::<PreviousParent>(child4).unwrap(),
			PreviousParent(parent)
		);

		let remove_children = [child1, child4];
		world
			.entity_mut(parent)
			.remove_children(&remove_children);
		let expected_children: SmallVec<[Entity; 8]> = smallvec![child3, child2];
		assert_eq!(
			world.get::<Children>(parent).unwrap().0.clone(),
			expected_children
		);
		assert!(world.get::<Parent>(child1).is_none());
		assert!(world.get::<Parent>(child4).is_none());
		assert_eq!(
			*world.get::<PreviousParent>(child1).unwrap(),
			PreviousParent(parent)
		);
		assert_eq!(
			*world.get::<PreviousParent>(child4).unwrap(),
			PreviousParent(parent)
		);
	}

	#[test]
	fn regression_push_children_same_archetype() {
		let mut world = World::new();
		let child = world.spawn().id();
		world.spawn().push_children(&[child]);
	}
=======
    use super::{BuildChildren, BuildWorldChildren};
    use crate::prelude::{Children, Parent};
    use smallvec::{smallvec, SmallVec};

    use bevy_ecs::{
        component::Component,
        entity::Entity,
        system::{CommandQueue, Commands},
        world::World,
    };

    #[derive(Component)]
    struct C(u32);

    #[test]
    fn build_children() {
        let mut world = World::default();
        let mut queue = CommandQueue::default();
        let mut commands = Commands::new(&mut queue, &world);

        let parent = commands.spawn().insert(C(1)).id();
        let children = commands.entity(parent).add_children(|parent| {
            [
                parent.spawn().insert(C(2)).id(),
                parent.spawn().insert(C(3)).id(),
                parent.spawn().insert(C(4)).id(),
            ]
        });

        queue.apply(&mut world);
        assert_eq!(
            world.get::<Children>(parent).unwrap().0.as_slice(),
            children.as_slice(),
        );
        assert_eq!(*world.get::<Parent>(children[0]).unwrap(), Parent(parent));
        assert_eq!(*world.get::<Parent>(children[1]).unwrap(), Parent(parent));

        assert_eq!(*world.get::<Parent>(children[0]).unwrap(), Parent(parent));
        assert_eq!(*world.get::<Parent>(children[1]).unwrap(), Parent(parent));
    }

    #[test]
    fn push_and_insert_and_remove_children_commands() {
        let mut world = World::default();
        let entities = world
            .spawn_batch(vec![(C(1),), (C(2),), (C(3),), (C(4),), (C(5),)])
            .collect::<Vec<Entity>>();

        let mut queue = CommandQueue::default();
        {
            let mut commands = Commands::new(&mut queue, &world);
            commands.entity(entities[0]).push_children(&entities[1..3]);
        }
        queue.apply(&mut world);

        let parent = entities[0];
        let child1 = entities[1];
        let child2 = entities[2];
        let child3 = entities[3];
        let child4 = entities[4];

        let expected_children: SmallVec<[Entity; 8]> = smallvec![child1, child2];
        assert_eq!(
            world.get::<Children>(parent).unwrap().0.clone(),
            expected_children
        );
        assert_eq!(*world.get::<Parent>(child1).unwrap(), Parent(parent));
        assert_eq!(*world.get::<Parent>(child2).unwrap(), Parent(parent));

        assert_eq!(*world.get::<Parent>(child1).unwrap(), Parent(parent));
        assert_eq!(*world.get::<Parent>(child2).unwrap(), Parent(parent));

        {
            let mut commands = Commands::new(&mut queue, &world);
            commands.entity(parent).insert_children(1, &entities[3..]);
        }
        queue.apply(&mut world);

        let expected_children: SmallVec<[Entity; 8]> = smallvec![child1, child3, child4, child2];
        assert_eq!(
            world.get::<Children>(parent).unwrap().0.clone(),
            expected_children
        );
        assert_eq!(*world.get::<Parent>(child3).unwrap(), Parent(parent));
        assert_eq!(*world.get::<Parent>(child4).unwrap(), Parent(parent));
        assert_eq!(*world.get::<Parent>(child3).unwrap(), Parent(parent));
        assert_eq!(*world.get::<Parent>(child4).unwrap(), Parent(parent));

        let remove_children = [child1, child4];
        {
            let mut commands = Commands::new(&mut queue, &world);
            commands.entity(parent).remove_children(&remove_children);
        }
        queue.apply(&mut world);

        let expected_children: SmallVec<[Entity; 8]> = smallvec![child3, child2];
        assert_eq!(
            world.get::<Children>(parent).unwrap().0.clone(),
            expected_children
        );
        assert!(world.get::<Parent>(child1).is_none());
        assert!(world.get::<Parent>(child4).is_none());
    }

    #[test]
    fn push_and_insert_and_remove_children_world() {
        let mut world = World::default();
        let entities = world
            .spawn_batch(vec![(C(1),), (C(2),), (C(3),), (C(4),), (C(5),)])
            .collect::<Vec<Entity>>();

        world.entity_mut(entities[0]).push_children(&entities[1..3]);

        let parent = entities[0];
        let child1 = entities[1];
        let child2 = entities[2];
        let child3 = entities[3];
        let child4 = entities[4];

        let expected_children: SmallVec<[Entity; 8]> = smallvec![child1, child2];
        assert_eq!(
            world.get::<Children>(parent).unwrap().0.clone(),
            expected_children
        );
        assert_eq!(*world.get::<Parent>(child1).unwrap(), Parent(parent));
        assert_eq!(*world.get::<Parent>(child2).unwrap(), Parent(parent));

        assert_eq!(*world.get::<Parent>(child1).unwrap(), Parent(parent));
        assert_eq!(*world.get::<Parent>(child2).unwrap(), Parent(parent));

        world.entity_mut(parent).insert_children(1, &entities[3..]);
        let expected_children: SmallVec<[Entity; 8]> = smallvec![child1, child3, child4, child2];
        assert_eq!(
            world.get::<Children>(parent).unwrap().0.clone(),
            expected_children
        );
        assert_eq!(*world.get::<Parent>(child3).unwrap(), Parent(parent));
        assert_eq!(*world.get::<Parent>(child4).unwrap(), Parent(parent));
        assert_eq!(*world.get::<Parent>(child3).unwrap(), Parent(parent));
        assert_eq!(*world.get::<Parent>(child4).unwrap(), Parent(parent));

        let remove_children = [child1, child4];
        world.entity_mut(parent).remove_children(&remove_children);
        let expected_children: SmallVec<[Entity; 8]> = smallvec![child3, child2];
        assert_eq!(
            world.get::<Children>(parent).unwrap().0.clone(),
            expected_children
        );
        assert!(world.get::<Parent>(child1).is_none());
        assert!(world.get::<Parent>(child4).is_none());
    }

    #[test]
    fn regression_push_children_same_archetype() {
        let mut world = World::new();
        let child = world.spawn().id();
        world.spawn().push_children(&[child]);
    }
>>>>>>> 8de03b08
}<|MERGE_RESOLUTION|>--- conflicted
+++ resolved
@@ -1,94 +1,87 @@
 use crate::{
-    prelude::{Children, Parent},
-    HierarchyEvent,
+	prelude::{Children, Parent},
+	HierarchyEvent,
 };
 use bevy_ecs::{
-<<<<<<< HEAD
 	bundle::Bundle,
 	entity::Entity,
+	event::Events,
 	system::{Command, Commands, EntityCommands},
 	world::{EntityMut, World},
-=======
-    bundle::Bundle,
-    entity::Entity,
-    event::Events,
-    system::{Command, Commands, EntityCommands},
-    world::{EntityMut, World},
->>>>>>> 8de03b08
 };
 use smallvec::SmallVec;
 
 fn push_events(world: &mut World, events: SmallVec<[HierarchyEvent; 8]>) {
-    if let Some(mut moved) = world.get_resource_mut::<Events<HierarchyEvent>>() {
-        for evt in events {
-            moved.send(evt);
-        }
-    }
+	if let Some(mut moved) = world.get_resource_mut::<Events<HierarchyEvent>>() {
+		for evt in events {
+			moved.send(evt);
+		}
+	}
 }
 
 fn push_child_unchecked(world: &mut World, parent: Entity, child: Entity) {
-    let mut parent = world.entity_mut(parent);
-    if let Some(mut children) = parent.get_mut::<Children>() {
-        children.0.push(child);
-    } else {
-        parent.insert(Children(smallvec::smallvec![child]));
-    }
+	let mut parent = world.entity_mut(parent);
+	if let Some(mut children) = parent.get_mut::<Children>() {
+		children.0.push(child);
+	} else {
+		parent.insert(Children(smallvec::smallvec![child]));
+	}
 }
 
 fn update_parent(world: &mut World, child: Entity, new_parent: Entity) -> Option<Entity> {
-    let mut child = world.entity_mut(child);
-    if let Some(mut parent) = child.get_mut::<Parent>() {
-        let previous = parent.0;
-        *parent = Parent(new_parent);
-        Some(previous)
-    } else {
-        child.insert(Parent(new_parent));
-        None
-    }
+	let mut child = world.entity_mut(child);
+	if let Some(mut parent) = child.get_mut::<Parent>() {
+		let previous = parent.0;
+		*parent = Parent(new_parent);
+		Some(previous)
+	} else {
+		child.insert(Parent(new_parent));
+		None
+	}
 }
 
 fn remove_from_children(world: &mut World, parent: Entity, child: Entity) {
-    let mut parent = world.entity_mut(parent);
-    if let Some(mut children) = parent.get_mut::<Children>() {
-        children.0.retain(|x| *x != child);
-        if children.is_empty() {
-            parent.remove::<Children>();
-        }
-    }
+	let mut parent = world.entity_mut(parent);
+	if let Some(mut children) = parent.get_mut::<Children>() {
+		children.0.retain(|x| *x != child);
+		if children.is_empty() {
+			parent.remove::<Children>();
+		}
+	}
 }
 
 fn update_old_parents(world: &mut World, parent: Entity, children: &[Entity]) {
-    let mut moved: SmallVec<[HierarchyEvent; 8]> = SmallVec::with_capacity(children.len());
-    for child in children {
-        if let Some(previous) = update_parent(world, *child, parent) {
-            debug_assert!(parent != previous);
-            remove_from_children(world, previous, *child);
-            moved.push(HierarchyEvent::ChildMoved {
-                child: *child,
-                previous_parent: previous,
-                new_parent: parent,
-            });
-        }
-    }
-    push_events(world, moved);
+	let mut moved: SmallVec<[HierarchyEvent; 8]> = SmallVec::with_capacity(children.len());
+	for child in children {
+		if let Some(previous) = update_parent(world, *child, parent) {
+			debug_assert!(parent != previous);
+			remove_from_children(world, previous, *child);
+			moved.push(HierarchyEvent::ChildMoved {
+				child: *child,
+				previous_parent: previous,
+				new_parent: parent,
+			});
+		}
+	}
+	push_events(world, moved);
 }
 
 fn remove_children(parent: Entity, children: &[Entity], world: &mut World) {
-    let mut events: SmallVec<[HierarchyEvent; 8]> = SmallVec::new();
-    for child in children {
-        world.entity_mut(*child).remove::<Parent>();
-        events.push(HierarchyEvent::ChildRemoved {
-            child: *child,
-            parent,
-        });
-    }
-    push_events(world, events);
-
-    if let Some(mut parent_children) = world.get_mut::<Children>(parent) {
-        parent_children
-            .0
-            .retain(|parent_child| !children.contains(parent_child));
-    }
+	let mut events: SmallVec<[HierarchyEvent; 8]> = SmallVec::new();
+	for child in children {
+		world.entity_mut(*child).remove::<Parent>();
+		events.push(HierarchyEvent::ChildRemoved {
+			child: *child,
+			parent,
+		});
+	}
+	push_events(world, events);
+
+	if let Some(mut parent_children) = world.get_mut::<Children>(parent) {
+		parent_children
+			.0
+			.retain(|parent_child| !children.contains(parent_child));
+	}
 }
 
 /// Command that adds a child to an entity
@@ -101,51 +94,35 @@
 }
 
 impl Command for AddChild {
-<<<<<<< HEAD
 	fn write(self, world: &mut World) {
-		world
-			.entity_mut(self.child)
-			// FIXME: don't erase the previous parent (see #1545)
-			.insert_bundle((Parent(self.parent), PreviousParent(self.parent)));
-		if let Some(mut children) = world.get_mut::<Children>(self.parent) {
-			children.0.push(self.child);
+		let previous = update_parent(world, self.child, self.parent);
+		if let Some(previous) = previous {
+			if previous == self.parent {
+				return;
+			}
+			remove_from_children(world, previous, self.child);
+			if let Some(mut events) = world.get_resource_mut::<Events<HierarchyEvent>>() {
+				events.send(HierarchyEvent::ChildMoved {
+					child: self.child,
+					previous_parent: previous,
+					new_parent: self.parent,
+				});
+			}
+		} else if let Some(mut events) = world.get_resource_mut::<Events<HierarchyEvent>>() {
+			events.send(HierarchyEvent::ChildAdded {
+				child: self.child,
+				parent: self.parent,
+			});
+		}
+		let mut parent = world.entity_mut(self.parent);
+		if let Some(mut children) = parent.get_mut::<Children>() {
+			if !children.contains(&self.child) {
+				children.0.push(self.child);
+			}
 		} else {
-			world
-				.entity_mut(self.parent)
-				.insert(Children(smallvec::smallvec![self.child]));
-		}
-	}
-=======
-    fn write(self, world: &mut World) {
-        let previous = update_parent(world, self.child, self.parent);
-        if let Some(previous) = previous {
-            if previous == self.parent {
-                return;
-            }
-            remove_from_children(world, previous, self.child);
-            if let Some(mut events) = world.get_resource_mut::<Events<HierarchyEvent>>() {
-                events.send(HierarchyEvent::ChildMoved {
-                    child: self.child,
-                    previous_parent: previous,
-                    new_parent: self.parent,
-                });
-            }
-        } else if let Some(mut events) = world.get_resource_mut::<Events<HierarchyEvent>>() {
-            events.send(HierarchyEvent::ChildAdded {
-                child: self.child,
-                parent: self.parent,
-            });
-        }
-        let mut parent = world.entity_mut(self.parent);
-        if let Some(mut children) = parent.get_mut::<Children>() {
-            if !children.contains(&self.child) {
-                children.0.push(self.child);
-            }
-        } else {
-            parent.insert(Children(smallvec::smallvec![self.child]));
-        }
-    }
->>>>>>> 8de03b08
+			parent.insert(Children(smallvec::smallvec![self.child]));
+		}
+	}
 }
 
 /// Command that inserts a child at a given index of a parent's children, shifting following children back
@@ -157,38 +134,20 @@
 }
 
 impl Command for InsertChildren {
-<<<<<<< HEAD
 	fn write(self, world: &mut World) {
-		for child in self.children.iter() {
-			world
-				.entity_mut(*child)
-				// FIXME: don't erase the previous parent (see #1545)
-				.insert_bundle((Parent(self.parent), PreviousParent(self.parent)));
-		}
-		{
-			if let Some(mut children) = world.get_mut::<Children>(self.parent) {
-				children
-					.0
-					.insert_from_slice(self.index, &self.children);
-			} else {
-				world
-					.entity_mut(self.parent)
-					.insert(Children(self.children));
-			}
-		}
-	}
-=======
-    fn write(self, world: &mut World) {
-        update_old_parents(world, self.parent, &self.children);
-        let mut parent = world.entity_mut(self.parent);
-        if let Some(mut children) = parent.get_mut::<Children>() {
-            children.0.retain(|value| !self.children.contains(value));
-            children.0.insert_from_slice(self.index, &self.children);
-        } else {
-            parent.insert(Children(self.children));
-        }
-    }
->>>>>>> 8de03b08
+		update_old_parents(world, self.parent, &self.children);
+		let mut parent = world.entity_mut(self.parent);
+		if let Some(mut children) = parent.get_mut::<Children>() {
+			children
+				.0
+				.retain(|value| !self.children.contains(value));
+			children
+				.0
+				.insert_from_slice(self.index, &self.children);
+		} else {
+			parent.insert(Children(self.children));
+		}
+	}
 }
 
 /// Command that pushes children to the end of the entity's children
@@ -199,42 +158,18 @@
 }
 
 impl Command for PushChildren {
-<<<<<<< HEAD
-	fn write(self, world: &mut World) {
-		for child in self.children.iter() {
-			world
-				.entity_mut(*child)
-				// FIXME: don't erase the previous parent (see #1545)
-				.insert_bundle((Parent(self.parent), PreviousParent(self.parent)));
-		}
-		{
-			let mut added = false;
-			if let Some(mut children) = world.get_mut::<Children>(self.parent) {
-				children.0.extend(self.children.iter().cloned());
-				added = true;
-			}
-
-			// NOTE: ideally this is just an else statement, but currently that _incorrectly_ fails
-			// borrow-checking
-			if !added {
-				world
-					.entity_mut(self.parent)
-					.insert(Children(self.children));
-			}
-		}
-	}
-=======
-    fn write(mut self, world: &mut World) {
-        update_old_parents(world, self.parent, &self.children);
-        let mut parent = world.entity_mut(self.parent);
-        if let Some(mut children) = parent.get_mut::<Children>() {
-            children.0.retain(|child| !self.children.contains(child));
-            children.0.append(&mut self.children);
-        } else {
-            parent.insert(Children(self.children));
-        }
-    }
->>>>>>> 8de03b08
+	fn write(mut self, world: &mut World) {
+		update_old_parents(world, self.parent, &self.children);
+		let mut parent = world.entity_mut(self.parent);
+		if let Some(mut children) = parent.get_mut::<Children>() {
+			children
+				.0
+				.retain(|child| !self.children.contains(child));
+			children.0.append(&mut self.children);
+		} else {
+			parent.insert(Children(self.children));
+		}
+	}
 }
 
 /// Command that removes children from an entity, and removes that child's parent and inserts it into the previous parent component
@@ -243,41 +178,10 @@
 	children: SmallVec<[Entity; 8]>,
 }
 
-<<<<<<< HEAD
-fn remove_children(parent: Entity, children: &[Entity], world: &mut World) {
-	for child in children.iter() {
-		let mut child = world.entity_mut(*child);
-		let mut remove_parent = false;
-		if let Some(child_parent) = child.get_mut::<Parent>() {
-			if child_parent.0 == parent {
-				remove_parent = true;
-			}
-		}
-		if remove_parent {
-			if let Some(parent) = child.remove::<Parent>() {
-				child.insert(PreviousParent(parent.0));
-			}
-		}
-	}
-	// Remove the children from the parents.
-	if let Some(mut parent_children) = world.get_mut::<Children>(parent) {
-		parent_children
-			.0
-			.retain(|parent_child| !children.contains(parent_child));
-	}
-}
-
 impl Command for RemoveChildren {
 	fn write(self, world: &mut World) {
-		// Remove any matching Parent components from the children
 		remove_children(self.parent, &self.children, world);
 	}
-=======
-impl Command for RemoveChildren {
-    fn write(self, world: &mut World) {
-        remove_children(self.parent, &self.children, world);
-    }
->>>>>>> 8de03b08
 }
 
 /// Struct for building children onto an entity
@@ -427,7 +331,6 @@
 }
 
 impl<'w> WorldChildBuilder<'w> {
-<<<<<<< HEAD
 	/// Spawns an entity with the given bundle and inserts it into the children defined by the [`WorldChildBuilder`]
 	pub fn spawn_bundle(&mut self, bundle: impl Bundle + Send + Sync + 'static) -> EntityMut<'_> {
 		let parent_entity = self.parent_entity();
@@ -435,15 +338,18 @@
 			.world
 			.spawn()
 			.insert_bundle(bundle)
-			.insert_bundle((Parent(parent_entity), PreviousParent(parent_entity)))
+			.insert(Parent(parent_entity))
 			.id();
+		push_child_unchecked(self.world, parent_entity, entity);
 		self.current_entity = Some(entity);
-		if let Some(mut parent) = self.world.get_entity_mut(parent_entity) {
-			if let Some(mut children) = parent.get_mut::<Children>() {
-				children.0.push(entity);
-			} else {
-				parent.insert(Children(smallvec::smallvec![entity]));
-			}
+		if let Some(mut added) = self
+			.world
+			.get_resource_mut::<Events<HierarchyEvent>>()
+		{
+			added.send(HierarchyEvent::ChildAdded {
+				child: entity,
+				parent: parent_entity,
+			});
 		}
 		self.world.entity_mut(entity)
 	}
@@ -454,15 +360,18 @@
 		let entity = self
 			.world
 			.spawn()
-			.insert_bundle((Parent(parent_entity), PreviousParent(parent_entity)))
+			.insert(Parent(parent_entity))
 			.id();
+		push_child_unchecked(self.world, parent_entity, entity);
 		self.current_entity = Some(entity);
-		if let Some(mut parent) = self.world.get_entity_mut(parent_entity) {
-			if let Some(mut children) = parent.get_mut::<Children>() {
-				children.0.push(entity);
-			} else {
-				parent.insert(Children(smallvec::smallvec![entity]));
-			}
+		if let Some(mut added) = self
+			.world
+			.get_resource_mut::<Events<HierarchyEvent>>()
+		{
+			added.send(HierarchyEvent::ChildAdded {
+				child: entity,
+				parent: parent_entity,
+			});
 		}
 		self.world.entity_mut(entity)
 	}
@@ -475,50 +384,6 @@
 			.cloned()
 			.expect("There should always be a parent at this point.")
 	}
-=======
-    /// Spawns an entity with the given bundle and inserts it into the children defined by the [`WorldChildBuilder`]
-    pub fn spawn_bundle(&mut self, bundle: impl Bundle + Send + Sync + 'static) -> EntityMut<'_> {
-        let parent_entity = self.parent_entity();
-        let entity = self
-            .world
-            .spawn()
-            .insert_bundle(bundle)
-            .insert(Parent(parent_entity))
-            .id();
-        push_child_unchecked(self.world, parent_entity, entity);
-        self.current_entity = Some(entity);
-        if let Some(mut added) = self.world.get_resource_mut::<Events<HierarchyEvent>>() {
-            added.send(HierarchyEvent::ChildAdded {
-                child: entity,
-                parent: parent_entity,
-            });
-        }
-        self.world.entity_mut(entity)
-    }
-
-    /// Spawns an [`Entity`] with no components and inserts it into the children defined by the [`WorldChildBuilder`] which adds the [`Parent`] component to it.
-    pub fn spawn(&mut self) -> EntityMut<'_> {
-        let parent_entity = self.parent_entity();
-        let entity = self.world.spawn().insert(Parent(parent_entity)).id();
-        push_child_unchecked(self.world, parent_entity, entity);
-        self.current_entity = Some(entity);
-        if let Some(mut added) = self.world.get_resource_mut::<Events<HierarchyEvent>>() {
-            added.send(HierarchyEvent::ChildAdded {
-                child: entity,
-                parent: parent_entity,
-            });
-        }
-        self.world.entity_mut(entity)
-    }
-
-    /// Returns the parent entity of this [`WorldChildBuilder`]
-    pub fn parent_entity(&self) -> Entity {
-        self.parent_entities
-            .last()
-            .cloned()
-            .expect("There should always be a parent at this point.")
-    }
->>>>>>> 8de03b08
 }
 
 /// Trait that defines adding children to an entity directly through the [`World`]
@@ -534,7 +399,6 @@
 }
 
 impl<'w> BuildWorldChildren for EntityMut<'w> {
-<<<<<<< HEAD
 	fn with_children(&mut self, spawn_children: impl FnOnce(&mut WorldChildBuilder)) -> &mut Self {
 		{
 			let entity = self.id();
@@ -557,16 +421,14 @@
 		{
 			// SAFETY: parent entity is not modified and its location is updated manually
 			let world = unsafe { self.world_mut() };
-			for child in children.iter() {
-				world
-					.entity_mut(*child)
-					// FIXME: don't erase the previous parent (see #1545)
-					.insert_bundle((Parent(parent), PreviousParent(parent)));
-			}
+			update_old_parents(world, parent, children);
 			// Inserting a bundle in the children entities may change the parent entity's location if they were of the same archetype
 			self.update_location();
 		}
 		if let Some(mut children_component) = self.get_mut::<Children>() {
+			children_component
+				.0
+				.retain(|value| !children.contains(value));
 			children_component
 				.0
 				.extend(children.iter().cloned());
@@ -581,17 +443,15 @@
 		{
 			// SAFETY: parent entity is not modified and its location is updated manually
 			let world = unsafe { self.world_mut() };
-			for child in children.iter() {
-				world
-					.entity_mut(*child)
-					// FIXME: don't erase the previous parent (see #1545)
-					.insert_bundle((Parent(parent), PreviousParent(parent)));
-			}
+			update_old_parents(world, parent, children);
 			// Inserting a bundle in the children entities may change the parent entity's location if they were of the same archetype
 			self.update_location();
 		}
 
 		if let Some(mut children_component) = self.get_mut::<Children>() {
+			children_component
+				.0
+				.retain(|value| !children.contains(value));
 			children_component
 				.0
 				.insert_from_slice(index, children);
@@ -605,26 +465,7 @@
 		let parent = self.id();
 		// SAFETY: This doesn't change the parent's location
 		let world = unsafe { self.world_mut() };
-		for child in children.iter() {
-			let mut child = world.entity_mut(*child);
-			let mut remove_parent = false;
-			if let Some(child_parent) = child.get_mut::<Parent>() {
-				if child_parent.0 == parent {
-					remove_parent = true;
-				}
-			}
-			if remove_parent {
-				if let Some(parent) = child.remove::<Parent>() {
-					child.insert(PreviousParent(parent.0));
-				}
-			}
-		}
-		// Remove the children from the parents.
-		if let Some(mut parent_children) = world.get_mut::<Children>(parent) {
-			parent_children
-				.0
-				.retain(|parent_child| !children.contains(parent_child));
-		}
+		remove_children(parent, children, world);
 		self
 	}
 }
@@ -650,14 +491,11 @@
 		let parent = self
 			.current_entity
 			.expect("Cannot add children without a parent. Try creating an entity first.");
-		for child in children.iter() {
-			self
-				.world
-				.entity_mut(*child)
-				// FIXME: don't erase the previous parent (see #1545)
-				.insert_bundle((Parent(parent), PreviousParent(parent)));
-		}
+		update_old_parents(self.world, parent, children);
 		if let Some(mut children_component) = self.world.get_mut::<Children>(parent) {
+			children_component
+				.0
+				.retain(|value| !children.contains(value));
 			children_component
 				.0
 				.extend(children.iter().cloned());
@@ -674,15 +512,11 @@
 		let parent = self
 			.current_entity
 			.expect("Cannot add children without a parent. Try creating an entity first.");
-
-		for child in children.into_iter() {
-			self
-				.world
-				.entity_mut(*child)
-				// FIXME: don't erase the previous parent (see #1545)
-				.insert_bundle((Parent(parent), PreviousParent(parent)));
-		}
+		update_old_parents(self.world, parent, children);
 		if let Some(mut children_component) = self.world.get_mut::<Children>(parent) {
+			children_component
+				.0
+				.retain(|value| !children.contains(value));
 			children_component
 				.0
 				.insert_from_slice(index, children);
@@ -703,141 +537,12 @@
 		remove_children(parent, children, self.world);
 		self
 	}
-=======
-    fn with_children(&mut self, spawn_children: impl FnOnce(&mut WorldChildBuilder)) -> &mut Self {
-        {
-            let entity = self.id();
-            let mut builder = WorldChildBuilder {
-                current_entity: None,
-                parent_entities: vec![entity],
-                // SAFETY: self.update_location() is called below. It is impossible to make EntityMut
-                // function calls on `self` within the scope defined here
-                world: unsafe { self.world_mut() },
-            };
-
-            spawn_children(&mut builder);
-        }
-        self.update_location();
-        self
-    }
-
-    fn push_children(&mut self, children: &[Entity]) -> &mut Self {
-        let parent = self.id();
-        {
-            // SAFETY: parent entity is not modified and its location is updated manually
-            let world = unsafe { self.world_mut() };
-            update_old_parents(world, parent, children);
-            // Inserting a bundle in the children entities may change the parent entity's location if they were of the same archetype
-            self.update_location();
-        }
-        if let Some(mut children_component) = self.get_mut::<Children>() {
-            children_component
-                .0
-                .retain(|value| !children.contains(value));
-            children_component.0.extend(children.iter().cloned());
-        } else {
-            self.insert(Children::with(children));
-        }
-        self
-    }
-
-    fn insert_children(&mut self, index: usize, children: &[Entity]) -> &mut Self {
-        let parent = self.id();
-        {
-            // SAFETY: parent entity is not modified and its location is updated manually
-            let world = unsafe { self.world_mut() };
-            update_old_parents(world, parent, children);
-            // Inserting a bundle in the children entities may change the parent entity's location if they were of the same archetype
-            self.update_location();
-        }
-
-        if let Some(mut children_component) = self.get_mut::<Children>() {
-            children_component
-                .0
-                .retain(|value| !children.contains(value));
-            children_component.0.insert_from_slice(index, children);
-        } else {
-            self.insert(Children::with(children));
-        }
-        self
-    }
-
-    fn remove_children(&mut self, children: &[Entity]) -> &mut Self {
-        let parent = self.id();
-        // SAFETY: This doesn't change the parent's location
-        let world = unsafe { self.world_mut() };
-        remove_children(parent, children, world);
-        self
-    }
-}
-
-impl<'w> BuildWorldChildren for WorldChildBuilder<'w> {
-    fn with_children(
-        &mut self,
-        spawn_children: impl FnOnce(&mut WorldChildBuilder<'w>),
-    ) -> &mut Self {
-        let current_entity = self
-            .current_entity
-            .expect("Cannot add children without a parent. Try creating an entity first.");
-        self.parent_entities.push(current_entity);
-        self.current_entity = None;
-
-        spawn_children(self);
-
-        self.current_entity = self.parent_entities.pop();
-        self
-    }
-
-    fn push_children(&mut self, children: &[Entity]) -> &mut Self {
-        let parent = self
-            .current_entity
-            .expect("Cannot add children without a parent. Try creating an entity first.");
-        update_old_parents(self.world, parent, children);
-        if let Some(mut children_component) = self.world.get_mut::<Children>(parent) {
-            children_component
-                .0
-                .retain(|value| !children.contains(value));
-            children_component.0.extend(children.iter().cloned());
-        } else {
-            self.world
-                .entity_mut(parent)
-                .insert(Children::with(children));
-        }
-        self
-    }
-
-    fn insert_children(&mut self, index: usize, children: &[Entity]) -> &mut Self {
-        let parent = self
-            .current_entity
-            .expect("Cannot add children without a parent. Try creating an entity first.");
-        update_old_parents(self.world, parent, children);
-        if let Some(mut children_component) = self.world.get_mut::<Children>(parent) {
-            children_component
-                .0
-                .retain(|value| !children.contains(value));
-            children_component.0.insert_from_slice(index, children);
-        } else {
-            self.world
-                .entity_mut(parent)
-                .insert(Children::with(children));
-        }
-        self
-    }
-
-    fn remove_children(&mut self, children: &[Entity]) -> &mut Self {
-        let parent = self
-            .current_entity
-            .expect("Cannot remove children without a parent. Try creating an entity first.");
-
-        remove_children(parent, children, self.world);
-        self
-    }
->>>>>>> 8de03b08
 }
 
 #[cfg(test)]
 mod tests {
-<<<<<<< HEAD
+	use super::{BuildChildren, BuildWorldChildren};
+	use crate::prelude::{Children, Parent};
 	use smallvec::{smallvec, SmallVec};
 
 	use bevy_ecs::{
@@ -846,10 +551,6 @@
 		system::{CommandQueue, Commands},
 		world::World,
 	};
-
-	use crate::prelude::{Children, Parent, PreviousParent};
-
-	use super::{BuildChildren, BuildWorldChildren};
 
 	#[derive(Component)]
 	struct C(u32);
@@ -881,24 +582,13 @@
 		assert_eq!(*world.get::<Parent>(children[0]).unwrap(), Parent(parent));
 		assert_eq!(*world.get::<Parent>(children[1]).unwrap(), Parent(parent));
 
-		assert_eq!(
-			*world
-				.get::<PreviousParent>(children[0])
-				.unwrap(),
-			PreviousParent(parent)
-		);
-		assert_eq!(
-			*world
-				.get::<PreviousParent>(children[1])
-				.unwrap(),
-			PreviousParent(parent)
-		);
+		assert_eq!(*world.get::<Parent>(children[0]).unwrap(), Parent(parent));
+		assert_eq!(*world.get::<Parent>(children[1]).unwrap(), Parent(parent));
 	}
 
 	#[test]
 	fn push_and_insert_and_remove_children_commands() {
 		let mut world = World::default();
-
 		let entities = world
 			.spawn_batch(vec![(C(1),), (C(2),), (C(3),), (C(4),), (C(5),)])
 			.collect::<Vec<Entity>>();
@@ -926,14 +616,8 @@
 		assert_eq!(*world.get::<Parent>(child1).unwrap(), Parent(parent));
 		assert_eq!(*world.get::<Parent>(child2).unwrap(), Parent(parent));
 
-		assert_eq!(
-			*world.get::<PreviousParent>(child1).unwrap(),
-			PreviousParent(parent)
-		);
-		assert_eq!(
-			*world.get::<PreviousParent>(child2).unwrap(),
-			PreviousParent(parent)
-		);
+		assert_eq!(*world.get::<Parent>(child1).unwrap(), Parent(parent));
+		assert_eq!(*world.get::<Parent>(child2).unwrap(), Parent(parent));
 
 		{
 			let mut commands = Commands::new(&mut queue, &world);
@@ -950,14 +634,8 @@
 		);
 		assert_eq!(*world.get::<Parent>(child3).unwrap(), Parent(parent));
 		assert_eq!(*world.get::<Parent>(child4).unwrap(), Parent(parent));
-		assert_eq!(
-			*world.get::<PreviousParent>(child3).unwrap(),
-			PreviousParent(parent)
-		);
-		assert_eq!(
-			*world.get::<PreviousParent>(child4).unwrap(),
-			PreviousParent(parent)
-		);
+		assert_eq!(*world.get::<Parent>(child3).unwrap(), Parent(parent));
+		assert_eq!(*world.get::<Parent>(child4).unwrap(), Parent(parent));
 
 		let remove_children = [child1, child4];
 		{
@@ -975,20 +653,11 @@
 		);
 		assert!(world.get::<Parent>(child1).is_none());
 		assert!(world.get::<Parent>(child4).is_none());
-		assert_eq!(
-			*world.get::<PreviousParent>(child1).unwrap(),
-			PreviousParent(parent)
-		);
-		assert_eq!(
-			*world.get::<PreviousParent>(child4).unwrap(),
-			PreviousParent(parent)
-		);
 	}
 
 	#[test]
 	fn push_and_insert_and_remove_children_world() {
 		let mut world = World::default();
-
 		let entities = world
 			.spawn_batch(vec![(C(1),), (C(2),), (C(3),), (C(4),), (C(5),)])
 			.collect::<Vec<Entity>>();
@@ -1011,14 +680,8 @@
 		assert_eq!(*world.get::<Parent>(child1).unwrap(), Parent(parent));
 		assert_eq!(*world.get::<Parent>(child2).unwrap(), Parent(parent));
 
-		assert_eq!(
-			*world.get::<PreviousParent>(child1).unwrap(),
-			PreviousParent(parent)
-		);
-		assert_eq!(
-			*world.get::<PreviousParent>(child2).unwrap(),
-			PreviousParent(parent)
-		);
+		assert_eq!(*world.get::<Parent>(child1).unwrap(), Parent(parent));
+		assert_eq!(*world.get::<Parent>(child2).unwrap(), Parent(parent));
 
 		world
 			.entity_mut(parent)
@@ -1030,14 +693,8 @@
 		);
 		assert_eq!(*world.get::<Parent>(child3).unwrap(), Parent(parent));
 		assert_eq!(*world.get::<Parent>(child4).unwrap(), Parent(parent));
-		assert_eq!(
-			*world.get::<PreviousParent>(child3).unwrap(),
-			PreviousParent(parent)
-		);
-		assert_eq!(
-			*world.get::<PreviousParent>(child4).unwrap(),
-			PreviousParent(parent)
-		);
+		assert_eq!(*world.get::<Parent>(child3).unwrap(), Parent(parent));
+		assert_eq!(*world.get::<Parent>(child4).unwrap(), Parent(parent));
 
 		let remove_children = [child1, child4];
 		world
@@ -1050,14 +707,6 @@
 		);
 		assert!(world.get::<Parent>(child1).is_none());
 		assert!(world.get::<Parent>(child4).is_none());
-		assert_eq!(
-			*world.get::<PreviousParent>(child1).unwrap(),
-			PreviousParent(parent)
-		);
-		assert_eq!(
-			*world.get::<PreviousParent>(child4).unwrap(),
-			PreviousParent(parent)
-		);
 	}
 
 	#[test]
@@ -1066,164 +715,4 @@
 		let child = world.spawn().id();
 		world.spawn().push_children(&[child]);
 	}
-=======
-    use super::{BuildChildren, BuildWorldChildren};
-    use crate::prelude::{Children, Parent};
-    use smallvec::{smallvec, SmallVec};
-
-    use bevy_ecs::{
-        component::Component,
-        entity::Entity,
-        system::{CommandQueue, Commands},
-        world::World,
-    };
-
-    #[derive(Component)]
-    struct C(u32);
-
-    #[test]
-    fn build_children() {
-        let mut world = World::default();
-        let mut queue = CommandQueue::default();
-        let mut commands = Commands::new(&mut queue, &world);
-
-        let parent = commands.spawn().insert(C(1)).id();
-        let children = commands.entity(parent).add_children(|parent| {
-            [
-                parent.spawn().insert(C(2)).id(),
-                parent.spawn().insert(C(3)).id(),
-                parent.spawn().insert(C(4)).id(),
-            ]
-        });
-
-        queue.apply(&mut world);
-        assert_eq!(
-            world.get::<Children>(parent).unwrap().0.as_slice(),
-            children.as_slice(),
-        );
-        assert_eq!(*world.get::<Parent>(children[0]).unwrap(), Parent(parent));
-        assert_eq!(*world.get::<Parent>(children[1]).unwrap(), Parent(parent));
-
-        assert_eq!(*world.get::<Parent>(children[0]).unwrap(), Parent(parent));
-        assert_eq!(*world.get::<Parent>(children[1]).unwrap(), Parent(parent));
-    }
-
-    #[test]
-    fn push_and_insert_and_remove_children_commands() {
-        let mut world = World::default();
-        let entities = world
-            .spawn_batch(vec![(C(1),), (C(2),), (C(3),), (C(4),), (C(5),)])
-            .collect::<Vec<Entity>>();
-
-        let mut queue = CommandQueue::default();
-        {
-            let mut commands = Commands::new(&mut queue, &world);
-            commands.entity(entities[0]).push_children(&entities[1..3]);
-        }
-        queue.apply(&mut world);
-
-        let parent = entities[0];
-        let child1 = entities[1];
-        let child2 = entities[2];
-        let child3 = entities[3];
-        let child4 = entities[4];
-
-        let expected_children: SmallVec<[Entity; 8]> = smallvec![child1, child2];
-        assert_eq!(
-            world.get::<Children>(parent).unwrap().0.clone(),
-            expected_children
-        );
-        assert_eq!(*world.get::<Parent>(child1).unwrap(), Parent(parent));
-        assert_eq!(*world.get::<Parent>(child2).unwrap(), Parent(parent));
-
-        assert_eq!(*world.get::<Parent>(child1).unwrap(), Parent(parent));
-        assert_eq!(*world.get::<Parent>(child2).unwrap(), Parent(parent));
-
-        {
-            let mut commands = Commands::new(&mut queue, &world);
-            commands.entity(parent).insert_children(1, &entities[3..]);
-        }
-        queue.apply(&mut world);
-
-        let expected_children: SmallVec<[Entity; 8]> = smallvec![child1, child3, child4, child2];
-        assert_eq!(
-            world.get::<Children>(parent).unwrap().0.clone(),
-            expected_children
-        );
-        assert_eq!(*world.get::<Parent>(child3).unwrap(), Parent(parent));
-        assert_eq!(*world.get::<Parent>(child4).unwrap(), Parent(parent));
-        assert_eq!(*world.get::<Parent>(child3).unwrap(), Parent(parent));
-        assert_eq!(*world.get::<Parent>(child4).unwrap(), Parent(parent));
-
-        let remove_children = [child1, child4];
-        {
-            let mut commands = Commands::new(&mut queue, &world);
-            commands.entity(parent).remove_children(&remove_children);
-        }
-        queue.apply(&mut world);
-
-        let expected_children: SmallVec<[Entity; 8]> = smallvec![child3, child2];
-        assert_eq!(
-            world.get::<Children>(parent).unwrap().0.clone(),
-            expected_children
-        );
-        assert!(world.get::<Parent>(child1).is_none());
-        assert!(world.get::<Parent>(child4).is_none());
-    }
-
-    #[test]
-    fn push_and_insert_and_remove_children_world() {
-        let mut world = World::default();
-        let entities = world
-            .spawn_batch(vec![(C(1),), (C(2),), (C(3),), (C(4),), (C(5),)])
-            .collect::<Vec<Entity>>();
-
-        world.entity_mut(entities[0]).push_children(&entities[1..3]);
-
-        let parent = entities[0];
-        let child1 = entities[1];
-        let child2 = entities[2];
-        let child3 = entities[3];
-        let child4 = entities[4];
-
-        let expected_children: SmallVec<[Entity; 8]> = smallvec![child1, child2];
-        assert_eq!(
-            world.get::<Children>(parent).unwrap().0.clone(),
-            expected_children
-        );
-        assert_eq!(*world.get::<Parent>(child1).unwrap(), Parent(parent));
-        assert_eq!(*world.get::<Parent>(child2).unwrap(), Parent(parent));
-
-        assert_eq!(*world.get::<Parent>(child1).unwrap(), Parent(parent));
-        assert_eq!(*world.get::<Parent>(child2).unwrap(), Parent(parent));
-
-        world.entity_mut(parent).insert_children(1, &entities[3..]);
-        let expected_children: SmallVec<[Entity; 8]> = smallvec![child1, child3, child4, child2];
-        assert_eq!(
-            world.get::<Children>(parent).unwrap().0.clone(),
-            expected_children
-        );
-        assert_eq!(*world.get::<Parent>(child3).unwrap(), Parent(parent));
-        assert_eq!(*world.get::<Parent>(child4).unwrap(), Parent(parent));
-        assert_eq!(*world.get::<Parent>(child3).unwrap(), Parent(parent));
-        assert_eq!(*world.get::<Parent>(child4).unwrap(), Parent(parent));
-
-        let remove_children = [child1, child4];
-        world.entity_mut(parent).remove_children(&remove_children);
-        let expected_children: SmallVec<[Entity; 8]> = smallvec![child3, child2];
-        assert_eq!(
-            world.get::<Children>(parent).unwrap().0.clone(),
-            expected_children
-        );
-        assert!(world.get::<Parent>(child1).is_none());
-        assert!(world.get::<Parent>(child4).is_none());
-    }
-
-    #[test]
-    fn regression_push_children_same_archetype() {
-        let mut world = World::new();
-        let child = world.spawn().id();
-        world.spawn().push_children(&[child]);
-    }
->>>>>>> 8de03b08
 }