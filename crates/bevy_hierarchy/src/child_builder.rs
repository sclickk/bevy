use smallvec::SmallVec;

use bevy_ecs::{
	bundle::Bundle,
	entity::Entity,
	system::{Command, Commands, EntityCommands},
	world::{EntityMut, World},
};

use crate::prelude::{Children, Parent, PreviousParent};

/// Command that adds a child to an entity
#[derive(Debug)]
pub struct AddChild {
	/// Parent entity to add the child to
	pub parent: Entity,
	/// Child entity to add
	pub child: Entity,
}

impl Command for AddChild {
	fn write(self, world: &mut World) {
		world
			.entity_mut(self.child)
			// FIXME: don't erase the previous parent (see #1545)
			.insert_bundle((Parent(self.parent), PreviousParent(self.parent)));
		if let Some(mut children) = world.get_mut::<Children>(self.parent) {
			children.0.push(self.child);
		} else {
			world
				.entity_mut(self.parent)
				.insert(Children(smallvec::smallvec![self.child]));
		}
	}
}

/// Command that inserts a child at a given index of a parent's children, shifting following children back
#[derive(Debug)]
pub struct InsertChildren {
	parent: Entity,
	children: SmallVec<[Entity; 8]>,
	index: usize,
}

impl Command for InsertChildren {
	fn write(self, world: &mut World) {
		for child in self.children.iter() {
			world
				.entity_mut(*child)
				// FIXME: don't erase the previous parent (see #1545)
				.insert_bundle((Parent(self.parent), PreviousParent(self.parent)));
		}
		{
			if let Some(mut children) = world.get_mut::<Children>(self.parent) {
				children
					.0
					.insert_from_slice(self.index, &self.children);
			} else {
				world
					.entity_mut(self.parent)
					.insert(Children(self.children));
			}
		}
	}
}

/// Command that pushes children to the end of the entity's children
#[derive(Debug)]
pub struct PushChildren {
	parent: Entity,
	children: SmallVec<[Entity; 8]>,
}

impl Command for PushChildren {
	fn write(self, world: &mut World) {
		for child in self.children.iter() {
			world
				.entity_mut(*child)
				// FIXME: don't erase the previous parent (see #1545)
				.insert_bundle((Parent(self.parent), PreviousParent(self.parent)));
		}
		{
			let mut added = false;
			if let Some(mut children) = world.get_mut::<Children>(self.parent) {
				children.0.extend(self.children.iter().cloned());
				added = true;
			}

			// NOTE: ideally this is just an else statement, but currently that _incorrectly_ fails
			// borrow-checking
			if !added {
				world
					.entity_mut(self.parent)
					.insert(Children(self.children));
			}
		}
	}
}

/// Command that removes children from an entity, and removes that child's parent and inserts it into the previous parent component
pub struct RemoveChildren {
	parent: Entity,
	children: SmallVec<[Entity; 8]>,
}

fn remove_children(parent: Entity, children: &[Entity], world: &mut World) {
	for child in children.iter() {
		let mut child = world.entity_mut(*child);
		let mut remove_parent = false;
		if let Some(child_parent) = child.get_mut::<Parent>() {
			if child_parent.0 == parent {
				remove_parent = true;
			}
		}
		if remove_parent {
			if let Some(parent) = child.remove::<Parent>() {
				child.insert(PreviousParent(parent.0));
			}
		}
	}
	// Remove the children from the parents.
	if let Some(mut parent_children) = world.get_mut::<Children>(parent) {
		parent_children
			.0
			.retain(|parent_child| !children.contains(parent_child));
	}
}

impl Command for RemoveChildren {
	fn write(self, world: &mut World) {
		// Remove any matching Parent components from the children
		remove_children(self.parent, &self.children, world);
	}
}

/// Struct for building children onto an entity
pub struct ChildBuilder<'w, 's, 'a> {
	commands: &'a mut Commands<'w, 's>,
	push_children: PushChildren,
}

impl<'w, 's, 'a> ChildBuilder<'w, 's, 'a> {
	/// Spawns an entity with the given bundle and inserts it into the children defined by the [`ChildBuilder`]
	pub fn spawn_bundle(&mut self, bundle: impl Bundle) -> EntityCommands<'w, 's, '_> {
		let e = self.commands.spawn_bundle(bundle);
		self.push_children.children.push(e.id());
		e
	}

	/// Spawns an [`Entity`] with no components and inserts it into the children defined by the [`ChildBuilder`] which adds the [`Parent`] component to it.
	pub fn spawn(&mut self) -> EntityCommands<'w, 's, '_> {
		let e = self.commands.spawn();
		self.push_children.children.push(e.id());
		e
	}

	/// Returns the parent entity of this [`ChildBuilder`]
	pub fn parent_entity(&self) -> Entity {
		self.push_children.parent
	}

	/// Adds a command to this [`ChildBuilder`]
	pub fn add_command<C: Command + 'static>(&mut self, command: C) -> &mut Self {
		self.commands.add(command);
		self
	}
}

/// Trait defining how to build children
pub trait BuildChildren {
	/// Creates a [`ChildBuilder`] with the given children built in the given closure
	///
	/// Compared to [`add_children`][BuildChildren::add_children], this method returns self
	/// to allow chaining.
	fn with_children(&mut self, f: impl FnOnce(&mut ChildBuilder)) -> &mut Self;
	/// Creates a [`ChildBuilder`] with the given children built in the given closure
	///
	/// Compared to [`with_children`][BuildChildren::with_children], this method returns the
	/// the value returned from the closure, but doesn't allow chaining.
	///
	/// ## Example
	///
	/// ```no_run
	/// # use bevy_ecs::prelude::*;
	/// # use bevy_hierarchy::*;
	/// #
	/// # #[derive(Component)]
	/// # struct SomethingElse;
	/// #
	/// # #[derive(Component)]
	/// # struct MoreStuff;
	/// #
	/// # fn foo(mut commands: Commands) {
	///     let mut parent_commands = commands.spawn();
	///     let child_id = parent_commands.add_children(|parent| {
	///         parent.spawn().id()
	///     });
	///
	///     parent_commands.insert(SomethingElse);
	///     commands.entity(child_id).with_children(|parent| {
	///         parent.spawn().insert(MoreStuff);
	///     });
	/// # }
	/// ```
	fn add_children<T>(&mut self, f: impl FnOnce(&mut ChildBuilder) -> T) -> T;
	/// Pushes children to the back of the builder's children
	fn push_children(&mut self, children: &[Entity]) -> &mut Self;
	/// Inserts children at the given index
	fn insert_children(&mut self, index: usize, children: &[Entity]) -> &mut Self;
	/// Removes the given children
	fn remove_children(&mut self, children: &[Entity]) -> &mut Self;
	/// Adds a single child
	fn add_child(&mut self, child: Entity) -> &mut Self;
}

impl<'w, 's, 'a> BuildChildren for EntityCommands<'w, 's, 'a> {
	fn with_children(&mut self, spawn_children: impl FnOnce(&mut ChildBuilder)) -> &mut Self {
		self.add_children(spawn_children);
		self
	}

	fn add_children<T>(&mut self, spawn_children: impl FnOnce(&mut ChildBuilder) -> T) -> T {
		let parent = self.id();
		let mut builder = ChildBuilder {
			commands: self.commands(),
			push_children: PushChildren {
				children: SmallVec::default(),
				parent,
			},
		};

		let result = spawn_children(&mut builder);
		let children = builder.push_children;
		self.commands().add(children);

		result
	}

	fn push_children(&mut self, children: &[Entity]) -> &mut Self {
		let parent = self.id();
		self.commands().add(PushChildren {
			children: SmallVec::from(children),
			parent,
		});
		self
	}

	fn insert_children(&mut self, index: usize, children: &[Entity]) -> &mut Self {
		let parent = self.id();
		self.commands().add(InsertChildren {
			children: SmallVec::from(children),
			index,
			parent,
		});
		self
	}

	fn remove_children(&mut self, children: &[Entity]) -> &mut Self {
		let parent = self.id();
		self.commands().add(RemoveChildren {
			children: SmallVec::from(children),
			parent,
		});
		self
	}

	fn add_child(&mut self, child: Entity) -> &mut Self {
		let parent = self.id();
		self.commands().add(AddChild { child, parent });
		self
	}
}

/// Struct for adding children to an entity directly through the [`World`] for use in exclusive systems
#[derive(Debug)]
pub struct WorldChildBuilder<'w> {
	world: &'w mut World,
	current_entity: Option<Entity>,
	parent_entities: Vec<Entity>,
}

impl<'w> WorldChildBuilder<'w> {
	/// Spawns an entity with the given bundle and inserts it into the children defined by the [`WorldChildBuilder`]
	pub fn spawn_bundle(&mut self, bundle: impl Bundle + Send + Sync + 'static) -> EntityMut<'_> {
		let parent_entity = self.parent_entity();
		let entity = self
			.world
			.spawn()
			.insert_bundle(bundle)
			.insert_bundle((Parent(parent_entity), PreviousParent(parent_entity)))
			.id();
		self.current_entity = Some(entity);
		if let Some(mut parent) = self.world.get_entity_mut(parent_entity) {
			if let Some(mut children) = parent.get_mut::<Children>() {
				children.0.push(entity);
			} else {
				parent.insert(Children(smallvec::smallvec![entity]));
			}
		}
		self.world.entity_mut(entity)
	}

	/// Spawns an [`Entity`] with no components and inserts it into the children defined by the [`WorldChildBuilder`] which adds the [`Parent`] component to it.
	pub fn spawn(&mut self) -> EntityMut<'_> {
		let parent_entity = self.parent_entity();
		let entity = self
			.world
			.spawn()
			.insert_bundle((Parent(parent_entity), PreviousParent(parent_entity)))
			.id();
		self.current_entity = Some(entity);
		if let Some(mut parent) = self.world.get_entity_mut(parent_entity) {
			if let Some(mut children) = parent.get_mut::<Children>() {
				children.0.push(entity);
			} else {
				parent.insert(Children(smallvec::smallvec![entity]));
			}
		}
		self.world.entity_mut(entity)
	}

	/// Returns the parent entity of this [`WorldChildBuilder`]
	pub fn parent_entity(&self) -> Entity {
		self
			.parent_entities
			.last()
			.cloned()
			.expect("There should always be a parent at this point.")
	}
}

/// Trait that defines adding children to an entity directly through the [`World`]
pub trait BuildWorldChildren {
	/// Creates a [`WorldChildBuilder`] with the given children built in the given closure
	fn with_children(&mut self, spawn_children: impl FnOnce(&mut WorldChildBuilder)) -> &mut Self;
	/// Pushes children to the back of the builder's children
	fn push_children(&mut self, children: &[Entity]) -> &mut Self;
	/// Inserts children at the given index
	fn insert_children(&mut self, index: usize, children: &[Entity]) -> &mut Self;
	/// Removes the given children
	fn remove_children(&mut self, children: &[Entity]) -> &mut Self;
}

impl<'w> BuildWorldChildren for EntityMut<'w> {
<<<<<<< HEAD
	fn with_children(&mut self, spawn_children: impl FnOnce(&mut WorldChildBuilder)) -> &mut Self {
		{
			let entity = self.id();
			let mut builder = WorldChildBuilder {
				current_entity: None,
				parent_entities: vec![entity],
				// SAFE: self.update_location() is called below. It is impossible to make EntityMut
				// function calls on `self` within the scope defined here
				world: unsafe { self.world_mut() },
			};

			spawn_children(&mut builder);
		}
		self.update_location();
		self
	}

	fn push_children(&mut self, children: &[Entity]) -> &mut Self {
		let parent = self.id();
		{
			// SAFE: parent entity is not modified and its location is updated manually
			let world = unsafe { self.world_mut() };
			for child in children.iter() {
				world
					.entity_mut(*child)
					// FIXME: don't erase the previous parent (see #1545)
					.insert_bundle((Parent(parent), PreviousParent(parent)));
			}
			// Inserting a bundle in the children entities may change the parent entity's location if they were of the same archetype
			self.update_location();
		}
		if let Some(mut children_component) = self.get_mut::<Children>() {
			children_component
				.0
				.extend(children.iter().cloned());
		} else {
			self.insert(Children::with(children));
		}
		self
	}

	fn insert_children(&mut self, index: usize, children: &[Entity]) -> &mut Self {
		let parent = self.id();
		{
			// SAFE: parent entity is not modified and its location is updated manually
			let world = unsafe { self.world_mut() };
			for child in children.iter() {
				world
					.entity_mut(*child)
					// FIXME: don't erase the previous parent (see #1545)
					.insert_bundle((Parent(parent), PreviousParent(parent)));
			}
			// Inserting a bundle in the children entities may change the parent entity's location if they were of the same archetype
			self.update_location();
		}

		if let Some(mut children_component) = self.get_mut::<Children>() {
			children_component
				.0
				.insert_from_slice(index, children);
		} else {
			self.insert(Children::with(children));
		}
		self
	}

	fn remove_children(&mut self, children: &[Entity]) -> &mut Self {
		let parent = self.id();
		// SAFE: This doesn't change the parent's location
		let world = unsafe { self.world_mut() };
		for child in children.iter() {
			let mut child = world.entity_mut(*child);
			let mut remove_parent = false;
			if let Some(child_parent) = child.get_mut::<Parent>() {
				if child_parent.0 == parent {
					remove_parent = true;
				}
			}
			if remove_parent {
				if let Some(parent) = child.remove::<Parent>() {
					child.insert(PreviousParent(parent.0));
				}
			}
		}
		// Remove the children from the parents.
		if let Some(mut parent_children) = world.get_mut::<Children>(parent) {
			parent_children
				.0
				.retain(|parent_child| !children.contains(parent_child));
		}
		self
	}
=======
    fn with_children(&mut self, spawn_children: impl FnOnce(&mut WorldChildBuilder)) -> &mut Self {
        {
            let entity = self.id();
            let mut builder = WorldChildBuilder {
                current_entity: None,
                parent_entities: vec![entity],
                // SAFETY: self.update_location() is called below. It is impossible to make EntityMut
                // function calls on `self` within the scope defined here
                world: unsafe { self.world_mut() },
            };

            spawn_children(&mut builder);
        }
        self.update_location();
        self
    }

    fn push_children(&mut self, children: &[Entity]) -> &mut Self {
        let parent = self.id();
        {
            // SAFETY: parent entity is not modified and its location is updated manually
            let world = unsafe { self.world_mut() };
            for child in children.iter() {
                world
                    .entity_mut(*child)
                    // FIXME: don't erase the previous parent (see #1545)
                    .insert_bundle((Parent(parent), PreviousParent(parent)));
            }
            // Inserting a bundle in the children entities may change the parent entity's location if they were of the same archetype
            self.update_location();
        }
        if let Some(mut children_component) = self.get_mut::<Children>() {
            children_component.0.extend(children.iter().cloned());
        } else {
            self.insert(Children::with(children));
        }
        self
    }

    fn insert_children(&mut self, index: usize, children: &[Entity]) -> &mut Self {
        let parent = self.id();
        {
            // SAFETY: parent entity is not modified and its location is updated manually
            let world = unsafe { self.world_mut() };
            for child in children.iter() {
                world
                    .entity_mut(*child)
                    // FIXME: don't erase the previous parent (see #1545)
                    .insert_bundle((Parent(parent), PreviousParent(parent)));
            }
            // Inserting a bundle in the children entities may change the parent entity's location if they were of the same archetype
            self.update_location();
        }

        if let Some(mut children_component) = self.get_mut::<Children>() {
            children_component.0.insert_from_slice(index, children);
        } else {
            self.insert(Children::with(children));
        }
        self
    }

    fn remove_children(&mut self, children: &[Entity]) -> &mut Self {
        let parent = self.id();
        // SAFETY: This doesn't change the parent's location
        let world = unsafe { self.world_mut() };
        for child in children.iter() {
            let mut child = world.entity_mut(*child);
            let mut remove_parent = false;
            if let Some(child_parent) = child.get_mut::<Parent>() {
                if child_parent.0 == parent {
                    remove_parent = true;
                }
            }
            if remove_parent {
                if let Some(parent) = child.remove::<Parent>() {
                    child.insert(PreviousParent(parent.0));
                }
            }
        }
        // Remove the children from the parents.
        if let Some(mut parent_children) = world.get_mut::<Children>(parent) {
            parent_children
                .0
                .retain(|parent_child| !children.contains(parent_child));
        }
        self
    }
>>>>>>> 5b5013d5
}

impl<'w> BuildWorldChildren for WorldChildBuilder<'w> {
	fn with_children(
		&mut self,
		spawn_children: impl FnOnce(&mut WorldChildBuilder<'w>),
	) -> &mut Self {
		let current_entity = self
			.current_entity
			.expect("Cannot add children without a parent. Try creating an entity first.");
		self.parent_entities.push(current_entity);
		self.current_entity = None;

		spawn_children(self);

		self.current_entity = self.parent_entities.pop();
		self
	}

	fn push_children(&mut self, children: &[Entity]) -> &mut Self {
		let parent = self
			.current_entity
			.expect("Cannot add children without a parent. Try creating an entity first.");
		for child in children.iter() {
			self
				.world
				.entity_mut(*child)
				// FIXME: don't erase the previous parent (see #1545)
				.insert_bundle((Parent(parent), PreviousParent(parent)));
		}
		if let Some(mut children_component) = self.world.get_mut::<Children>(parent) {
			children_component
				.0
				.extend(children.iter().cloned());
		} else {
			self
				.world
				.entity_mut(parent)
				.insert(Children::with(children));
		}
		self
	}

	fn insert_children(&mut self, index: usize, children: &[Entity]) -> &mut Self {
		let parent = self
			.current_entity
			.expect("Cannot add children without a parent. Try creating an entity first.");

		for child in children.into_iter() {
			self
				.world
				.entity_mut(*child)
				// FIXME: don't erase the previous parent (see #1545)
				.insert_bundle((Parent(parent), PreviousParent(parent)));
		}
		if let Some(mut children_component) = self.world.get_mut::<Children>(parent) {
			children_component
				.0
				.insert_from_slice(index, children);
		} else {
			self
				.world
				.entity_mut(parent)
				.insert(Children::with(children));
		}
		self
	}

	fn remove_children(&mut self, children: &[Entity]) -> &mut Self {
		let parent = self
			.current_entity
			.expect("Cannot remove children without a parent. Try creating an entity first.");

		remove_children(parent, children, self.world);
		self
	}
}

#[cfg(test)]
mod tests {
	use smallvec::{smallvec, SmallVec};

	use bevy_ecs::{
		component::Component,
		entity::Entity,
		system::{CommandQueue, Commands},
		world::World,
	};

	use crate::prelude::{Children, Parent, PreviousParent};

	use super::{BuildChildren, BuildWorldChildren};

	#[derive(Component)]
	struct C(u32);

	#[test]
	fn build_children() {
		let mut world = World::default();
		let mut queue = CommandQueue::default();
		let mut commands = Commands::new(&mut queue, &world);

		let parent = commands.spawn().insert(C(1)).id();
		let children = commands.entity(parent).add_children(|parent| {
			[
				parent.spawn().insert(C(2)).id(),
				parent.spawn().insert(C(3)).id(),
				parent.spawn().insert(C(4)).id(),
			]
		});

		queue.apply(&mut world);
		assert_eq!(
			world
				.get::<Children>(parent)
				.unwrap()
				.0
				.as_slice(),
			children.as_slice(),
		);
		assert_eq!(*world.get::<Parent>(children[0]).unwrap(), Parent(parent));
		assert_eq!(*world.get::<Parent>(children[1]).unwrap(), Parent(parent));

		assert_eq!(
			*world
				.get::<PreviousParent>(children[0])
				.unwrap(),
			PreviousParent(parent)
		);
		assert_eq!(
			*world
				.get::<PreviousParent>(children[1])
				.unwrap(),
			PreviousParent(parent)
		);
	}

	#[test]
	fn push_and_insert_and_remove_children_commands() {
		let mut world = World::default();

		let entities = world
			.spawn_batch(vec![(C(1),), (C(2),), (C(3),), (C(4),), (C(5),)])
			.collect::<Vec<Entity>>();

		let mut queue = CommandQueue::default();
		{
			let mut commands = Commands::new(&mut queue, &world);
			commands
				.entity(entities[0])
				.push_children(&entities[1..3]);
		}
		queue.apply(&mut world);

		let parent = entities[0];
		let child1 = entities[1];
		let child2 = entities[2];
		let child3 = entities[3];
		let child4 = entities[4];

		let expected_children: SmallVec<[Entity; 8]> = smallvec![child1, child2];
		assert_eq!(
			world.get::<Children>(parent).unwrap().0.clone(),
			expected_children
		);
		assert_eq!(*world.get::<Parent>(child1).unwrap(), Parent(parent));
		assert_eq!(*world.get::<Parent>(child2).unwrap(), Parent(parent));

		assert_eq!(
			*world.get::<PreviousParent>(child1).unwrap(),
			PreviousParent(parent)
		);
		assert_eq!(
			*world.get::<PreviousParent>(child2).unwrap(),
			PreviousParent(parent)
		);

		{
			let mut commands = Commands::new(&mut queue, &world);
			commands
				.entity(parent)
				.insert_children(1, &entities[3..]);
		}
		queue.apply(&mut world);

		let expected_children: SmallVec<[Entity; 8]> = smallvec![child1, child3, child4, child2];
		assert_eq!(
			world.get::<Children>(parent).unwrap().0.clone(),
			expected_children
		);
		assert_eq!(*world.get::<Parent>(child3).unwrap(), Parent(parent));
		assert_eq!(*world.get::<Parent>(child4).unwrap(), Parent(parent));
		assert_eq!(
			*world.get::<PreviousParent>(child3).unwrap(),
			PreviousParent(parent)
		);
		assert_eq!(
			*world.get::<PreviousParent>(child4).unwrap(),
			PreviousParent(parent)
		);

		let remove_children = [child1, child4];
		{
			let mut commands = Commands::new(&mut queue, &world);
			commands
				.entity(parent)
				.remove_children(&remove_children);
		}
		queue.apply(&mut world);

		let expected_children: SmallVec<[Entity; 8]> = smallvec![child3, child2];
		assert_eq!(
			world.get::<Children>(parent).unwrap().0.clone(),
			expected_children
		);
		assert!(world.get::<Parent>(child1).is_none());
		assert!(world.get::<Parent>(child4).is_none());
		assert_eq!(
			*world.get::<PreviousParent>(child1).unwrap(),
			PreviousParent(parent)
		);
		assert_eq!(
			*world.get::<PreviousParent>(child4).unwrap(),
			PreviousParent(parent)
		);
	}

	#[test]
	fn push_and_insert_and_remove_children_world() {
		let mut world = World::default();

		let entities = world
			.spawn_batch(vec![(C(1),), (C(2),), (C(3),), (C(4),), (C(5),)])
			.collect::<Vec<Entity>>();

		world
			.entity_mut(entities[0])
			.push_children(&entities[1..3]);

		let parent = entities[0];
		let child1 = entities[1];
		let child2 = entities[2];
		let child3 = entities[3];
		let child4 = entities[4];

		let expected_children: SmallVec<[Entity; 8]> = smallvec![child1, child2];
		assert_eq!(
			world.get::<Children>(parent).unwrap().0.clone(),
			expected_children
		);
		assert_eq!(*world.get::<Parent>(child1).unwrap(), Parent(parent));
		assert_eq!(*world.get::<Parent>(child2).unwrap(), Parent(parent));

		assert_eq!(
			*world.get::<PreviousParent>(child1).unwrap(),
			PreviousParent(parent)
		);
		assert_eq!(
			*world.get::<PreviousParent>(child2).unwrap(),
			PreviousParent(parent)
		);

		world
			.entity_mut(parent)
			.insert_children(1, &entities[3..]);
		let expected_children: SmallVec<[Entity; 8]> = smallvec![child1, child3, child4, child2];
		assert_eq!(
			world.get::<Children>(parent).unwrap().0.clone(),
			expected_children
		);
		assert_eq!(*world.get::<Parent>(child3).unwrap(), Parent(parent));
		assert_eq!(*world.get::<Parent>(child4).unwrap(), Parent(parent));
		assert_eq!(
			*world.get::<PreviousParent>(child3).unwrap(),
			PreviousParent(parent)
		);
		assert_eq!(
			*world.get::<PreviousParent>(child4).unwrap(),
			PreviousParent(parent)
		);

		let remove_children = [child1, child4];
		world
			.entity_mut(parent)
			.remove_children(&remove_children);
		let expected_children: SmallVec<[Entity; 8]> = smallvec![child3, child2];
		assert_eq!(
			world.get::<Children>(parent).unwrap().0.clone(),
			expected_children
		);
		assert!(world.get::<Parent>(child1).is_none());
		assert!(world.get::<Parent>(child4).is_none());
		assert_eq!(
			*world.get::<PreviousParent>(child1).unwrap(),
			PreviousParent(parent)
		);
		assert_eq!(
			*world.get::<PreviousParent>(child4).unwrap(),
			PreviousParent(parent)
		);
	}

	#[test]
	fn regression_push_children_same_archetype() {
		let mut world = World::new();
		let child = world.spawn().id();
		world.spawn().push_children(&[child]);
	}
}<|MERGE_RESOLUTION|>--- conflicted
+++ resolved
@@ -342,14 +342,13 @@
 }
 
 impl<'w> BuildWorldChildren for EntityMut<'w> {
-<<<<<<< HEAD
 	fn with_children(&mut self, spawn_children: impl FnOnce(&mut WorldChildBuilder)) -> &mut Self {
 		{
 			let entity = self.id();
 			let mut builder = WorldChildBuilder {
 				current_entity: None,
 				parent_entities: vec![entity],
-				// SAFE: self.update_location() is called below. It is impossible to make EntityMut
+				// SAFETY: self.update_location() is called below. It is impossible to make EntityMut
 				// function calls on `self` within the scope defined here
 				world: unsafe { self.world_mut() },
 			};
@@ -363,7 +362,7 @@
 	fn push_children(&mut self, children: &[Entity]) -> &mut Self {
 		let parent = self.id();
 		{
-			// SAFE: parent entity is not modified and its location is updated manually
+			// SAFETY: parent entity is not modified and its location is updated manually
 			let world = unsafe { self.world_mut() };
 			for child in children.iter() {
 				world
@@ -387,7 +386,7 @@
 	fn insert_children(&mut self, index: usize, children: &[Entity]) -> &mut Self {
 		let parent = self.id();
 		{
-			// SAFE: parent entity is not modified and its location is updated manually
+			// SAFETY: parent entity is not modified and its location is updated manually
 			let world = unsafe { self.world_mut() };
 			for child in children.iter() {
 				world
@@ -411,7 +410,7 @@
 
 	fn remove_children(&mut self, children: &[Entity]) -> &mut Self {
 		let parent = self.id();
-		// SAFE: This doesn't change the parent's location
+		// SAFETY: This doesn't change the parent's location
 		let world = unsafe { self.world_mut() };
 		for child in children.iter() {
 			let mut child = world.entity_mut(*child);
@@ -435,96 +434,6 @@
 		}
 		self
 	}
-=======
-    fn with_children(&mut self, spawn_children: impl FnOnce(&mut WorldChildBuilder)) -> &mut Self {
-        {
-            let entity = self.id();
-            let mut builder = WorldChildBuilder {
-                current_entity: None,
-                parent_entities: vec![entity],
-                // SAFETY: self.update_location() is called below. It is impossible to make EntityMut
-                // function calls on `self` within the scope defined here
-                world: unsafe { self.world_mut() },
-            };
-
-            spawn_children(&mut builder);
-        }
-        self.update_location();
-        self
-    }
-
-    fn push_children(&mut self, children: &[Entity]) -> &mut Self {
-        let parent = self.id();
-        {
-            // SAFETY: parent entity is not modified and its location is updated manually
-            let world = unsafe { self.world_mut() };
-            for child in children.iter() {
-                world
-                    .entity_mut(*child)
-                    // FIXME: don't erase the previous parent (see #1545)
-                    .insert_bundle((Parent(parent), PreviousParent(parent)));
-            }
-            // Inserting a bundle in the children entities may change the parent entity's location if they were of the same archetype
-            self.update_location();
-        }
-        if let Some(mut children_component) = self.get_mut::<Children>() {
-            children_component.0.extend(children.iter().cloned());
-        } else {
-            self.insert(Children::with(children));
-        }
-        self
-    }
-
-    fn insert_children(&mut self, index: usize, children: &[Entity]) -> &mut Self {
-        let parent = self.id();
-        {
-            // SAFETY: parent entity is not modified and its location is updated manually
-            let world = unsafe { self.world_mut() };
-            for child in children.iter() {
-                world
-                    .entity_mut(*child)
-                    // FIXME: don't erase the previous parent (see #1545)
-                    .insert_bundle((Parent(parent), PreviousParent(parent)));
-            }
-            // Inserting a bundle in the children entities may change the parent entity's location if they were of the same archetype
-            self.update_location();
-        }
-
-        if let Some(mut children_component) = self.get_mut::<Children>() {
-            children_component.0.insert_from_slice(index, children);
-        } else {
-            self.insert(Children::with(children));
-        }
-        self
-    }
-
-    fn remove_children(&mut self, children: &[Entity]) -> &mut Self {
-        let parent = self.id();
-        // SAFETY: This doesn't change the parent's location
-        let world = unsafe { self.world_mut() };
-        for child in children.iter() {
-            let mut child = world.entity_mut(*child);
-            let mut remove_parent = false;
-            if let Some(child_parent) = child.get_mut::<Parent>() {
-                if child_parent.0 == parent {
-                    remove_parent = true;
-                }
-            }
-            if remove_parent {
-                if let Some(parent) = child.remove::<Parent>() {
-                    child.insert(PreviousParent(parent.0));
-                }
-            }
-        }
-        // Remove the children from the parents.
-        if let Some(mut parent_children) = world.get_mut::<Children>(parent) {
-            parent_children
-                .0
-                .retain(|parent_child| !children.contains(parent_child));
-        }
-        self
-    }
->>>>>>> 5b5013d5
 }
 
 impl<'w> BuildWorldChildren for WorldChildBuilder<'w> {
