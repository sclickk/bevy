--- conflicted
+++ resolved
@@ -1,15 +1,9 @@
 use bevy_ecs::{
-<<<<<<< HEAD
 	component::Component,
 	entity::{Entity, EntityMap, MapEntities, MapEntitiesError},
+	prelude::FromWorld,
 	reflect::{ReflectComponent, ReflectMapEntities},
-=======
-    component::Component,
-    entity::{Entity, EntityMap, MapEntities, MapEntitiesError},
-    prelude::FromWorld,
-    reflect::{ReflectComponent, ReflectMapEntities},
-    world::World,
->>>>>>> 8de03b08
+	world::World,
 };
 use bevy_reflect::Reflect;
 use core::slice;
@@ -36,9 +30,9 @@
 // However Children should only ever be set with a real user-defined entities. Its worth looking
 // into better ways to handle cases like this.
 impl FromWorld for Children {
-    fn from_world(_world: &mut World) -> Self {
-        Children(SmallVec::new())
-    }
+	fn from_world(_world: &mut World) -> Self {
+		Children(SmallVec::new())
+	}
 }
 
 impl Children {
