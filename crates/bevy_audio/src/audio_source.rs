--- conflicted
+++ resolved
@@ -57,17 +57,10 @@
 
 /// A type implementing this trait can be decoded as a rodio source
 pub trait Decodable: Send + Sync + 'static {
-<<<<<<< HEAD
-	/// The decoder that can decode the implemeting type
+	/// The decoder that can decode the implementing type
 	type Decoder: rodio::Source + Send + Sync + Iterator<Item = Self::DecoderItem>;
 	/// A single value given by the decoder
 	type DecoderItem: rodio::Sample + Send + Sync;
-=======
-    /// The decoder that can decode the implementing type
-    type Decoder: rodio::Source + Send + Sync + Iterator<Item = Self::DecoderItem>;
-    /// A single value given by the decoder
-    type DecoderItem: rodio::Sample + Send + Sync;
->>>>>>> cfee0e88
 
 	/// Build and return a [`Self::Decoder`] for the implementing type
 	fn decoder(&self) -> Self::Decoder;
