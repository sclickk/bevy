//! Contains code related to container attributes for reflected types.
//!
//! A container attribute is an attribute which applies to an entire struct or enum
//! as opposed to a particular field or variant. An example of such an attribute is
//! the derive helper attribute for `Reflect`, which looks like:
//! `#[reflect(PartialEq, Default, ...)]` and `#[reflect_value(PartialEq, Default, ...)]`.

use crate::utility;
use proc_macro2::Ident;
use quote::quote;
use syn::parse::{Parse, ParseStream};
use syn::punctuated::Punctuated;
use syn::token::Comma;
use syn::{Meta, NestedMeta, Path};

// The "special" trait idents that are used internally for reflection.
// Received via attributes like `#[reflect(PartialEq, Hash, ...)]`
const DEBUG_ATTR: &str = "Debug";
const PARTIAL_EQ_ATTR: &str = "PartialEq";
const HASH_ATTR: &str = "Hash";

// The traits listed below are not considered "special" (i.e. they use the `ReflectMyTrait` syntax)
// but useful to know exist nonetheless
pub(crate) const REFLECT_DEFAULT: &str = "ReflectDefault";

/// A marker for trait implementations registered via the `Reflect` derive macro.
#[derive(Clone, Default)]
pub(crate) enum TraitImpl {
<<<<<<< HEAD
	/// The trait is not registered as implemented.
	NotImplemented,
	/// The trait is registered as implemented.
	Implemented,

	// TODO: This can be made to use `ExprPath` instead of `Ident`, allowing for fully qualified paths to be used
	/// The trait is registered with a custom function rather than an actual implementation.
	Custom(Ident),
}

impl Default for TraitImpl {
	fn default() -> Self {
		Self::NotImplemented
	}
}

=======
    /// The trait is not registered as implemented.
    #[default]
    NotImplemented,
    /// The trait is registered as implemented.
    Implemented,

    // TODO: This can be made to use `ExprPath` instead of `Ident`, allowing for fully qualified paths to be used
    /// The trait is registered with a custom function rather than an actual implementation.
    Custom(Ident),
}
>>>>>>> a1a07945
/// A collection of traits that have been registered for a reflected type.
///
/// This keeps track of a few traits that are utilized internally for reflection
/// (we'll call these traits _special traits_ within this context), but it
/// will also keep track of all registered traits. Traits are registered as part of the
/// `Reflect` derive macro using the helper attribute: `#[reflect(...)]`.
///
/// The list of special traits are as follows:
/// * `Debug`
/// * `Hash`
/// * `PartialEq`
///
/// When registering a trait, there are a few things to keep in mind:
/// * Traits must have a valid `Reflect{}` struct in scope. For example, `Default`
///   needs `bevy_reflect::prelude::ReflectDefault` in scope.
/// * Traits must be single path identifiers. This means you _must_ use `Default`
///   instead of `std::default::Default` (otherwise it will try to register `Reflectstd`!)
/// * A custom function may be supplied in place of an actual implementation
///   for the special traits (but still follows the same single-path identifier
///   rules as normal).
///
/// # Example
///
/// Registering the `Default` implementation:
///
/// ```ignore
/// // Import ReflectDefault so it's accessible by the derive macro
/// use bevy_reflect::prelude::ReflectDefault.
///
/// #[derive(Reflect, Default)]
/// #[reflect(Default)]
/// struct Foo;
/// ```
///
/// Registering the `Hash` implementation:
///
/// ```ignore
/// // `Hash` is a "special trait" and does not need (nor have) a ReflectHash struct
///
/// #[derive(Reflect, Hash)]
/// #[reflect(Hash)]
/// struct Foo;
/// ```
///
/// Registering the `Hash` implementation using a custom function:
///
/// ```ignore
/// // This function acts as our `Hash` implementation and
/// // corresponds to the `Reflect::reflect_hash` method.
/// fn get_hash(foo: &Foo) -> Option<u64> {
///   Some(123)
/// }
///
/// #[derive(Reflect)]
/// // Register the custom `Hash` function
/// #[reflect(Hash(get_hash))]
/// struct Foo;
/// ```
///
/// > __Note:__ Registering a custom function only works for special traits.
///
#[derive(Default)]
pub(crate) struct ReflectTraits {
	debug: TraitImpl,
	hash: TraitImpl,
	partial_eq: TraitImpl,
	idents: Vec<Ident>,
}

impl ReflectTraits {
	/// Returns true if the given reflected trait name (i.e. `ReflectDefault` for `Default`)
	/// is registered for this type.
	pub fn contains(&self, name: &str) -> bool {
		self.idents.iter().any(|ident| ident == name)
	}

	/// The list of reflected traits by their reflected ident (i.e. `ReflectDefault` for `Default`).
	pub fn idents(&self) -> &[Ident] {
		&self.idents
	}

	/// Returns the implementation of `Reflect::reflect_hash` as a `TokenStream`.
	///
	/// If `Hash` was not registered, returns `None`.
	pub fn get_hash_impl(&self, bevy_reflect_path: &Path) -> Option<proc_macro2::TokenStream> {
		match &self.hash {
			TraitImpl::Implemented => Some(quote! {
				fn reflect_hash(&self) -> Option<u64> {
					use std::hash::{Hash, Hasher};
					let mut hasher = #bevy_reflect_path::ReflectHasher::default();
					Hash::hash(&std::any::Any::type_id(self), &mut hasher);
					Hash::hash(self, &mut hasher);
					Some(hasher.finish())
				}
			}),
			TraitImpl::Custom(impl_fn) => Some(quote! {
				fn reflect_hash(&self) -> Option<u64> {
					Some(#impl_fn(self))
				}
			}),
			TraitImpl::NotImplemented => None,
		}
	}

	/// Returns the implementation of `Reflect::reflect_partial_eq` as a `TokenStream`.
	///
	/// If `PartialEq` was not registered, returns `None`.
	pub fn get_partial_eq_impl(&self, bevy_reflect_path: &Path) -> Option<proc_macro2::TokenStream> {
		match &self.partial_eq {
			TraitImpl::Implemented => Some(quote! {
					fn reflect_partial_eq(&self, value: &dyn #bevy_reflect_path::Reflect) -> Option<bool> {
							let value = value.as_any();
							if let Some(value) = value.downcast_ref::<Self>() {
									Some(std::cmp::PartialEq::eq(self, value))
							} else {
									Some(false)
							}
					}
			}),
			TraitImpl::Custom(impl_fn) => Some(quote! {
					fn reflect_partial_eq(&self, value: &dyn #bevy_reflect_path::Reflect) -> Option<bool> {
							Some(#impl_fn(self, value))
					}
			}),
			TraitImpl::NotImplemented => None,
		}
	}

	/// Returns the implementation of `Reflect::debug` as a `TokenStream`.
	///
	/// If `Debug` was not registered, returns `None`.
	pub fn get_debug_impl(&self) -> Option<proc_macro2::TokenStream> {
		match &self.debug {
			TraitImpl::Implemented => Some(quote! {
				fn debug(&self, f: &mut std::fmt::Formatter<'_>) -> std::fmt::Result {
					std::fmt::Debug::fmt(self, f)
				}
			}),
			TraitImpl::Custom(impl_fn) => Some(quote! {
				fn debug(&self, f: &mut std::fmt::Formatter<'_>) -> std::fmt::Result {
					#impl_fn(self, f)
				}
			}),
			TraitImpl::NotImplemented => None,
		}
	}
}

impl From<&Punctuated<NestedMeta, Comma>> for ReflectTraits {
	/// Create a new [`ReflectTraits`] instance from a set of nested metas.
	fn from(nested_metas: &Punctuated<NestedMeta, Comma>) -> Self {
		let mut traits = ReflectTraits::default();
		for nested_meta in nested_metas.into_iter() {
			match nested_meta {
				// Handles `#[reflect( Hash, Default, ... )]`
				NestedMeta::Meta(Meta::Path(path)) => {
					// Get the first ident in the path (hopefully the path only contains one and not `std::hash::Hash`)
					let ident = if let Some(segment) = path.segments.iter().next() {
						segment.ident.to_string()
					} else {
						continue;
					};

					match ident.as_str() {
						DEBUG_ATTR => traits.debug = TraitImpl::Implemented,
						PARTIAL_EQ_ATTR => traits.partial_eq = TraitImpl::Implemented,
						HASH_ATTR => traits.hash = TraitImpl::Implemented,
						// We only track reflected idents for traits not considered special
						_ => traits
							.idents
							.push(utility::get_reflect_ident(&ident)),
					}
				}
				// Handles `#[reflect( Hash(custom_hash_fn) )]`
				NestedMeta::Meta(Meta::List(list)) => {
					// Get the first ident in the path (hopefully the path only contains one and not `std::hash::Hash`)
					let ident = if let Some(segment) = list.path.segments.iter().next() {
						segment.ident.to_string()
					} else {
						continue;
					};

					let list_meta = list.nested.iter().next();
					if let Some(NestedMeta::Meta(Meta::Path(path))) = list_meta {
						if let Some(segment) = path.segments.iter().next() {
							// This should be the ident of the custom function
							let trait_func_ident = TraitImpl::Custom(segment.ident.clone());
							match ident.as_str() {
								DEBUG_ATTR => traits.debug = trait_func_ident,
								PARTIAL_EQ_ATTR => traits.partial_eq = trait_func_ident,
								HASH_ATTR => traits.hash = trait_func_ident,
								_ => {}
							}
						}
					}
				}
				_ => {}
			}
		}

		traits
	}
}

impl Parse for ReflectTraits {
	fn parse(input: ParseStream) -> syn::Result<Self> {
		Ok(ReflectTraits::from(
			&Punctuated::<NestedMeta, Comma>::parse_terminated(input)?,
		))
	}
}<|MERGE_RESOLUTION|>--- conflicted
+++ resolved
@@ -26,8 +26,8 @@
 /// A marker for trait implementations registered via the `Reflect` derive macro.
 #[derive(Clone, Default)]
 pub(crate) enum TraitImpl {
-<<<<<<< HEAD
 	/// The trait is not registered as implemented.
+	#[default]
 	NotImplemented,
 	/// The trait is registered as implemented.
 	Implemented,
@@ -36,25 +36,6 @@
 	/// The trait is registered with a custom function rather than an actual implementation.
 	Custom(Ident),
 }
-
-impl Default for TraitImpl {
-	fn default() -> Self {
-		Self::NotImplemented
-	}
-}
-
-=======
-    /// The trait is not registered as implemented.
-    #[default]
-    NotImplemented,
-    /// The trait is registered as implemented.
-    Implemented,
-
-    // TODO: This can be made to use `ExprPath` instead of `Ident`, allowing for fully qualified paths to be used
-    /// The trait is registered with a custom function rather than an actual implementation.
-    Custom(Ident),
-}
->>>>>>> a1a07945
 /// A collection of traits that have been registered for a reflected type.
 ///
 /// This keeps track of a few traits that are utilized internally for reflection
