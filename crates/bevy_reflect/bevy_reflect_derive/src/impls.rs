use crate::container_attributes::ReflectTraits;
use crate::ReflectDeriveData;
use proc_macro::TokenStream;
use proc_macro2::Ident;
use quote::quote;
use syn::{Generics, Index, Member, Path};

/// Implements `Struct`, `GetTypeRegistration`, and `Reflect` for the given derive data.
pub(crate) fn impl_struct(derive_data: &ReflectDeriveData) -> TokenStream {
<<<<<<< HEAD
	let bevy_reflect_path = derive_data.bevy_reflect_path();
	let struct_name = derive_data.type_name();

	let field_names = derive_data
		.active_fields()
		.map(|field| {
			field
				.data
				.ident
				.as_ref()
				.map(|i| i.to_string())
				.unwrap_or(field.index.to_string())
		})
		.collect::<Vec<String>>();
	let field_idents = derive_data
		.active_fields()
		.map(|field| {
			field
				.data
				.ident
				.as_ref()
				.map(|ident| Member::Named(ident.clone()))
				.unwrap_or(Member::Unnamed(Index::from(field.index)))
		})
		.collect::<Vec<_>>();
	let field_types = derive_data
		.active_fields()
		.map(|field| field.data.ty.clone())
		.collect::<Vec<_>>();
	let field_count = field_idents.len();
	let field_indices = (0..field_count).collect::<Vec<usize>>();

	let hash_fn = derive_data
		.traits()
		.get_hash_impl(bevy_reflect_path);
	let partial_eq_fn = derive_data
		.traits()
		.get_partial_eq_impl(bevy_reflect_path)
		.unwrap_or_else(|| {
			quote! {
					fn reflect_partial_eq(&self, value: &dyn #bevy_reflect_path::Reflect) -> Option<bool> {
							#bevy_reflect_path::struct_partial_eq(self, value)
					}
			}
		});
	let debug_fn = derive_data.traits().get_debug_impl();

	let typed_impl = impl_typed(
		struct_name,
		derive_data.generics(),
		quote! {
			 let fields: [#bevy_reflect_path::NamedField; #field_count] = [
				#(#bevy_reflect_path::NamedField::new::<#field_types, _>(#field_names),)*
			];
			let info = #bevy_reflect_path::StructInfo::new::<Self>(&fields);
			#bevy_reflect_path::TypeInfo::Struct(info)
		},
		bevy_reflect_path,
	);

	let get_type_registration_impl = derive_data.get_type_registration();
	let (impl_generics, ty_generics, where_clause) = derive_data.generics().split_for_impl();

	TokenStream::from(quote! {
	#get_type_registration_impl

	#typed_impl

	impl #impl_generics #bevy_reflect_path::Struct for #struct_name #ty_generics #where_clause {
		fn field(&self, name: &str) -> Option<&dyn #bevy_reflect_path::Reflect> {
			match name {
				#(#field_names => Some(&self.#field_idents),)*
				_ => None,
			}
		}

		fn field_mut(&mut self, name: &str) -> Option<&mut dyn #bevy_reflect_path::Reflect> {
			match name {
				#(#field_names => Some(&mut self.#field_idents),)*
				_ => None,
			}
		}

		fn field_at(&self, index: usize) -> Option<&dyn #bevy_reflect_path::Reflect> {
			match index {
				#(#field_indices => Some(&self.#field_idents),)*
				_ => None,
			}
		}

		fn field_at_mut(&mut self, index: usize) -> Option<&mut dyn #bevy_reflect_path::Reflect> {
			match index {
				#(#field_indices => Some(&mut self.#field_idents),)*
				_ => None,
			}
		}

		fn name_at(&self, index: usize) -> Option<&str> {
			match index {
				#(#field_indices => Some(#field_names),)*
				_ => None,
			}
		}

		fn field_len(&self) -> usize {
			#field_count
		}

		fn iter_fields(&self) -> #bevy_reflect_path::FieldIter {
			#bevy_reflect_path::FieldIter::new(self)
		}

		fn clone_dynamic(&self) -> #bevy_reflect_path::DynamicStruct {
			let mut dynamic = #bevy_reflect_path::DynamicStruct::default();
			dynamic.set_name(self.type_name().to_string());
			#(dynamic.insert_boxed(#field_names, self.#field_idents.clone_value());)*
			dynamic
		}
	}

	// SAFE: any and any_mut both return self
	unsafe impl #impl_generics #bevy_reflect_path::Reflect for #struct_name #ty_generics #where_clause {
		#[inline]
		fn type_name(&self) -> &str {
			std::any::type_name::<Self>()
		}

		#[inline]
		fn get_type_info(&self) -> &'static #bevy_reflect_path::TypeInfo {
			<Self as #bevy_reflect_path::Typed>::type_info()
		}

		#[inline]
		fn any(&self) -> &dyn std::any::Any {
			self
		}
		#[inline]
		fn any_mut(&mut self) -> &mut dyn std::any::Any {
			self
		}

		#[inline]
		fn as_reflect(&self) -> &dyn #bevy_reflect_path::Reflect {
			self
		}

		#[inline]
		fn as_reflect_mut(&mut self) -> &mut dyn #bevy_reflect_path::Reflect {
			self
		}

		#[inline]
		fn clone_value(&self) -> Box<dyn #bevy_reflect_path::Reflect> {
			Box::new(#bevy_reflect_path::Struct::clone_dynamic(self))
		}
		#[inline]
		fn set(&mut self, value: Box<dyn #bevy_reflect_path::Reflect>) -> Result<(), Box<dyn #bevy_reflect_path::Reflect>> {
			*self = value.take()?;
			Ok(())
		}

		#[inline]
		fn apply(&mut self, value: &dyn #bevy_reflect_path::Reflect) {
			if let #bevy_reflect_path::ReflectRef::Struct(struct_value) = value.reflect_ref() {
				for (i, value) in struct_value.iter_fields().enumerate() {
					let name = struct_value.name_at(i).unwrap();
					#bevy_reflect_path::Struct::field_mut(self, name).map(|v| v.apply(value));
				}
			} else {
				panic!("Attempted to apply non-struct type to struct type.");
			}
		}

		fn reflect_ref(&self) -> #bevy_reflect_path::ReflectRef {
			#bevy_reflect_path::ReflectRef::Struct(self)
		}

		fn reflect_mut(&mut self) -> #bevy_reflect_path::ReflectMut {
			#bevy_reflect_path::ReflectMut::Struct(self)
		}

		#hash_fn

		#partial_eq_fn

					#debug_fn
			}
	})
=======
    let bevy_reflect_path = derive_data.bevy_reflect_path();
    let struct_name = derive_data.type_name();

    let field_names = derive_data
        .active_fields()
        .map(|field| {
            field
                .data
                .ident
                .as_ref()
                .map(|i| i.to_string())
                .unwrap_or_else(|| field.index.to_string())
        })
        .collect::<Vec<String>>();
    let field_idents = derive_data
        .active_fields()
        .map(|field| {
            field
                .data
                .ident
                .as_ref()
                .map(|ident| Member::Named(ident.clone()))
                .unwrap_or_else(|| Member::Unnamed(Index::from(field.index)))
        })
        .collect::<Vec<_>>();
    let field_types = derive_data
        .active_fields()
        .map(|field| field.data.ty.clone())
        .collect::<Vec<_>>();
    let field_count = field_idents.len();
    let field_indices = (0..field_count).collect::<Vec<usize>>();

    let hash_fn = derive_data.traits().get_hash_impl(bevy_reflect_path);
    let partial_eq_fn = derive_data
        .traits()
        .get_partial_eq_impl(bevy_reflect_path)
        .unwrap_or_else(|| {
            quote! {
                fn reflect_partial_eq(&self, value: &dyn #bevy_reflect_path::Reflect) -> Option<bool> {
                    #bevy_reflect_path::struct_partial_eq(self, value)
                }
            }
        });
    let debug_fn = derive_data.traits().get_debug_impl();

    let typed_impl = impl_typed(
        struct_name,
        derive_data.generics(),
        quote! {
           let fields: [#bevy_reflect_path::NamedField; #field_count] = [
                #(#bevy_reflect_path::NamedField::new::<#field_types, _>(#field_names),)*
            ];
            let info = #bevy_reflect_path::StructInfo::new::<Self>(&fields);
            #bevy_reflect_path::TypeInfo::Struct(info)
        },
        bevy_reflect_path,
    );

    let get_type_registration_impl = derive_data.get_type_registration();
    let (impl_generics, ty_generics, where_clause) = derive_data.generics().split_for_impl();

    TokenStream::from(quote! {
        #get_type_registration_impl

        #typed_impl

        impl #impl_generics #bevy_reflect_path::Struct for #struct_name #ty_generics #where_clause {
            fn field(&self, name: &str) -> Option<&dyn #bevy_reflect_path::Reflect> {
                match name {
                    #(#field_names => Some(&self.#field_idents),)*
                    _ => None,
                }
            }

            fn field_mut(&mut self, name: &str) -> Option<&mut dyn #bevy_reflect_path::Reflect> {
                match name {
                    #(#field_names => Some(&mut self.#field_idents),)*
                    _ => None,
                }
            }

            fn field_at(&self, index: usize) -> Option<&dyn #bevy_reflect_path::Reflect> {
                match index {
                    #(#field_indices => Some(&self.#field_idents),)*
                    _ => None,
                }
            }

            fn field_at_mut(&mut self, index: usize) -> Option<&mut dyn #bevy_reflect_path::Reflect> {
                match index {
                    #(#field_indices => Some(&mut self.#field_idents),)*
                    _ => None,
                }
            }

            fn name_at(&self, index: usize) -> Option<&str> {
                match index {
                    #(#field_indices => Some(#field_names),)*
                    _ => None,
                }
            }

            fn field_len(&self) -> usize {
                #field_count
            }

            fn iter_fields(&self) -> #bevy_reflect_path::FieldIter {
                #bevy_reflect_path::FieldIter::new(self)
            }

            fn clone_dynamic(&self) -> #bevy_reflect_path::DynamicStruct {
                let mut dynamic = #bevy_reflect_path::DynamicStruct::default();
                dynamic.set_name(self.type_name().to_string());
                #(dynamic.insert_boxed(#field_names, self.#field_idents.clone_value());)*
                dynamic
            }
        }

        impl #impl_generics #bevy_reflect_path::Reflect for #struct_name #ty_generics #where_clause {
            #[inline]
            fn type_name(&self) -> &str {
                std::any::type_name::<Self>()
            }

            #[inline]
            fn get_type_info(&self) -> &'static #bevy_reflect_path::TypeInfo {
                <Self as #bevy_reflect_path::Typed>::type_info()
            }

            #[inline]
            fn into_any(self: Box<Self>) -> Box<dyn std::any::Any> {
                self
            }

            #[inline]
            fn as_any(&self) -> &dyn std::any::Any {
                self
            }

            #[inline]
            fn as_any_mut(&mut self) -> &mut dyn std::any::Any {
                self
            }

            #[inline]
            fn as_reflect(&self) -> &dyn #bevy_reflect_path::Reflect {
                self
            }

            #[inline]
            fn as_reflect_mut(&mut self) -> &mut dyn #bevy_reflect_path::Reflect {
                self
            }

            #[inline]
            fn clone_value(&self) -> Box<dyn #bevy_reflect_path::Reflect> {
                Box::new(#bevy_reflect_path::Struct::clone_dynamic(self))
            }
            #[inline]
            fn set(&mut self, value: Box<dyn #bevy_reflect_path::Reflect>) -> Result<(), Box<dyn #bevy_reflect_path::Reflect>> {
                *self = value.take()?;
                Ok(())
            }

            #[inline]
            fn apply(&mut self, value: &dyn #bevy_reflect_path::Reflect) {
                if let #bevy_reflect_path::ReflectRef::Struct(struct_value) = value.reflect_ref() {
                    for (i, value) in struct_value.iter_fields().enumerate() {
                        let name = struct_value.name_at(i).unwrap();
                        #bevy_reflect_path::Struct::field_mut(self, name).map(|v| v.apply(value));
                    }
                } else {
                    panic!("Attempted to apply non-struct type to struct type.");
                }
            }

            fn reflect_ref(&self) -> #bevy_reflect_path::ReflectRef {
                #bevy_reflect_path::ReflectRef::Struct(self)
            }

            fn reflect_mut(&mut self) -> #bevy_reflect_path::ReflectMut {
                #bevy_reflect_path::ReflectMut::Struct(self)
            }

            #hash_fn

            #partial_eq_fn

            #debug_fn
        }
    })
>>>>>>> 9eb69282
}

/// Implements `TupleStruct`, `GetTypeRegistration`, and `Reflect` for the given derive data.
pub(crate) fn impl_tuple_struct(derive_data: &ReflectDeriveData) -> TokenStream {
<<<<<<< HEAD
	let bevy_reflect_path = derive_data.bevy_reflect_path();
	let struct_name = derive_data.type_name();
	let get_type_registration_impl = derive_data.get_type_registration();

	let field_idents = derive_data
		.active_fields()
		.map(|field| Member::Unnamed(Index::from(field.index)))
		.collect::<Vec<_>>();
	let field_types = derive_data
		.active_fields()
		.map(|field| field.data.ty.clone())
		.collect::<Vec<_>>();
	let field_count = field_idents.len();
	let field_indices = (0..field_count).collect::<Vec<usize>>();

	let hash_fn = derive_data
		.traits()
		.get_hash_impl(bevy_reflect_path);
	let partial_eq_fn = derive_data
		.traits()
		.get_partial_eq_impl(bevy_reflect_path)
		.unwrap_or_else(|| {
			quote! {
					fn reflect_partial_eq(&self, value: &dyn #bevy_reflect_path::Reflect) -> Option<bool> {
							#bevy_reflect_path::tuple_struct_partial_eq(self, value)
					}
			}
		});
	let debug_fn = derive_data.traits().get_debug_impl();

	let typed_impl = impl_typed(
		struct_name,
		derive_data.generics(),
		quote! {
			let fields: [#bevy_reflect_path::UnnamedField; #field_count] = [
				#(#bevy_reflect_path::UnnamedField::new::<#field_types>(#field_indices),)*
			];
			let info = #bevy_reflect_path::TupleStructInfo::new::<Self>(&fields);
			#bevy_reflect_path::TypeInfo::TupleStruct(info)
		},
		bevy_reflect_path,
	);

	let (impl_generics, ty_generics, where_clause) = derive_data.generics().split_for_impl();
	TokenStream::from(quote! {
	#get_type_registration_impl

	#typed_impl

	impl #impl_generics #bevy_reflect_path::TupleStruct for #struct_name #ty_generics #where_clause {
		fn field(&self, index: usize) -> Option<&dyn #bevy_reflect_path::Reflect> {
			match index {
				#(#field_indices => Some(&self.#field_idents),)*
				_ => None,
			}
		}

		fn field_mut(&mut self, index: usize) -> Option<&mut dyn #bevy_reflect_path::Reflect> {
			match index {
				#(#field_indices => Some(&mut self.#field_idents),)*
				_ => None,
			}
		}

		fn field_len(&self) -> usize {
			#field_count
		}

		fn iter_fields(&self) -> #bevy_reflect_path::TupleStructFieldIter {
			#bevy_reflect_path::TupleStructFieldIter::new(self)
		}

		fn clone_dynamic(&self) -> #bevy_reflect_path::DynamicTupleStruct {
			let mut dynamic = #bevy_reflect_path::DynamicTupleStruct::default();
			dynamic.set_name(self.type_name().to_string());
			#(dynamic.insert_boxed(self.#field_idents.clone_value());)*
			dynamic
		}
	}

	// SAFE: any and any_mut both return self
	unsafe impl #impl_generics #bevy_reflect_path::Reflect for #struct_name #ty_generics #where_clause {
		#[inline]
		fn type_name(&self) -> &str {
			std::any::type_name::<Self>()
		}

		#[inline]
		fn get_type_info(&self) -> &'static #bevy_reflect_path::TypeInfo {
			<Self as #bevy_reflect_path::Typed>::type_info()
		}

		#[inline]
		fn any(&self) -> &dyn std::any::Any {
			self
		}
		#[inline]
		fn any_mut(&mut self) -> &mut dyn std::any::Any {
			self
		}

		#[inline]
		fn as_reflect(&self) -> &dyn #bevy_reflect_path::Reflect {
			self
		}

		#[inline]
		fn as_reflect_mut(&mut self) -> &mut dyn #bevy_reflect_path::Reflect {
			self
		}

		#[inline]
		fn clone_value(&self) -> Box<dyn #bevy_reflect_path::Reflect> {
			Box::new(#bevy_reflect_path::TupleStruct::clone_dynamic(self))
		}
		#[inline]
		fn set(&mut self, value: Box<dyn #bevy_reflect_path::Reflect>) -> Result<(), Box<dyn #bevy_reflect_path::Reflect>> {
			*self = value.take()?;
			Ok(())
		}

		#[inline]
		fn apply(&mut self, value: &dyn #bevy_reflect_path::Reflect) {
			if let #bevy_reflect_path::ReflectRef::TupleStruct(struct_value) = value.reflect_ref() {
				for (i, value) in struct_value.iter_fields().enumerate() {
					#bevy_reflect_path::TupleStruct::field_mut(self, i).map(|v| v.apply(value));
				}
			} else {
				panic!("Attempted to apply non-TupleStruct type to TupleStruct type.");
			}
		}

		fn reflect_ref(&self) -> #bevy_reflect_path::ReflectRef {
			#bevy_reflect_path::ReflectRef::TupleStruct(self)
		}

		fn reflect_mut(&mut self) -> #bevy_reflect_path::ReflectMut {
			#bevy_reflect_path::ReflectMut::TupleStruct(self)
		}

		#hash_fn

		#partial_eq_fn

					#debug_fn
			}
	})
=======
    let bevy_reflect_path = derive_data.bevy_reflect_path();
    let struct_name = derive_data.type_name();
    let get_type_registration_impl = derive_data.get_type_registration();

    let field_idents = derive_data
        .active_fields()
        .map(|field| Member::Unnamed(Index::from(field.index)))
        .collect::<Vec<_>>();
    let field_types = derive_data
        .active_fields()
        .map(|field| field.data.ty.clone())
        .collect::<Vec<_>>();
    let field_count = field_idents.len();
    let field_indices = (0..field_count).collect::<Vec<usize>>();

    let hash_fn = derive_data.traits().get_hash_impl(bevy_reflect_path);
    let partial_eq_fn = derive_data
        .traits()
        .get_partial_eq_impl(bevy_reflect_path)
        .unwrap_or_else(|| {
            quote! {
                fn reflect_partial_eq(&self, value: &dyn #bevy_reflect_path::Reflect) -> Option<bool> {
                    #bevy_reflect_path::tuple_struct_partial_eq(self, value)
                }
            }
        });
    let debug_fn = derive_data.traits().get_debug_impl();

    let typed_impl = impl_typed(
        struct_name,
        derive_data.generics(),
        quote! {
            let fields: [#bevy_reflect_path::UnnamedField; #field_count] = [
                #(#bevy_reflect_path::UnnamedField::new::<#field_types>(#field_indices),)*
            ];
            let info = #bevy_reflect_path::TupleStructInfo::new::<Self>(&fields);
            #bevy_reflect_path::TypeInfo::TupleStruct(info)
        },
        bevy_reflect_path,
    );

    let (impl_generics, ty_generics, where_clause) = derive_data.generics().split_for_impl();
    TokenStream::from(quote! {
        #get_type_registration_impl

        #typed_impl

        impl #impl_generics #bevy_reflect_path::TupleStruct for #struct_name #ty_generics #where_clause {
            fn field(&self, index: usize) -> Option<&dyn #bevy_reflect_path::Reflect> {
                match index {
                    #(#field_indices => Some(&self.#field_idents),)*
                    _ => None,
                }
            }

            fn field_mut(&mut self, index: usize) -> Option<&mut dyn #bevy_reflect_path::Reflect> {
                match index {
                    #(#field_indices => Some(&mut self.#field_idents),)*
                    _ => None,
                }
            }

            fn field_len(&self) -> usize {
                #field_count
            }

            fn iter_fields(&self) -> #bevy_reflect_path::TupleStructFieldIter {
                #bevy_reflect_path::TupleStructFieldIter::new(self)
            }

            fn clone_dynamic(&self) -> #bevy_reflect_path::DynamicTupleStruct {
                let mut dynamic = #bevy_reflect_path::DynamicTupleStruct::default();
                dynamic.set_name(self.type_name().to_string());
                #(dynamic.insert_boxed(self.#field_idents.clone_value());)*
                dynamic
            }
        }

        impl #impl_generics #bevy_reflect_path::Reflect for #struct_name #ty_generics #where_clause {
            #[inline]
            fn type_name(&self) -> &str {
                std::any::type_name::<Self>()
            }

            #[inline]
            fn get_type_info(&self) -> &'static #bevy_reflect_path::TypeInfo {
                <Self as #bevy_reflect_path::Typed>::type_info()
            }

            #[inline]
            fn into_any(self: Box<Self>) -> Box<dyn std::any::Any> {
                self
            }

            #[inline]
            fn as_any(&self) -> &dyn std::any::Any {
                self
            }

            #[inline]
            fn as_any_mut(&mut self) -> &mut dyn std::any::Any {
                self
            }

            #[inline]
            fn as_reflect(&self) -> &dyn #bevy_reflect_path::Reflect {
                self
            }

            #[inline]
            fn as_reflect_mut(&mut self) -> &mut dyn #bevy_reflect_path::Reflect {
                self
            }

            #[inline]
            fn clone_value(&self) -> Box<dyn #bevy_reflect_path::Reflect> {
                Box::new(#bevy_reflect_path::TupleStruct::clone_dynamic(self))
            }
            #[inline]
            fn set(&mut self, value: Box<dyn #bevy_reflect_path::Reflect>) -> Result<(), Box<dyn #bevy_reflect_path::Reflect>> {
                *self = value.take()?;
                Ok(())
            }

            #[inline]
            fn apply(&mut self, value: &dyn #bevy_reflect_path::Reflect) {
                if let #bevy_reflect_path::ReflectRef::TupleStruct(struct_value) = value.reflect_ref() {
                    for (i, value) in struct_value.iter_fields().enumerate() {
                        #bevy_reflect_path::TupleStruct::field_mut(self, i).map(|v| v.apply(value));
                    }
                } else {
                    panic!("Attempted to apply non-TupleStruct type to TupleStruct type.");
                }
            }

            fn reflect_ref(&self) -> #bevy_reflect_path::ReflectRef {
                #bevy_reflect_path::ReflectRef::TupleStruct(self)
            }

            fn reflect_mut(&mut self) -> #bevy_reflect_path::ReflectMut {
                #bevy_reflect_path::ReflectMut::TupleStruct(self)
            }

            #hash_fn

            #partial_eq_fn

            #debug_fn
        }
    })
>>>>>>> 9eb69282
}

/// Implements `GetTypeRegistration` and `Reflect` for the given type data.
pub(crate) fn impl_value(
	type_name: &Ident,
	generics: &Generics,
	get_type_registration_impl: proc_macro2::TokenStream,
	bevy_reflect_path: &Path,
	reflect_traits: &ReflectTraits,
) -> TokenStream {
<<<<<<< HEAD
	let hash_fn = reflect_traits.get_hash_impl(bevy_reflect_path);
	let partial_eq_fn = reflect_traits.get_partial_eq_impl(bevy_reflect_path);
	let debug_fn = reflect_traits.get_debug_impl();

	let typed_impl = impl_typed(
		type_name,
		generics,
		quote! {
			let info = #bevy_reflect_path::ValueInfo::new::<Self>();
			#bevy_reflect_path::TypeInfo::Value(info)
		},
		bevy_reflect_path,
	);

	let (impl_generics, ty_generics, where_clause) = generics.split_for_impl();
	TokenStream::from(quote! {
	#get_type_registration_impl

	#typed_impl

	// SAFE: any and any_mut both return self
	unsafe impl #impl_generics #bevy_reflect_path::Reflect for #type_name #ty_generics #where_clause  {
		#[inline]
		fn type_name(&self) -> &str {
			std::any::type_name::<Self>()
		}

		#[inline]
		fn get_type_info(&self) -> &'static #bevy_reflect_path::TypeInfo {
			<Self as #bevy_reflect_path::Typed>::type_info()
		}

		#[inline]
		fn any(&self) -> &dyn std::any::Any {
			self
		}

		#[inline]
		fn any_mut(&mut self) -> &mut dyn std::any::Any {
			self
		}

		#[inline]
		fn as_reflect(&self) -> &dyn #bevy_reflect_path::Reflect {
			self
		}

		#[inline]
		fn as_reflect_mut(&mut self) -> &mut dyn #bevy_reflect_path::Reflect {
			self
		}

		#[inline]
		fn clone_value(&self) -> Box<dyn #bevy_reflect_path::Reflect> {
			Box::new(self.clone())
		}

		#[inline]
		fn apply(&mut self, value: &dyn #bevy_reflect_path::Reflect) {
			let value = value.any();
			if let Some(value) = value.downcast_ref::<Self>() {
				*self = value.clone();
			} else {
				panic!("Value is not {}.", std::any::type_name::<Self>());
			}
		}

		#[inline]
		fn set(&mut self, value: Box<dyn #bevy_reflect_path::Reflect>) -> Result<(), Box<dyn #bevy_reflect_path::Reflect>> {
			*self = value.take()?;
			Ok(())
		}

		fn reflect_ref(&self) -> #bevy_reflect_path::ReflectRef {
			#bevy_reflect_path::ReflectRef::Value(self)
		}

		fn reflect_mut(&mut self) -> #bevy_reflect_path::ReflectMut {
			#bevy_reflect_path::ReflectMut::Value(self)
		}

		#hash_fn

		#partial_eq_fn

					#debug_fn
			}
	})
=======
    let hash_fn = reflect_traits.get_hash_impl(bevy_reflect_path);
    let partial_eq_fn = reflect_traits.get_partial_eq_impl(bevy_reflect_path);
    let debug_fn = reflect_traits.get_debug_impl();

    let typed_impl = impl_typed(
        type_name,
        generics,
        quote! {
            let info = #bevy_reflect_path::ValueInfo::new::<Self>();
            #bevy_reflect_path::TypeInfo::Value(info)
        },
        bevy_reflect_path,
    );

    let (impl_generics, ty_generics, where_clause) = generics.split_for_impl();
    TokenStream::from(quote! {
        #get_type_registration_impl

        #typed_impl

        impl #impl_generics #bevy_reflect_path::Reflect for #type_name #ty_generics #where_clause  {
            #[inline]
            fn type_name(&self) -> &str {
                std::any::type_name::<Self>()
            }

            #[inline]
            fn get_type_info(&self) -> &'static #bevy_reflect_path::TypeInfo {
                <Self as #bevy_reflect_path::Typed>::type_info()
            }

            #[inline]
            fn into_any(self: Box<Self>) -> Box<dyn std::any::Any> {
                self
            }

            #[inline]
            fn as_any(&self) -> &dyn std::any::Any {
                self
            }

            #[inline]
            fn as_any_mut(&mut self) -> &mut dyn std::any::Any {
                self
            }

            #[inline]
            fn as_reflect(&self) -> &dyn #bevy_reflect_path::Reflect {
                self
            }

            #[inline]
            fn as_reflect_mut(&mut self) -> &mut dyn #bevy_reflect_path::Reflect {
                self
            }

            #[inline]
            fn clone_value(&self) -> Box<dyn #bevy_reflect_path::Reflect> {
                Box::new(self.clone())
            }

            #[inline]
            fn apply(&mut self, value: &dyn #bevy_reflect_path::Reflect) {
                let value = value.as_any();
                if let Some(value) = value.downcast_ref::<Self>() {
                    *self = value.clone();
                } else {
                    panic!("Value is not {}.", std::any::type_name::<Self>());
                }
            }

            #[inline]
            fn set(&mut self, value: Box<dyn #bevy_reflect_path::Reflect>) -> Result<(), Box<dyn #bevy_reflect_path::Reflect>> {
                *self = value.take()?;
                Ok(())
            }

            fn reflect_ref(&self) -> #bevy_reflect_path::ReflectRef {
                #bevy_reflect_path::ReflectRef::Value(self)
            }

            fn reflect_mut(&mut self) -> #bevy_reflect_path::ReflectMut {
                #bevy_reflect_path::ReflectMut::Value(self)
            }

            #hash_fn

            #partial_eq_fn

            #debug_fn
        }
    })
>>>>>>> 9eb69282
}

fn impl_typed(
	type_name: &Ident,
	generics: &Generics,
	generator: proc_macro2::TokenStream,
	bevy_reflect_path: &Path,
) -> proc_macro2::TokenStream {
	let is_generic = !generics.params.is_empty();

	let static_generator = if is_generic {
		quote! {
			static CELL: #bevy_reflect_path::utility::GenericTypeInfoCell = #bevy_reflect_path::utility::GenericTypeInfoCell::new();
			CELL.get_or_insert::<Self, _>(|| {
				#generator
			})
		}
	} else {
		quote! {
			static CELL: #bevy_reflect_path::utility::NonGenericTypeInfoCell = #bevy_reflect_path::utility::NonGenericTypeInfoCell::new();
			CELL.get_or_set(|| {
				#generator
			})
		}
	};

	let (impl_generics, ty_generics, where_clause) = generics.split_for_impl();

	quote! {
		impl #impl_generics #bevy_reflect_path::Typed for #type_name #ty_generics #where_clause {
			fn type_info() -> &'static #bevy_reflect_path::TypeInfo {
				#static_generator
			}
		}
	}
}<|MERGE_RESOLUTION|>--- conflicted
+++ resolved
@@ -7,7 +7,6 @@
 
 /// Implements `Struct`, `GetTypeRegistration`, and `Reflect` for the given derive data.
 pub(crate) fn impl_struct(derive_data: &ReflectDeriveData) -> TokenStream {
-<<<<<<< HEAD
 	let bevy_reflect_path = derive_data.bevy_reflect_path();
 	let struct_name = derive_data.type_name();
 
@@ -128,26 +127,31 @@
 		}
 	}
 
-	// SAFE: any and any_mut both return self
-	unsafe impl #impl_generics #bevy_reflect_path::Reflect for #struct_name #ty_generics #where_clause {
-		#[inline]
-		fn type_name(&self) -> &str {
-			std::any::type_name::<Self>()
-		}
+				impl #impl_generics #bevy_reflect_path::Reflect for #struct_name #ty_generics #where_clause {
+						#[inline]
+						fn type_name(&self) -> &str {
+								std::any::type_name::<Self>()
+						}
 
 		#[inline]
 		fn get_type_info(&self) -> &'static #bevy_reflect_path::TypeInfo {
 			<Self as #bevy_reflect_path::Typed>::type_info()
 		}
 
-		#[inline]
-		fn any(&self) -> &dyn std::any::Any {
-			self
-		}
-		#[inline]
-		fn any_mut(&mut self) -> &mut dyn std::any::Any {
-			self
-		}
+						#[inline]
+						fn into_any(self: Box<Self>) -> Box<dyn std::any::Any> {
+								self
+						}
+
+						#[inline]
+						fn as_any(&self) -> &dyn std::any::Any {
+								self
+						}
+
+						#[inline]
+						fn as_any_mut(&mut self) -> &mut dyn std::any::Any {
+								self
+						}
 
 		#[inline]
 		fn as_reflect(&self) -> &dyn #bevy_reflect_path::Reflect {
@@ -196,204 +200,10 @@
 					#debug_fn
 			}
 	})
-=======
-    let bevy_reflect_path = derive_data.bevy_reflect_path();
-    let struct_name = derive_data.type_name();
-
-    let field_names = derive_data
-        .active_fields()
-        .map(|field| {
-            field
-                .data
-                .ident
-                .as_ref()
-                .map(|i| i.to_string())
-                .unwrap_or_else(|| field.index.to_string())
-        })
-        .collect::<Vec<String>>();
-    let field_idents = derive_data
-        .active_fields()
-        .map(|field| {
-            field
-                .data
-                .ident
-                .as_ref()
-                .map(|ident| Member::Named(ident.clone()))
-                .unwrap_or_else(|| Member::Unnamed(Index::from(field.index)))
-        })
-        .collect::<Vec<_>>();
-    let field_types = derive_data
-        .active_fields()
-        .map(|field| field.data.ty.clone())
-        .collect::<Vec<_>>();
-    let field_count = field_idents.len();
-    let field_indices = (0..field_count).collect::<Vec<usize>>();
-
-    let hash_fn = derive_data.traits().get_hash_impl(bevy_reflect_path);
-    let partial_eq_fn = derive_data
-        .traits()
-        .get_partial_eq_impl(bevy_reflect_path)
-        .unwrap_or_else(|| {
-            quote! {
-                fn reflect_partial_eq(&self, value: &dyn #bevy_reflect_path::Reflect) -> Option<bool> {
-                    #bevy_reflect_path::struct_partial_eq(self, value)
-                }
-            }
-        });
-    let debug_fn = derive_data.traits().get_debug_impl();
-
-    let typed_impl = impl_typed(
-        struct_name,
-        derive_data.generics(),
-        quote! {
-           let fields: [#bevy_reflect_path::NamedField; #field_count] = [
-                #(#bevy_reflect_path::NamedField::new::<#field_types, _>(#field_names),)*
-            ];
-            let info = #bevy_reflect_path::StructInfo::new::<Self>(&fields);
-            #bevy_reflect_path::TypeInfo::Struct(info)
-        },
-        bevy_reflect_path,
-    );
-
-    let get_type_registration_impl = derive_data.get_type_registration();
-    let (impl_generics, ty_generics, where_clause) = derive_data.generics().split_for_impl();
-
-    TokenStream::from(quote! {
-        #get_type_registration_impl
-
-        #typed_impl
-
-        impl #impl_generics #bevy_reflect_path::Struct for #struct_name #ty_generics #where_clause {
-            fn field(&self, name: &str) -> Option<&dyn #bevy_reflect_path::Reflect> {
-                match name {
-                    #(#field_names => Some(&self.#field_idents),)*
-                    _ => None,
-                }
-            }
-
-            fn field_mut(&mut self, name: &str) -> Option<&mut dyn #bevy_reflect_path::Reflect> {
-                match name {
-                    #(#field_names => Some(&mut self.#field_idents),)*
-                    _ => None,
-                }
-            }
-
-            fn field_at(&self, index: usize) -> Option<&dyn #bevy_reflect_path::Reflect> {
-                match index {
-                    #(#field_indices => Some(&self.#field_idents),)*
-                    _ => None,
-                }
-            }
-
-            fn field_at_mut(&mut self, index: usize) -> Option<&mut dyn #bevy_reflect_path::Reflect> {
-                match index {
-                    #(#field_indices => Some(&mut self.#field_idents),)*
-                    _ => None,
-                }
-            }
-
-            fn name_at(&self, index: usize) -> Option<&str> {
-                match index {
-                    #(#field_indices => Some(#field_names),)*
-                    _ => None,
-                }
-            }
-
-            fn field_len(&self) -> usize {
-                #field_count
-            }
-
-            fn iter_fields(&self) -> #bevy_reflect_path::FieldIter {
-                #bevy_reflect_path::FieldIter::new(self)
-            }
-
-            fn clone_dynamic(&self) -> #bevy_reflect_path::DynamicStruct {
-                let mut dynamic = #bevy_reflect_path::DynamicStruct::default();
-                dynamic.set_name(self.type_name().to_string());
-                #(dynamic.insert_boxed(#field_names, self.#field_idents.clone_value());)*
-                dynamic
-            }
-        }
-
-        impl #impl_generics #bevy_reflect_path::Reflect for #struct_name #ty_generics #where_clause {
-            #[inline]
-            fn type_name(&self) -> &str {
-                std::any::type_name::<Self>()
-            }
-
-            #[inline]
-            fn get_type_info(&self) -> &'static #bevy_reflect_path::TypeInfo {
-                <Self as #bevy_reflect_path::Typed>::type_info()
-            }
-
-            #[inline]
-            fn into_any(self: Box<Self>) -> Box<dyn std::any::Any> {
-                self
-            }
-
-            #[inline]
-            fn as_any(&self) -> &dyn std::any::Any {
-                self
-            }
-
-            #[inline]
-            fn as_any_mut(&mut self) -> &mut dyn std::any::Any {
-                self
-            }
-
-            #[inline]
-            fn as_reflect(&self) -> &dyn #bevy_reflect_path::Reflect {
-                self
-            }
-
-            #[inline]
-            fn as_reflect_mut(&mut self) -> &mut dyn #bevy_reflect_path::Reflect {
-                self
-            }
-
-            #[inline]
-            fn clone_value(&self) -> Box<dyn #bevy_reflect_path::Reflect> {
-                Box::new(#bevy_reflect_path::Struct::clone_dynamic(self))
-            }
-            #[inline]
-            fn set(&mut self, value: Box<dyn #bevy_reflect_path::Reflect>) -> Result<(), Box<dyn #bevy_reflect_path::Reflect>> {
-                *self = value.take()?;
-                Ok(())
-            }
-
-            #[inline]
-            fn apply(&mut self, value: &dyn #bevy_reflect_path::Reflect) {
-                if let #bevy_reflect_path::ReflectRef::Struct(struct_value) = value.reflect_ref() {
-                    for (i, value) in struct_value.iter_fields().enumerate() {
-                        let name = struct_value.name_at(i).unwrap();
-                        #bevy_reflect_path::Struct::field_mut(self, name).map(|v| v.apply(value));
-                    }
-                } else {
-                    panic!("Attempted to apply non-struct type to struct type.");
-                }
-            }
-
-            fn reflect_ref(&self) -> #bevy_reflect_path::ReflectRef {
-                #bevy_reflect_path::ReflectRef::Struct(self)
-            }
-
-            fn reflect_mut(&mut self) -> #bevy_reflect_path::ReflectMut {
-                #bevy_reflect_path::ReflectMut::Struct(self)
-            }
-
-            #hash_fn
-
-            #partial_eq_fn
-
-            #debug_fn
-        }
-    })
->>>>>>> 9eb69282
 }
 
 /// Implements `TupleStruct`, `GetTypeRegistration`, and `Reflect` for the given derive data.
 pub(crate) fn impl_tuple_struct(derive_data: &ReflectDeriveData) -> TokenStream {
-<<<<<<< HEAD
 	let bevy_reflect_path = derive_data.bevy_reflect_path();
 	let struct_name = derive_data.type_name();
 	let get_type_registration_impl = derive_data.get_type_registration();
@@ -474,26 +284,31 @@
 		}
 	}
 
-	// SAFE: any and any_mut both return self
-	unsafe impl #impl_generics #bevy_reflect_path::Reflect for #struct_name #ty_generics #where_clause {
-		#[inline]
-		fn type_name(&self) -> &str {
-			std::any::type_name::<Self>()
-		}
+				impl #impl_generics #bevy_reflect_path::Reflect for #struct_name #ty_generics #where_clause {
+						#[inline]
+						fn type_name(&self) -> &str {
+								std::any::type_name::<Self>()
+						}
 
 		#[inline]
 		fn get_type_info(&self) -> &'static #bevy_reflect_path::TypeInfo {
 			<Self as #bevy_reflect_path::Typed>::type_info()
 		}
 
-		#[inline]
-		fn any(&self) -> &dyn std::any::Any {
-			self
-		}
-		#[inline]
-		fn any_mut(&mut self) -> &mut dyn std::any::Any {
-			self
-		}
+						#[inline]
+						fn into_any(self: Box<Self>) -> Box<dyn std::any::Any> {
+								self
+						}
+
+						#[inline]
+						fn as_any(&self) -> &dyn std::any::Any {
+								self
+						}
+
+						#[inline]
+						fn as_any_mut(&mut self) -> &mut dyn std::any::Any {
+								self
+						}
 
 		#[inline]
 		fn as_reflect(&self) -> &dyn #bevy_reflect_path::Reflect {
@@ -541,158 +356,6 @@
 					#debug_fn
 			}
 	})
-=======
-    let bevy_reflect_path = derive_data.bevy_reflect_path();
-    let struct_name = derive_data.type_name();
-    let get_type_registration_impl = derive_data.get_type_registration();
-
-    let field_idents = derive_data
-        .active_fields()
-        .map(|field| Member::Unnamed(Index::from(field.index)))
-        .collect::<Vec<_>>();
-    let field_types = derive_data
-        .active_fields()
-        .map(|field| field.data.ty.clone())
-        .collect::<Vec<_>>();
-    let field_count = field_idents.len();
-    let field_indices = (0..field_count).collect::<Vec<usize>>();
-
-    let hash_fn = derive_data.traits().get_hash_impl(bevy_reflect_path);
-    let partial_eq_fn = derive_data
-        .traits()
-        .get_partial_eq_impl(bevy_reflect_path)
-        .unwrap_or_else(|| {
-            quote! {
-                fn reflect_partial_eq(&self, value: &dyn #bevy_reflect_path::Reflect) -> Option<bool> {
-                    #bevy_reflect_path::tuple_struct_partial_eq(self, value)
-                }
-            }
-        });
-    let debug_fn = derive_data.traits().get_debug_impl();
-
-    let typed_impl = impl_typed(
-        struct_name,
-        derive_data.generics(),
-        quote! {
-            let fields: [#bevy_reflect_path::UnnamedField; #field_count] = [
-                #(#bevy_reflect_path::UnnamedField::new::<#field_types>(#field_indices),)*
-            ];
-            let info = #bevy_reflect_path::TupleStructInfo::new::<Self>(&fields);
-            #bevy_reflect_path::TypeInfo::TupleStruct(info)
-        },
-        bevy_reflect_path,
-    );
-
-    let (impl_generics, ty_generics, where_clause) = derive_data.generics().split_for_impl();
-    TokenStream::from(quote! {
-        #get_type_registration_impl
-
-        #typed_impl
-
-        impl #impl_generics #bevy_reflect_path::TupleStruct for #struct_name #ty_generics #where_clause {
-            fn field(&self, index: usize) -> Option<&dyn #bevy_reflect_path::Reflect> {
-                match index {
-                    #(#field_indices => Some(&self.#field_idents),)*
-                    _ => None,
-                }
-            }
-
-            fn field_mut(&mut self, index: usize) -> Option<&mut dyn #bevy_reflect_path::Reflect> {
-                match index {
-                    #(#field_indices => Some(&mut self.#field_idents),)*
-                    _ => None,
-                }
-            }
-
-            fn field_len(&self) -> usize {
-                #field_count
-            }
-
-            fn iter_fields(&self) -> #bevy_reflect_path::TupleStructFieldIter {
-                #bevy_reflect_path::TupleStructFieldIter::new(self)
-            }
-
-            fn clone_dynamic(&self) -> #bevy_reflect_path::DynamicTupleStruct {
-                let mut dynamic = #bevy_reflect_path::DynamicTupleStruct::default();
-                dynamic.set_name(self.type_name().to_string());
-                #(dynamic.insert_boxed(self.#field_idents.clone_value());)*
-                dynamic
-            }
-        }
-
-        impl #impl_generics #bevy_reflect_path::Reflect for #struct_name #ty_generics #where_clause {
-            #[inline]
-            fn type_name(&self) -> &str {
-                std::any::type_name::<Self>()
-            }
-
-            #[inline]
-            fn get_type_info(&self) -> &'static #bevy_reflect_path::TypeInfo {
-                <Self as #bevy_reflect_path::Typed>::type_info()
-            }
-
-            #[inline]
-            fn into_any(self: Box<Self>) -> Box<dyn std::any::Any> {
-                self
-            }
-
-            #[inline]
-            fn as_any(&self) -> &dyn std::any::Any {
-                self
-            }
-
-            #[inline]
-            fn as_any_mut(&mut self) -> &mut dyn std::any::Any {
-                self
-            }
-
-            #[inline]
-            fn as_reflect(&self) -> &dyn #bevy_reflect_path::Reflect {
-                self
-            }
-
-            #[inline]
-            fn as_reflect_mut(&mut self) -> &mut dyn #bevy_reflect_path::Reflect {
-                self
-            }
-
-            #[inline]
-            fn clone_value(&self) -> Box<dyn #bevy_reflect_path::Reflect> {
-                Box::new(#bevy_reflect_path::TupleStruct::clone_dynamic(self))
-            }
-            #[inline]
-            fn set(&mut self, value: Box<dyn #bevy_reflect_path::Reflect>) -> Result<(), Box<dyn #bevy_reflect_path::Reflect>> {
-                *self = value.take()?;
-                Ok(())
-            }
-
-            #[inline]
-            fn apply(&mut self, value: &dyn #bevy_reflect_path::Reflect) {
-                if let #bevy_reflect_path::ReflectRef::TupleStruct(struct_value) = value.reflect_ref() {
-                    for (i, value) in struct_value.iter_fields().enumerate() {
-                        #bevy_reflect_path::TupleStruct::field_mut(self, i).map(|v| v.apply(value));
-                    }
-                } else {
-                    panic!("Attempted to apply non-TupleStruct type to TupleStruct type.");
-                }
-            }
-
-            fn reflect_ref(&self) -> #bevy_reflect_path::ReflectRef {
-                #bevy_reflect_path::ReflectRef::TupleStruct(self)
-            }
-
-            fn reflect_mut(&mut self) -> #bevy_reflect_path::ReflectMut {
-                #bevy_reflect_path::ReflectMut::TupleStruct(self)
-            }
-
-            #hash_fn
-
-            #partial_eq_fn
-
-            #debug_fn
-        }
-    })
->>>>>>> 9eb69282
 }
 
 /// Implements `GetTypeRegistration` and `Reflect` for the given type data.
@@ -703,7 +366,6 @@
 	bevy_reflect_path: &Path,
 	reflect_traits: &ReflectTraits,
 ) -> TokenStream {
-<<<<<<< HEAD
 	let hash_fn = reflect_traits.get_hash_impl(bevy_reflect_path);
 	let partial_eq_fn = reflect_traits.get_partial_eq_impl(bevy_reflect_path);
 	let debug_fn = reflect_traits.get_debug_impl();
@@ -724,27 +386,31 @@
 
 	#typed_impl
 
-	// SAFE: any and any_mut both return self
-	unsafe impl #impl_generics #bevy_reflect_path::Reflect for #type_name #ty_generics #where_clause  {
-		#[inline]
-		fn type_name(&self) -> &str {
-			std::any::type_name::<Self>()
-		}
+				impl #impl_generics #bevy_reflect_path::Reflect for #type_name #ty_generics #where_clause  {
+						#[inline]
+						fn type_name(&self) -> &str {
+								std::any::type_name::<Self>()
+						}
 
 		#[inline]
 		fn get_type_info(&self) -> &'static #bevy_reflect_path::TypeInfo {
 			<Self as #bevy_reflect_path::Typed>::type_info()
 		}
 
-		#[inline]
-		fn any(&self) -> &dyn std::any::Any {
-			self
-		}
-
-		#[inline]
-		fn any_mut(&mut self) -> &mut dyn std::any::Any {
-			self
-		}
+						#[inline]
+						fn into_any(self: Box<Self>) -> Box<dyn std::any::Any> {
+								self
+						}
+
+						#[inline]
+						fn as_any(&self) -> &dyn std::any::Any {
+								self
+						}
+
+						#[inline]
+						fn as_any_mut(&mut self) -> &mut dyn std::any::Any {
+								self
+						}
 
 		#[inline]
 		fn as_reflect(&self) -> &dyn #bevy_reflect_path::Reflect {
@@ -761,15 +427,15 @@
 			Box::new(self.clone())
 		}
 
-		#[inline]
-		fn apply(&mut self, value: &dyn #bevy_reflect_path::Reflect) {
-			let value = value.any();
-			if let Some(value) = value.downcast_ref::<Self>() {
-				*self = value.clone();
-			} else {
-				panic!("Value is not {}.", std::any::type_name::<Self>());
-			}
-		}
+						#[inline]
+						fn apply(&mut self, value: &dyn #bevy_reflect_path::Reflect) {
+								let value = value.as_any();
+								if let Some(value) = value.downcast_ref::<Self>() {
+										*self = value.clone();
+								} else {
+										panic!("Value is not {}.", std::any::type_name::<Self>());
+								}
+						}
 
 		#[inline]
 		fn set(&mut self, value: Box<dyn #bevy_reflect_path::Reflect>) -> Result<(), Box<dyn #bevy_reflect_path::Reflect>> {
@@ -792,100 +458,6 @@
 					#debug_fn
 			}
 	})
-=======
-    let hash_fn = reflect_traits.get_hash_impl(bevy_reflect_path);
-    let partial_eq_fn = reflect_traits.get_partial_eq_impl(bevy_reflect_path);
-    let debug_fn = reflect_traits.get_debug_impl();
-
-    let typed_impl = impl_typed(
-        type_name,
-        generics,
-        quote! {
-            let info = #bevy_reflect_path::ValueInfo::new::<Self>();
-            #bevy_reflect_path::TypeInfo::Value(info)
-        },
-        bevy_reflect_path,
-    );
-
-    let (impl_generics, ty_generics, where_clause) = generics.split_for_impl();
-    TokenStream::from(quote! {
-        #get_type_registration_impl
-
-        #typed_impl
-
-        impl #impl_generics #bevy_reflect_path::Reflect for #type_name #ty_generics #where_clause  {
-            #[inline]
-            fn type_name(&self) -> &str {
-                std::any::type_name::<Self>()
-            }
-
-            #[inline]
-            fn get_type_info(&self) -> &'static #bevy_reflect_path::TypeInfo {
-                <Self as #bevy_reflect_path::Typed>::type_info()
-            }
-
-            #[inline]
-            fn into_any(self: Box<Self>) -> Box<dyn std::any::Any> {
-                self
-            }
-
-            #[inline]
-            fn as_any(&self) -> &dyn std::any::Any {
-                self
-            }
-
-            #[inline]
-            fn as_any_mut(&mut self) -> &mut dyn std::any::Any {
-                self
-            }
-
-            #[inline]
-            fn as_reflect(&self) -> &dyn #bevy_reflect_path::Reflect {
-                self
-            }
-
-            #[inline]
-            fn as_reflect_mut(&mut self) -> &mut dyn #bevy_reflect_path::Reflect {
-                self
-            }
-
-            #[inline]
-            fn clone_value(&self) -> Box<dyn #bevy_reflect_path::Reflect> {
-                Box::new(self.clone())
-            }
-
-            #[inline]
-            fn apply(&mut self, value: &dyn #bevy_reflect_path::Reflect) {
-                let value = value.as_any();
-                if let Some(value) = value.downcast_ref::<Self>() {
-                    *self = value.clone();
-                } else {
-                    panic!("Value is not {}.", std::any::type_name::<Self>());
-                }
-            }
-
-            #[inline]
-            fn set(&mut self, value: Box<dyn #bevy_reflect_path::Reflect>) -> Result<(), Box<dyn #bevy_reflect_path::Reflect>> {
-                *self = value.take()?;
-                Ok(())
-            }
-
-            fn reflect_ref(&self) -> #bevy_reflect_path::ReflectRef {
-                #bevy_reflect_path::ReflectRef::Value(self)
-            }
-
-            fn reflect_mut(&mut self) -> #bevy_reflect_path::ReflectMut {
-                #bevy_reflect_path::ReflectMut::Value(self)
-            }
-
-            #hash_fn
-
-            #partial_eq_fn
-
-            #debug_fn
-        }
-    })
->>>>>>> 9eb69282
 }
 
 fn impl_typed(
