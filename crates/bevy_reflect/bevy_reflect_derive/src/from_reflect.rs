use crate::container_attributes::REFLECT_DEFAULT;
use crate::field_attributes::DefaultBehavior;
use crate::ReflectDeriveData;
use proc_macro::TokenStream;
use proc_macro2::Span;
use quote::quote;
use syn::{Field, Generics, Ident, Index, Lit, LitInt, LitStr, Member, Path};

/// Implements `FromReflect` for the given struct
pub(crate) fn impl_struct(derive_data: &ReflectDeriveData) -> TokenStream {
	impl_struct_internal(derive_data, false)
}

/// Implements `FromReflect` for the given tuple struct
pub(crate) fn impl_tuple_struct(derive_data: &ReflectDeriveData) -> TokenStream {
	impl_struct_internal(derive_data, true)
}

/// Implements `FromReflect` for the given value type
pub(crate) fn impl_value(
	type_name: &Ident,
	generics: &Generics,
	bevy_reflect_path: &Path,
) -> TokenStream {
<<<<<<< HEAD
	let (impl_generics, ty_generics, where_clause) = generics.split_for_impl();
	TokenStream::from(quote! {
		impl #impl_generics #bevy_reflect_path::FromReflect for #type_name #ty_generics #where_clause  {
			fn from_reflect(reflect: &dyn #bevy_reflect_path::Reflect) -> Option<Self> {
				Some(reflect.any().downcast_ref::<#type_name #ty_generics>()?.clone())
			}
		}
	})
=======
    let (impl_generics, ty_generics, where_clause) = generics.split_for_impl();
    TokenStream::from(quote! {
        impl #impl_generics #bevy_reflect_path::FromReflect for #type_name #ty_generics #where_clause  {
            fn from_reflect(reflect: &dyn #bevy_reflect_path::Reflect) -> Option<Self> {
                Some(reflect.as_any().downcast_ref::<#type_name #ty_generics>()?.clone())
            }
        }
    })
>>>>>>> 9eb69282
}

/// Container for a struct's members (field name or index) and their
/// corresponding values.
struct MemberValuePair(Vec<Member>, Vec<proc_macro2::TokenStream>);

impl MemberValuePair {
	pub fn new(items: (Vec<Member>, Vec<proc_macro2::TokenStream>)) -> Self {
		Self(items.0, items.1)
	}
}

fn impl_struct_internal(derive_data: &ReflectDeriveData, is_tuple: bool) -> TokenStream {
	let struct_name = derive_data.type_name();
	let generics = derive_data.generics();
	let bevy_reflect_path = derive_data.bevy_reflect_path();

	let ref_struct = Ident::new("__ref_struct", Span::call_site());
	let ref_struct_type = if is_tuple {
		Ident::new("TupleStruct", Span::call_site())
	} else {
		Ident::new("Struct", Span::call_site())
	};

	let field_types = derive_data.active_types();
	let MemberValuePair(active_members, active_values) =
		get_active_fields(derive_data, &ref_struct, &ref_struct_type, is_tuple);

	let constructor = if derive_data.traits().contains(REFLECT_DEFAULT) {
		quote!(
			let mut __this = Self::default();
			#(
				if let Some(__field) = #active_values() {
					// Iff field exists -> use its value
					__this.#active_members = __field;
				}
			)*
			Some(__this)
		)
	} else {
		let MemberValuePair(ignored_members, ignored_values) =
			get_ignored_fields(derive_data, is_tuple);

		quote!(
			Some(
				Self {
					#(#active_members: #active_values()?,)*
					#(#ignored_members: #ignored_values,)*
				}
			)
		)
	};

	let (impl_generics, ty_generics, where_clause) = generics.split_for_impl();

	// Add FromReflect bound for each active field
	let mut where_from_reflect_clause = if where_clause.is_some() {
		quote! {#where_clause}
	} else if !active_members.is_empty() {
		quote! {where}
	} else {
		quote! {}
	};
	where_from_reflect_clause.extend(quote! {
		#(#field_types: #bevy_reflect_path::FromReflect,)*
	});

	TokenStream::from(quote! {
		impl #impl_generics #bevy_reflect_path::FromReflect for #struct_name #ty_generics #where_from_reflect_clause
		{
			fn from_reflect(reflect: &dyn #bevy_reflect_path::Reflect) -> Option<Self> {
				if let #bevy_reflect_path::ReflectRef::#ref_struct_type(#ref_struct) = reflect.reflect_ref() {
					#constructor
				} else {
					None
				}
			}
		}
	})
}

/// Get the collection of ignored field definitions
///
/// Each value of the `MemberValuePair` is a token stream that generates a
/// a default value for the ignored field.
fn get_ignored_fields(derive_data: &ReflectDeriveData, is_tuple: bool) -> MemberValuePair {
	MemberValuePair::new(
		derive_data
			.ignored_fields()
			.map(|field| {
				let member = get_ident(field.data, field.index, is_tuple);

				let value = match &field.attrs.default {
					DefaultBehavior::Func(path) => quote! {#path()},
					_ => quote! {Default::default()},
				};

				(member, value)
			})
			.unzip(),
	)
}

/// Get the collection of active field definitions.
///
/// Each value of the `MemberValuePair` is a token stream that generates a
/// closure of type `fn() -> Option<T>` where `T` is that field's type.
fn get_active_fields(
	derive_data: &ReflectDeriveData,
	dyn_struct_name: &Ident,
	struct_type: &Ident,
	is_tuple: bool,
) -> MemberValuePair {
	let bevy_reflect_path = derive_data.bevy_reflect_path();

	MemberValuePair::new(
		derive_data
			.active_fields()
			.map(|field| {
				let member = get_ident(field.data, field.index, is_tuple);
				let accessor = get_field_accessor(field.data, field.index, is_tuple);
				let ty = field.data.ty.clone();

				let get_field = quote! {
					#bevy_reflect_path::#struct_type::field(#dyn_struct_name, #accessor)
				};

				let value = match &field.attrs.default {
					DefaultBehavior::Func(path) => quote! {
						(||
							if let Some(field) = #get_field {
								<#ty as #bevy_reflect_path::FromReflect>::from_reflect(field)
							} else {
								Some(#path())
							}
						)
					},
					DefaultBehavior::Default => quote! {
						(||
							if let Some(field) = #get_field {
								<#ty as #bevy_reflect_path::FromReflect>::from_reflect(field)
							} else {
								Some(Default::default())
							}
						)
					},
					DefaultBehavior::Required => quote! {
						(|| <#ty as #bevy_reflect_path::FromReflect>::from_reflect(#get_field?))
					},
				};

				(member, value)
			})
			.unzip(),
	)
}

/// Returns the member for a given field of a struct or tuple struct.
fn get_ident(field: &Field, index: usize, is_tuple: bool) -> Member {
	if is_tuple {
		Member::Unnamed(Index::from(index))
	} else {
		field
			.ident
			.as_ref()
			.map(|ident| Member::Named(ident.clone()))
			.unwrap_or(Member::Unnamed(Index::from(index)))
	}
}

/// Returns the accessor for a given field of a struct or tuple struct.
///
/// This differs from a member in that it needs to be a number for tuple structs
/// and a string for standard structs.
fn get_field_accessor(field: &Field, index: usize, is_tuple: bool) -> Lit {
	if is_tuple {
		Lit::Int(LitInt::new(&index.to_string(), Span::call_site()))
	} else {
		field
			.ident
			.as_ref()
			.map(|ident| Lit::Str(LitStr::new(&ident.to_string(), Span::call_site())))
			.unwrap_or(Lit::Str(LitStr::new(&index.to_string(), Span::call_site())))
	}
}<|MERGE_RESOLUTION|>--- conflicted
+++ resolved
@@ -22,25 +22,14 @@
 	generics: &Generics,
 	bevy_reflect_path: &Path,
 ) -> TokenStream {
-<<<<<<< HEAD
 	let (impl_generics, ty_generics, where_clause) = generics.split_for_impl();
 	TokenStream::from(quote! {
-		impl #impl_generics #bevy_reflect_path::FromReflect for #type_name #ty_generics #where_clause  {
-			fn from_reflect(reflect: &dyn #bevy_reflect_path::Reflect) -> Option<Self> {
-				Some(reflect.any().downcast_ref::<#type_name #ty_generics>()?.clone())
+			impl #impl_generics #bevy_reflect_path::FromReflect for #type_name #ty_generics #where_clause  {
+					fn from_reflect(reflect: &dyn #bevy_reflect_path::Reflect) -> Option<Self> {
+							Some(reflect.as_any().downcast_ref::<#type_name #ty_generics>()?.clone())
+					}
 			}
-		}
 	})
-=======
-    let (impl_generics, ty_generics, where_clause) = generics.split_for_impl();
-    TokenStream::from(quote! {
-        impl #impl_generics #bevy_reflect_path::FromReflect for #type_name #ty_generics #where_clause  {
-            fn from_reflect(reflect: &dyn #bevy_reflect_path::Reflect) -> Option<Self> {
-                Some(reflect.as_any().downcast_ref::<#type_name #ty_generics>()?.clone())
-            }
-        }
-    })
->>>>>>> 9eb69282
 }
 
 /// Container for a struct's members (field name or index) and their
