--- conflicted
+++ resolved
@@ -64,7 +64,6 @@
 
 /// Recursively parses attribute metadata for things like `#[reflect(ignore)]` and `#[reflect(default = "foo")]`
 fn parse_meta(args: &mut ReflectFieldAttr, meta: &Meta) -> Result<(), syn::Error> {
-<<<<<<< HEAD
 	match meta {
 		Meta::Path(path) if path.is_ident(IGNORE_ATTR) => {
 			args.ignore = true;
@@ -105,7 +104,7 @@
 			Err(syn::Error::new(list.path.span(), "unexpected property"))
 		}
 		Meta::List(list) => {
-			for nested in list.nested.iter() {
+			for nested in &list.nested {
 				if let NestedMeta::Meta(meta) = nested {
 					parse_meta(args, meta)?;
 				}
@@ -113,53 +112,4 @@
 			Ok(())
 		}
 	}
-=======
-    match meta {
-        Meta::Path(path) if path.is_ident(IGNORE_ATTR) => {
-            args.ignore = true;
-            Ok(())
-        }
-        Meta::Path(path) if path.is_ident(DEFAULT_ATTR) => {
-            args.default = DefaultBehavior::Default;
-            Ok(())
-        }
-        Meta::Path(path) => Err(syn::Error::new(
-            path.span(),
-            format!("unknown attribute parameter: {}", path.to_token_stream()),
-        )),
-        Meta::NameValue(pair) if pair.path.is_ident(DEFAULT_ATTR) => {
-            let lit = &pair.lit;
-            match lit {
-                Lit::Str(lit_str) => {
-                    args.default = DefaultBehavior::Func(lit_str.parse()?);
-                    Ok(())
-                }
-                err => {
-                    Err(syn::Error::new(
-                        err.span(),
-                        format!("expected a string literal containing the name of a function, but found: {}", err.to_token_stream()),
-                    ))
-                }
-            }
-        }
-        Meta::NameValue(pair) => {
-            let path = &pair.path;
-            Err(syn::Error::new(
-                path.span(),
-                format!("unknown attribute parameter: {}", path.to_token_stream()),
-            ))
-        }
-        Meta::List(list) if !list.path.is_ident(REFLECT_ATTRIBUTE_NAME) => {
-            Err(syn::Error::new(list.path.span(), "unexpected property"))
-        }
-        Meta::List(list) => {
-            for nested in &list.nested {
-                if let NestedMeta::Meta(meta) = nested {
-                    parse_meta(args, meta)?;
-                }
-            }
-            Ok(())
-        }
-    }
->>>>>>> a1d3f1b3
 }