--- conflicted
+++ resolved
@@ -47,7 +47,6 @@
 }
 
 impl TypeRegistry {
-<<<<<<< HEAD
 	/// Create a type registry with *no* registered types.
 	pub fn empty() -> Self {
 		Self {
@@ -79,7 +78,11 @@
 		registry
 	}
 
-	/// Registers the type `T`.
+	/// Registers the type `T`, adding reflect data as specified in the [`Reflect`] derive:
+	/// ```rust,ignore
+	/// #[derive(Reflect)]
+	/// #[reflect(Component, Serialize, Deserialize)] // will register ReflectComponent, ReflectSerialize, ReflectDeserialize
+	/// ```
 	pub fn register<T>(&mut self)
 	where
 		T: GetTypeRegistration,
@@ -108,6 +111,33 @@
 			.insert(registration.type_id(), registration);
 	}
 
+	/// Registers the type data `D` for type `T`.
+	///
+	/// Most of the time [`TypeRegistry::register`] can be used instead to register a type you derived [`Reflect`] for.
+	/// However, in cases where you want to add a piece of type data that was not included in the list of `#[reflect(...)]` type data in the derive,
+	/// or where the type is generic and cannot register e.g. `ReflectSerialize` unconditionally without knowing the specific type parameters,
+	/// this method can be used to insert additional type data.
+	///
+	/// # Example
+	/// ```rust
+	/// use bevy_reflect::{TypeRegistry, ReflectSerialize, ReflectDeserialize};
+	///
+	/// let mut type_registry = TypeRegistry::default();
+	/// type_registry.register::<Option<String>>();
+	/// type_registry.register_type_data::<Option<String>, ReflectSerialize>();
+	/// type_registry.register_type_data::<Option<String>, ReflectDeserialize>();
+	/// ```
+	pub fn register_type_data<T: Reflect + 'static, D: TypeData + FromType<T>>(&mut self) {
+		let data = self.get_mut(TypeId::of::<T>()).unwrap_or_else(|| {
+            panic!(
+                "attempted to call `TypeRegistry::register_type_data` for type `{T}` with data `{D}` without registering `{T}` first",
+                T = std::any::type_name::<T>(),
+                D = std::any::type_name::<D>(),
+            )
+        });
+		data.insert(D::from_type());
+	}
+
 	/// Returns a reference to the [`TypeRegistration`] of the type with the
 	/// given [`TypeId`].
 	///
@@ -223,205 +253,6 @@
 	pub fn iter_mut(&mut self) -> impl Iterator<Item = &mut TypeRegistration> {
 		self.registrations.values_mut()
 	}
-=======
-    /// Create a type registry with *no* registered types.
-    pub fn empty() -> Self {
-        Self {
-            registrations: Default::default(),
-            short_name_to_id: Default::default(),
-            full_name_to_id: Default::default(),
-            ambiguous_names: Default::default(),
-        }
-    }
-
-    /// Create a type registry with default registrations for primitive types.
-    pub fn new() -> Self {
-        let mut registry = Self::empty();
-        registry.register::<bool>();
-        registry.register::<u8>();
-        registry.register::<u16>();
-        registry.register::<u32>();
-        registry.register::<u64>();
-        registry.register::<u128>();
-        registry.register::<usize>();
-        registry.register::<i8>();
-        registry.register::<i16>();
-        registry.register::<i32>();
-        registry.register::<i64>();
-        registry.register::<i128>();
-        registry.register::<isize>();
-        registry.register::<f32>();
-        registry.register::<f64>();
-        registry
-    }
-
-    /// Registers the type `T`, adding reflect data as specified in the [`Reflect`] derive:
-    /// ```rust,ignore
-    /// #[derive(Reflect)]
-    /// #[reflect(Component, Serialize, Deserialize)] // will register ReflectComponent, ReflectSerialize, ReflectDeserialize
-    /// ```
-    pub fn register<T>(&mut self)
-    where
-        T: GetTypeRegistration,
-    {
-        self.add_registration(T::get_type_registration());
-    }
-
-    /// Registers the type described by `registration`.
-    pub fn add_registration(&mut self, registration: TypeRegistration) {
-        let short_name = registration.short_name.to_string();
-        if self.short_name_to_id.contains_key(&short_name)
-            || self.ambiguous_names.contains(&short_name)
-        {
-            // name is ambiguous. fall back to long names for all ambiguous types
-            self.short_name_to_id.remove(&short_name);
-            self.ambiguous_names.insert(short_name);
-        } else {
-            self.short_name_to_id
-                .insert(short_name, registration.type_id());
-        }
-        self.full_name_to_id
-            .insert(registration.type_name().to_string(), registration.type_id());
-        self.registrations
-            .insert(registration.type_id(), registration);
-    }
-
-    /// Registers the type data `D` for type `T`.
-    ///
-    /// Most of the time [`TypeRegistry::register`] can be used instead to register a type you derived [`Reflect`] for.
-    /// However, in cases where you want to add a piece of type data that was not included in the list of `#[reflect(...)]` type data in the derive,
-    /// or where the type is generic and cannot register e.g. `ReflectSerialize` unconditionally without knowing the specific type parameters,
-    /// this method can be used to insert additional type data.
-    ///
-    /// # Example
-    /// ```rust
-    /// use bevy_reflect::{TypeRegistry, ReflectSerialize, ReflectDeserialize};
-    ///
-    /// let mut type_registry = TypeRegistry::default();
-    /// type_registry.register::<Option<String>>();
-    /// type_registry.register_type_data::<Option<String>, ReflectSerialize>();
-    /// type_registry.register_type_data::<Option<String>, ReflectDeserialize>();
-    /// ```
-    pub fn register_type_data<T: Reflect + 'static, D: TypeData + FromType<T>>(&mut self) {
-        let data = self.get_mut(TypeId::of::<T>()).unwrap_or_else(|| {
-            panic!(
-                "attempted to call `TypeRegistry::register_type_data` for type `{T}` with data `{D}` without registering `{T}` first",
-                T = std::any::type_name::<T>(),
-                D = std::any::type_name::<D>(),
-            )
-        });
-        data.insert(D::from_type());
-    }
-
-    /// Returns a reference to the [`TypeRegistration`] of the type with the
-    /// given [`TypeId`].
-    ///
-    /// If the specified type has not been registered, returns `None`.
-    ///
-    /// [`TypeId`]: std::any::TypeId
-    pub fn get(&self, type_id: TypeId) -> Option<&TypeRegistration> {
-        self.registrations.get(&type_id)
-    }
-
-    /// Returns a mutable reference to the [`TypeRegistration`] of the type with
-    /// the given [`TypeId`].
-    ///
-    /// If the specified type has not been registered, returns `None`.
-    ///
-    /// [`TypeId`]: std::any::TypeId
-    pub fn get_mut(&mut self, type_id: TypeId) -> Option<&mut TypeRegistration> {
-        self.registrations.get_mut(&type_id)
-    }
-
-    /// Returns a reference to the [`TypeRegistration`] of the type with the
-    /// given name.
-    ///
-    /// If no type with the given name has been registered, returns `None`.
-    pub fn get_with_name(&self, type_name: &str) -> Option<&TypeRegistration> {
-        self.full_name_to_id
-            .get(type_name)
-            .and_then(|id| self.get(*id))
-    }
-
-    /// Returns a mutable reference to the [`TypeRegistration`] of the type with
-    /// the given name.
-    ///
-    /// If no type with the given name has been registered, returns `None`.
-    pub fn get_with_name_mut(&mut self, type_name: &str) -> Option<&mut TypeRegistration> {
-        self.full_name_to_id
-            .get(type_name)
-            .cloned()
-            .and_then(move |id| self.get_mut(id))
-    }
-
-    /// Returns a reference to the [`TypeRegistration`] of the type with
-    /// the given short name.
-    ///
-    /// If the short name is ambiguous, or if no type with the given short name
-    /// has been registered, returns `None`.
-    pub fn get_with_short_name(&self, short_type_name: &str) -> Option<&TypeRegistration> {
-        self.short_name_to_id
-            .get(short_type_name)
-            .and_then(|id| self.registrations.get(id))
-    }
-
-    /// Returns a mutable reference to the [`TypeRegistration`] of the type with
-    /// the given short name.
-    ///
-    /// If the short name is ambiguous, or if no type with the given short name
-    /// has been registered, returns `None`.
-    pub fn get_with_short_name_mut(
-        &mut self,
-        short_type_name: &str,
-    ) -> Option<&mut TypeRegistration> {
-        self.short_name_to_id
-            .get(short_type_name)
-            .and_then(|id| self.registrations.get_mut(id))
-    }
-
-    /// Returns a reference to the [`TypeData`] of type `T` associated with the given `TypeId`.
-    ///
-    /// The returned value may be used to downcast [`Reflect`] trait objects to
-    /// trait objects of the trait used to generate `T`, provided that the
-    /// underlying reflected type has the proper `#[reflect(DoThing)]`
-    /// attribute.
-    ///
-    /// If the specified type has not been registered, or if `T` is not present
-    /// in its type registration, returns `None`.
-    pub fn get_type_data<T: TypeData>(&self, type_id: TypeId) -> Option<&T> {
-        self.get(type_id)
-            .and_then(|registration| registration.data::<T>())
-    }
-
-    /// Returns a mutable reference to the [`TypeData`] of type `T` associated with the given `TypeId`.
-    ///
-    /// If the specified type has not been registered, or if `T` is not present
-    /// in its type registration, returns `None`.
-    pub fn get_type_data_mut<T: TypeData>(&mut self, type_id: TypeId) -> Option<&mut T> {
-        self.get_mut(type_id)
-            .and_then(|registration| registration.data_mut::<T>())
-    }
-
-    /// Returns the [`TypeInfo`] associated with the given `TypeId`.
-    ///
-    /// If the specified type has not been registered, returns `None`.
-    pub fn get_type_info(&self, type_id: TypeId) -> Option<&'static TypeInfo> {
-        self.get(type_id)
-            .map(|registration| registration.type_info())
-    }
-
-    /// Returns an iterator over the [`TypeRegistration`]s of the registered
-    /// types.
-    pub fn iter(&self) -> impl Iterator<Item = &TypeRegistration> {
-        self.registrations.values()
-    }
-
-    /// Returns a mutable iterator over the [`TypeRegistration`]s of the registered
-    /// types.
-    pub fn iter_mut(&mut self) -> impl Iterator<Item = &mut TypeRegistration> {
-        self.registrations.values_mut()
-    }
->>>>>>> 77894639
 }
 
 impl TypeRegistryArc {
