use crate::{
	utility::NonGenericTypeInfoCell, DynamicInfo, Reflect, ReflectMut, ReflectRef, TypeInfo, Typed,
};
use std::{
	any::{Any, TypeId},
	fmt::Debug,
	hash::{Hash, Hasher},
};

/// A static-sized array of [`Reflect`] items.
///
/// This corresponds to types like `[T; N]` (arrays).
///
/// Currently, this only supports arrays of up to 32 items. It can technically
/// contain more than 32, but the blanket [`GetTypeRegistration`] is only
/// implemented up to the 32 item limit due to a [limitation] on `Deserialize`.
///
/// [`GetTypeRegistration`]: crate::GetTypeRegistration
/// [limitation]: https://github.com/serde-rs/serde/issues/1937
pub trait Array: Reflect {
	/// Returns a reference to the element at `index`, or `None` if out of bounds.
	fn get(&self, index: usize) -> Option<&dyn Reflect>;
	/// Returns a mutable reference to the element at `index`, or `None` if out of bounds.
	fn get_mut(&mut self, index: usize) -> Option<&mut dyn Reflect>;
	/// Returns the number of elements in the collection.
	fn len(&self) -> usize;
	/// Returns `true` if the collection contains no elements.
	fn is_empty(&self) -> bool {
		self.len() == 0
	}
	/// Returns an iterator over the collection.
	fn iter(&self) -> ArrayIter;

	fn clone_dynamic(&self) -> DynamicArray {
		DynamicArray {
			name: self.type_name().to_string(),
			values: self
				.iter()
				.map(|value| value.clone_value())
				.collect(),
		}
	}
}

/// A container for compile-time array info.
#[derive(Clone, Debug)]
pub struct ArrayInfo {
	type_name: &'static str,
	type_id: TypeId,
	item_type_name: &'static str,
	item_type_id: TypeId,
	capacity: usize,
}

impl ArrayInfo {
	/// Create a new [`ArrayInfo`].
	///
	/// # Arguments
	///
	/// * `capacity`: The maximum capacity of the underlying array.
	///
	pub fn new<TArray: Array, TItem: Reflect>(capacity: usize) -> Self {
		Self {
			type_name: std::any::type_name::<TArray>(),
			type_id: TypeId::of::<TArray>(),
			item_type_name: std::any::type_name::<TItem>(),
			item_type_id: TypeId::of::<TItem>(),
			capacity,
		}
	}

	/// The compile-time capacity of the array.
	pub fn capacity(&self) -> usize {
		self.capacity
	}

	/// The [type name] of the array.
	///
	/// [type name]: std::any::type_name
	pub fn type_name(&self) -> &'static str {
		self.type_name
	}

	/// The [`TypeId`] of the array.
	pub fn type_id(&self) -> TypeId {
		self.type_id
	}

	/// Check if the given type matches the array type.
	pub fn is<T: Any>(&self) -> bool {
		TypeId::of::<T>() == self.type_id
	}

	/// The [type name] of the array item.
	///
	/// [type name]: std::any::type_name
	pub fn item_type_name(&self) -> &'static str {
		self.item_type_name
	}

	/// The [`TypeId`] of the array item.
	pub fn item_type_id(&self) -> TypeId {
		self.item_type_id
	}

	/// Check if the given type matches the array item type.
	pub fn item_is<T: Any>(&self) -> bool {
		TypeId::of::<T>() == self.item_type_id
	}
}

/// A fixed-size list of reflected values.
///
/// This differs from [`DynamicList`] in that the size of the [`DynamicArray`]
/// is constant, whereas a [`DynamicList`] can have items added and removed.
///
/// This isn't to say that a [`DynamicArray`] is immutable— its items
/// can be mutated— just that the _number_ of items cannot change.
///
/// [`DynamicList`]: crate::DynamicList
pub struct DynamicArray {
	pub(crate) name: String,
	pub(crate) values: Box<[Box<dyn Reflect>]>,
}

impl DynamicArray {
	#[inline]
	pub fn new(values: Box<[Box<dyn Reflect>]>) -> Self {
		Self {
			name: String::default(),
			values,
		}
	}

	#[inline]
	pub fn name(&self) -> &str {
		&self.name
	}

	#[inline]
	pub fn set_name(&mut self, name: String) {
		self.name = name;
	}
}

impl<T: Reflect> From<Vec<T>> for DynamicArray {
	#[inline]
	fn from(values: Vec<T>) -> Self {
		Self {
			name: String::default(),
			values: values
				.into_iter()
				.map(|field| Box::new(field) as Box<dyn Reflect>)
				.collect::<Vec<_>>()
				.into_boxed_slice(),
		}
	}
}

impl Reflect for DynamicArray {
	#[inline]
	fn type_name(&self) -> &str {
		self.name.as_str()
	}

	#[inline]
	fn get_type_info(&self) -> &'static TypeInfo {
		<Self as Typed>::type_info()
	}

	#[inline]
	fn into_any(self: Box<Self>) -> Box<dyn Any> {
		self
	}

	#[inline]
	fn as_any(&self) -> &dyn Any {
		self
	}

	#[inline]
	fn as_any_mut(&mut self) -> &mut dyn Any {
		self
	}

	#[inline]
	fn as_reflect(&self) -> &dyn Reflect {
		self
	}

	#[inline]
	fn as_reflect_mut(&mut self) -> &mut dyn Reflect {
		self
	}

	fn apply(&mut self, value: &dyn Reflect) {
		array_apply(self, value);
	}

	#[inline]
	fn set(&mut self, value: Box<dyn Reflect>) -> Result<(), Box<dyn Reflect>> {
		*self = value.take()?;
		Ok(())
	}

	#[inline]
	fn reflect_ref(&self) -> ReflectRef {
		ReflectRef::Array(self)
	}

	#[inline]
	fn reflect_mut(&mut self) -> ReflectMut {
		ReflectMut::Array(self)
	}

	#[inline]
	fn clone_value(&self) -> Box<dyn Reflect> {
		Box::new(self.clone_dynamic())
	}

	#[inline]
	fn reflect_hash(&self) -> Option<u64> {
		array_hash(self)
	}

	fn reflect_partial_eq(&self, value: &dyn Reflect) -> Option<bool> {
		array_partial_eq(self, value)
	}
}

impl Array for DynamicArray {
	#[inline]
	fn get(&self, index: usize) -> Option<&dyn Reflect> {
		self.values.get(index).map(|value| &**value)
	}

	#[inline]
	fn get_mut(&mut self, index: usize) -> Option<&mut dyn Reflect> {
		self
			.values
			.get_mut(index)
			.map(|value| &mut **value)
	}

	#[inline]
	fn len(&self) -> usize {
		self.values.len()
	}

	#[inline]
	fn iter(&self) -> ArrayIter {
		ArrayIter {
			array: self,
			index: 0,
		}
	}

	#[inline]
	fn clone_dynamic(&self) -> DynamicArray {
		DynamicArray {
			name: self.name.clone(),
			values: self
				.values
				.iter()
				.map(|value| value.clone_value())
				.collect(),
		}
	}
}

impl Typed for DynamicArray {
	fn type_info() -> &'static TypeInfo {
		static CELL: NonGenericTypeInfoCell = NonGenericTypeInfoCell::new();
		CELL.get_or_set(|| TypeInfo::Dynamic(DynamicInfo::new::<Self>()))
	}
}

/// An iterator over an [`Array`].
pub struct ArrayIter<'a> {
	pub(crate) array: &'a dyn Array,
	pub(crate) index: usize,
}

impl<'a> Iterator for ArrayIter<'a> {
	type Item = &'a dyn Reflect;

	#[inline]
	fn next(&mut self) -> Option<Self::Item> {
		let value = self.array.get(self.index);
		self.index += 1;
		value
	}

	#[inline]
	fn size_hint(&self) -> (usize, Option<usize>) {
		let size = self.array.len();
		(size, Some(size))
	}
}

impl<'a> ExactSizeIterator for ArrayIter<'a> {}

/// Returns the `u64` hash of the given [array](Array).
#[inline]
pub fn array_hash<A: Array>(array: &A) -> Option<u64> {
	let mut hasher = crate::ReflectHasher::default();
	std::any::Any::type_id(array).hash(&mut hasher);
	array.len().hash(&mut hasher);
	for value in array.iter() {
		hasher.write_u64(value.reflect_hash()?);
	}
	Some(hasher.finish())
}

/// Applies the reflected [array](Array) data to the given [array](Array).
///
/// # Panics
///
/// * Panics if the two arrays have differing lengths.
/// * Panics if the reflected value is not a [valid array](ReflectRef::Array).
///
#[inline]
pub fn array_apply<A: Array>(array: &mut A, reflect: &dyn Reflect) {
	if let ReflectRef::Array(reflect_array) = reflect.reflect_ref() {
		if array.len() != reflect_array.len() {
			panic!("Attempted to apply different sized `Array` types.");
		}
		for (i, value) in reflect_array.iter().enumerate() {
			let v = array.get_mut(i).unwrap();
			v.apply(value);
		}
	} else {
		panic!("Attempted to apply a non-`Array` type to an `Array` type.");
	}
}

/// Compares two [arrays](Array) (one concrete and one reflected) to see if they
/// are equal.
///
/// Returns [`None`] if the comparison couldn't even be performed.
#[inline]
pub fn array_partial_eq<A: Array>(array: &A, reflect: &dyn Reflect) -> Option<bool> {
<<<<<<< HEAD
	match reflect.reflect_ref() {
		ReflectRef::Array(reflect_array) if reflect_array.len() == array.len() => {
			for (a, b) in array.iter().zip(reflect_array.iter()) {
				if let Some(false) | None = a.reflect_partial_eq(b) {
					return Some(false);
				}
			}
		}
		_ => return Some(false),
	}

	Some(true)
=======
    match reflect.reflect_ref() {
        ReflectRef::Array(reflect_array) if reflect_array.len() == array.len() => {
            for (a, b) in array.iter().zip(reflect_array.iter()) {
                let eq_result = a.reflect_partial_eq(b);
                if let failed @ (Some(false) | None) = eq_result {
                    return failed;
                }
            }
        }
        _ => return Some(false),
    }

    Some(true)
>>>>>>> bf1ca817
}

/// The default debug formatter for [`Array`] types.
///
/// # Example
/// ```
/// use bevy_reflect::Reflect;
///
/// let my_array: &dyn Reflect = &[1, 2, 3];
/// println!("{:#?}", my_array);
///
/// // Output:
///
/// // [
/// //   1,
/// //   2,
/// //   3,
/// // ]
/// ```
#[inline]
pub fn array_debug(dyn_array: &dyn Array, f: &mut std::fmt::Formatter<'_>) -> std::fmt::Result {
	let mut debug = f.debug_list();
	for item in dyn_array.iter() {
		debug.entry(&item as &dyn Debug);
	}
	debug.finish()
}<|MERGE_RESOLUTION|>--- conflicted
+++ resolved
@@ -340,12 +340,12 @@
 /// Returns [`None`] if the comparison couldn't even be performed.
 #[inline]
 pub fn array_partial_eq<A: Array>(array: &A, reflect: &dyn Reflect) -> Option<bool> {
-<<<<<<< HEAD
 	match reflect.reflect_ref() {
 		ReflectRef::Array(reflect_array) if reflect_array.len() == array.len() => {
 			for (a, b) in array.iter().zip(reflect_array.iter()) {
-				if let Some(false) | None = a.reflect_partial_eq(b) {
-					return Some(false);
+				let eq_result = a.reflect_partial_eq(b);
+				if let failed @ (Some(false) | None) = eq_result {
+					return failed;
 				}
 			}
 		}
@@ -353,21 +353,6 @@
 	}
 
 	Some(true)
-=======
-    match reflect.reflect_ref() {
-        ReflectRef::Array(reflect_array) if reflect_array.len() == array.len() => {
-            for (a, b) in array.iter().zip(reflect_array.iter()) {
-                let eq_result = a.reflect_partial_eq(b);
-                if let failed @ (Some(false) | None) = eq_result {
-                    return failed;
-                }
-            }
-        }
-        _ => return Some(false),
-    }
-
-    Some(true)
->>>>>>> bf1ca817
 }
 
 /// The default debug formatter for [`Array`] types.
