--- conflicted
+++ resolved
@@ -157,9 +157,7 @@
 	}
 }
 
-<<<<<<< HEAD
-// SAFE: any and any_mut both return self
-unsafe impl Reflect for DynamicArray {
+impl Reflect for DynamicArray {
 	#[inline]
 	fn type_name(&self) -> &str {
 		self.name.as_str()
@@ -171,12 +169,17 @@
 	}
 
 	#[inline]
-	fn any(&self) -> &dyn Any {
-		self
-	}
-
-	#[inline]
-	fn any_mut(&mut self) -> &mut dyn Any {
+	fn into_any(self: Box<Self>) -> Box<dyn Any> {
+		self
+	}
+
+	#[inline]
+	fn as_any(&self) -> &dyn Any {
+		self
+	}
+
+	#[inline]
+	fn as_any_mut(&mut self) -> &mut dyn Any {
 		self
 	}
 
@@ -223,77 +226,6 @@
 	fn reflect_partial_eq(&self, value: &dyn Reflect) -> Option<bool> {
 		array_partial_eq(self, value)
 	}
-=======
-impl Reflect for DynamicArray {
-    #[inline]
-    fn type_name(&self) -> &str {
-        self.name.as_str()
-    }
-
-    #[inline]
-    fn get_type_info(&self) -> &'static TypeInfo {
-        <Self as Typed>::type_info()
-    }
-
-    #[inline]
-    fn into_any(self: Box<Self>) -> Box<dyn Any> {
-        self
-    }
-
-    #[inline]
-    fn as_any(&self) -> &dyn Any {
-        self
-    }
-
-    #[inline]
-    fn as_any_mut(&mut self) -> &mut dyn Any {
-        self
-    }
-
-    #[inline]
-    fn as_reflect(&self) -> &dyn Reflect {
-        self
-    }
-
-    #[inline]
-    fn as_reflect_mut(&mut self) -> &mut dyn Reflect {
-        self
-    }
-
-    fn apply(&mut self, value: &dyn Reflect) {
-        array_apply(self, value);
-    }
-
-    #[inline]
-    fn set(&mut self, value: Box<dyn Reflect>) -> Result<(), Box<dyn Reflect>> {
-        *self = value.take()?;
-        Ok(())
-    }
-
-    #[inline]
-    fn reflect_ref(&self) -> ReflectRef {
-        ReflectRef::Array(self)
-    }
-
-    #[inline]
-    fn reflect_mut(&mut self) -> ReflectMut {
-        ReflectMut::Array(self)
-    }
-
-    #[inline]
-    fn clone_value(&self) -> Box<dyn Reflect> {
-        Box::new(self.clone_dynamic())
-    }
-
-    #[inline]
-    fn reflect_hash(&self) -> Option<u64> {
-        array_hash(self)
-    }
-
-    fn reflect_partial_eq(&self, value: &dyn Reflect) -> Option<bool> {
-        array_partial_eq(self, value)
-    }
->>>>>>> 9eb69282
 }
 
 impl Array for DynamicArray {
