--- conflicted
+++ resolved
@@ -274,9 +274,7 @@
 	}
 }
 
-<<<<<<< HEAD
-// SAFE: any and any_mut both return self
-unsafe impl Reflect for DynamicTuple {
+impl Reflect for DynamicTuple {
 	#[inline]
 	fn type_name(&self) -> &str {
 		self.name()
@@ -288,12 +286,17 @@
 	}
 
 	#[inline]
-	fn any(&self) -> &dyn Any {
-		self
-	}
-
-	#[inline]
-	fn any_mut(&mut self) -> &mut dyn Any {
+	fn into_any(self: Box<Self>) -> Box<dyn Any> {
+		self
+	}
+
+	#[inline]
+	fn as_any(&self) -> &dyn Any {
+		self
+	}
+
+	#[inline]
+	fn as_any_mut(&mut self) -> &mut dyn Any {
 		self
 	}
 
@@ -340,77 +343,6 @@
 		tuple_debug(self, f)?;
 		write!(f, ")")
 	}
-=======
-impl Reflect for DynamicTuple {
-    #[inline]
-    fn type_name(&self) -> &str {
-        self.name()
-    }
-
-    #[inline]
-    fn get_type_info(&self) -> &'static TypeInfo {
-        <Self as Typed>::type_info()
-    }
-
-    #[inline]
-    fn into_any(self: Box<Self>) -> Box<dyn Any> {
-        self
-    }
-
-    #[inline]
-    fn as_any(&self) -> &dyn Any {
-        self
-    }
-
-    #[inline]
-    fn as_any_mut(&mut self) -> &mut dyn Any {
-        self
-    }
-
-    #[inline]
-    fn as_reflect(&self) -> &dyn Reflect {
-        self
-    }
-
-    #[inline]
-    fn as_reflect_mut(&mut self) -> &mut dyn Reflect {
-        self
-    }
-
-    #[inline]
-    fn clone_value(&self) -> Box<dyn Reflect> {
-        Box::new(self.clone_dynamic())
-    }
-
-    #[inline]
-    fn reflect_ref(&self) -> ReflectRef {
-        ReflectRef::Tuple(self)
-    }
-
-    #[inline]
-    fn reflect_mut(&mut self) -> ReflectMut {
-        ReflectMut::Tuple(self)
-    }
-
-    fn apply(&mut self, value: &dyn Reflect) {
-        tuple_apply(self, value);
-    }
-
-    fn set(&mut self, value: Box<dyn Reflect>) -> Result<(), Box<dyn Reflect>> {
-        *self = value.take()?;
-        Ok(())
-    }
-
-    fn reflect_partial_eq(&self, value: &dyn Reflect) -> Option<bool> {
-        tuple_partial_eq(self, value)
-    }
-
-    fn debug(&self, f: &mut Formatter<'_>) -> std::fmt::Result {
-        write!(f, "DynamicTuple(")?;
-        tuple_debug(self, f)?;
-        write!(f, ")")
-    }
->>>>>>> 9eb69282
 }
 
 impl Typed for DynamicTuple {
