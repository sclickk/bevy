--- conflicted
+++ resolved
@@ -304,7 +304,6 @@
 /// Returns [`None`] if the comparison couldn't even be performed.
 #[inline]
 pub fn list_partial_eq<L: List>(a: &L, b: &dyn Reflect) -> Option<bool> {
-<<<<<<< HEAD
 	let list = if let ReflectRef::List(list) = b.reflect_ref() {
 		list
 	} else {
@@ -316,32 +315,13 @@
 	}
 
 	for (a_value, b_value) in a.iter().zip(list.iter()) {
-		if let Some(false) | None = a_value.reflect_partial_eq(b_value) {
-			return Some(false);
+		let eq_result = a_value.reflect_partial_eq(b_value);
+		if let failed @ (Some(false) | None) = eq_result {
+			return failed;
 		}
 	}
 
 	Some(true)
-=======
-    let list = if let ReflectRef::List(list) = b.reflect_ref() {
-        list
-    } else {
-        return Some(false);
-    };
-
-    if a.len() != list.len() {
-        return Some(false);
-    }
-
-    for (a_value, b_value) in a.iter().zip(list.iter()) {
-        let eq_result = a_value.reflect_partial_eq(b_value);
-        if let failed @ (Some(false) | None) = eq_result {
-            return failed;
-        }
-    }
-
-    Some(true)
->>>>>>> bf1ca817
 }
 
 /// The default debug formatter for [`List`] types.
