--- conflicted
+++ resolved
@@ -42,23 +42,18 @@
 	/// Returns an iterator over the key-value pairs of the map.
 	fn iter(&self) -> MapIter;
 
-<<<<<<< HEAD
 	/// Clones the map, producing a [`DynamicMap`].
 	fn clone_dynamic(&self) -> DynamicMap;
-=======
-    /// Clones the map, producing a [`DynamicMap`].
-    fn clone_dynamic(&self) -> DynamicMap;
-
-    /// Inserts a key-value pair into the map.
-    ///
-    /// If the map did not have this key present, `None` is returned.
-    /// If the map did have this key present, the value is updated, and the old value is returned.
-    fn insert_boxed(
-        &mut self,
-        key: Box<dyn Reflect>,
-        value: Box<dyn Reflect>,
-    ) -> Option<Box<dyn Reflect>>;
->>>>>>> 5b5013d5
+
+	/// Inserts a key-value pair into the map.
+	///
+	/// If the map did not have this key present, `None` is returned.
+	/// If the map did have this key present, the value is updated, and the old value is returned.
+	fn insert_boxed(
+		&mut self,
+		key: Box<dyn Reflect>,
+		value: Box<dyn Reflect>,
+	) -> Option<Box<dyn Reflect>>;
 }
 
 /// A container for compile-time map info.
@@ -148,7 +143,6 @@
 }
 
 impl DynamicMap {
-<<<<<<< HEAD
 	/// Returns the type name of the map.
 	///
 	/// The value returned by this method is the same value returned by
@@ -168,22 +162,6 @@
 	/// Inserts a typed key-value pair into the map.
 	pub fn insert<K: Reflect, V: Reflect>(&mut self, key: K, value: V) {
 		self.insert_boxed(Box::new(key), Box::new(value));
-	}
-
-	/// Inserts a key-value pair of [`Reflect`] values into the map.
-	pub fn insert_boxed(&mut self, key: Box<dyn Reflect>, value: Box<dyn Reflect>) {
-		match self
-			.indices
-			.entry(key.reflect_hash().expect(HASH_ERROR))
-		{
-			Entry::Occupied(entry) => {
-				self.values[*entry.get()] = (key, value);
-			}
-			Entry::Vacant(entry) => {
-				entry.insert(self.values.len());
-				self.values.push((key, value));
-			}
-		}
 	}
 }
 
@@ -232,6 +210,28 @@
 			.get(index)
 			.map(|(key, value)| (&**key, &**value))
 	}
+
+	fn insert_boxed(
+		&mut self,
+		key: Box<dyn Reflect>,
+		mut value: Box<dyn Reflect>,
+	) -> Option<Box<dyn Reflect>> {
+		match self
+			.indices
+			.entry(key.reflect_hash().expect(HASH_ERROR))
+		{
+			Entry::Occupied(entry) => {
+				let (_old_key, old_value) = self.values.get_mut(*entry.get()).unwrap();
+				std::mem::swap(old_value, &mut value);
+				Some(value)
+			}
+			Entry::Vacant(entry) => {
+				entry.insert(self.values.len());
+				self.values.push((key, value));
+				None
+			}
+		}
+	}
 }
 
 impl Reflect for DynamicMap {
@@ -267,15 +267,7 @@
 	}
 
 	fn apply(&mut self, value: &dyn Reflect) {
-		if let ReflectRef::Map(map_value) = value.reflect_ref() {
-			for (key, value) in map_value.iter() {
-				if let Some(v) = self.get_mut(key) {
-					v.apply(value);
-				}
-			}
-		} else {
-			panic!("Attempted to apply a non-map type to a map type.");
-		}
+		map_apply(self, value);
 	}
 
 	fn set(&mut self, value: Box<dyn Reflect>) -> Result<(), Box<dyn Reflect>> {
@@ -303,155 +295,6 @@
 	fn debug(&self, f: &mut Formatter<'_>) -> std::fmt::Result {
 		Self::fmt(self, f)
 	}
-=======
-    /// Returns the type name of the map.
-    ///
-    /// The value returned by this method is the same value returned by
-    /// [`Reflect::type_name`].
-    pub fn name(&self) -> &str {
-        &self.name
-    }
-
-    /// Sets the type name of the map.
-    ///
-    /// The value set by this method is the same value returned by
-    /// [`Reflect::type_name`].
-    pub fn set_name(&mut self, name: String) {
-        self.name = name;
-    }
-
-    /// Inserts a typed key-value pair into the map.
-    pub fn insert<K: Reflect, V: Reflect>(&mut self, key: K, value: V) {
-        self.insert_boxed(Box::new(key), Box::new(value));
-    }
-}
-
-impl Map for DynamicMap {
-    fn get(&self, key: &dyn Reflect) -> Option<&dyn Reflect> {
-        self.indices
-            .get(&key.reflect_hash().expect(HASH_ERROR))
-            .map(|index| &*self.values.get(*index).unwrap().1)
-    }
-
-    fn get_mut(&mut self, key: &dyn Reflect) -> Option<&mut dyn Reflect> {
-        self.indices
-            .get(&key.reflect_hash().expect(HASH_ERROR))
-            .cloned()
-            .map(move |index| &mut *self.values.get_mut(index).unwrap().1)
-    }
-
-    fn len(&self) -> usize {
-        self.values.len()
-    }
-
-    fn clone_dynamic(&self) -> DynamicMap {
-        DynamicMap {
-            name: self.name.clone(),
-            values: self
-                .values
-                .iter()
-                .map(|(key, value)| (key.clone_value(), value.clone_value()))
-                .collect(),
-            indices: self.indices.clone(),
-        }
-    }
-
-    fn iter(&self) -> MapIter {
-        MapIter {
-            map: self,
-            index: 0,
-        }
-    }
-
-    fn get_at(&self, index: usize) -> Option<(&dyn Reflect, &dyn Reflect)> {
-        self.values
-            .get(index)
-            .map(|(key, value)| (&**key, &**value))
-    }
-
-    fn insert_boxed(
-        &mut self,
-        key: Box<dyn Reflect>,
-        mut value: Box<dyn Reflect>,
-    ) -> Option<Box<dyn Reflect>> {
-        match self.indices.entry(key.reflect_hash().expect(HASH_ERROR)) {
-            Entry::Occupied(entry) => {
-                let (_old_key, old_value) = self.values.get_mut(*entry.get()).unwrap();
-                std::mem::swap(old_value, &mut value);
-                Some(value)
-            }
-            Entry::Vacant(entry) => {
-                entry.insert(self.values.len());
-                self.values.push((key, value));
-                None
-            }
-        }
-    }
-}
-
-impl Reflect for DynamicMap {
-    fn type_name(&self) -> &str {
-        &self.name
-    }
-
-    #[inline]
-    fn get_type_info(&self) -> &'static TypeInfo {
-        <Self as Typed>::type_info()
-    }
-
-    fn into_any(self: Box<Self>) -> Box<dyn Any> {
-        self
-    }
-
-    fn as_any(&self) -> &dyn Any {
-        self
-    }
-
-    fn as_any_mut(&mut self) -> &mut dyn Any {
-        self
-    }
-
-    #[inline]
-    fn as_reflect(&self) -> &dyn Reflect {
-        self
-    }
-
-    #[inline]
-    fn as_reflect_mut(&mut self) -> &mut dyn Reflect {
-        self
-    }
-
-    fn apply(&mut self, value: &dyn Reflect) {
-        map_apply(self, value);
-    }
-
-    fn set(&mut self, value: Box<dyn Reflect>) -> Result<(), Box<dyn Reflect>> {
-        *self = value.take()?;
-        Ok(())
-    }
-
-    fn reflect_ref(&self) -> ReflectRef {
-        ReflectRef::Map(self)
-    }
-
-    fn reflect_mut(&mut self) -> ReflectMut {
-        ReflectMut::Map(self)
-    }
-
-    fn clone_value(&self) -> Box<dyn Reflect> {
-        Box::new(self.clone_dynamic())
-    }
-
-    fn reflect_partial_eq(&self, value: &dyn Reflect) -> Option<bool> {
-        map_partial_eq(self, value)
-    }
-
-    fn debug(&self, f: &mut Formatter<'_>) -> std::fmt::Result {
-        write!(f, "DynamicMap(")?;
-        map_debug(self, f)?;
-        write!(f, ")")
-    }
->>>>>>> 5b5013d5
 }
 
 impl Debug for DynamicMap {
@@ -568,17 +411,17 @@
 /// This function panics if `b` is not a reflected map.
 #[inline]
 pub fn map_apply<M: Map>(a: &mut M, b: &dyn Reflect) {
-    if let ReflectRef::Map(map_value) = b.reflect_ref() {
-        for (key, b_value) in map_value.iter() {
-            if let Some(a_value) = a.get_mut(key) {
-                a_value.apply(b_value);
-            } else {
-                a.insert_boxed(key.clone_value(), b_value.clone_value());
-            }
-        }
-    } else {
-        panic!("Attempted to apply a non-map type to a map type.");
-    }
+	if let ReflectRef::Map(map_value) = b.reflect_ref() {
+		for (key, b_value) in map_value.iter() {
+			if let Some(a_value) = a.get_mut(key) {
+				a_value.apply(b_value);
+			} else {
+				a.insert_boxed(key.clone_value(), b_value.clone_value());
+			}
+		}
+	} else {
+		panic!("Attempted to apply a non-map type to a map type.");
+	}
 }
 
 #[cfg(test)]
