--- conflicted
+++ resolved
@@ -1,14 +1,8 @@
 use crate as bevy_reflect;
 use crate::{
-<<<<<<< HEAD
-	map_partial_eq, Array, ArrayInfo, ArrayIter, DynamicMap, FromReflect, FromType,
+	map_apply, map_partial_eq, Array, ArrayInfo, ArrayIter, DynamicMap, FromReflect, FromType,
 	GetTypeRegistration, List, ListInfo, Map, MapInfo, MapIter, Reflect, ReflectDeserialize,
 	ReflectMut, ReflectRef, ReflectSerialize, TypeInfo, TypeRegistration, Typed, ValueInfo,
-=======
-    map_apply, map_partial_eq, Array, ArrayInfo, ArrayIter, DynamicMap, FromReflect, FromType,
-    GetTypeRegistration, List, ListInfo, Map, MapInfo, MapIter, Reflect, ReflectDeserialize,
-    ReflectMut, ReflectRef, ReflectSerialize, TypeInfo, TypeRegistration, Typed, ValueInfo,
->>>>>>> 5b5013d5
 };
 
 use crate::utility::{GenericTypeInfoCell, NonGenericTypeInfoCell};
@@ -199,8 +193,7 @@
 	}
 }
 
-<<<<<<< HEAD
-impl<K: Reflect + Eq + Hash, V: Reflect> Map for HashMap<K, V> {
+impl<K: FromReflect + Eq + Hash, V: FromReflect> Map for HashMap<K, V> {
 	fn get(&self, key: &dyn Reflect) -> Option<&dyn Reflect> {
 		key
 			.downcast_ref::<K>()
@@ -241,9 +234,35 @@
 		}
 		dynamic_map
 	}
-}
-
-impl<K: Reflect + Eq + Hash, V: Reflect> Reflect for HashMap<K, V> {
+
+	fn insert_boxed(
+		&mut self,
+		key: Box<dyn Reflect>,
+		value: Box<dyn Reflect>,
+	) -> Option<Box<dyn Reflect>> {
+		let key = key.take::<K>().unwrap_or_else(|key| {
+			K::from_reflect(&*key).unwrap_or_else(|| {
+				panic!(
+					"Attempted to insert invalid key of type {}.",
+					key.type_name()
+				)
+			})
+		});
+		let value = value.take::<V>().unwrap_or_else(|value| {
+			V::from_reflect(&*value).unwrap_or_else(|| {
+				panic!(
+					"Attempted to insert invalid value of type {}.",
+					value.type_name()
+				)
+			})
+		});
+		self
+			.insert(key, value)
+			.map(|old_value| Box::new(old_value) as Box<dyn Reflect>)
+	}
+}
+
+impl<K: FromReflect + Eq + Hash, V: FromReflect> Reflect for HashMap<K, V> {
 	fn type_name(&self) -> &str {
 		std::any::type_name::<Self>()
 	}
@@ -273,15 +292,7 @@
 	}
 
 	fn apply(&mut self, value: &dyn Reflect) {
-		if let ReflectRef::Map(map_value) = value.reflect_ref() {
-			for (key, value) in map_value.iter() {
-				if let Some(v) = Map::get_mut(self, key) {
-					v.apply(value);
-				}
-			}
-		} else {
-			panic!("Attempted to apply a non-map type to a map type.");
-		}
+		map_apply(self, value);
 	}
 
 	fn set(&mut self, value: Box<dyn Reflect>) -> Result<(), Box<dyn Reflect>> {
@@ -306,149 +317,17 @@
 	}
 }
 
-impl<K: Reflect + Eq + Hash, V: Reflect> Typed for HashMap<K, V> {
+impl<K: FromReflect + Eq + Hash, V: FromReflect> Typed for HashMap<K, V> {
 	fn type_info() -> &'static TypeInfo {
 		static CELL: GenericTypeInfoCell = GenericTypeInfoCell::new();
 		CELL.get_or_insert::<Self, _>(|| TypeInfo::Map(MapInfo::new::<Self, K, V>()))
 	}
-=======
-impl<K: FromReflect + Eq + Hash, V: FromReflect> Map for HashMap<K, V> {
-    fn get(&self, key: &dyn Reflect) -> Option<&dyn Reflect> {
-        key.downcast_ref::<K>()
-            .and_then(|key| HashMap::get(self, key))
-            .map(|value| value as &dyn Reflect)
-    }
-
-    fn get_mut(&mut self, key: &dyn Reflect) -> Option<&mut dyn Reflect> {
-        key.downcast_ref::<K>()
-            .and_then(move |key| HashMap::get_mut(self, key))
-            .map(|value| value as &mut dyn Reflect)
-    }
-
-    fn get_at(&self, index: usize) -> Option<(&dyn Reflect, &dyn Reflect)> {
-        self.iter()
-            .nth(index)
-            .map(|(key, value)| (key as &dyn Reflect, value as &dyn Reflect))
-    }
-
-    fn len(&self) -> usize {
-        Self::len(self)
-    }
-
-    fn iter(&self) -> MapIter {
-        MapIter {
-            map: self,
-            index: 0,
-        }
-    }
-
-    fn clone_dynamic(&self) -> DynamicMap {
-        let mut dynamic_map = DynamicMap::default();
-        dynamic_map.set_name(self.type_name().to_string());
-        for (k, v) in self {
-            dynamic_map.insert_boxed(k.clone_value(), v.clone_value());
-        }
-        dynamic_map
-    }
-
-    fn insert_boxed(
-        &mut self,
-        key: Box<dyn Reflect>,
-        value: Box<dyn Reflect>,
-    ) -> Option<Box<dyn Reflect>> {
-        let key = key.take::<K>().unwrap_or_else(|key| {
-            K::from_reflect(&*key).unwrap_or_else(|| {
-                panic!(
-                    "Attempted to insert invalid key of type {}.",
-                    key.type_name()
-                )
-            })
-        });
-        let value = value.take::<V>().unwrap_or_else(|value| {
-            V::from_reflect(&*value).unwrap_or_else(|| {
-                panic!(
-                    "Attempted to insert invalid value of type {}.",
-                    value.type_name()
-                )
-            })
-        });
-        self.insert(key, value)
-            .map(|old_value| Box::new(old_value) as Box<dyn Reflect>)
-    }
-}
-
-impl<K: FromReflect + Eq + Hash, V: FromReflect> Reflect for HashMap<K, V> {
-    fn type_name(&self) -> &str {
-        std::any::type_name::<Self>()
-    }
-
-    fn get_type_info(&self) -> &'static TypeInfo {
-        <Self as Typed>::type_info()
-    }
-
-    fn into_any(self: Box<Self>) -> Box<dyn Any> {
-        self
-    }
-
-    fn as_any(&self) -> &dyn Any {
-        self
-    }
-
-    fn as_any_mut(&mut self) -> &mut dyn Any {
-        self
-    }
-
-    fn as_reflect(&self) -> &dyn Reflect {
-        self
-    }
-
-    fn as_reflect_mut(&mut self) -> &mut dyn Reflect {
-        self
-    }
-
-    fn apply(&mut self, value: &dyn Reflect) {
-        map_apply(self, value);
-    }
-
-    fn set(&mut self, value: Box<dyn Reflect>) -> Result<(), Box<dyn Reflect>> {
-        *self = value.take()?;
-        Ok(())
-    }
-
-    fn reflect_ref(&self) -> ReflectRef {
-        ReflectRef::Map(self)
-    }
-
-    fn reflect_mut(&mut self) -> ReflectMut {
-        ReflectMut::Map(self)
-    }
-
-    fn clone_value(&self) -> Box<dyn Reflect> {
-        Box::new(self.clone_dynamic())
-    }
-
-    fn reflect_partial_eq(&self, value: &dyn Reflect) -> Option<bool> {
-        map_partial_eq(self, value)
-    }
-}
-
-impl<K: FromReflect + Eq + Hash, V: FromReflect> Typed for HashMap<K, V> {
-    fn type_info() -> &'static TypeInfo {
-        static CELL: GenericTypeInfoCell = GenericTypeInfoCell::new();
-        CELL.get_or_insert::<Self, _>(|| TypeInfo::Map(MapInfo::new::<Self, K, V>()))
-    }
->>>>>>> 5b5013d5
 }
 
 impl<K, V> GetTypeRegistration for HashMap<K, V>
 where
-<<<<<<< HEAD
-	K: Reflect + Clone + Eq + Hash + for<'de> Deserialize<'de>,
-	V: Reflect + Clone + for<'de> Deserialize<'de>,
-=======
-    K: FromReflect + Clone + Eq + Hash + for<'de> Deserialize<'de>,
-    V: FromReflect + Clone + for<'de> Deserialize<'de>,
->>>>>>> 5b5013d5
+	K: FromReflect + Clone + Eq + Hash + for<'de> Deserialize<'de>,
+	V: FromReflect + Clone + for<'de> Deserialize<'de>,
 {
 	fn get_type_registration() -> TypeRegistration {
 		let mut registration = TypeRegistration::of::<Self>();
