use crate as bevy_reflect;
use crate::{
	map_partial_eq, Array, ArrayInfo, ArrayIter, DynamicMap, FromReflect, FromType,
	GetTypeRegistration, List, ListInfo, Map, MapInfo, MapIter, Reflect, ReflectDeserialize,
	ReflectMut, ReflectRef, ReflectSerialize, TypeInfo, TypeRegistration, Typed, ValueInfo,
};

use crate::utility::{GenericTypeInfoCell, NonGenericTypeInfoCell};
use bevy_reflect_derive::{impl_from_reflect_value, impl_reflect_value};
use bevy_utils::{Duration, HashMap, HashSet};
use serde::{Deserialize, Serialize};
use std::{
	any::Any,
	borrow::Cow,
	hash::{Hash, Hasher},
	ops::Range,
};

impl_reflect_value!(bool(Debug, Hash, PartialEq, Serialize, Deserialize));
impl_reflect_value!(char(Debug, Hash, PartialEq, Serialize, Deserialize));
impl_reflect_value!(u8(Debug, Hash, PartialEq, Serialize, Deserialize));
impl_reflect_value!(u16(Debug, Hash, PartialEq, Serialize, Deserialize));
impl_reflect_value!(u32(Debug, Hash, PartialEq, Serialize, Deserialize));
impl_reflect_value!(u64(Debug, Hash, PartialEq, Serialize, Deserialize));
impl_reflect_value!(u128(Debug, Hash, PartialEq, Serialize, Deserialize));
impl_reflect_value!(usize(Debug, Hash, PartialEq, Serialize, Deserialize));
impl_reflect_value!(i8(Debug, Hash, PartialEq, Serialize, Deserialize));
impl_reflect_value!(i16(Debug, Hash, PartialEq, Serialize, Deserialize));
impl_reflect_value!(i32(Debug, Hash, PartialEq, Serialize, Deserialize));
impl_reflect_value!(i64(Debug, Hash, PartialEq, Serialize, Deserialize));
impl_reflect_value!(i128(Debug, Hash, PartialEq, Serialize, Deserialize));
impl_reflect_value!(isize(Debug, Hash, PartialEq, Serialize, Deserialize));
impl_reflect_value!(f32(Debug, PartialEq, Serialize, Deserialize));
impl_reflect_value!(f64(Debug, PartialEq, Serialize, Deserialize));
impl_reflect_value!(String(Debug, Hash, PartialEq, Serialize, Deserialize));
impl_reflect_value!(Option<T: Serialize + Clone + for<'de> Deserialize<'de> + Reflect + 'static>(Serialize, Deserialize));
impl_reflect_value!(HashSet<T: Serialize + Hash + Eq + Clone + for<'de> Deserialize<'de> + Send + Sync + 'static>(Serialize, Deserialize));
impl_reflect_value!(Range<T: Serialize + Clone + for<'de> Deserialize<'de> + Send + Sync + 'static>(Serialize, Deserialize));
impl_reflect_value!(Duration(Debug, Hash, PartialEq, Serialize, Deserialize));

impl_from_reflect_value!(bool);
impl_from_reflect_value!(char);
impl_from_reflect_value!(u8);
impl_from_reflect_value!(u16);
impl_from_reflect_value!(u32);
impl_from_reflect_value!(u64);
impl_from_reflect_value!(u128);
impl_from_reflect_value!(usize);
impl_from_reflect_value!(i8);
impl_from_reflect_value!(i16);
impl_from_reflect_value!(i32);
impl_from_reflect_value!(i64);
impl_from_reflect_value!(i128);
impl_from_reflect_value!(isize);
impl_from_reflect_value!(f32);
impl_from_reflect_value!(f64);
impl_from_reflect_value!(String);
impl_from_reflect_value!(
	Option<T: Serialize + Clone + for<'de> Deserialize<'de> + Reflect + 'static>
);
impl_from_reflect_value!(
	HashSet<T: Serialize + Hash + Eq + Clone + for<'de> Deserialize<'de> + Send + Sync + 'static>
);
impl_from_reflect_value!(
	Range<T: Serialize + Clone + for<'de> Deserialize<'de> + Send + Sync + 'static>
);
impl_from_reflect_value!(Duration);

impl<T: FromReflect> Array for Vec<T> {
	#[inline]
	fn get(&self, index: usize) -> Option<&dyn Reflect> {
		<[T]>::get(self, index).map(|value| value as &dyn Reflect)
	}

	#[inline]
	fn get_mut(&mut self, index: usize) -> Option<&mut dyn Reflect> {
		<[T]>::get_mut(self, index).map(|value| value as &mut dyn Reflect)
	}

	#[inline]
	fn len(&self) -> usize {
		<[T]>::len(self)
	}

	#[inline]
	fn iter(&self) -> ArrayIter {
		ArrayIter {
			array: self,
			index: 0,
		}
	}
}

impl<T: FromReflect> List for Vec<T> {
	fn push(&mut self, value: Box<dyn Reflect>) {
		let value = value.take::<T>().unwrap_or_else(|value| {
			T::from_reflect(&*value).unwrap_or_else(|| {
				panic!(
					"Attempted to push invalid value of type {}.",
					value.type_name()
				)
			})
		});
		Vec::push(self, value);
	}
}

<<<<<<< HEAD
// SAFE: any and any_mut both return self
unsafe impl<T: FromReflect> Reflect for Vec<T> {
	fn type_name(&self) -> &str {
		std::any::type_name::<Self>()
	}

	fn get_type_info(&self) -> &'static TypeInfo {
		<Self as Typed>::type_info()
	}

	fn any(&self) -> &dyn Any {
		self
	}

	fn any_mut(&mut self) -> &mut dyn Any {
		self
	}

	fn as_reflect(&self) -> &dyn Reflect {
		self
	}

	fn as_reflect_mut(&mut self) -> &mut dyn Reflect {
		self
	}

	fn apply(&mut self, value: &dyn Reflect) {
		crate::list_apply(self, value);
	}

	fn set(&mut self, value: Box<dyn Reflect>) -> Result<(), Box<dyn Reflect>> {
		*self = value.take()?;
		Ok(())
	}

	fn reflect_ref(&self) -> ReflectRef {
		ReflectRef::List(self)
	}

	fn reflect_mut(&mut self) -> ReflectMut {
		ReflectMut::List(self)
	}

	fn clone_value(&self) -> Box<dyn Reflect> {
		Box::new(List::clone_dynamic(self))
	}

	fn reflect_hash(&self) -> Option<u64> {
		crate::array_hash(self)
	}

	fn reflect_partial_eq(&self, value: &dyn Reflect) -> Option<bool> {
		crate::list_partial_eq(self, value)
	}
=======
impl<T: FromReflect> Reflect for Vec<T> {
    fn type_name(&self) -> &str {
        std::any::type_name::<Self>()
    }

    fn get_type_info(&self) -> &'static TypeInfo {
        <Self as Typed>::type_info()
    }

    fn into_any(self: Box<Self>) -> Box<dyn Any> {
        self
    }

    fn as_any(&self) -> &dyn Any {
        self
    }

    fn as_any_mut(&mut self) -> &mut dyn Any {
        self
    }

    fn as_reflect(&self) -> &dyn Reflect {
        self
    }

    fn as_reflect_mut(&mut self) -> &mut dyn Reflect {
        self
    }

    fn apply(&mut self, value: &dyn Reflect) {
        crate::list_apply(self, value);
    }

    fn set(&mut self, value: Box<dyn Reflect>) -> Result<(), Box<dyn Reflect>> {
        *self = value.take()?;
        Ok(())
    }

    fn reflect_ref(&self) -> ReflectRef {
        ReflectRef::List(self)
    }

    fn reflect_mut(&mut self) -> ReflectMut {
        ReflectMut::List(self)
    }

    fn clone_value(&self) -> Box<dyn Reflect> {
        Box::new(List::clone_dynamic(self))
    }

    fn reflect_hash(&self) -> Option<u64> {
        crate::array_hash(self)
    }

    fn reflect_partial_eq(&self, value: &dyn Reflect) -> Option<bool> {
        crate::list_partial_eq(self, value)
    }
>>>>>>> 9eb69282
}

impl<T: FromReflect> Typed for Vec<T> {
	fn type_info() -> &'static TypeInfo {
		static CELL: GenericTypeInfoCell = GenericTypeInfoCell::new();
		CELL.get_or_insert::<Self, _>(|| TypeInfo::List(ListInfo::new::<Self, T>()))
	}
}

impl<T: FromReflect + for<'de> Deserialize<'de>> GetTypeRegistration for Vec<T> {
	fn get_type_registration() -> TypeRegistration {
		let mut registration = TypeRegistration::of::<Vec<T>>();
		registration.insert::<ReflectDeserialize>(FromType::<Vec<T>>::from_type());
		registration
	}
}

impl<T: FromReflect> FromReflect for Vec<T> {
	fn from_reflect(reflect: &dyn Reflect) -> Option<Self> {
		if let ReflectRef::List(ref_list) = reflect.reflect_ref() {
			let mut new_list = Self::with_capacity(ref_list.len());
			for field in ref_list.iter() {
				new_list.push(T::from_reflect(field)?);
			}
			Some(new_list)
		} else {
			None
		}
	}
}

impl<K: Reflect + Eq + Hash, V: Reflect> Map for HashMap<K, V> {
	fn get(&self, key: &dyn Reflect) -> Option<&dyn Reflect> {
		key
			.downcast_ref::<K>()
			.and_then(|key| HashMap::get(self, key))
			.map(|value| value as &dyn Reflect)
	}

	fn get_mut(&mut self, key: &dyn Reflect) -> Option<&mut dyn Reflect> {
		key
			.downcast_ref::<K>()
			.and_then(move |key| HashMap::get_mut(self, key))
			.map(|value| value as &mut dyn Reflect)
	}

	fn get_at(&self, index: usize) -> Option<(&dyn Reflect, &dyn Reflect)> {
		self
			.iter()
			.nth(index)
			.map(|(key, value)| (key as &dyn Reflect, value as &dyn Reflect))
	}

	fn len(&self) -> usize {
		Self::len(self)
	}

	fn iter(&self) -> MapIter {
		MapIter {
			map: self,
			index: 0,
		}
	}

	fn clone_dynamic(&self) -> DynamicMap {
		let mut dynamic_map = DynamicMap::default();
		dynamic_map.set_name(self.type_name().to_string());
		for (k, v) in self {
			dynamic_map.insert_boxed(k.clone_value(), v.clone_value());
		}
		dynamic_map
	}
}

<<<<<<< HEAD
// SAFE: any and any_mut both return self
unsafe impl<K: Reflect + Eq + Hash, V: Reflect> Reflect for HashMap<K, V> {
	fn type_name(&self) -> &str {
		std::any::type_name::<Self>()
	}

	fn get_type_info(&self) -> &'static TypeInfo {
		<Self as Typed>::type_info()
	}

	fn any(&self) -> &dyn Any {
		self
	}

	fn any_mut(&mut self) -> &mut dyn Any {
		self
	}

	fn as_reflect(&self) -> &dyn Reflect {
		self
	}

	fn as_reflect_mut(&mut self) -> &mut dyn Reflect {
		self
	}

	fn apply(&mut self, value: &dyn Reflect) {
		if let ReflectRef::Map(map_value) = value.reflect_ref() {
			for (key, value) in map_value.iter() {
				if let Some(v) = Map::get_mut(self, key) {
					v.apply(value);
				}
			}
		} else {
			panic!("Attempted to apply a non-map type to a map type.");
		}
	}

	fn set(&mut self, value: Box<dyn Reflect>) -> Result<(), Box<dyn Reflect>> {
		*self = value.take()?;
		Ok(())
	}

	fn reflect_ref(&self) -> ReflectRef {
		ReflectRef::Map(self)
	}

	fn reflect_mut(&mut self) -> ReflectMut {
		ReflectMut::Map(self)
	}

	fn clone_value(&self) -> Box<dyn Reflect> {
		Box::new(self.clone_dynamic())
	}

	fn reflect_partial_eq(&self, value: &dyn Reflect) -> Option<bool> {
		map_partial_eq(self, value)
	}
=======
impl<K: Reflect + Eq + Hash, V: Reflect> Reflect for HashMap<K, V> {
    fn type_name(&self) -> &str {
        std::any::type_name::<Self>()
    }

    fn get_type_info(&self) -> &'static TypeInfo {
        <Self as Typed>::type_info()
    }

    fn into_any(self: Box<Self>) -> Box<dyn Any> {
        self
    }

    fn as_any(&self) -> &dyn Any {
        self
    }

    fn as_any_mut(&mut self) -> &mut dyn Any {
        self
    }

    fn as_reflect(&self) -> &dyn Reflect {
        self
    }

    fn as_reflect_mut(&mut self) -> &mut dyn Reflect {
        self
    }

    fn apply(&mut self, value: &dyn Reflect) {
        if let ReflectRef::Map(map_value) = value.reflect_ref() {
            for (key, value) in map_value.iter() {
                if let Some(v) = Map::get_mut(self, key) {
                    v.apply(value);
                }
            }
        } else {
            panic!("Attempted to apply a non-map type to a map type.");
        }
    }

    fn set(&mut self, value: Box<dyn Reflect>) -> Result<(), Box<dyn Reflect>> {
        *self = value.take()?;
        Ok(())
    }

    fn reflect_ref(&self) -> ReflectRef {
        ReflectRef::Map(self)
    }

    fn reflect_mut(&mut self) -> ReflectMut {
        ReflectMut::Map(self)
    }

    fn clone_value(&self) -> Box<dyn Reflect> {
        Box::new(self.clone_dynamic())
    }

    fn reflect_partial_eq(&self, value: &dyn Reflect) -> Option<bool> {
        map_partial_eq(self, value)
    }
>>>>>>> 9eb69282
}

impl<K: Reflect + Eq + Hash, V: Reflect> Typed for HashMap<K, V> {
	fn type_info() -> &'static TypeInfo {
		static CELL: GenericTypeInfoCell = GenericTypeInfoCell::new();
		CELL.get_or_insert::<Self, _>(|| TypeInfo::Map(MapInfo::new::<Self, K, V>()))
	}
}

impl<K, V> GetTypeRegistration for HashMap<K, V>
where
	K: Reflect + Clone + Eq + Hash + for<'de> Deserialize<'de>,
	V: Reflect + Clone + for<'de> Deserialize<'de>,
{
	fn get_type_registration() -> TypeRegistration {
		let mut registration = TypeRegistration::of::<Self>();
		registration.insert::<ReflectDeserialize>(FromType::<Self>::from_type());
		registration
	}
}

impl<K: FromReflect + Eq + Hash, V: FromReflect> FromReflect for HashMap<K, V> {
	fn from_reflect(reflect: &dyn Reflect) -> Option<Self> {
		if let ReflectRef::Map(ref_map) = reflect.reflect_ref() {
			let mut new_map = Self::with_capacity(ref_map.len());
			for (key, value) in ref_map.iter() {
				let new_key = K::from_reflect(key)?;
				let new_value = V::from_reflect(value)?;
				new_map.insert(new_key, new_value);
			}
			Some(new_map)
		} else {
			None
		}
	}
}

impl<T: Reflect, const N: usize> Array for [T; N] {
	#[inline]
	fn get(&self, index: usize) -> Option<&dyn Reflect> {
		<[T]>::get(self, index).map(|value| value as &dyn Reflect)
	}

	#[inline]
	fn get_mut(&mut self, index: usize) -> Option<&mut dyn Reflect> {
		<[T]>::get_mut(self, index).map(|value| value as &mut dyn Reflect)
	}

	#[inline]
	fn len(&self) -> usize {
		N
	}

	#[inline]
	fn iter(&self) -> ArrayIter {
		ArrayIter {
			array: self,
			index: 0,
		}
	}
}

<<<<<<< HEAD
// SAFE: any and any_mut both return self
unsafe impl<T: Reflect, const N: usize> Reflect for [T; N] {
	#[inline]
	fn type_name(&self) -> &str {
		std::any::type_name::<Self>()
	}

	fn get_type_info(&self) -> &'static TypeInfo {
		<Self as Typed>::type_info()
	}

	#[inline]
	fn any(&self) -> &dyn Any {
		self
	}

	#[inline]
	fn any_mut(&mut self) -> &mut dyn Any {
		self
	}

	#[inline]
	fn as_reflect(&self) -> &dyn Reflect {
		self
	}

	#[inline]
	fn as_reflect_mut(&mut self) -> &mut dyn Reflect {
		self
	}

	#[inline]
	fn apply(&mut self, value: &dyn Reflect) {
		crate::array_apply(self, value);
	}

	#[inline]
	fn set(&mut self, value: Box<dyn Reflect>) -> Result<(), Box<dyn Reflect>> {
		*self = value.take()?;
		Ok(())
	}

	#[inline]
	fn reflect_ref(&self) -> ReflectRef {
		ReflectRef::Array(self)
	}

	#[inline]
	fn reflect_mut(&mut self) -> ReflectMut {
		ReflectMut::Array(self)
	}

	#[inline]
	fn clone_value(&self) -> Box<dyn Reflect> {
		Box::new(self.clone_dynamic())
	}

	#[inline]
	fn reflect_hash(&self) -> Option<u64> {
		crate::array_hash(self)
	}

	#[inline]
	fn reflect_partial_eq(&self, value: &dyn Reflect) -> Option<bool> {
		crate::array_partial_eq(self, value)
	}
=======
impl<T: Reflect, const N: usize> Reflect for [T; N] {
    #[inline]
    fn type_name(&self) -> &str {
        std::any::type_name::<Self>()
    }

    fn get_type_info(&self) -> &'static TypeInfo {
        <Self as Typed>::type_info()
    }

    #[inline]
    fn into_any(self: Box<Self>) -> Box<dyn Any> {
        self
    }

    #[inline]
    fn as_any(&self) -> &dyn Any {
        self
    }

    #[inline]
    fn as_any_mut(&mut self) -> &mut dyn Any {
        self
    }

    #[inline]
    fn as_reflect(&self) -> &dyn Reflect {
        self
    }

    #[inline]
    fn as_reflect_mut(&mut self) -> &mut dyn Reflect {
        self
    }

    #[inline]
    fn apply(&mut self, value: &dyn Reflect) {
        crate::array_apply(self, value);
    }

    #[inline]
    fn set(&mut self, value: Box<dyn Reflect>) -> Result<(), Box<dyn Reflect>> {
        *self = value.take()?;
        Ok(())
    }

    #[inline]
    fn reflect_ref(&self) -> ReflectRef {
        ReflectRef::Array(self)
    }

    #[inline]
    fn reflect_mut(&mut self) -> ReflectMut {
        ReflectMut::Array(self)
    }

    #[inline]
    fn clone_value(&self) -> Box<dyn Reflect> {
        Box::new(self.clone_dynamic())
    }

    #[inline]
    fn reflect_hash(&self) -> Option<u64> {
        crate::array_hash(self)
    }

    #[inline]
    fn reflect_partial_eq(&self, value: &dyn Reflect) -> Option<bool> {
        crate::array_partial_eq(self, value)
    }
>>>>>>> 9eb69282
}

impl<T: FromReflect, const N: usize> FromReflect for [T; N] {
	fn from_reflect(reflect: &dyn Reflect) -> Option<Self> {
		if let ReflectRef::Array(ref_array) = reflect.reflect_ref() {
			let mut temp_vec = Vec::with_capacity(ref_array.len());
			for field in ref_array.iter() {
				temp_vec.push(T::from_reflect(field)?);
			}
			temp_vec.try_into().ok()
		} else {
			None
		}
	}
}

impl<T: Reflect, const N: usize> Typed for [T; N] {
	fn type_info() -> &'static TypeInfo {
		static CELL: GenericTypeInfoCell = GenericTypeInfoCell::new();
		CELL.get_or_insert::<Self, _>(|| TypeInfo::Array(ArrayInfo::new::<Self, T>(N)))
	}
}

// TODO:
// `FromType::from_type` requires `Deserialize<'de>` to be implemented for `T`.
// Currently serde only supports `Deserialize<'de>` for arrays up to size 32.
// This can be changed to use const generics once serde utilizes const generics for arrays.
// Tracking issue: https://github.com/serde-rs/serde/issues/1937
macro_rules! impl_array_get_type_registration {
    ($($N:expr)+) => {
        $(
            impl<T: Reflect + for<'de> Deserialize<'de>> GetTypeRegistration for [T; $N] {
                fn get_type_registration() -> TypeRegistration {
                    let mut registration = TypeRegistration::of::<[T; $N]>();
                    registration.insert::<ReflectDeserialize>(FromType::<[T; $N]>::from_type());
                    registration
                }
            }
        )+
    };
}

impl_array_get_type_registration! {
	 0  1  2  3  4  5  6  7  8  9
	10 11 12 13 14 15 16 17 18 19
	20 21 22 23 24 25 26 27 28 29
	30 31 32
}

<<<<<<< HEAD
// SAFE: any and any_mut both return self
unsafe impl Reflect for Cow<'static, str> {
	fn type_name(&self) -> &str {
		std::any::type_name::<Self>()
	}

	fn get_type_info(&self) -> &'static TypeInfo {
		<Self as Typed>::type_info()
	}

	fn any(&self) -> &dyn Any {
		self
	}

	fn any_mut(&mut self) -> &mut dyn Any {
		self
	}

	fn as_reflect(&self) -> &dyn Reflect {
		self
	}

	fn as_reflect_mut(&mut self) -> &mut dyn Reflect {
		self
	}

	fn apply(&mut self, value: &dyn Reflect) {
		let value = value.any();
		if let Some(value) = value.downcast_ref::<Self>() {
			*self = value.clone();
		} else {
			panic!("Value is not a {}.", std::any::type_name::<Self>());
		}
	}

	fn set(&mut self, value: Box<dyn Reflect>) -> Result<(), Box<dyn Reflect>> {
		*self = value.take()?;
		Ok(())
	}

	fn reflect_ref(&self) -> ReflectRef {
		ReflectRef::Value(self)
	}

	fn reflect_mut(&mut self) -> ReflectMut {
		ReflectMut::Value(self)
	}

	fn clone_value(&self) -> Box<dyn Reflect> {
		Box::new(self.clone())
	}

	fn reflect_hash(&self) -> Option<u64> {
		let mut hasher = crate::ReflectHasher::default();
		Hash::hash(&std::any::Any::type_id(self), &mut hasher);
		Hash::hash(self, &mut hasher);
		Some(hasher.finish())
	}

	fn reflect_partial_eq(&self, value: &dyn Reflect) -> Option<bool> {
		let value = value.any();
		if let Some(value) = value.downcast_ref::<Self>() {
			Some(std::cmp::PartialEq::eq(self, value))
		} else {
			Some(false)
		}
	}
=======
impl Reflect for Cow<'static, str> {
    fn type_name(&self) -> &str {
        std::any::type_name::<Self>()
    }

    fn get_type_info(&self) -> &'static TypeInfo {
        <Self as Typed>::type_info()
    }

    fn into_any(self: Box<Self>) -> Box<dyn Any> {
        self
    }

    fn as_any(&self) -> &dyn Any {
        self
    }

    fn as_any_mut(&mut self) -> &mut dyn Any {
        self
    }

    fn as_reflect(&self) -> &dyn Reflect {
        self
    }

    fn as_reflect_mut(&mut self) -> &mut dyn Reflect {
        self
    }

    fn apply(&mut self, value: &dyn Reflect) {
        let value = value.as_any();
        if let Some(value) = value.downcast_ref::<Self>() {
            *self = value.clone();
        } else {
            panic!("Value is not a {}.", std::any::type_name::<Self>());
        }
    }

    fn set(&mut self, value: Box<dyn Reflect>) -> Result<(), Box<dyn Reflect>> {
        *self = value.take()?;
        Ok(())
    }

    fn reflect_ref(&self) -> ReflectRef {
        ReflectRef::Value(self)
    }

    fn reflect_mut(&mut self) -> ReflectMut {
        ReflectMut::Value(self)
    }

    fn clone_value(&self) -> Box<dyn Reflect> {
        Box::new(self.clone())
    }

    fn reflect_hash(&self) -> Option<u64> {
        let mut hasher = crate::ReflectHasher::default();
        Hash::hash(&std::any::Any::type_id(self), &mut hasher);
        Hash::hash(self, &mut hasher);
        Some(hasher.finish())
    }

    fn reflect_partial_eq(&self, value: &dyn Reflect) -> Option<bool> {
        let value = value.as_any();
        if let Some(value) = value.downcast_ref::<Self>() {
            Some(std::cmp::PartialEq::eq(self, value))
        } else {
            Some(false)
        }
    }
>>>>>>> 9eb69282
}

impl Typed for Cow<'static, str> {
	fn type_info() -> &'static TypeInfo {
		static CELL: NonGenericTypeInfoCell = NonGenericTypeInfoCell::new();
		CELL.get_or_set(|| TypeInfo::Value(ValueInfo::new::<Self>()))
	}
}

impl GetTypeRegistration for Cow<'static, str> {
	fn get_type_registration() -> TypeRegistration {
		let mut registration = TypeRegistration::of::<Cow<'static, str>>();
		registration.insert::<ReflectDeserialize>(FromType::<Cow<'static, str>>::from_type());
		registration.insert::<ReflectSerialize>(FromType::<Cow<'static, str>>::from_type());
		registration
	}
}

impl FromReflect for Cow<'static, str> {
<<<<<<< HEAD
	fn from_reflect(reflect: &dyn crate::Reflect) -> Option<Self> {
		Some(
			reflect
				.any()
				.downcast_ref::<Cow<'static, str>>()?
				.clone(),
		)
	}
=======
    fn from_reflect(reflect: &dyn crate::Reflect) -> Option<Self> {
        Some(
            reflect
                .as_any()
                .downcast_ref::<Cow<'static, str>>()?
                .clone(),
        )
    }
>>>>>>> 9eb69282
}

#[cfg(test)]
mod tests {
	use crate::{Reflect, ReflectSerialize, TypeRegistry};
	use bevy_utils::HashMap;
	use std::f32::consts::{PI, TAU};

	#[test]
	fn can_serialize_duration() {
		let mut type_registry = TypeRegistry::default();
		type_registry.register::<std::time::Duration>();

		let reflect_serialize = type_registry
			.get_type_data::<ReflectSerialize>(std::any::TypeId::of::<std::time::Duration>())
			.unwrap();
		let _serializable = reflect_serialize.get_serializable(&std::time::Duration::ZERO);
	}

	#[test]
	fn should_partial_eq_char() {
		let a: &dyn Reflect = &'x';
		let b: &dyn Reflect = &'x';
		let c: &dyn Reflect = &'o';
		assert!(a.reflect_partial_eq(b).unwrap_or_default());
		assert!(!a.reflect_partial_eq(c).unwrap_or_default());
	}

	#[test]
	fn should_partial_eq_i32() {
		let a: &dyn Reflect = &123_i32;
		let b: &dyn Reflect = &123_i32;
		let c: &dyn Reflect = &321_i32;
		assert!(a.reflect_partial_eq(b).unwrap_or_default());
		assert!(!a.reflect_partial_eq(c).unwrap_or_default());
	}

	#[test]
	fn should_partial_eq_f32() {
		let a: &dyn Reflect = &PI;
		let b: &dyn Reflect = &PI;
		let c: &dyn Reflect = &TAU;
		assert!(a.reflect_partial_eq(b).unwrap_or_default());
		assert!(!a.reflect_partial_eq(c).unwrap_or_default());
	}

	#[test]
	fn should_partial_eq_string() {
		let a: &dyn Reflect = &String::from("Hello");
		let b: &dyn Reflect = &String::from("Hello");
		let c: &dyn Reflect = &String::from("World");
		assert!(a.reflect_partial_eq(b).unwrap_or_default());
		assert!(!a.reflect_partial_eq(c).unwrap_or_default());
	}

	#[test]
	fn should_partial_eq_vec() {
		let a: &dyn Reflect = &vec![1, 2, 3];
		let b: &dyn Reflect = &vec![1, 2, 3];
		let c: &dyn Reflect = &vec![3, 2, 1];
		assert!(a.reflect_partial_eq(b).unwrap_or_default());
		assert!(!a.reflect_partial_eq(c).unwrap_or_default());
	}

	#[test]
	fn should_partial_eq_hash_map() {
		let mut a = HashMap::new();
		a.insert(0usize, 1.23_f64);
		let b = a.clone();
		let mut c = HashMap::new();
		c.insert(0usize, 3.21_f64);

		let a: &dyn Reflect = &a;
		let b: &dyn Reflect = &b;
		let c: &dyn Reflect = &c;
		assert!(a.reflect_partial_eq(b).unwrap_or_default());
		assert!(!a.reflect_partial_eq(c).unwrap_or_default());
	}

	#[test]
	fn should_not_partial_eq_option() {
		// Option<T> does not contain a `PartialEq` implementation, so it should return `None`
		let a: &dyn Reflect = &Some(123);
		let b: &dyn Reflect = &Some(123);
		assert_eq!(None, a.reflect_partial_eq(b));
	}
}<|MERGE_RESOLUTION|>--- conflicted
+++ resolved
@@ -105,9 +105,7 @@
 	}
 }
 
-<<<<<<< HEAD
-// SAFE: any and any_mut both return self
-unsafe impl<T: FromReflect> Reflect for Vec<T> {
+impl<T: FromReflect> Reflect for Vec<T> {
 	fn type_name(&self) -> &str {
 		std::any::type_name::<Self>()
 	}
@@ -116,11 +114,15 @@
 		<Self as Typed>::type_info()
 	}
 
-	fn any(&self) -> &dyn Any {
-		self
-	}
-
-	fn any_mut(&mut self) -> &mut dyn Any {
+	fn into_any(self: Box<Self>) -> Box<dyn Any> {
+		self
+	}
+
+	fn as_any(&self) -> &dyn Any {
+		self
+	}
+
+	fn as_any_mut(&mut self) -> &mut dyn Any {
 		self
 	}
 
@@ -160,65 +162,6 @@
 	fn reflect_partial_eq(&self, value: &dyn Reflect) -> Option<bool> {
 		crate::list_partial_eq(self, value)
 	}
-=======
-impl<T: FromReflect> Reflect for Vec<T> {
-    fn type_name(&self) -> &str {
-        std::any::type_name::<Self>()
-    }
-
-    fn get_type_info(&self) -> &'static TypeInfo {
-        <Self as Typed>::type_info()
-    }
-
-    fn into_any(self: Box<Self>) -> Box<dyn Any> {
-        self
-    }
-
-    fn as_any(&self) -> &dyn Any {
-        self
-    }
-
-    fn as_any_mut(&mut self) -> &mut dyn Any {
-        self
-    }
-
-    fn as_reflect(&self) -> &dyn Reflect {
-        self
-    }
-
-    fn as_reflect_mut(&mut self) -> &mut dyn Reflect {
-        self
-    }
-
-    fn apply(&mut self, value: &dyn Reflect) {
-        crate::list_apply(self, value);
-    }
-
-    fn set(&mut self, value: Box<dyn Reflect>) -> Result<(), Box<dyn Reflect>> {
-        *self = value.take()?;
-        Ok(())
-    }
-
-    fn reflect_ref(&self) -> ReflectRef {
-        ReflectRef::List(self)
-    }
-
-    fn reflect_mut(&mut self) -> ReflectMut {
-        ReflectMut::List(self)
-    }
-
-    fn clone_value(&self) -> Box<dyn Reflect> {
-        Box::new(List::clone_dynamic(self))
-    }
-
-    fn reflect_hash(&self) -> Option<u64> {
-        crate::array_hash(self)
-    }
-
-    fn reflect_partial_eq(&self, value: &dyn Reflect) -> Option<bool> {
-        crate::list_partial_eq(self, value)
-    }
->>>>>>> 9eb69282
 }
 
 impl<T: FromReflect> Typed for Vec<T> {
@@ -293,9 +236,7 @@
 	}
 }
 
-<<<<<<< HEAD
-// SAFE: any and any_mut both return self
-unsafe impl<K: Reflect + Eq + Hash, V: Reflect> Reflect for HashMap<K, V> {
+impl<K: Reflect + Eq + Hash, V: Reflect> Reflect for HashMap<K, V> {
 	fn type_name(&self) -> &str {
 		std::any::type_name::<Self>()
 	}
@@ -304,11 +245,15 @@
 		<Self as Typed>::type_info()
 	}
 
-	fn any(&self) -> &dyn Any {
-		self
-	}
-
-	fn any_mut(&mut self) -> &mut dyn Any {
+	fn into_any(self: Box<Self>) -> Box<dyn Any> {
+		self
+	}
+
+	fn as_any(&self) -> &dyn Any {
+		self
+	}
+
+	fn as_any_mut(&mut self) -> &mut dyn Any {
 		self
 	}
 
@@ -352,69 +297,6 @@
 	fn reflect_partial_eq(&self, value: &dyn Reflect) -> Option<bool> {
 		map_partial_eq(self, value)
 	}
-=======
-impl<K: Reflect + Eq + Hash, V: Reflect> Reflect for HashMap<K, V> {
-    fn type_name(&self) -> &str {
-        std::any::type_name::<Self>()
-    }
-
-    fn get_type_info(&self) -> &'static TypeInfo {
-        <Self as Typed>::type_info()
-    }
-
-    fn into_any(self: Box<Self>) -> Box<dyn Any> {
-        self
-    }
-
-    fn as_any(&self) -> &dyn Any {
-        self
-    }
-
-    fn as_any_mut(&mut self) -> &mut dyn Any {
-        self
-    }
-
-    fn as_reflect(&self) -> &dyn Reflect {
-        self
-    }
-
-    fn as_reflect_mut(&mut self) -> &mut dyn Reflect {
-        self
-    }
-
-    fn apply(&mut self, value: &dyn Reflect) {
-        if let ReflectRef::Map(map_value) = value.reflect_ref() {
-            for (key, value) in map_value.iter() {
-                if let Some(v) = Map::get_mut(self, key) {
-                    v.apply(value);
-                }
-            }
-        } else {
-            panic!("Attempted to apply a non-map type to a map type.");
-        }
-    }
-
-    fn set(&mut self, value: Box<dyn Reflect>) -> Result<(), Box<dyn Reflect>> {
-        *self = value.take()?;
-        Ok(())
-    }
-
-    fn reflect_ref(&self) -> ReflectRef {
-        ReflectRef::Map(self)
-    }
-
-    fn reflect_mut(&mut self) -> ReflectMut {
-        ReflectMut::Map(self)
-    }
-
-    fn clone_value(&self) -> Box<dyn Reflect> {
-        Box::new(self.clone_dynamic())
-    }
-
-    fn reflect_partial_eq(&self, value: &dyn Reflect) -> Option<bool> {
-        map_partial_eq(self, value)
-    }
->>>>>>> 9eb69282
 }
 
 impl<K: Reflect + Eq + Hash, V: Reflect> Typed for HashMap<K, V> {
@@ -477,9 +359,7 @@
 	}
 }
 
-<<<<<<< HEAD
-// SAFE: any and any_mut both return self
-unsafe impl<T: Reflect, const N: usize> Reflect for [T; N] {
+impl<T: Reflect, const N: usize> Reflect for [T; N] {
 	#[inline]
 	fn type_name(&self) -> &str {
 		std::any::type_name::<Self>()
@@ -490,12 +370,17 @@
 	}
 
 	#[inline]
-	fn any(&self) -> &dyn Any {
-		self
-	}
-
-	#[inline]
-	fn any_mut(&mut self) -> &mut dyn Any {
+	fn into_any(self: Box<Self>) -> Box<dyn Any> {
+		self
+	}
+
+	#[inline]
+	fn as_any(&self) -> &dyn Any {
+		self
+	}
+
+	#[inline]
+	fn as_any_mut(&mut self) -> &mut dyn Any {
 		self
 	}
 
@@ -544,78 +429,6 @@
 	fn reflect_partial_eq(&self, value: &dyn Reflect) -> Option<bool> {
 		crate::array_partial_eq(self, value)
 	}
-=======
-impl<T: Reflect, const N: usize> Reflect for [T; N] {
-    #[inline]
-    fn type_name(&self) -> &str {
-        std::any::type_name::<Self>()
-    }
-
-    fn get_type_info(&self) -> &'static TypeInfo {
-        <Self as Typed>::type_info()
-    }
-
-    #[inline]
-    fn into_any(self: Box<Self>) -> Box<dyn Any> {
-        self
-    }
-
-    #[inline]
-    fn as_any(&self) -> &dyn Any {
-        self
-    }
-
-    #[inline]
-    fn as_any_mut(&mut self) -> &mut dyn Any {
-        self
-    }
-
-    #[inline]
-    fn as_reflect(&self) -> &dyn Reflect {
-        self
-    }
-
-    #[inline]
-    fn as_reflect_mut(&mut self) -> &mut dyn Reflect {
-        self
-    }
-
-    #[inline]
-    fn apply(&mut self, value: &dyn Reflect) {
-        crate::array_apply(self, value);
-    }
-
-    #[inline]
-    fn set(&mut self, value: Box<dyn Reflect>) -> Result<(), Box<dyn Reflect>> {
-        *self = value.take()?;
-        Ok(())
-    }
-
-    #[inline]
-    fn reflect_ref(&self) -> ReflectRef {
-        ReflectRef::Array(self)
-    }
-
-    #[inline]
-    fn reflect_mut(&mut self) -> ReflectMut {
-        ReflectMut::Array(self)
-    }
-
-    #[inline]
-    fn clone_value(&self) -> Box<dyn Reflect> {
-        Box::new(self.clone_dynamic())
-    }
-
-    #[inline]
-    fn reflect_hash(&self) -> Option<u64> {
-        crate::array_hash(self)
-    }
-
-    #[inline]
-    fn reflect_partial_eq(&self, value: &dyn Reflect) -> Option<bool> {
-        crate::array_partial_eq(self, value)
-    }
->>>>>>> 9eb69282
 }
 
 impl<T: FromReflect, const N: usize> FromReflect for [T; N] {
@@ -665,9 +478,7 @@
 	30 31 32
 }
 
-<<<<<<< HEAD
-// SAFE: any and any_mut both return self
-unsafe impl Reflect for Cow<'static, str> {
+impl Reflect for Cow<'static, str> {
 	fn type_name(&self) -> &str {
 		std::any::type_name::<Self>()
 	}
@@ -676,11 +487,15 @@
 		<Self as Typed>::type_info()
 	}
 
-	fn any(&self) -> &dyn Any {
-		self
-	}
-
-	fn any_mut(&mut self) -> &mut dyn Any {
+	fn into_any(self: Box<Self>) -> Box<dyn Any> {
+		self
+	}
+
+	fn as_any(&self) -> &dyn Any {
+		self
+	}
+
+	fn as_any_mut(&mut self) -> &mut dyn Any {
 		self
 	}
 
@@ -693,7 +508,7 @@
 	}
 
 	fn apply(&mut self, value: &dyn Reflect) {
-		let value = value.any();
+		let value = value.as_any();
 		if let Some(value) = value.downcast_ref::<Self>() {
 			*self = value.clone();
 		} else {
@@ -726,85 +541,13 @@
 	}
 
 	fn reflect_partial_eq(&self, value: &dyn Reflect) -> Option<bool> {
-		let value = value.any();
+		let value = value.as_any();
 		if let Some(value) = value.downcast_ref::<Self>() {
 			Some(std::cmp::PartialEq::eq(self, value))
 		} else {
 			Some(false)
 		}
 	}
-=======
-impl Reflect for Cow<'static, str> {
-    fn type_name(&self) -> &str {
-        std::any::type_name::<Self>()
-    }
-
-    fn get_type_info(&self) -> &'static TypeInfo {
-        <Self as Typed>::type_info()
-    }
-
-    fn into_any(self: Box<Self>) -> Box<dyn Any> {
-        self
-    }
-
-    fn as_any(&self) -> &dyn Any {
-        self
-    }
-
-    fn as_any_mut(&mut self) -> &mut dyn Any {
-        self
-    }
-
-    fn as_reflect(&self) -> &dyn Reflect {
-        self
-    }
-
-    fn as_reflect_mut(&mut self) -> &mut dyn Reflect {
-        self
-    }
-
-    fn apply(&mut self, value: &dyn Reflect) {
-        let value = value.as_any();
-        if let Some(value) = value.downcast_ref::<Self>() {
-            *self = value.clone();
-        } else {
-            panic!("Value is not a {}.", std::any::type_name::<Self>());
-        }
-    }
-
-    fn set(&mut self, value: Box<dyn Reflect>) -> Result<(), Box<dyn Reflect>> {
-        *self = value.take()?;
-        Ok(())
-    }
-
-    fn reflect_ref(&self) -> ReflectRef {
-        ReflectRef::Value(self)
-    }
-
-    fn reflect_mut(&mut self) -> ReflectMut {
-        ReflectMut::Value(self)
-    }
-
-    fn clone_value(&self) -> Box<dyn Reflect> {
-        Box::new(self.clone())
-    }
-
-    fn reflect_hash(&self) -> Option<u64> {
-        let mut hasher = crate::ReflectHasher::default();
-        Hash::hash(&std::any::Any::type_id(self), &mut hasher);
-        Hash::hash(self, &mut hasher);
-        Some(hasher.finish())
-    }
-
-    fn reflect_partial_eq(&self, value: &dyn Reflect) -> Option<bool> {
-        let value = value.as_any();
-        if let Some(value) = value.downcast_ref::<Self>() {
-            Some(std::cmp::PartialEq::eq(self, value))
-        } else {
-            Some(false)
-        }
-    }
->>>>>>> 9eb69282
 }
 
 impl Typed for Cow<'static, str> {
@@ -824,25 +567,14 @@
 }
 
 impl FromReflect for Cow<'static, str> {
-<<<<<<< HEAD
 	fn from_reflect(reflect: &dyn crate::Reflect) -> Option<Self> {
 		Some(
 			reflect
-				.any()
+				.as_any()
 				.downcast_ref::<Cow<'static, str>>()?
 				.clone(),
 		)
 	}
-=======
-    fn from_reflect(reflect: &dyn crate::Reflect) -> Option<Self> {
-        Some(
-            reflect
-                .as_any()
-                .downcast_ref::<Cow<'static, str>>()?
-                .clone(),
-        )
-    }
->>>>>>> 9eb69282
 }
 
 #[cfg(test)]
