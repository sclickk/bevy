use crate::{self as bevy_reflect, ReflectFromPtr};
use crate::{
	map_apply, map_partial_eq, Array, ArrayInfo, ArrayIter, DynamicMap, FromReflect, FromType,
	GetTypeRegistration, List, ListInfo, Map, MapInfo, MapIter, Reflect, ReflectDeserialize,
	ReflectMut, ReflectRef, ReflectSerialize, TypeInfo, TypeRegistration, Typed, ValueInfo,
};

use crate::utility::{GenericTypeInfoCell, NonGenericTypeInfoCell};
use bevy_reflect_derive::{impl_from_reflect_value, impl_reflect_value};
use bevy_utils::{Duration, HashMap, HashSet};
use serde::{Deserialize, Serialize};
use std::{
	any::Any,
	borrow::Cow,
	hash::{Hash, Hasher},
	ops::Range,
};

impl_reflect_value!(bool(Debug, Hash, PartialEq, Serialize, Deserialize));
impl_reflect_value!(char(Debug, Hash, PartialEq, Serialize, Deserialize));
impl_reflect_value!(u8(Debug, Hash, PartialEq, Serialize, Deserialize));
impl_reflect_value!(u16(Debug, Hash, PartialEq, Serialize, Deserialize));
impl_reflect_value!(u32(Debug, Hash, PartialEq, Serialize, Deserialize));
impl_reflect_value!(u64(Debug, Hash, PartialEq, Serialize, Deserialize));
impl_reflect_value!(u128(Debug, Hash, PartialEq, Serialize, Deserialize));
impl_reflect_value!(usize(Debug, Hash, PartialEq, Serialize, Deserialize));
impl_reflect_value!(i8(Debug, Hash, PartialEq, Serialize, Deserialize));
impl_reflect_value!(i16(Debug, Hash, PartialEq, Serialize, Deserialize));
impl_reflect_value!(i32(Debug, Hash, PartialEq, Serialize, Deserialize));
impl_reflect_value!(i64(Debug, Hash, PartialEq, Serialize, Deserialize));
impl_reflect_value!(i128(Debug, Hash, PartialEq, Serialize, Deserialize));
impl_reflect_value!(isize(Debug, Hash, PartialEq, Serialize, Deserialize));
impl_reflect_value!(f32(Debug, PartialEq, Serialize, Deserialize));
impl_reflect_value!(f64(Debug, PartialEq, Serialize, Deserialize));
impl_reflect_value!(String(Debug, Hash, PartialEq, Serialize, Deserialize));
impl_reflect_value!(Option<T: Serialize + Clone + for<'de> Deserialize<'de> + Reflect + 'static>(Serialize, Deserialize));
impl_reflect_value!(HashSet<T: Serialize + Hash + Eq + Clone + for<'de> Deserialize<'de> + Send + Sync + 'static>(Serialize, Deserialize));
impl_reflect_value!(Range<T: Serialize + Clone + for<'de> Deserialize<'de> + Send + Sync + 'static>(Serialize, Deserialize));
impl_reflect_value!(Duration(Debug, Hash, PartialEq, Serialize, Deserialize));

impl_from_reflect_value!(bool);
impl_from_reflect_value!(char);
impl_from_reflect_value!(u8);
impl_from_reflect_value!(u16);
impl_from_reflect_value!(u32);
impl_from_reflect_value!(u64);
impl_from_reflect_value!(u128);
impl_from_reflect_value!(usize);
impl_from_reflect_value!(i8);
impl_from_reflect_value!(i16);
impl_from_reflect_value!(i32);
impl_from_reflect_value!(i64);
impl_from_reflect_value!(i128);
impl_from_reflect_value!(isize);
impl_from_reflect_value!(f32);
impl_from_reflect_value!(f64);
impl_from_reflect_value!(String);
impl_from_reflect_value!(
	Option<T: Serialize + Clone + for<'de> Deserialize<'de> + Reflect + 'static>
);
impl_from_reflect_value!(
	HashSet<T: Serialize + Hash + Eq + Clone + for<'de> Deserialize<'de> + Send + Sync + 'static>
);
impl_from_reflect_value!(
	Range<T: Serialize + Clone + for<'de> Deserialize<'de> + Send + Sync + 'static>
);
impl_from_reflect_value!(Duration);

impl<T: FromReflect> Array for Vec<T> {
	#[inline]
	fn get(&self, index: usize) -> Option<&dyn Reflect> {
		<[T]>::get(self, index).map(|value| value as &dyn Reflect)
	}

	#[inline]
	fn get_mut(&mut self, index: usize) -> Option<&mut dyn Reflect> {
		<[T]>::get_mut(self, index).map(|value| value as &mut dyn Reflect)
	}

	#[inline]
	fn len(&self) -> usize {
		<[T]>::len(self)
	}

	#[inline]
	fn iter(&self) -> ArrayIter {
		ArrayIter {
			array: self,
			index: 0,
		}
	}
}

impl<T: FromReflect> List for Vec<T> {
	fn push(&mut self, value: Box<dyn Reflect>) {
		let value = value.take::<T>().unwrap_or_else(|value| {
			T::from_reflect(&*value).unwrap_or_else(|| {
				panic!(
					"Attempted to push invalid value of type {}.",
					value.type_name()
				)
			})
		});
		Vec::push(self, value);
	}
}

impl<T: FromReflect> Reflect for Vec<T> {
	fn type_name(&self) -> &str {
		std::any::type_name::<Self>()
	}

	fn get_type_info(&self) -> &'static TypeInfo {
		<Self as Typed>::type_info()
	}

	fn into_any(self: Box<Self>) -> Box<dyn Any> {
		self
	}

	fn as_any(&self) -> &dyn Any {
		self
	}

	fn as_any_mut(&mut self) -> &mut dyn Any {
		self
	}

	fn as_reflect(&self) -> &dyn Reflect {
		self
	}

	fn as_reflect_mut(&mut self) -> &mut dyn Reflect {
		self
	}

	fn apply(&mut self, value: &dyn Reflect) {
		crate::list_apply(self, value);
	}

	fn set(&mut self, value: Box<dyn Reflect>) -> Result<(), Box<dyn Reflect>> {
		*self = value.take()?;
		Ok(())
	}

	fn reflect_ref(&self) -> ReflectRef {
		ReflectRef::List(self)
	}

	fn reflect_mut(&mut self) -> ReflectMut {
		ReflectMut::List(self)
	}

	fn clone_value(&self) -> Box<dyn Reflect> {
		Box::new(List::clone_dynamic(self))
	}

	fn reflect_hash(&self) -> Option<u64> {
		crate::array_hash(self)
	}

	fn reflect_partial_eq(&self, value: &dyn Reflect) -> Option<bool> {
		crate::list_partial_eq(self, value)
	}
}

impl<T: FromReflect> Typed for Vec<T> {
	fn type_info() -> &'static TypeInfo {
		static CELL: GenericTypeInfoCell = GenericTypeInfoCell::new();
		CELL.get_or_insert::<Self, _>(|| TypeInfo::List(ListInfo::new::<Self, T>()))
	}
}

impl<T: FromReflect + for<'de> Deserialize<'de>> GetTypeRegistration for Vec<T> {
<<<<<<< HEAD
	fn get_type_registration() -> TypeRegistration {
		let mut registration = TypeRegistration::of::<Vec<T>>();
		registration.insert::<ReflectDeserialize>(FromType::<Vec<T>>::from_type());
		registration
	}
=======
    fn get_type_registration() -> TypeRegistration {
        let mut registration = TypeRegistration::of::<Vec<T>>();
        registration.insert::<ReflectDeserialize>(FromType::<Vec<T>>::from_type());
        registration.insert::<ReflectFromPtr>(FromType::<Vec<T>>::from_type());
        registration
    }
>>>>>>> 7dcfaaef
}

impl<T: FromReflect> FromReflect for Vec<T> {
	fn from_reflect(reflect: &dyn Reflect) -> Option<Self> {
		if let ReflectRef::List(ref_list) = reflect.reflect_ref() {
			let mut new_list = Self::with_capacity(ref_list.len());
			for field in ref_list.iter() {
				new_list.push(T::from_reflect(field)?);
			}
			Some(new_list)
		} else {
			None
		}
	}
}

impl<K: FromReflect + Eq + Hash, V: FromReflect> Map for HashMap<K, V> {
	fn get(&self, key: &dyn Reflect) -> Option<&dyn Reflect> {
		key
			.downcast_ref::<K>()
			.and_then(|key| HashMap::get(self, key))
			.map(|value| value as &dyn Reflect)
	}

	fn get_mut(&mut self, key: &dyn Reflect) -> Option<&mut dyn Reflect> {
		key
			.downcast_ref::<K>()
			.and_then(move |key| HashMap::get_mut(self, key))
			.map(|value| value as &mut dyn Reflect)
	}

	fn get_at(&self, index: usize) -> Option<(&dyn Reflect, &dyn Reflect)> {
		self
			.into_iter()
			.nth(index)
			.map(|(key, value)| (key as &dyn Reflect, value as &dyn Reflect))
	}

	fn len(&self) -> usize {
		Self::len(self)
	}

	fn iter(&self) -> MapIter {
		MapIter {
			map: self,
			index: 0,
		}
	}

	fn clone_dynamic(&self) -> DynamicMap {
		let mut dynamic_map = DynamicMap::default();
		dynamic_map.set_name(self.type_name().to_string());
		for (k, v) in self {
			dynamic_map.insert_boxed(k.clone_value(), v.clone_value());
		}
		dynamic_map
	}

	fn insert_boxed(
		&mut self,
		key: Box<dyn Reflect>,
		value: Box<dyn Reflect>,
	) -> Option<Box<dyn Reflect>> {
		let key = key.take::<K>().unwrap_or_else(|key| {
			K::from_reflect(&*key).unwrap_or_else(|| {
				panic!(
					"Attempted to insert invalid key of type {}.",
					key.type_name()
				)
			})
		});
		let value = value.take::<V>().unwrap_or_else(|value| {
			V::from_reflect(&*value).unwrap_or_else(|| {
				panic!(
					"Attempted to insert invalid value of type {}.",
					value.type_name()
				)
			})
		});
		self
			.insert(key, value)
			.map(|old_value| Box::new(old_value) as Box<dyn Reflect>)
	}
}

impl<K: FromReflect + Eq + Hash, V: FromReflect> Reflect for HashMap<K, V> {
	fn type_name(&self) -> &str {
		std::any::type_name::<Self>()
	}

	fn get_type_info(&self) -> &'static TypeInfo {
		<Self as Typed>::type_info()
	}

	fn into_any(self: Box<Self>) -> Box<dyn Any> {
		self
	}

	fn as_any(&self) -> &dyn Any {
		self
	}

	fn as_any_mut(&mut self) -> &mut dyn Any {
		self
	}

	fn as_reflect(&self) -> &dyn Reflect {
		self
	}

	fn as_reflect_mut(&mut self) -> &mut dyn Reflect {
		self
	}

	fn apply(&mut self, value: &dyn Reflect) {
		map_apply(self, value);
	}

	fn set(&mut self, value: Box<dyn Reflect>) -> Result<(), Box<dyn Reflect>> {
		*self = value.take()?;
		Ok(())
	}

	fn reflect_ref(&self) -> ReflectRef {
		ReflectRef::Map(self)
	}

	fn reflect_mut(&mut self) -> ReflectMut {
		ReflectMut::Map(self)
	}

	fn clone_value(&self) -> Box<dyn Reflect> {
		Box::new(self.clone_dynamic())
	}

	fn reflect_partial_eq(&self, value: &dyn Reflect) -> Option<bool> {
		map_partial_eq(self, value)
	}
}

impl<K: FromReflect + Eq + Hash, V: FromReflect> Typed for HashMap<K, V> {
	fn type_info() -> &'static TypeInfo {
		static CELL: GenericTypeInfoCell = GenericTypeInfoCell::new();
		CELL.get_or_insert::<Self, _>(|| TypeInfo::Map(MapInfo::new::<Self, K, V>()))
	}
}

impl<K, V> GetTypeRegistration for HashMap<K, V>
where
	K: FromReflect + Clone + Eq + Hash + for<'de> Deserialize<'de>,
	V: FromReflect + Clone + for<'de> Deserialize<'de>,
{
<<<<<<< HEAD
	fn get_type_registration() -> TypeRegistration {
		let mut registration = TypeRegistration::of::<Self>();
		registration.insert::<ReflectDeserialize>(FromType::<Self>::from_type());
		registration
	}
=======
    fn get_type_registration() -> TypeRegistration {
        let mut registration = TypeRegistration::of::<HashMap<K, V>>();
        registration.insert::<ReflectDeserialize>(FromType::<HashMap<K, V>>::from_type());
        registration.insert::<ReflectFromPtr>(FromType::<HashMap<K, V>>::from_type());
        registration
    }
>>>>>>> 7dcfaaef
}

impl<K: FromReflect + Eq + Hash, V: FromReflect> FromReflect for HashMap<K, V> {
	fn from_reflect(reflect: &dyn Reflect) -> Option<Self> {
		if let ReflectRef::Map(ref_map) = reflect.reflect_ref() {
			let mut new_map = Self::with_capacity(ref_map.len());
			for (key, value) in ref_map.iter() {
				let new_key = K::from_reflect(key)?;
				let new_value = V::from_reflect(value)?;
				new_map.insert(new_key, new_value);
			}
			Some(new_map)
		} else {
			None
		}
	}
}

impl<T: Reflect, const N: usize> Array for [T; N] {
	#[inline]
	fn get(&self, index: usize) -> Option<&dyn Reflect> {
		<[T]>::get(self, index).map(|value| value as &dyn Reflect)
	}

	#[inline]
	fn get_mut(&mut self, index: usize) -> Option<&mut dyn Reflect> {
		<[T]>::get_mut(self, index).map(|value| value as &mut dyn Reflect)
	}

	#[inline]
	fn len(&self) -> usize {
		N
	}

	#[inline]
	fn iter(&self) -> ArrayIter {
		ArrayIter {
			array: self,
			index: 0,
		}
	}
}

impl<T: Reflect, const N: usize> Reflect for [T; N] {
	#[inline]
	fn type_name(&self) -> &str {
		std::any::type_name::<Self>()
	}

	fn get_type_info(&self) -> &'static TypeInfo {
		<Self as Typed>::type_info()
	}

	#[inline]
	fn into_any(self: Box<Self>) -> Box<dyn Any> {
		self
	}

	#[inline]
	fn as_any(&self) -> &dyn Any {
		self
	}

	#[inline]
	fn as_any_mut(&mut self) -> &mut dyn Any {
		self
	}

	#[inline]
	fn as_reflect(&self) -> &dyn Reflect {
		self
	}

	#[inline]
	fn as_reflect_mut(&mut self) -> &mut dyn Reflect {
		self
	}

	#[inline]
	fn apply(&mut self, value: &dyn Reflect) {
		crate::array_apply(self, value);
	}

	#[inline]
	fn set(&mut self, value: Box<dyn Reflect>) -> Result<(), Box<dyn Reflect>> {
		*self = value.take()?;
		Ok(())
	}

	#[inline]
	fn reflect_ref(&self) -> ReflectRef {
		ReflectRef::Array(self)
	}

	#[inline]
	fn reflect_mut(&mut self) -> ReflectMut {
		ReflectMut::Array(self)
	}

	#[inline]
	fn clone_value(&self) -> Box<dyn Reflect> {
		Box::new(self.clone_dynamic())
	}

	#[inline]
	fn reflect_hash(&self) -> Option<u64> {
		crate::array_hash(self)
	}

	#[inline]
	fn reflect_partial_eq(&self, value: &dyn Reflect) -> Option<bool> {
		crate::array_partial_eq(self, value)
	}
}

impl<T: FromReflect, const N: usize> FromReflect for [T; N] {
	fn from_reflect(reflect: &dyn Reflect) -> Option<Self> {
		if let ReflectRef::Array(ref_array) = reflect.reflect_ref() {
			let mut temp_vec = Vec::with_capacity(ref_array.len());
			for field in ref_array.iter() {
				temp_vec.push(T::from_reflect(field)?);
			}
			temp_vec.try_into().ok()
		} else {
			None
		}
	}
}

impl<T: Reflect, const N: usize> Typed for [T; N] {
	fn type_info() -> &'static TypeInfo {
		static CELL: GenericTypeInfoCell = GenericTypeInfoCell::new();
		CELL.get_or_insert::<Self, _>(|| TypeInfo::Array(ArrayInfo::new::<Self, T>(N)))
	}
}

// TODO:
// `FromType::from_type` requires `Deserialize<'de>` to be implemented for `T`.
// Currently serde only supports `Deserialize<'de>` for arrays up to size 32.
// This can be changed to use const generics once serde utilizes const generics for arrays.
// Tracking issue: https://github.com/serde-rs/serde/issues/1937
macro_rules! impl_array_get_type_registration {
	($($N:expr)+) => {
		$(
			impl<T: Reflect + for<'de> Deserialize<'de>> GetTypeRegistration for [T; $N] {
				fn get_type_registration() -> TypeRegistration {
					let mut registration = TypeRegistration::of::<[T; $N]>();
					registration.insert::<ReflectDeserialize>(FromType::<[T; $N]>::from_type());
					registration
				}
			}
		)+
	};
}

impl_array_get_type_registration! {
	 0  1  2  3  4  5  6  7  8  9
	10 11 12 13 14 15 16 17 18 19
	20 21 22 23 24 25 26 27 28 29
	30 31 32
}

impl Reflect for Cow<'static, str> {
	fn type_name(&self) -> &str {
		std::any::type_name::<Self>()
	}

	fn get_type_info(&self) -> &'static TypeInfo {
		<Self as Typed>::type_info()
	}

	fn into_any(self: Box<Self>) -> Box<dyn Any> {
		self
	}

	fn as_any(&self) -> &dyn Any {
		self
	}

	fn as_any_mut(&mut self) -> &mut dyn Any {
		self
	}

	fn as_reflect(&self) -> &dyn Reflect {
		self
	}

	fn as_reflect_mut(&mut self) -> &mut dyn Reflect {
		self
	}

	fn apply(&mut self, value: &dyn Reflect) {
		let value = value.as_any();
		if let Some(value) = value.downcast_ref::<Self>() {
			*self = value.clone();
		} else {
			panic!("Value is not a {}.", std::any::type_name::<Self>());
		}
	}

	fn set(&mut self, value: Box<dyn Reflect>) -> Result<(), Box<dyn Reflect>> {
		*self = value.take()?;
		Ok(())
	}

	fn reflect_ref(&self) -> ReflectRef {
		ReflectRef::Value(self)
	}

	fn reflect_mut(&mut self) -> ReflectMut {
		ReflectMut::Value(self)
	}

	fn clone_value(&self) -> Box<dyn Reflect> {
		Box::new(self.clone())
	}

	fn reflect_hash(&self) -> Option<u64> {
		let mut hasher = crate::ReflectHasher::default();
		Hash::hash(&std::any::Any::type_id(self), &mut hasher);
		Hash::hash(self, &mut hasher);
		Some(hasher.finish())
	}

	fn reflect_partial_eq(&self, value: &dyn Reflect) -> Option<bool> {
		let value = value.as_any();
		if let Some(value) = value.downcast_ref::<Self>() {
			Some(std::cmp::PartialEq::eq(self, value))
		} else {
			Some(false)
		}
	}
}

impl Typed for Cow<'static, str> {
	fn type_info() -> &'static TypeInfo {
		static CELL: NonGenericTypeInfoCell = NonGenericTypeInfoCell::new();
		CELL.get_or_set(|| TypeInfo::Value(ValueInfo::new::<Self>()))
	}
}

impl GetTypeRegistration for Cow<'static, str> {
<<<<<<< HEAD
	fn get_type_registration() -> TypeRegistration {
		let mut registration = TypeRegistration::of::<Cow<'static, str>>();
		registration.insert::<ReflectDeserialize>(FromType::<Cow<'static, str>>::from_type());
		registration.insert::<ReflectSerialize>(FromType::<Cow<'static, str>>::from_type());
		registration
	}
=======
    fn get_type_registration() -> TypeRegistration {
        let mut registration = TypeRegistration::of::<Cow<'static, str>>();
        registration.insert::<ReflectDeserialize>(FromType::<Cow<'static, str>>::from_type());
        registration.insert::<ReflectFromPtr>(FromType::<Cow<'static, str>>::from_type());
        registration.insert::<ReflectSerialize>(FromType::<Cow<'static, str>>::from_type());
        registration
    }
>>>>>>> 7dcfaaef
}

impl FromReflect for Cow<'static, str> {
	fn from_reflect(reflect: &dyn crate::Reflect) -> Option<Self> {
		Some(
			reflect
				.as_any()
				.downcast_ref::<Cow<'static, str>>()?
				.clone(),
		)
	}
}

#[cfg(test)]
mod tests {
	use crate::{Reflect, ReflectSerialize, TypeRegistry};
	use bevy_utils::HashMap;
	use std::f32::consts::{PI, TAU};

	#[test]
	fn can_serialize_duration() {
		let mut type_registry = TypeRegistry::default();
		type_registry.register::<std::time::Duration>();

		let reflect_serialize = type_registry
			.get_type_data::<ReflectSerialize>(std::any::TypeId::of::<std::time::Duration>())
			.unwrap();
		let _serializable = reflect_serialize.get_serializable(&std::time::Duration::ZERO);
	}

	#[test]
	fn should_partial_eq_char() {
		let a: &dyn Reflect = &'x';
		let b: &dyn Reflect = &'x';
		let c: &dyn Reflect = &'o';
		assert!(a.reflect_partial_eq(b).unwrap_or_default());
		assert!(!a.reflect_partial_eq(c).unwrap_or_default());
	}

	#[test]
	fn should_partial_eq_i32() {
		let a: &dyn Reflect = &123_i32;
		let b: &dyn Reflect = &123_i32;
		let c: &dyn Reflect = &321_i32;
		assert!(a.reflect_partial_eq(b).unwrap_or_default());
		assert!(!a.reflect_partial_eq(c).unwrap_or_default());
	}

	#[test]
	fn should_partial_eq_f32() {
		let a: &dyn Reflect = &PI;
		let b: &dyn Reflect = &PI;
		let c: &dyn Reflect = &TAU;
		assert!(a.reflect_partial_eq(b).unwrap_or_default());
		assert!(!a.reflect_partial_eq(c).unwrap_or_default());
	}

	#[test]
	fn should_partial_eq_string() {
		let a: &dyn Reflect = &String::from("Hello");
		let b: &dyn Reflect = &String::from("Hello");
		let c: &dyn Reflect = &String::from("World");
		assert!(a.reflect_partial_eq(b).unwrap_or_default());
		assert!(!a.reflect_partial_eq(c).unwrap_or_default());
	}

	#[test]
	fn should_partial_eq_vec() {
		let a: &dyn Reflect = &vec![1, 2, 3];
		let b: &dyn Reflect = &vec![1, 2, 3];
		let c: &dyn Reflect = &vec![3, 2, 1];
		assert!(a.reflect_partial_eq(b).unwrap_or_default());
		assert!(!a.reflect_partial_eq(c).unwrap_or_default());
	}

	#[test]
	fn should_partial_eq_hash_map() {
		let mut a = HashMap::new();
		a.insert(0usize, 1.23_f64);
		let b = a.clone();
		let mut c = HashMap::new();
		c.insert(0usize, 3.21_f64);

		let a: &dyn Reflect = &a;
		let b: &dyn Reflect = &b;
		let c: &dyn Reflect = &c;
		assert!(a.reflect_partial_eq(b).unwrap_or_default());
		assert!(!a.reflect_partial_eq(c).unwrap_or_default());
	}

	#[test]
	fn should_not_partial_eq_option() {
		// Option<T> does not contain a `PartialEq` implementation, so it should return `None`
		let a: &dyn Reflect = &Some(123);
		let b: &dyn Reflect = &Some(123);
		assert_eq!(None, a.reflect_partial_eq(b));
	}
}<|MERGE_RESOLUTION|>--- conflicted
+++ resolved
@@ -172,20 +172,12 @@
 }
 
 impl<T: FromReflect + for<'de> Deserialize<'de>> GetTypeRegistration for Vec<T> {
-<<<<<<< HEAD
 	fn get_type_registration() -> TypeRegistration {
 		let mut registration = TypeRegistration::of::<Vec<T>>();
 		registration.insert::<ReflectDeserialize>(FromType::<Vec<T>>::from_type());
+		registration.insert::<ReflectFromPtr>(FromType::<Vec<T>>::from_type());
 		registration
 	}
-=======
-    fn get_type_registration() -> TypeRegistration {
-        let mut registration = TypeRegistration::of::<Vec<T>>();
-        registration.insert::<ReflectDeserialize>(FromType::<Vec<T>>::from_type());
-        registration.insert::<ReflectFromPtr>(FromType::<Vec<T>>::from_type());
-        registration
-    }
->>>>>>> 7dcfaaef
 }
 
 impl<T: FromReflect> FromReflect for Vec<T> {
@@ -338,20 +330,12 @@
 	K: FromReflect + Clone + Eq + Hash + for<'de> Deserialize<'de>,
 	V: FromReflect + Clone + for<'de> Deserialize<'de>,
 {
-<<<<<<< HEAD
 	fn get_type_registration() -> TypeRegistration {
-		let mut registration = TypeRegistration::of::<Self>();
-		registration.insert::<ReflectDeserialize>(FromType::<Self>::from_type());
+		let mut registration = TypeRegistration::of::<HashMap<K, V>>();
+		registration.insert::<ReflectDeserialize>(FromType::<HashMap<K, V>>::from_type());
+		registration.insert::<ReflectFromPtr>(FromType::<HashMap<K, V>>::from_type());
 		registration
 	}
-=======
-    fn get_type_registration() -> TypeRegistration {
-        let mut registration = TypeRegistration::of::<HashMap<K, V>>();
-        registration.insert::<ReflectDeserialize>(FromType::<HashMap<K, V>>::from_type());
-        registration.insert::<ReflectFromPtr>(FromType::<HashMap<K, V>>::from_type());
-        registration
-    }
->>>>>>> 7dcfaaef
 }
 
 impl<K: FromReflect + Eq + Hash, V: FromReflect> FromReflect for HashMap<K, V> {
@@ -508,7 +492,7 @@
 }
 
 impl_array_get_type_registration! {
-	 0  1  2  3  4  5  6  7  8  9
+	0  1  2  3  4  5  6  7  8  9
 	10 11 12 13 14 15 16 17 18 19
 	20 21 22 23 24 25 26 27 28 29
 	30 31 32
@@ -594,22 +578,13 @@
 }
 
 impl GetTypeRegistration for Cow<'static, str> {
-<<<<<<< HEAD
 	fn get_type_registration() -> TypeRegistration {
 		let mut registration = TypeRegistration::of::<Cow<'static, str>>();
 		registration.insert::<ReflectDeserialize>(FromType::<Cow<'static, str>>::from_type());
+		registration.insert::<ReflectFromPtr>(FromType::<Cow<'static, str>>::from_type());
 		registration.insert::<ReflectSerialize>(FromType::<Cow<'static, str>>::from_type());
 		registration
 	}
-=======
-    fn get_type_registration() -> TypeRegistration {
-        let mut registration = TypeRegistration::of::<Cow<'static, str>>();
-        registration.insert::<ReflectDeserialize>(FromType::<Cow<'static, str>>::from_type());
-        registration.insert::<ReflectFromPtr>(FromType::<Cow<'static, str>>::from_type());
-        registration.insert::<ReflectSerialize>(FromType::<Cow<'static, str>>::from_type());
-        registration
-    }
->>>>>>> 7dcfaaef
 }
 
 impl FromReflect for Cow<'static, str> {
