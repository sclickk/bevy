--- conflicted
+++ resolved
@@ -56,21 +56,9 @@
 impl_from_reflect_value!(f32);
 impl_from_reflect_value!(f64);
 impl_from_reflect_value!(String);
-<<<<<<< HEAD
-impl_from_reflect_value!(
-	Option<T: Serialize + Clone + for<'de> Deserialize<'de> + Reflect + 'static>
-);
-impl_from_reflect_value!(
-	HashSet<T: Serialize + Hash + Eq + Clone + for<'de> Deserialize<'de> + Send + Sync + 'static>
-);
-impl_from_reflect_value!(
-	Range<T: Serialize + Clone + for<'de> Deserialize<'de> + Send + Sync + 'static>
-);
-=======
 impl_from_reflect_value!(Option<T: Clone + Reflect + 'static>);
 impl_from_reflect_value!(HashSet<T: Hash + Eq + Clone + Send + Sync + 'static>);
 impl_from_reflect_value!(Range<T: Clone + Send + Sync + 'static>);
->>>>>>> 77894639
 impl_from_reflect_value!(Duration);
 
 impl<T: FromReflect> Array for Vec<T> {
@@ -178,22 +166,12 @@
 	}
 }
 
-<<<<<<< HEAD
-impl<T: FromReflect + for<'de> Deserialize<'de>> GetTypeRegistration for Vec<T> {
+impl<T: FromReflect> GetTypeRegistration for Vec<T> {
 	fn get_type_registration() -> TypeRegistration {
 		let mut registration = TypeRegistration::of::<Vec<T>>();
-		registration.insert::<ReflectDeserialize>(FromType::<Vec<T>>::from_type());
 		registration.insert::<ReflectFromPtr>(FromType::<Vec<T>>::from_type());
 		registration
 	}
-=======
-impl<T: FromReflect> GetTypeRegistration for Vec<T> {
-    fn get_type_registration() -> TypeRegistration {
-        let mut registration = TypeRegistration::of::<Vec<T>>();
-        registration.insert::<ReflectFromPtr>(FromType::<Vec<T>>::from_type());
-        registration
-    }
->>>>>>> 77894639
 }
 
 impl<T: FromReflect> FromReflect for Vec<T> {
@@ -343,26 +321,14 @@
 
 impl<K, V> GetTypeRegistration for HashMap<K, V>
 where
-<<<<<<< HEAD
-	K: FromReflect + Clone + Eq + Hash + for<'de> Deserialize<'de>,
-	V: FromReflect + Clone + for<'de> Deserialize<'de>,
+	K: FromReflect + Clone + Eq + Hash,
+	V: FromReflect + Clone,
 {
 	fn get_type_registration() -> TypeRegistration {
 		let mut registration = TypeRegistration::of::<HashMap<K, V>>();
-		registration.insert::<ReflectDeserialize>(FromType::<HashMap<K, V>>::from_type());
 		registration.insert::<ReflectFromPtr>(FromType::<HashMap<K, V>>::from_type());
 		registration
 	}
-=======
-    K: FromReflect + Clone + Eq + Hash,
-    V: FromReflect + Clone,
-{
-    fn get_type_registration() -> TypeRegistration {
-        let mut registration = TypeRegistration::of::<HashMap<K, V>>();
-        registration.insert::<ReflectFromPtr>(FromType::<HashMap<K, V>>::from_type());
-        registration
-    }
->>>>>>> 77894639
 }
 
 impl<K: FromReflect + Eq + Hash, V: FromReflect> FromReflect for HashMap<K, V> {
@@ -505,19 +471,6 @@
 // This can be changed to use const generics once serde utilizes const generics for arrays.
 // Tracking issue: https://github.com/serde-rs/serde/issues/1937
 macro_rules! impl_array_get_type_registration {
-<<<<<<< HEAD
-	($($N:expr)+) => {
-		$(
-			impl<T: Reflect + for<'de> Deserialize<'de>> GetTypeRegistration for [T; $N] {
-				fn get_type_registration() -> TypeRegistration {
-					let mut registration = TypeRegistration::of::<[T; $N]>();
-					registration.insert::<ReflectDeserialize>(FromType::<[T; $N]>::from_type());
-					registration
-				}
-			}
-		)+
-	};
-=======
     ($($N:expr)+) => {
         $(
             impl<T: Reflect > GetTypeRegistration for [T; $N] {
@@ -527,7 +480,6 @@
             }
         )+
     };
->>>>>>> 77894639
 }
 
 impl_array_get_type_registration! {
