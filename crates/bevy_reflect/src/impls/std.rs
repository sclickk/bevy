use crate as bevy_reflect;
use crate::{
<<<<<<< HEAD
	map_partial_eq, serde::Serializable, Array, ArrayInfo, ArrayIter, DynamicMap, FromReflect,
	FromType, GetTypeRegistration, List, ListInfo, Map, MapInfo, MapIter, Reflect,
	ReflectDeserialize, ReflectMut, ReflectRef, TypeInfo, TypeRegistration, Typed, ValueInfo,
=======
    map_partial_eq, Array, ArrayInfo, ArrayIter, DynamicMap, FromReflect, FromType,
    GetTypeRegistration, List, ListInfo, Map, MapInfo, MapIter, Reflect, ReflectDeserialize,
    ReflectMut, ReflectRef, ReflectSerialize, TypeInfo, TypeRegistration, Typed, ValueInfo,
>>>>>>> 30ca97e2
};

use crate::utility::{GenericTypeInfoCell, NonGenericTypeInfoCell};
use bevy_reflect_derive::{impl_from_reflect_value, impl_reflect_value};
use bevy_utils::{Duration, HashMap, HashSet};
use serde::{Deserialize, Serialize};
use std::{
	any::Any,
	borrow::Cow,
	hash::{Hash, Hasher},
	ops::Range,
};

impl_reflect_value!(bool(Debug, Hash, PartialEq, Serialize, Deserialize));
impl_reflect_value!(char(Debug, Hash, PartialEq, Serialize, Deserialize));
impl_reflect_value!(u8(Debug, Hash, PartialEq, Serialize, Deserialize));
impl_reflect_value!(u16(Debug, Hash, PartialEq, Serialize, Deserialize));
impl_reflect_value!(u32(Debug, Hash, PartialEq, Serialize, Deserialize));
impl_reflect_value!(u64(Debug, Hash, PartialEq, Serialize, Deserialize));
impl_reflect_value!(u128(Debug, Hash, PartialEq, Serialize, Deserialize));
impl_reflect_value!(usize(Debug, Hash, PartialEq, Serialize, Deserialize));
impl_reflect_value!(i8(Debug, Hash, PartialEq, Serialize, Deserialize));
impl_reflect_value!(i16(Debug, Hash, PartialEq, Serialize, Deserialize));
impl_reflect_value!(i32(Debug, Hash, PartialEq, Serialize, Deserialize));
impl_reflect_value!(i64(Debug, Hash, PartialEq, Serialize, Deserialize));
impl_reflect_value!(i128(Debug, Hash, PartialEq, Serialize, Deserialize));
impl_reflect_value!(isize(Debug, Hash, PartialEq, Serialize, Deserialize));
impl_reflect_value!(f32(Debug, PartialEq, Serialize, Deserialize));
impl_reflect_value!(f64(Debug, PartialEq, Serialize, Deserialize));
impl_reflect_value!(String(Debug, Hash, PartialEq, Serialize, Deserialize));
impl_reflect_value!(Option<T: Serialize + Clone + for<'de> Deserialize<'de> + Reflect + 'static>(Serialize, Deserialize));
impl_reflect_value!(HashSet<T: Serialize + Hash + Eq + Clone + for<'de> Deserialize<'de> + Send + Sync + 'static>(Serialize, Deserialize));
impl_reflect_value!(Range<T: Serialize + Clone + for<'de> Deserialize<'de> + Send + Sync + 'static>(Serialize, Deserialize));
impl_reflect_value!(Duration(Debug, Hash, PartialEq, Serialize, Deserialize));

impl_from_reflect_value!(bool);
impl_from_reflect_value!(char);
impl_from_reflect_value!(u8);
impl_from_reflect_value!(u16);
impl_from_reflect_value!(u32);
impl_from_reflect_value!(u64);
impl_from_reflect_value!(u128);
impl_from_reflect_value!(usize);
impl_from_reflect_value!(i8);
impl_from_reflect_value!(i16);
impl_from_reflect_value!(i32);
impl_from_reflect_value!(i64);
impl_from_reflect_value!(i128);
impl_from_reflect_value!(isize);
impl_from_reflect_value!(f32);
impl_from_reflect_value!(f64);
impl_from_reflect_value!(String);
impl_from_reflect_value!(
	Option<T: Serialize + Clone + for<'de> Deserialize<'de> + Reflect + 'static>
);
impl_from_reflect_value!(
	HashSet<T: Serialize + Hash + Eq + Clone + for<'de> Deserialize<'de> + Send + Sync + 'static>
);
impl_from_reflect_value!(
	Range<T: Serialize + Clone + for<'de> Deserialize<'de> + Send + Sync + 'static>
);
impl_from_reflect_value!(Duration);

impl<T: FromReflect> Array for Vec<T> {
	#[inline]
	fn get(&self, index: usize) -> Option<&dyn Reflect> {
		<[T]>::get(self, index).map(|value| value as &dyn Reflect)
	}

	#[inline]
	fn get_mut(&mut self, index: usize) -> Option<&mut dyn Reflect> {
		<[T]>::get_mut(self, index).map(|value| value as &mut dyn Reflect)
	}

	#[inline]
	fn len(&self) -> usize {
		<[T]>::len(self)
	}

	#[inline]
	fn iter(&self) -> ArrayIter {
		ArrayIter {
			array: self,
			index: 0,
		}
	}
}

impl<T: FromReflect> List for Vec<T> {
	fn push(&mut self, value: Box<dyn Reflect>) {
		let value = value.take::<T>().unwrap_or_else(|value| {
			T::from_reflect(&*value).unwrap_or_else(|| {
				panic!(
					"Attempted to push invalid value of type {}.",
					value.type_name()
				)
			})
		});
		Vec::push(self, value);
	}
}

// SAFE: any and any_mut both return self
unsafe impl<T: FromReflect> Reflect for Vec<T> {
<<<<<<< HEAD
	fn type_name(&self) -> &str {
		std::any::type_name::<Self>()
	}

	fn get_type_info(&self) -> &'static TypeInfo {
		<Self as Typed>::type_info()
	}

	fn any(&self) -> &dyn Any {
		self
	}

	fn any_mut(&mut self) -> &mut dyn Any {
		self
	}

	fn as_reflect(&self) -> &dyn Reflect {
		self
	}

	fn as_reflect_mut(&mut self) -> &mut dyn Reflect {
		self
	}

	fn apply(&mut self, value: &dyn Reflect) {
		crate::list_apply(self, value);
	}

	fn set(&mut self, value: Box<dyn Reflect>) -> Result<(), Box<dyn Reflect>> {
		*self = value.take()?;
		Ok(())
	}

	fn reflect_ref(&self) -> ReflectRef {
		ReflectRef::List(self)
	}

	fn reflect_mut(&mut self) -> ReflectMut {
		ReflectMut::List(self)
	}

	fn clone_value(&self) -> Box<dyn Reflect> {
		Box::new(List::clone_dynamic(self))
	}

	fn reflect_hash(&self) -> Option<u64> {
		crate::array_hash(self)
	}

	fn reflect_partial_eq(&self, value: &dyn Reflect) -> Option<bool> {
		crate::list_partial_eq(self, value)
	}

	fn serializable(&self) -> Option<Serializable> {
		None
	}
=======
    fn type_name(&self) -> &str {
        std::any::type_name::<Self>()
    }

    fn get_type_info(&self) -> &'static TypeInfo {
        <Self as Typed>::type_info()
    }

    fn any(&self) -> &dyn Any {
        self
    }

    fn any_mut(&mut self) -> &mut dyn Any {
        self
    }

    fn as_reflect(&self) -> &dyn Reflect {
        self
    }

    fn as_reflect_mut(&mut self) -> &mut dyn Reflect {
        self
    }

    fn apply(&mut self, value: &dyn Reflect) {
        crate::list_apply(self, value);
    }

    fn set(&mut self, value: Box<dyn Reflect>) -> Result<(), Box<dyn Reflect>> {
        *self = value.take()?;
        Ok(())
    }

    fn reflect_ref(&self) -> ReflectRef {
        ReflectRef::List(self)
    }

    fn reflect_mut(&mut self) -> ReflectMut {
        ReflectMut::List(self)
    }

    fn clone_value(&self) -> Box<dyn Reflect> {
        Box::new(List::clone_dynamic(self))
    }

    fn reflect_hash(&self) -> Option<u64> {
        crate::array_hash(self)
    }

    fn reflect_partial_eq(&self, value: &dyn Reflect) -> Option<bool> {
        crate::list_partial_eq(self, value)
    }
>>>>>>> 30ca97e2
}

impl<T: FromReflect> Typed for Vec<T> {
	fn type_info() -> &'static TypeInfo {
		static CELL: GenericTypeInfoCell = GenericTypeInfoCell::new();
		CELL.get_or_insert::<Self, _>(|| TypeInfo::List(ListInfo::new::<Self, T>()))
	}
}

impl<T: FromReflect + for<'de> Deserialize<'de>> GetTypeRegistration for Vec<T> {
	fn get_type_registration() -> TypeRegistration {
		let mut registration = TypeRegistration::of::<Vec<T>>();
		registration.insert::<ReflectDeserialize>(FromType::<Vec<T>>::from_type());
		registration
	}
}

impl<T: FromReflect> FromReflect for Vec<T> {
	fn from_reflect(reflect: &dyn Reflect) -> Option<Self> {
		if let ReflectRef::List(ref_list) = reflect.reflect_ref() {
			let mut new_list = Self::with_capacity(ref_list.len());
			for field in ref_list.iter() {
				new_list.push(T::from_reflect(field)?);
			}
			Some(new_list)
		} else {
			None
		}
	}
}

impl<K: Reflect + Eq + Hash, V: Reflect> Map for HashMap<K, V> {
	fn get(&self, key: &dyn Reflect) -> Option<&dyn Reflect> {
		key
			.downcast_ref::<K>()
			.and_then(|key| HashMap::get(self, key))
			.map(|value| value as &dyn Reflect)
	}

	fn get_mut(&mut self, key: &dyn Reflect) -> Option<&mut dyn Reflect> {
		key
			.downcast_ref::<K>()
			.and_then(move |key| HashMap::get_mut(self, key))
			.map(|value| value as &mut dyn Reflect)
	}

	fn get_at(&self, index: usize) -> Option<(&dyn Reflect, &dyn Reflect)> {
		self
			.iter()
			.nth(index)
			.map(|(key, value)| (key as &dyn Reflect, value as &dyn Reflect))
	}

	fn len(&self) -> usize {
		Self::len(self)
	}

	fn iter(&self) -> MapIter {
		MapIter {
			map: self,
			index: 0,
		}
	}

	fn clone_dynamic(&self) -> DynamicMap {
		let mut dynamic_map = DynamicMap::default();
		dynamic_map.set_name(self.type_name().to_string());
		for (k, v) in self {
			dynamic_map.insert_boxed(k.clone_value(), v.clone_value());
		}
		dynamic_map
	}
}

// SAFE: any and any_mut both return self
unsafe impl<K: Reflect + Eq + Hash, V: Reflect> Reflect for HashMap<K, V> {
	fn type_name(&self) -> &str {
		std::any::type_name::<Self>()
	}

	fn get_type_info(&self) -> &'static TypeInfo {
		<Self as Typed>::type_info()
	}

	fn any(&self) -> &dyn Any {
		self
	}

	fn any_mut(&mut self) -> &mut dyn Any {
		self
	}

	fn as_reflect(&self) -> &dyn Reflect {
		self
	}

	fn as_reflect_mut(&mut self) -> &mut dyn Reflect {
		self
	}

	fn apply(&mut self, value: &dyn Reflect) {
		if let ReflectRef::Map(map_value) = value.reflect_ref() {
			for (key, value) in map_value.iter() {
				if let Some(v) = Map::get_mut(self, key) {
					v.apply(value);
				}
			}
		} else {
			panic!("Attempted to apply a non-map type to a map type.");
		}
	}

	fn set(&mut self, value: Box<dyn Reflect>) -> Result<(), Box<dyn Reflect>> {
		*self = value.take()?;
		Ok(())
	}

	fn reflect_ref(&self) -> ReflectRef {
		ReflectRef::Map(self)
	}

	fn reflect_mut(&mut self) -> ReflectMut {
		ReflectMut::Map(self)
	}

	fn clone_value(&self) -> Box<dyn Reflect> {
		Box::new(self.clone_dynamic())
	}

	fn reflect_partial_eq(&self, value: &dyn Reflect) -> Option<bool> {
		map_partial_eq(self, value)
	}
}

impl<K: Reflect + Eq + Hash, V: Reflect> Typed for HashMap<K, V> {
	fn type_info() -> &'static TypeInfo {
		static CELL: GenericTypeInfoCell = GenericTypeInfoCell::new();
		CELL.get_or_insert::<Self, _>(|| TypeInfo::Map(MapInfo::new::<Self, K, V>()))
	}
}

impl<K, V> GetTypeRegistration for HashMap<K, V>
where
	K: Reflect + Clone + Eq + Hash + for<'de> Deserialize<'de>,
	V: Reflect + Clone + for<'de> Deserialize<'de>,
{
	fn get_type_registration() -> TypeRegistration {
		let mut registration = TypeRegistration::of::<Self>();
		registration.insert::<ReflectDeserialize>(FromType::<Self>::from_type());
		registration
	}
}

impl<K: FromReflect + Eq + Hash, V: FromReflect> FromReflect for HashMap<K, V> {
	fn from_reflect(reflect: &dyn Reflect) -> Option<Self> {
		if let ReflectRef::Map(ref_map) = reflect.reflect_ref() {
			let mut new_map = Self::with_capacity(ref_map.len());
			for (key, value) in ref_map.iter() {
				let new_key = K::from_reflect(key)?;
				let new_value = V::from_reflect(value)?;
				new_map.insert(new_key, new_value);
			}
			Some(new_map)
		} else {
			None
		}
	}
}

impl<T: Reflect, const N: usize> Array for [T; N] {
	#[inline]
	fn get(&self, index: usize) -> Option<&dyn Reflect> {
		<[T]>::get(self, index).map(|value| value as &dyn Reflect)
	}

	#[inline]
	fn get_mut(&mut self, index: usize) -> Option<&mut dyn Reflect> {
		<[T]>::get_mut(self, index).map(|value| value as &mut dyn Reflect)
	}

	#[inline]
	fn len(&self) -> usize {
		N
	}

	#[inline]
	fn iter(&self) -> ArrayIter {
		ArrayIter {
			array: self,
			index: 0,
		}
	}
}

// SAFE: any and any_mut both return self
unsafe impl<T: Reflect, const N: usize> Reflect for [T; N] {
<<<<<<< HEAD
	#[inline]
	fn type_name(&self) -> &str {
		std::any::type_name::<Self>()
	}

	fn get_type_info(&self) -> &'static TypeInfo {
		<Self as Typed>::type_info()
	}

	#[inline]
	fn any(&self) -> &dyn Any {
		self
	}

	#[inline]
	fn any_mut(&mut self) -> &mut dyn Any {
		self
	}

	#[inline]
	fn as_reflect(&self) -> &dyn Reflect {
		self
	}

	#[inline]
	fn as_reflect_mut(&mut self) -> &mut dyn Reflect {
		self
	}

	#[inline]
	fn apply(&mut self, value: &dyn Reflect) {
		crate::array_apply(self, value);
	}

	#[inline]
	fn set(&mut self, value: Box<dyn Reflect>) -> Result<(), Box<dyn Reflect>> {
		*self = value.take()?;
		Ok(())
	}

	#[inline]
	fn reflect_ref(&self) -> ReflectRef {
		ReflectRef::Array(self)
	}

	#[inline]
	fn reflect_mut(&mut self) -> ReflectMut {
		ReflectMut::Array(self)
	}

	#[inline]
	fn clone_value(&self) -> Box<dyn Reflect> {
		Box::new(self.clone_dynamic())
	}

	#[inline]
	fn reflect_hash(&self) -> Option<u64> {
		crate::array_hash(self)
	}

	#[inline]
	fn reflect_partial_eq(&self, value: &dyn Reflect) -> Option<bool> {
		crate::array_partial_eq(self, value)
	}

	#[inline]
	fn serializable(&self) -> Option<Serializable> {
		None
	}
=======
    #[inline]
    fn type_name(&self) -> &str {
        std::any::type_name::<Self>()
    }

    fn get_type_info(&self) -> &'static TypeInfo {
        <Self as Typed>::type_info()
    }

    #[inline]
    fn any(&self) -> &dyn Any {
        self
    }

    #[inline]
    fn any_mut(&mut self) -> &mut dyn Any {
        self
    }

    #[inline]
    fn as_reflect(&self) -> &dyn Reflect {
        self
    }

    #[inline]
    fn as_reflect_mut(&mut self) -> &mut dyn Reflect {
        self
    }

    #[inline]
    fn apply(&mut self, value: &dyn Reflect) {
        crate::array_apply(self, value);
    }

    #[inline]
    fn set(&mut self, value: Box<dyn Reflect>) -> Result<(), Box<dyn Reflect>> {
        *self = value.take()?;
        Ok(())
    }

    #[inline]
    fn reflect_ref(&self) -> ReflectRef {
        ReflectRef::Array(self)
    }

    #[inline]
    fn reflect_mut(&mut self) -> ReflectMut {
        ReflectMut::Array(self)
    }

    #[inline]
    fn clone_value(&self) -> Box<dyn Reflect> {
        Box::new(self.clone_dynamic())
    }

    #[inline]
    fn reflect_hash(&self) -> Option<u64> {
        crate::array_hash(self)
    }

    #[inline]
    fn reflect_partial_eq(&self, value: &dyn Reflect) -> Option<bool> {
        crate::array_partial_eq(self, value)
    }
>>>>>>> 30ca97e2
}

impl<T: FromReflect, const N: usize> FromReflect for [T; N] {
	fn from_reflect(reflect: &dyn Reflect) -> Option<Self> {
		if let ReflectRef::Array(ref_array) = reflect.reflect_ref() {
			let mut temp_vec = Vec::with_capacity(ref_array.len());
			for field in ref_array.iter() {
				temp_vec.push(T::from_reflect(field)?);
			}
			temp_vec.try_into().ok()
		} else {
			None
		}
	}
}

impl<T: Reflect, const N: usize> Typed for [T; N] {
	fn type_info() -> &'static TypeInfo {
		static CELL: GenericTypeInfoCell = GenericTypeInfoCell::new();
		CELL.get_or_insert::<Self, _>(|| TypeInfo::Array(ArrayInfo::new::<Self, T>(N)))
	}
}

// TODO:
// `FromType::from_type` requires `Deserialize<'de>` to be implemented for `T`.
// Currently serde only supports `Deserialize<'de>` for arrays up to size 32.
// This can be changed to use const generics once serde utilizes const generics for arrays.
// Tracking issue: https://github.com/serde-rs/serde/issues/1937
macro_rules! impl_array_get_type_registration {
    ($($N:expr)+) => {
        $(
            impl<T: Reflect + for<'de> Deserialize<'de>> GetTypeRegistration for [T; $N] {
                fn get_type_registration() -> TypeRegistration {
                    let mut registration = TypeRegistration::of::<[T; $N]>();
                    registration.insert::<ReflectDeserialize>(FromType::<[T; $N]>::from_type());
                    registration
                }
            }
        )+
    };
}

impl_array_get_type_registration! {
	 0  1  2  3  4  5  6  7  8  9
	10 11 12 13 14 15 16 17 18 19
	20 21 22 23 24 25 26 27 28 29
	30 31 32
}

// SAFE: any and any_mut both return self
unsafe impl Reflect for Cow<'static, str> {
<<<<<<< HEAD
	fn type_name(&self) -> &str {
		std::any::type_name::<Self>()
	}

	fn get_type_info(&self) -> &'static TypeInfo {
		<Self as Typed>::type_info()
	}

	fn any(&self) -> &dyn Any {
		self
	}

	fn any_mut(&mut self) -> &mut dyn Any {
		self
	}

	fn as_reflect(&self) -> &dyn Reflect {
		self
	}

	fn as_reflect_mut(&mut self) -> &mut dyn Reflect {
		self
	}

	fn apply(&mut self, value: &dyn Reflect) {
		let value = value.any();
		if let Some(value) = value.downcast_ref::<Self>() {
			*self = value.clone();
		} else {
			panic!("Value is not a {}.", std::any::type_name::<Self>());
		}
	}

	fn set(&mut self, value: Box<dyn Reflect>) -> Result<(), Box<dyn Reflect>> {
		*self = value.take()?;
		Ok(())
	}

	fn reflect_ref(&self) -> ReflectRef {
		ReflectRef::Value(self)
	}

	fn reflect_mut(&mut self) -> ReflectMut {
		ReflectMut::Value(self)
	}

	fn clone_value(&self) -> Box<dyn Reflect> {
		Box::new(self.clone())
	}

	fn reflect_hash(&self) -> Option<u64> {
		let mut hasher = crate::ReflectHasher::default();
		Hash::hash(&std::any::Any::type_id(self), &mut hasher);
		Hash::hash(self, &mut hasher);
		Some(hasher.finish())
	}

	fn reflect_partial_eq(&self, value: &dyn Reflect) -> Option<bool> {
		let value = value.any();
		if let Some(value) = value.downcast_ref::<Self>() {
			Some(std::cmp::PartialEq::eq(self, value))
		} else {
			Some(false)
		}
	}

	fn serializable(&self) -> Option<Serializable> {
		Some(Serializable::Borrowed(self))
	}
=======
    fn type_name(&self) -> &str {
        std::any::type_name::<Self>()
    }

    fn get_type_info(&self) -> &'static TypeInfo {
        <Self as Typed>::type_info()
    }

    fn any(&self) -> &dyn Any {
        self
    }

    fn any_mut(&mut self) -> &mut dyn Any {
        self
    }

    fn as_reflect(&self) -> &dyn Reflect {
        self
    }

    fn as_reflect_mut(&mut self) -> &mut dyn Reflect {
        self
    }

    fn apply(&mut self, value: &dyn Reflect) {
        let value = value.any();
        if let Some(value) = value.downcast_ref::<Self>() {
            *self = value.clone();
        } else {
            panic!("Value is not a {}.", std::any::type_name::<Self>());
        }
    }

    fn set(&mut self, value: Box<dyn Reflect>) -> Result<(), Box<dyn Reflect>> {
        *self = value.take()?;
        Ok(())
    }

    fn reflect_ref(&self) -> ReflectRef {
        ReflectRef::Value(self)
    }

    fn reflect_mut(&mut self) -> ReflectMut {
        ReflectMut::Value(self)
    }

    fn clone_value(&self) -> Box<dyn Reflect> {
        Box::new(self.clone())
    }

    fn reflect_hash(&self) -> Option<u64> {
        let mut hasher = crate::ReflectHasher::default();
        Hash::hash(&std::any::Any::type_id(self), &mut hasher);
        Hash::hash(self, &mut hasher);
        Some(hasher.finish())
    }

    fn reflect_partial_eq(&self, value: &dyn Reflect) -> Option<bool> {
        let value = value.any();
        if let Some(value) = value.downcast_ref::<Self>() {
            Some(std::cmp::PartialEq::eq(self, value))
        } else {
            Some(false)
        }
    }
>>>>>>> 30ca97e2
}

impl Typed for Cow<'static, str> {
	fn type_info() -> &'static TypeInfo {
		static CELL: NonGenericTypeInfoCell = NonGenericTypeInfoCell::new();
		CELL.get_or_set(|| TypeInfo::Value(ValueInfo::new::<Self>()))
	}
}

impl GetTypeRegistration for Cow<'static, str> {
<<<<<<< HEAD
	fn get_type_registration() -> TypeRegistration {
		let mut registration = TypeRegistration::of::<Cow<'static, str>>();
		registration.insert::<ReflectDeserialize>(FromType::<Cow<'static, str>>::from_type());
		registration
	}
=======
    fn get_type_registration() -> TypeRegistration {
        let mut registration = TypeRegistration::of::<Cow<'static, str>>();
        registration.insert::<ReflectDeserialize>(FromType::<Cow<'static, str>>::from_type());
        registration.insert::<ReflectSerialize>(FromType::<Cow<'static, str>>::from_type());
        registration
    }
>>>>>>> 30ca97e2
}

impl FromReflect for Cow<'static, str> {
	fn from_reflect(reflect: &dyn crate::Reflect) -> Option<Self> {
		Some(
			reflect
				.any()
				.downcast_ref::<Cow<'static, str>>()?
				.clone(),
		)
	}
}

#[cfg(test)]
mod tests {
<<<<<<< HEAD
	use crate::Reflect;
	use bevy_utils::HashMap;
	use std::f32::consts::{PI, TAU};

	#[test]
	fn can_serialize_duration() {
		assert!(std::time::Duration::ZERO
			.serializable()
			.is_some());
	}

	#[test]
	fn should_partial_eq_char() {
		let a: &dyn Reflect = &'x';
		let b: &dyn Reflect = &'x';
		let c: &dyn Reflect = &'o';
		assert!(a.reflect_partial_eq(b).unwrap_or_default());
		assert!(!a.reflect_partial_eq(c).unwrap_or_default());
	}

	#[test]
	fn should_partial_eq_i32() {
		let a: &dyn Reflect = &123_i32;
		let b: &dyn Reflect = &123_i32;
		let c: &dyn Reflect = &321_i32;
		assert!(a.reflect_partial_eq(b).unwrap_or_default());
		assert!(!a.reflect_partial_eq(c).unwrap_or_default());
	}

	#[test]
	fn should_partial_eq_f32() {
		let a: &dyn Reflect = &PI;
		let b: &dyn Reflect = &PI;
		let c: &dyn Reflect = &TAU;
		assert!(a.reflect_partial_eq(b).unwrap_or_default());
		assert!(!a.reflect_partial_eq(c).unwrap_or_default());
	}

	#[test]
	fn should_partial_eq_string() {
		let a: &dyn Reflect = &String::from("Hello");
		let b: &dyn Reflect = &String::from("Hello");
		let c: &dyn Reflect = &String::from("World");
		assert!(a.reflect_partial_eq(b).unwrap_or_default());
		assert!(!a.reflect_partial_eq(c).unwrap_or_default());
	}

	#[test]
	fn should_partial_eq_vec() {
		let a: &dyn Reflect = &vec![1, 2, 3];
		let b: &dyn Reflect = &vec![1, 2, 3];
		let c: &dyn Reflect = &vec![3, 2, 1];
		assert!(a.reflect_partial_eq(b).unwrap_or_default());
		assert!(!a.reflect_partial_eq(c).unwrap_or_default());
	}

	#[test]
	fn should_partial_eq_hash_map() {
		let mut a = HashMap::new();
		a.insert(0usize, 1.23_f64);
		let b = a.clone();
		let mut c = HashMap::new();
		c.insert(0usize, 3.21_f64);

		let a: &dyn Reflect = &a;
		let b: &dyn Reflect = &b;
		let c: &dyn Reflect = &c;
		assert!(a.reflect_partial_eq(b).unwrap_or_default());
		assert!(!a.reflect_partial_eq(c).unwrap_or_default());
	}

	#[test]
	fn should_not_partial_eq_option() {
		// Option<T> does not contain a `PartialEq` implementation, so it should return `None`
		let a: &dyn Reflect = &Some(123);
		let b: &dyn Reflect = &Some(123);
		assert_eq!(None, a.reflect_partial_eq(b));
	}
=======
    use crate::{Reflect, ReflectSerialize, TypeRegistry};
    use bevy_utils::HashMap;
    use std::f32::consts::{PI, TAU};

    #[test]
    fn can_serialize_duration() {
        let mut type_registry = TypeRegistry::default();
        type_registry.register::<std::time::Duration>();

        let reflect_serialize = type_registry
            .get_type_data::<ReflectSerialize>(std::any::TypeId::of::<std::time::Duration>())
            .unwrap();
        let _serializable = reflect_serialize.get_serializable(&std::time::Duration::ZERO);
    }

    #[test]
    fn should_partial_eq_char() {
        let a: &dyn Reflect = &'x';
        let b: &dyn Reflect = &'x';
        let c: &dyn Reflect = &'o';
        assert!(a.reflect_partial_eq(b).unwrap_or_default());
        assert!(!a.reflect_partial_eq(c).unwrap_or_default());
    }

    #[test]
    fn should_partial_eq_i32() {
        let a: &dyn Reflect = &123_i32;
        let b: &dyn Reflect = &123_i32;
        let c: &dyn Reflect = &321_i32;
        assert!(a.reflect_partial_eq(b).unwrap_or_default());
        assert!(!a.reflect_partial_eq(c).unwrap_or_default());
    }

    #[test]
    fn should_partial_eq_f32() {
        let a: &dyn Reflect = &PI;
        let b: &dyn Reflect = &PI;
        let c: &dyn Reflect = &TAU;
        assert!(a.reflect_partial_eq(b).unwrap_or_default());
        assert!(!a.reflect_partial_eq(c).unwrap_or_default());
    }

    #[test]
    fn should_partial_eq_string() {
        let a: &dyn Reflect = &String::from("Hello");
        let b: &dyn Reflect = &String::from("Hello");
        let c: &dyn Reflect = &String::from("World");
        assert!(a.reflect_partial_eq(b).unwrap_or_default());
        assert!(!a.reflect_partial_eq(c).unwrap_or_default());
    }

    #[test]
    fn should_partial_eq_vec() {
        let a: &dyn Reflect = &vec![1, 2, 3];
        let b: &dyn Reflect = &vec![1, 2, 3];
        let c: &dyn Reflect = &vec![3, 2, 1];
        assert!(a.reflect_partial_eq(b).unwrap_or_default());
        assert!(!a.reflect_partial_eq(c).unwrap_or_default());
    }

    #[test]
    fn should_partial_eq_hash_map() {
        let mut a = HashMap::new();
        a.insert(0usize, 1.23_f64);
        let b = a.clone();
        let mut c = HashMap::new();
        c.insert(0usize, 3.21_f64);

        let a: &dyn Reflect = &a;
        let b: &dyn Reflect = &b;
        let c: &dyn Reflect = &c;
        assert!(a.reflect_partial_eq(b).unwrap_or_default());
        assert!(!a.reflect_partial_eq(c).unwrap_or_default());
    }

    #[test]
    fn should_not_partial_eq_option() {
        // Option<T> does not contain a `PartialEq` implementation, so it should return `None`
        let a: &dyn Reflect = &Some(123);
        let b: &dyn Reflect = &Some(123);
        assert_eq!(None, a.reflect_partial_eq(b));
    }
>>>>>>> 30ca97e2
}<|MERGE_RESOLUTION|>--- conflicted
+++ resolved
@@ -1,14 +1,8 @@
 use crate as bevy_reflect;
 use crate::{
-<<<<<<< HEAD
-	map_partial_eq, serde::Serializable, Array, ArrayInfo, ArrayIter, DynamicMap, FromReflect,
-	FromType, GetTypeRegistration, List, ListInfo, Map, MapInfo, MapIter, Reflect,
-	ReflectDeserialize, ReflectMut, ReflectRef, TypeInfo, TypeRegistration, Typed, ValueInfo,
-=======
-    map_partial_eq, Array, ArrayInfo, ArrayIter, DynamicMap, FromReflect, FromType,
-    GetTypeRegistration, List, ListInfo, Map, MapInfo, MapIter, Reflect, ReflectDeserialize,
-    ReflectMut, ReflectRef, ReflectSerialize, TypeInfo, TypeRegistration, Typed, ValueInfo,
->>>>>>> 30ca97e2
+	map_partial_eq, Array, ArrayInfo, ArrayIter, DynamicMap, FromReflect, FromType,
+	GetTypeRegistration, List, ListInfo, Map, MapInfo, MapIter, Reflect, ReflectDeserialize,
+	ReflectMut, ReflectRef, ReflectSerialize, TypeInfo, TypeRegistration, Typed, ValueInfo,
 };
 
 use crate::utility::{GenericTypeInfoCell, NonGenericTypeInfoCell};
@@ -113,7 +107,6 @@
 
 // SAFE: any and any_mut both return self
 unsafe impl<T: FromReflect> Reflect for Vec<T> {
-<<<<<<< HEAD
 	fn type_name(&self) -> &str {
 		std::any::type_name::<Self>()
 	}
@@ -166,64 +159,6 @@
 	fn reflect_partial_eq(&self, value: &dyn Reflect) -> Option<bool> {
 		crate::list_partial_eq(self, value)
 	}
-
-	fn serializable(&self) -> Option<Serializable> {
-		None
-	}
-=======
-    fn type_name(&self) -> &str {
-        std::any::type_name::<Self>()
-    }
-
-    fn get_type_info(&self) -> &'static TypeInfo {
-        <Self as Typed>::type_info()
-    }
-
-    fn any(&self) -> &dyn Any {
-        self
-    }
-
-    fn any_mut(&mut self) -> &mut dyn Any {
-        self
-    }
-
-    fn as_reflect(&self) -> &dyn Reflect {
-        self
-    }
-
-    fn as_reflect_mut(&mut self) -> &mut dyn Reflect {
-        self
-    }
-
-    fn apply(&mut self, value: &dyn Reflect) {
-        crate::list_apply(self, value);
-    }
-
-    fn set(&mut self, value: Box<dyn Reflect>) -> Result<(), Box<dyn Reflect>> {
-        *self = value.take()?;
-        Ok(())
-    }
-
-    fn reflect_ref(&self) -> ReflectRef {
-        ReflectRef::List(self)
-    }
-
-    fn reflect_mut(&mut self) -> ReflectMut {
-        ReflectMut::List(self)
-    }
-
-    fn clone_value(&self) -> Box<dyn Reflect> {
-        Box::new(List::clone_dynamic(self))
-    }
-
-    fn reflect_hash(&self) -> Option<u64> {
-        crate::array_hash(self)
-    }
-
-    fn reflect_partial_eq(&self, value: &dyn Reflect) -> Option<bool> {
-        crate::list_partial_eq(self, value)
-    }
->>>>>>> 30ca97e2
 }
 
 impl<T: FromReflect> Typed for Vec<T> {
@@ -420,7 +355,6 @@
 
 // SAFE: any and any_mut both return self
 unsafe impl<T: Reflect, const N: usize> Reflect for [T; N] {
-<<<<<<< HEAD
 	#[inline]
 	fn type_name(&self) -> &str {
 		std::any::type_name::<Self>()
@@ -485,77 +419,6 @@
 	fn reflect_partial_eq(&self, value: &dyn Reflect) -> Option<bool> {
 		crate::array_partial_eq(self, value)
 	}
-
-	#[inline]
-	fn serializable(&self) -> Option<Serializable> {
-		None
-	}
-=======
-    #[inline]
-    fn type_name(&self) -> &str {
-        std::any::type_name::<Self>()
-    }
-
-    fn get_type_info(&self) -> &'static TypeInfo {
-        <Self as Typed>::type_info()
-    }
-
-    #[inline]
-    fn any(&self) -> &dyn Any {
-        self
-    }
-
-    #[inline]
-    fn any_mut(&mut self) -> &mut dyn Any {
-        self
-    }
-
-    #[inline]
-    fn as_reflect(&self) -> &dyn Reflect {
-        self
-    }
-
-    #[inline]
-    fn as_reflect_mut(&mut self) -> &mut dyn Reflect {
-        self
-    }
-
-    #[inline]
-    fn apply(&mut self, value: &dyn Reflect) {
-        crate::array_apply(self, value);
-    }
-
-    #[inline]
-    fn set(&mut self, value: Box<dyn Reflect>) -> Result<(), Box<dyn Reflect>> {
-        *self = value.take()?;
-        Ok(())
-    }
-
-    #[inline]
-    fn reflect_ref(&self) -> ReflectRef {
-        ReflectRef::Array(self)
-    }
-
-    #[inline]
-    fn reflect_mut(&mut self) -> ReflectMut {
-        ReflectMut::Array(self)
-    }
-
-    #[inline]
-    fn clone_value(&self) -> Box<dyn Reflect> {
-        Box::new(self.clone_dynamic())
-    }
-
-    #[inline]
-    fn reflect_hash(&self) -> Option<u64> {
-        crate::array_hash(self)
-    }
-
-    #[inline]
-    fn reflect_partial_eq(&self, value: &dyn Reflect) -> Option<bool> {
-        crate::array_partial_eq(self, value)
-    }
->>>>>>> 30ca97e2
 }
 
 impl<T: FromReflect, const N: usize> FromReflect for [T; N] {
@@ -607,7 +470,6 @@
 
 // SAFE: any and any_mut both return self
 unsafe impl Reflect for Cow<'static, str> {
-<<<<<<< HEAD
 	fn type_name(&self) -> &str {
 		std::any::type_name::<Self>()
 	}
@@ -673,77 +535,6 @@
 			Some(false)
 		}
 	}
-
-	fn serializable(&self) -> Option<Serializable> {
-		Some(Serializable::Borrowed(self))
-	}
-=======
-    fn type_name(&self) -> &str {
-        std::any::type_name::<Self>()
-    }
-
-    fn get_type_info(&self) -> &'static TypeInfo {
-        <Self as Typed>::type_info()
-    }
-
-    fn any(&self) -> &dyn Any {
-        self
-    }
-
-    fn any_mut(&mut self) -> &mut dyn Any {
-        self
-    }
-
-    fn as_reflect(&self) -> &dyn Reflect {
-        self
-    }
-
-    fn as_reflect_mut(&mut self) -> &mut dyn Reflect {
-        self
-    }
-
-    fn apply(&mut self, value: &dyn Reflect) {
-        let value = value.any();
-        if let Some(value) = value.downcast_ref::<Self>() {
-            *self = value.clone();
-        } else {
-            panic!("Value is not a {}.", std::any::type_name::<Self>());
-        }
-    }
-
-    fn set(&mut self, value: Box<dyn Reflect>) -> Result<(), Box<dyn Reflect>> {
-        *self = value.take()?;
-        Ok(())
-    }
-
-    fn reflect_ref(&self) -> ReflectRef {
-        ReflectRef::Value(self)
-    }
-
-    fn reflect_mut(&mut self) -> ReflectMut {
-        ReflectMut::Value(self)
-    }
-
-    fn clone_value(&self) -> Box<dyn Reflect> {
-        Box::new(self.clone())
-    }
-
-    fn reflect_hash(&self) -> Option<u64> {
-        let mut hasher = crate::ReflectHasher::default();
-        Hash::hash(&std::any::Any::type_id(self), &mut hasher);
-        Hash::hash(self, &mut hasher);
-        Some(hasher.finish())
-    }
-
-    fn reflect_partial_eq(&self, value: &dyn Reflect) -> Option<bool> {
-        let value = value.any();
-        if let Some(value) = value.downcast_ref::<Self>() {
-            Some(std::cmp::PartialEq::eq(self, value))
-        } else {
-            Some(false)
-        }
-    }
->>>>>>> 30ca97e2
 }
 
 impl Typed for Cow<'static, str> {
@@ -754,20 +545,12 @@
 }
 
 impl GetTypeRegistration for Cow<'static, str> {
-<<<<<<< HEAD
 	fn get_type_registration() -> TypeRegistration {
 		let mut registration = TypeRegistration::of::<Cow<'static, str>>();
 		registration.insert::<ReflectDeserialize>(FromType::<Cow<'static, str>>::from_type());
+		registration.insert::<ReflectSerialize>(FromType::<Cow<'static, str>>::from_type());
 		registration
 	}
-=======
-    fn get_type_registration() -> TypeRegistration {
-        let mut registration = TypeRegistration::of::<Cow<'static, str>>();
-        registration.insert::<ReflectDeserialize>(FromType::<Cow<'static, str>>::from_type());
-        registration.insert::<ReflectSerialize>(FromType::<Cow<'static, str>>::from_type());
-        registration
-    }
->>>>>>> 30ca97e2
 }
 
 impl FromReflect for Cow<'static, str> {
@@ -783,16 +566,19 @@
 
 #[cfg(test)]
 mod tests {
-<<<<<<< HEAD
-	use crate::Reflect;
+	use crate::{Reflect, ReflectSerialize, TypeRegistry};
 	use bevy_utils::HashMap;
 	use std::f32::consts::{PI, TAU};
 
 	#[test]
 	fn can_serialize_duration() {
-		assert!(std::time::Duration::ZERO
-			.serializable()
-			.is_some());
+		let mut type_registry = TypeRegistry::default();
+		type_registry.register::<std::time::Duration>();
+
+		let reflect_serialize = type_registry
+			.get_type_data::<ReflectSerialize>(std::any::TypeId::of::<std::time::Duration>())
+			.unwrap();
+		let _serializable = reflect_serialize.get_serializable(&std::time::Duration::ZERO);
 	}
 
 	#[test]
@@ -862,88 +648,4 @@
 		let b: &dyn Reflect = &Some(123);
 		assert_eq!(None, a.reflect_partial_eq(b));
 	}
-=======
-    use crate::{Reflect, ReflectSerialize, TypeRegistry};
-    use bevy_utils::HashMap;
-    use std::f32::consts::{PI, TAU};
-
-    #[test]
-    fn can_serialize_duration() {
-        let mut type_registry = TypeRegistry::default();
-        type_registry.register::<std::time::Duration>();
-
-        let reflect_serialize = type_registry
-            .get_type_data::<ReflectSerialize>(std::any::TypeId::of::<std::time::Duration>())
-            .unwrap();
-        let _serializable = reflect_serialize.get_serializable(&std::time::Duration::ZERO);
-    }
-
-    #[test]
-    fn should_partial_eq_char() {
-        let a: &dyn Reflect = &'x';
-        let b: &dyn Reflect = &'x';
-        let c: &dyn Reflect = &'o';
-        assert!(a.reflect_partial_eq(b).unwrap_or_default());
-        assert!(!a.reflect_partial_eq(c).unwrap_or_default());
-    }
-
-    #[test]
-    fn should_partial_eq_i32() {
-        let a: &dyn Reflect = &123_i32;
-        let b: &dyn Reflect = &123_i32;
-        let c: &dyn Reflect = &321_i32;
-        assert!(a.reflect_partial_eq(b).unwrap_or_default());
-        assert!(!a.reflect_partial_eq(c).unwrap_or_default());
-    }
-
-    #[test]
-    fn should_partial_eq_f32() {
-        let a: &dyn Reflect = &PI;
-        let b: &dyn Reflect = &PI;
-        let c: &dyn Reflect = &TAU;
-        assert!(a.reflect_partial_eq(b).unwrap_or_default());
-        assert!(!a.reflect_partial_eq(c).unwrap_or_default());
-    }
-
-    #[test]
-    fn should_partial_eq_string() {
-        let a: &dyn Reflect = &String::from("Hello");
-        let b: &dyn Reflect = &String::from("Hello");
-        let c: &dyn Reflect = &String::from("World");
-        assert!(a.reflect_partial_eq(b).unwrap_or_default());
-        assert!(!a.reflect_partial_eq(c).unwrap_or_default());
-    }
-
-    #[test]
-    fn should_partial_eq_vec() {
-        let a: &dyn Reflect = &vec![1, 2, 3];
-        let b: &dyn Reflect = &vec![1, 2, 3];
-        let c: &dyn Reflect = &vec![3, 2, 1];
-        assert!(a.reflect_partial_eq(b).unwrap_or_default());
-        assert!(!a.reflect_partial_eq(c).unwrap_or_default());
-    }
-
-    #[test]
-    fn should_partial_eq_hash_map() {
-        let mut a = HashMap::new();
-        a.insert(0usize, 1.23_f64);
-        let b = a.clone();
-        let mut c = HashMap::new();
-        c.insert(0usize, 3.21_f64);
-
-        let a: &dyn Reflect = &a;
-        let b: &dyn Reflect = &b;
-        let c: &dyn Reflect = &c;
-        assert!(a.reflect_partial_eq(b).unwrap_or_default());
-        assert!(!a.reflect_partial_eq(c).unwrap_or_default());
-    }
-
-    #[test]
-    fn should_not_partial_eq_option() {
-        // Option<T> does not contain a `PartialEq` implementation, so it should return `None`
-        let a: &dyn Reflect = &Some(123);
-        let b: &dyn Reflect = &Some(123);
-        assert_eq!(None, a.reflect_partial_eq(b));
-    }
->>>>>>> 30ca97e2
 }