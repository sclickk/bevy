use smallvec::SmallVec;
use std::any::Any;

use crate::utility::GenericTypeInfoCell;
use crate::{
	Array, ArrayIter, FromReflect, List, ListInfo, Reflect, ReflectMut, ReflectRef, TypeInfo, Typed,
};

impl<T: smallvec::Array + Send + Sync + 'static> Array for SmallVec<T>
where
	T::Item: FromReflect + Clone,
{
	fn get(&self, index: usize) -> Option<&dyn Reflect> {
		if index < SmallVec::len(self) {
			Some(&self[index] as &dyn Reflect)
		} else {
			None
		}
	}

	fn get_mut(&mut self, index: usize) -> Option<&mut dyn Reflect> {
		if index < SmallVec::len(self) {
			Some(&mut self[index] as &mut dyn Reflect)
		} else {
			None
		}
	}

	fn len(&self) -> usize {
		<SmallVec<T>>::len(self)
	}

	fn iter(&self) -> ArrayIter {
		ArrayIter {
			array: self,
			index: 0,
		}
	}
}

impl<T: smallvec::Array + Send + Sync + 'static> List for SmallVec<T>
where
	T::Item: FromReflect + Clone,
{
	fn push(&mut self, value: Box<dyn Reflect>) {
		let value = value.take::<T::Item>().unwrap_or_else(|value| {
			<T as smallvec::Array>::Item::from_reflect(&*value).unwrap_or_else(|| {
				panic!(
					"Attempted to push invalid value of type {}.",
					value.type_name()
				)
			})
		});
		SmallVec::push(self, value);
	}
}

impl<T: smallvec::Array + Send + Sync + 'static> Reflect for SmallVec<T>
where
	T::Item: FromReflect + Clone,
{
<<<<<<< HEAD
	fn type_name(&self) -> &str {
		std::any::type_name::<Self>()
	}

	fn get_type_info(&self) -> &'static TypeInfo {
		<Self as Typed>::type_info()
	}

	fn any(&self) -> &dyn Any {
		self
	}

	fn any_mut(&mut self) -> &mut dyn Any {
		self
	}

	fn as_reflect(&self) -> &dyn Reflect {
		self
	}

	fn as_reflect_mut(&mut self) -> &mut dyn Reflect {
		self
	}

	fn apply(&mut self, value: &dyn Reflect) {
		crate::list_apply(self, value);
	}

	fn set(&mut self, value: Box<dyn Reflect>) -> Result<(), Box<dyn Reflect>> {
		*self = value.take()?;
		Ok(())
	}

	fn reflect_ref(&self) -> ReflectRef {
		ReflectRef::List(self)
	}

	fn reflect_mut(&mut self) -> ReflectMut {
		ReflectMut::List(self)
	}

	fn clone_value(&self) -> Box<dyn Reflect> {
		Box::new(List::clone_dynamic(self))
	}

	fn reflect_partial_eq(&self, value: &dyn Reflect) -> Option<bool> {
		crate::list_partial_eq(self, value)
	}
=======
    fn type_name(&self) -> &str {
        std::any::type_name::<Self>()
    }

    fn get_type_info(&self) -> &'static TypeInfo {
        <Self as Typed>::type_info()
    }

    fn into_any(self: Box<Self>) -> Box<dyn Any> {
        self
    }

    fn as_any(&self) -> &dyn Any {
        self
    }

    fn as_any_mut(&mut self) -> &mut dyn Any {
        self
    }

    fn as_reflect(&self) -> &dyn Reflect {
        self
    }

    fn as_reflect_mut(&mut self) -> &mut dyn Reflect {
        self
    }

    fn apply(&mut self, value: &dyn Reflect) {
        crate::list_apply(self, value);
    }

    fn set(&mut self, value: Box<dyn Reflect>) -> Result<(), Box<dyn Reflect>> {
        *self = value.take()?;
        Ok(())
    }

    fn reflect_ref(&self) -> ReflectRef {
        ReflectRef::List(self)
    }

    fn reflect_mut(&mut self) -> ReflectMut {
        ReflectMut::List(self)
    }

    fn clone_value(&self) -> Box<dyn Reflect> {
        Box::new(List::clone_dynamic(self))
    }

    fn reflect_partial_eq(&self, value: &dyn Reflect) -> Option<bool> {
        crate::list_partial_eq(self, value)
    }
>>>>>>> 9eb69282
}

impl<T: smallvec::Array + Send + Sync + 'static> Typed for SmallVec<T>
where
	T::Item: FromReflect + Clone,
{
	fn type_info() -> &'static TypeInfo {
		static CELL: GenericTypeInfoCell = GenericTypeInfoCell::new();
		CELL.get_or_insert::<Self, _>(|| TypeInfo::List(ListInfo::new::<Self, T::Item>()))
	}
}

impl<T: smallvec::Array + Send + Sync + 'static> FromReflect for SmallVec<T>
where
	T::Item: FromReflect + Clone,
{
	fn from_reflect(reflect: &dyn Reflect) -> Option<Self> {
		if let ReflectRef::List(ref_list) = reflect.reflect_ref() {
			let mut new_list = Self::with_capacity(ref_list.len());
			for field in ref_list.iter() {
				new_list.push(<T as smallvec::Array>::Item::from_reflect(field)?);
			}
			Some(new_list)
		} else {
			None
		}
	}
}<|MERGE_RESOLUTION|>--- conflicted
+++ resolved
@@ -59,7 +59,6 @@
 where
 	T::Item: FromReflect + Clone,
 {
-<<<<<<< HEAD
 	fn type_name(&self) -> &str {
 		std::any::type_name::<Self>()
 	}
@@ -68,11 +67,15 @@
 		<Self as Typed>::type_info()
 	}
 
-	fn any(&self) -> &dyn Any {
+	fn into_any(self: Box<Self>) -> Box<dyn Any> {
 		self
 	}
 
-	fn any_mut(&mut self) -> &mut dyn Any {
+	fn as_any(&self) -> &dyn Any {
+		self
+	}
+
+	fn as_any_mut(&mut self) -> &mut dyn Any {
 		self
 	}
 
@@ -108,60 +111,6 @@
 	fn reflect_partial_eq(&self, value: &dyn Reflect) -> Option<bool> {
 		crate::list_partial_eq(self, value)
 	}
-=======
-    fn type_name(&self) -> &str {
-        std::any::type_name::<Self>()
-    }
-
-    fn get_type_info(&self) -> &'static TypeInfo {
-        <Self as Typed>::type_info()
-    }
-
-    fn into_any(self: Box<Self>) -> Box<dyn Any> {
-        self
-    }
-
-    fn as_any(&self) -> &dyn Any {
-        self
-    }
-
-    fn as_any_mut(&mut self) -> &mut dyn Any {
-        self
-    }
-
-    fn as_reflect(&self) -> &dyn Reflect {
-        self
-    }
-
-    fn as_reflect_mut(&mut self) -> &mut dyn Reflect {
-        self
-    }
-
-    fn apply(&mut self, value: &dyn Reflect) {
-        crate::list_apply(self, value);
-    }
-
-    fn set(&mut self, value: Box<dyn Reflect>) -> Result<(), Box<dyn Reflect>> {
-        *self = value.take()?;
-        Ok(())
-    }
-
-    fn reflect_ref(&self) -> ReflectRef {
-        ReflectRef::List(self)
-    }
-
-    fn reflect_mut(&mut self) -> ReflectMut {
-        ReflectMut::List(self)
-    }
-
-    fn clone_value(&self) -> Box<dyn Reflect> {
-        Box::new(List::clone_dynamic(self))
-    }
-
-    fn reflect_partial_eq(&self, value: &dyn Reflect) -> Option<bool> {
-        crate::list_partial_eq(self, value)
-    }
->>>>>>> 9eb69282
 }
 
 impl<T: smallvec::Array + Send + Sync + 'static> Typed for SmallVec<T>
