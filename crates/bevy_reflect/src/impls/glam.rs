use crate as bevy_reflect;
use crate::prelude::ReflectDefault;
use crate::reflect::Reflect;
use crate::{ReflectDeserialize, ReflectSerialize};
use bevy_reflect_derive::{impl_from_reflect_value, impl_reflect_struct, impl_reflect_value};
use glam::*;

impl_reflect_struct!(
	#[reflect(Debug, PartialEq, Serialize, Deserialize, Default)]
	struct IVec2 {
		x: i32,
		y: i32,
	}
);
impl_reflect_struct!(
	#[reflect(Debug, PartialEq, Serialize, Deserialize, Default)]
	struct IVec3 {
		x: i32,
		y: i32,
		z: i32,
	}
);
impl_reflect_struct!(
	#[reflect(Debug, PartialEq, Serialize, Deserialize, Default)]
	struct IVec4 {
		x: i32,
		y: i32,
		z: i32,
		w: i32,
	}
);

impl_reflect_struct!(
	#[reflect(Debug, PartialEq, Serialize, Deserialize, Default)]
	struct UVec2 {
		x: u32,
		y: u32,
	}
);
impl_reflect_struct!(
	#[reflect(Debug, PartialEq, Serialize, Deserialize, Default)]
	struct UVec3 {
		x: u32,
		y: u32,
		z: u32,
	}
);
impl_reflect_struct!(
	#[reflect(Debug, PartialEq, Serialize, Deserialize, Default)]
	struct UVec4 {
		x: u32,
		y: u32,
		z: u32,
		w: u32,
	}
);

impl_reflect_struct!(
	#[reflect(Debug, PartialEq, Serialize, Deserialize, Default)]
	struct Vec2 {
		x: f32,
		y: f32,
	}
);
impl_reflect_struct!(
	#[reflect(Debug, PartialEq, Serialize, Deserialize, Default)]
	struct Vec3 {
		x: f32,
		y: f32,
		z: f32,
	}
);
impl_reflect_struct!(
	#[reflect(Debug, PartialEq, Serialize, Deserialize, Default)]
	struct Vec3A {
		x: f32,
		y: f32,
		z: f32,
	}
);
impl_reflect_struct!(
	#[reflect(Debug, PartialEq, Serialize, Deserialize, Default)]
	struct Vec4 {
		x: f32,
		y: f32,
		z: f32,
		w: f32,
	}
);

impl_reflect_struct!(
<<<<<<< HEAD
	#[reflect(Debug, PartialEq, Serialize, Deserialize, Default)]
	struct DVec2 {
		x: f64,
		y: f64,
	}
=======
    #[reflect(Debug, PartialEq, Default)]
    struct BVec2 {
        x: bool,
        y: bool,
    }
);
impl_reflect_struct!(
    #[reflect(Debug, PartialEq, Default)]
    struct BVec3 {
        x: bool,
        y: bool,
        z: bool,
    }
);
impl_reflect_struct!(
    #[reflect(Debug, PartialEq, Default)]
    struct BVec4 {
        x: bool,
        y: bool,
        z: bool,
        w: bool,
    }
);

impl_reflect_struct!(
    #[reflect(Debug, PartialEq, Serialize, Deserialize, Default)]
    struct DVec2 {
        x: f64,
        y: f64,
    }
>>>>>>> aa0cd7c7
);
impl_reflect_struct!(
	#[reflect(Debug, PartialEq, Serialize, Deserialize, Default)]
	struct DVec3 {
		x: f64,
		y: f64,
		z: f64,
	}
);
impl_reflect_struct!(
	#[reflect(Debug, PartialEq, Serialize, Deserialize, Default)]
	struct DVec4 {
		x: f64,
		y: f64,
		z: f64,
		w: f64,
	}
);

impl_reflect_struct!(
<<<<<<< HEAD
	#[reflect(Debug, PartialEq, Serialize, Deserialize, Default)]
	struct Mat3 {
		x_axis: Vec3,
		y_axis: Vec3,
		z_axis: Vec3,
	}
);
impl_reflect_struct!(
	#[reflect(Debug, PartialEq, Serialize, Deserialize, Default)]
	struct Mat4 {
		x_axis: Vec4,
		y_axis: Vec4,
		z_axis: Vec4,
		w_axis: Vec4,
	}
);

impl_reflect_struct!(
	#[reflect(Debug, PartialEq, Serialize, Deserialize, Default)]
	struct DMat3 {
		x_axis: DVec3,
		y_axis: DVec3,
		z_axis: DVec3,
	}
);
impl_reflect_struct!(
	#[reflect(Debug, PartialEq, Serialize, Deserialize, Default)]
	struct DMat4 {
		x_axis: DVec4,
		y_axis: DVec4,
		z_axis: DVec4,
		w_axis: DVec4,
	}
=======
    #[reflect(Debug, PartialEq, Serialize, Deserialize, Default)]
    struct Mat2 {
        x_axis: Vec2,
        y_axis: Vec2,
    }
);
impl_reflect_struct!(
    #[reflect(Debug, PartialEq, Serialize, Deserialize, Default)]
    struct Mat3 {
        x_axis: Vec3,
        y_axis: Vec3,
        z_axis: Vec3,
    }
);
impl_reflect_struct!(
    #[reflect(Debug, PartialEq, Serialize, Deserialize, Default)]
    struct Mat3A {
        x_axis: Vec3A,
        y_axis: Vec3A,
        z_axis: Vec3A,
    }
);
impl_reflect_struct!(
    #[reflect(Debug, PartialEq, Serialize, Deserialize, Default)]
    struct Mat4 {
        x_axis: Vec4,
        y_axis: Vec4,
        z_axis: Vec4,
        w_axis: Vec4,
    }
);

impl_reflect_struct!(
    #[reflect(Debug, PartialEq, Serialize, Deserialize, Default)]
    struct DMat2 {
        x_axis: DVec2,
        y_axis: DVec2,
    }
);
impl_reflect_struct!(
    #[reflect(Debug, PartialEq, Serialize, Deserialize, Default)]
    struct DMat3 {
        x_axis: DVec3,
        y_axis: DVec3,
        z_axis: DVec3,
    }
);
impl_reflect_struct!(
    #[reflect(Debug, PartialEq, Serialize, Deserialize, Default)]
    struct DMat4 {
        x_axis: DVec4,
        y_axis: DVec4,
        z_axis: DVec4,
        w_axis: DVec4,
    }
>>>>>>> aa0cd7c7
);

impl_reflect_struct!(
    #[reflect(Debug, PartialEq, Serialize, Deserialize, Default)]
    struct Affine2 {
        matrix2: Mat2,
        translation: Vec2,
    }
);
impl_reflect_struct!(
    #[reflect(Debug, PartialEq, Serialize, Deserialize, Default)]
    struct Affine3A {
        matrix3: Mat3A,
        translation: Vec3A,
    }
);

impl_reflect_struct!(
    #[reflect(Debug, PartialEq, Serialize, Deserialize, Default)]
    struct DAffine2 {
        matrix2: DMat2,
        translation: DVec2,
    }
);
impl_reflect_struct!(
    #[reflect(Debug, PartialEq, Serialize, Deserialize, Default)]
    struct DAffine3 {
        matrix3: DMat3,
        translation: DVec3,
    }
);

// Quat fields are read-only (as of now), and reflection is currently missing
// mechanisms for read-only fields. I doubt those mechanisms would be added,
// so for now quaternions will remain as values. They are represented identically
// to Vec4 and DVec4, so you may use those instead and convert between.
impl_reflect_value!(Quat(Debug, PartialEq, Serialize, Deserialize, Default));
impl_reflect_value!(DQuat(Debug, PartialEq, Serialize, Deserialize, Default));

impl_from_reflect_value!(Quat);
impl_from_reflect_value!(DQuat);

impl_reflect_value!(EulerRot(Debug, Default));

// glam type aliases these to the non simd versions when there is no support (this breaks wasm builds for example)
// ideally it shouldn't do that and there's an issue on glam for this
// https://github.com/bitshifter/glam-rs/issues/306
#[cfg(any(target_feature = "sse2", target_feature = "simd128"))]
impl_reflect_value!(BVec3A(Debug, PartialEq, Default));
#[cfg(any(target_feature = "sse2", target_feature = "simd128"))]
impl_reflect_value!(BVec4A(Debug, PartialEq, Default));<|MERGE_RESOLUTION|>--- conflicted
+++ resolved
@@ -89,44 +89,36 @@
 );
 
 impl_reflect_struct!(
-<<<<<<< HEAD
+	#[reflect(Debug, PartialEq, Default)]
+	struct BVec2 {
+		x: bool,
+		y: bool,
+	}
+);
+impl_reflect_struct!(
+	#[reflect(Debug, PartialEq, Default)]
+	struct BVec3 {
+		x: bool,
+		y: bool,
+		z: bool,
+	}
+);
+impl_reflect_struct!(
+	#[reflect(Debug, PartialEq, Default)]
+	struct BVec4 {
+		x: bool,
+		y: bool,
+		z: bool,
+		w: bool,
+	}
+);
+
+impl_reflect_struct!(
 	#[reflect(Debug, PartialEq, Serialize, Deserialize, Default)]
 	struct DVec2 {
 		x: f64,
 		y: f64,
 	}
-=======
-    #[reflect(Debug, PartialEq, Default)]
-    struct BVec2 {
-        x: bool,
-        y: bool,
-    }
-);
-impl_reflect_struct!(
-    #[reflect(Debug, PartialEq, Default)]
-    struct BVec3 {
-        x: bool,
-        y: bool,
-        z: bool,
-    }
-);
-impl_reflect_struct!(
-    #[reflect(Debug, PartialEq, Default)]
-    struct BVec4 {
-        x: bool,
-        y: bool,
-        z: bool,
-        w: bool,
-    }
-);
-
-impl_reflect_struct!(
-    #[reflect(Debug, PartialEq, Serialize, Deserialize, Default)]
-    struct DVec2 {
-        x: f64,
-        y: f64,
-    }
->>>>>>> aa0cd7c7
 );
 impl_reflect_struct!(
 	#[reflect(Debug, PartialEq, Serialize, Deserialize, Default)]
@@ -147,12 +139,26 @@
 );
 
 impl_reflect_struct!(
-<<<<<<< HEAD
+	#[reflect(Debug, PartialEq, Serialize, Deserialize, Default)]
+	struct Mat2 {
+		x_axis: Vec2,
+		y_axis: Vec2,
+	}
+);
+impl_reflect_struct!(
 	#[reflect(Debug, PartialEq, Serialize, Deserialize, Default)]
 	struct Mat3 {
 		x_axis: Vec3,
 		y_axis: Vec3,
 		z_axis: Vec3,
+	}
+);
+impl_reflect_struct!(
+	#[reflect(Debug, PartialEq, Serialize, Deserialize, Default)]
+	struct Mat3A {
+		x_axis: Vec3A,
+		y_axis: Vec3A,
+		z_axis: Vec3A,
 	}
 );
 impl_reflect_struct!(
@@ -167,6 +173,13 @@
 
 impl_reflect_struct!(
 	#[reflect(Debug, PartialEq, Serialize, Deserialize, Default)]
+	struct DMat2 {
+		x_axis: DVec2,
+		y_axis: DVec2,
+	}
+);
+impl_reflect_struct!(
+	#[reflect(Debug, PartialEq, Serialize, Deserialize, Default)]
 	struct DMat3 {
 		x_axis: DVec3,
 		y_axis: DVec3,
@@ -181,93 +194,36 @@
 		z_axis: DVec4,
 		w_axis: DVec4,
 	}
-=======
-    #[reflect(Debug, PartialEq, Serialize, Deserialize, Default)]
-    struct Mat2 {
-        x_axis: Vec2,
-        y_axis: Vec2,
-    }
-);
-impl_reflect_struct!(
-    #[reflect(Debug, PartialEq, Serialize, Deserialize, Default)]
-    struct Mat3 {
-        x_axis: Vec3,
-        y_axis: Vec3,
-        z_axis: Vec3,
-    }
-);
-impl_reflect_struct!(
-    #[reflect(Debug, PartialEq, Serialize, Deserialize, Default)]
-    struct Mat3A {
-        x_axis: Vec3A,
-        y_axis: Vec3A,
-        z_axis: Vec3A,
-    }
-);
-impl_reflect_struct!(
-    #[reflect(Debug, PartialEq, Serialize, Deserialize, Default)]
-    struct Mat4 {
-        x_axis: Vec4,
-        y_axis: Vec4,
-        z_axis: Vec4,
-        w_axis: Vec4,
-    }
-);
-
-impl_reflect_struct!(
-    #[reflect(Debug, PartialEq, Serialize, Deserialize, Default)]
-    struct DMat2 {
-        x_axis: DVec2,
-        y_axis: DVec2,
-    }
-);
-impl_reflect_struct!(
-    #[reflect(Debug, PartialEq, Serialize, Deserialize, Default)]
-    struct DMat3 {
-        x_axis: DVec3,
-        y_axis: DVec3,
-        z_axis: DVec3,
-    }
-);
-impl_reflect_struct!(
-    #[reflect(Debug, PartialEq, Serialize, Deserialize, Default)]
-    struct DMat4 {
-        x_axis: DVec4,
-        y_axis: DVec4,
-        z_axis: DVec4,
-        w_axis: DVec4,
-    }
->>>>>>> aa0cd7c7
-);
-
-impl_reflect_struct!(
-    #[reflect(Debug, PartialEq, Serialize, Deserialize, Default)]
-    struct Affine2 {
-        matrix2: Mat2,
-        translation: Vec2,
-    }
-);
-impl_reflect_struct!(
-    #[reflect(Debug, PartialEq, Serialize, Deserialize, Default)]
-    struct Affine3A {
-        matrix3: Mat3A,
-        translation: Vec3A,
-    }
-);
-
-impl_reflect_struct!(
-    #[reflect(Debug, PartialEq, Serialize, Deserialize, Default)]
-    struct DAffine2 {
-        matrix2: DMat2,
-        translation: DVec2,
-    }
-);
-impl_reflect_struct!(
-    #[reflect(Debug, PartialEq, Serialize, Deserialize, Default)]
-    struct DAffine3 {
-        matrix3: DMat3,
-        translation: DVec3,
-    }
+);
+
+impl_reflect_struct!(
+	#[reflect(Debug, PartialEq, Serialize, Deserialize, Default)]
+	struct Affine2 {
+		matrix2: Mat2,
+		translation: Vec2,
+	}
+);
+impl_reflect_struct!(
+	#[reflect(Debug, PartialEq, Serialize, Deserialize, Default)]
+	struct Affine3A {
+		matrix3: Mat3A,
+		translation: Vec3A,
+	}
+);
+
+impl_reflect_struct!(
+	#[reflect(Debug, PartialEq, Serialize, Deserialize, Default)]
+	struct DAffine2 {
+		matrix2: DMat2,
+		translation: DVec2,
+	}
+);
+impl_reflect_struct!(
+	#[reflect(Debug, PartialEq, Serialize, Deserialize, Default)]
+	struct DAffine3 {
+		matrix3: DMat3,
+		translation: DVec3,
+	}
 );
 
 // Quat fields are read-only (as of now), and reflection is currently missing
