use crate::utility::NonGenericTypeInfoCell;
use crate::{DynamicInfo, Reflect, ReflectMut, ReflectRef, TypeInfo, Typed, UnnamedField};
use std::any::{Any, TypeId};
use std::fmt::{Debug, Formatter};
use std::slice::Iter;

/// A reflected Rust tuple struct.
///
/// Implementors of this trait allow their tuple fields to be addressed by
/// index.
///
/// This trait is automatically implemented for tuple struct types when using
/// `#[derive(Reflect)]`.
///
/// ```
/// use bevy_reflect::{Reflect, TupleStruct};
///
/// #[derive(Reflect)]
/// struct Foo(String);
///
/// # fn main() {
/// let foo = Foo("Hello, world!".to_string());
///
/// assert_eq!(foo.field_len(), 1);
///
/// let first = foo.field(0).unwrap();
/// assert_eq!(first.downcast_ref::<String>(), Some(&"Hello, world!".to_string()));
/// # }
/// ```
pub trait TupleStruct: Reflect {
	/// Returns a reference to the value of the field with index `index` as a
	/// `&dyn Reflect`.
	fn field(&self, index: usize) -> Option<&dyn Reflect>;

	/// Returns a mutable reference to the value of the field with index `index`
	/// as a `&mut dyn Reflect`.
	fn field_mut(&mut self, index: usize) -> Option<&mut dyn Reflect>;

	/// Returns the number of fields in the tuple struct.
	fn field_len(&self) -> usize;

	/// Returns an iterator over the values of the tuple struct's fields.
	fn iter_fields(&self) -> TupleStructFieldIter;

	/// Clones the struct into a [`DynamicTupleStruct`].
	fn clone_dynamic(&self) -> DynamicTupleStruct;
}

/// A container for compile-time tuple struct info.
#[derive(Clone, Debug)]
pub struct TupleStructInfo {
	type_name: &'static str,
	type_id: TypeId,
	fields: Box<[UnnamedField]>,
}

impl TupleStructInfo {
	/// Create a new [`TupleStructInfo`].
	///
	/// # Arguments
	///
	/// * `fields`: The fields of this struct in the order they are defined
	///
	pub fn new<T: Reflect>(fields: &[UnnamedField]) -> Self {
		Self {
			type_name: std::any::type_name::<T>(),
			type_id: TypeId::of::<T>(),
			fields: fields.to_vec().into_boxed_slice(),
		}
	}

	/// Get the field at the given index.
	pub fn field_at(&self, index: usize) -> Option<&UnnamedField> {
		self.fields.get(index)
	}

	/// Iterate over the fields of this struct.
	pub fn iter(&self) -> Iter<'_, UnnamedField> {
		self.fields.iter()
	}

	/// The total number of fields in this struct.
	pub fn field_len(&self) -> usize {
		self.fields.len()
	}

	/// The [type name] of the tuple struct.
	///
	/// [type name]: std::any::type_name
	pub fn type_name(&self) -> &'static str {
		self.type_name
	}

	/// The [`TypeId`] of the tuple struct.
	pub fn type_id(&self) -> TypeId {
		self.type_id
	}

	/// Check if the given type matches the tuple struct type.
	pub fn is<T: Any>(&self) -> bool {
		TypeId::of::<T>() == self.type_id
	}
}

/// An iterator over the field values of a tuple struct.
pub struct TupleStructFieldIter<'a> {
	pub(crate) tuple_struct: &'a dyn TupleStruct,
	pub(crate) index: usize,
}

impl<'a> TupleStructFieldIter<'a> {
	pub fn new(value: &'a dyn TupleStruct) -> Self {
		TupleStructFieldIter {
			tuple_struct: value,
			index: 0,
		}
	}
}

impl<'a> Iterator for TupleStructFieldIter<'a> {
	type Item = &'a dyn Reflect;

	fn next(&mut self) -> Option<Self::Item> {
		let value = self.tuple_struct.field(self.index);
		self.index += 1;
		value
	}

	fn size_hint(&self) -> (usize, Option<usize>) {
		let size = self.tuple_struct.field_len();
		(size, Some(size))
	}
}

impl<'a> ExactSizeIterator for TupleStructFieldIter<'a> {}

/// A convenience trait which combines fetching and downcasting of tuple
/// struct fields.
///
/// # Example
///
/// ```
/// use bevy_reflect::{GetTupleStructField, Reflect};
///
/// #[derive(Reflect)]
/// struct Foo(String);
///
/// # fn main() {
/// let mut foo = Foo("Hello, world!".to_string());
///
/// foo.get_field_mut::<String>(0).unwrap().truncate(5);
/// assert_eq!(foo.get_field::<String>(0), Some(&"Hello".to_string()));
/// # }
/// ```
pub trait GetTupleStructField {
	/// Returns a reference to the value of the field with index `index`,
	/// downcast to `T`.
	fn get_field<T: Reflect>(&self, index: usize) -> Option<&T>;

	/// Returns a mutable reference to the value of the field with index
	/// `index`, downcast to `T`.
	fn get_field_mut<T: Reflect>(&mut self, index: usize) -> Option<&mut T>;
}

impl<S: TupleStruct> GetTupleStructField for S {
	fn get_field<T: Reflect>(&self, index: usize) -> Option<&T> {
		self
			.field(index)
			.and_then(|value| value.downcast_ref::<T>())
	}

	fn get_field_mut<T: Reflect>(&mut self, index: usize) -> Option<&mut T> {
		self
			.field_mut(index)
			.and_then(|value| value.downcast_mut::<T>())
	}
}

impl GetTupleStructField for dyn TupleStruct {
	fn get_field<T: Reflect>(&self, index: usize) -> Option<&T> {
		self
			.field(index)
			.and_then(|value| value.downcast_ref::<T>())
	}

	fn get_field_mut<T: Reflect>(&mut self, index: usize) -> Option<&mut T> {
		self
			.field_mut(index)
			.and_then(|value| value.downcast_mut::<T>())
	}
}

/// A tuple struct which allows fields to be added at runtime.
#[derive(Default)]
pub struct DynamicTupleStruct {
	name: String,
	fields: Vec<Box<dyn Reflect>>,
}

impl DynamicTupleStruct {
	/// Returns the type name of the tuple struct.
	pub fn name(&self) -> &str {
		&self.name
	}

	/// Sets the type name of the tuple struct.
	pub fn set_name(&mut self, name: String) {
		self.name = name;
	}

	/// Appends an element with value `value` to the tuple struct.
	pub fn insert_boxed(&mut self, value: Box<dyn Reflect>) {
		self.fields.push(value);
	}

	/// Appends a typed element with value `value` to the tuple struct.
	pub fn insert<T: Reflect>(&mut self, value: T) {
		self.insert_boxed(Box::new(value));
	}
}

impl TupleStruct for DynamicTupleStruct {
	#[inline]
	fn field(&self, index: usize) -> Option<&dyn Reflect> {
		self.fields.get(index).map(|field| &**field)
	}

	#[inline]
	fn field_mut(&mut self, index: usize) -> Option<&mut dyn Reflect> {
		self
			.fields
			.get_mut(index)
			.map(|field| &mut **field)
	}

	#[inline]
	fn field_len(&self) -> usize {
		self.fields.len()
	}

	#[inline]
	fn iter_fields(&self) -> TupleStructFieldIter {
		TupleStructFieldIter {
			tuple_struct: self,
			index: 0,
		}
	}

	fn clone_dynamic(&self) -> DynamicTupleStruct {
		DynamicTupleStruct {
			name: self.name.clone(),
			fields: self
				.fields
				.iter()
				.map(|value| value.clone_value())
				.collect(),
		}
	}
}

impl Reflect for DynamicTupleStruct {
	#[inline]
	fn type_name(&self) -> &str {
		self.name.as_str()
	}

	#[inline]
	fn get_type_info(&self) -> &'static TypeInfo {
		<Self as Typed>::type_info()
	}

	#[inline]
	fn into_any(self: Box<Self>) -> Box<dyn Any> {
		self
	}

	#[inline]
	fn as_any(&self) -> &dyn Any {
		self
	}

	#[inline]
	fn as_any_mut(&mut self) -> &mut dyn Any {
		self
	}

	#[inline]
	fn as_reflect(&self) -> &dyn Reflect {
		self
	}

	#[inline]
	fn as_reflect_mut(&mut self) -> &mut dyn Reflect {
		self
	}

	#[inline]
	fn clone_value(&self) -> Box<dyn Reflect> {
		Box::new(self.clone_dynamic())
	}

	#[inline]
	fn reflect_ref(&self) -> ReflectRef {
		ReflectRef::TupleStruct(self)
	}

	#[inline]
	fn reflect_mut(&mut self) -> ReflectMut {
		ReflectMut::TupleStruct(self)
	}

	fn apply(&mut self, value: &dyn Reflect) {
		if let ReflectRef::TupleStruct(tuple_struct) = value.reflect_ref() {
			for (i, value) in tuple_struct.iter_fields().enumerate() {
				if let Some(v) = self.field_mut(i) {
					v.apply(value);
				}
			}
		} else {
			panic!("Attempted to apply non-TupleStruct type to TupleStruct type.");
		}
	}

	fn set(&mut self, value: Box<dyn Reflect>) -> Result<(), Box<dyn Reflect>> {
		*self = value.take()?;
		Ok(())
	}

	fn reflect_partial_eq(&self, value: &dyn Reflect) -> Option<bool> {
		tuple_struct_partial_eq(self, value)
	}

	// TODO: Deprecate!
	fn debug(&self, f: &mut Formatter<'_>) -> std::fmt::Result {
		Self::fmt(self, f)
	}
}

impl Debug for DynamicTupleStruct {
	fn fmt(&self, f: &mut Formatter<'_>) -> std::fmt::Result {
		write!(f, "DynamicTupleStruct(")?;
		tuple_struct_debug(self, f)?;
		write!(f, ")")
	}
}

impl Typed for DynamicTupleStruct {
	fn type_info() -> &'static TypeInfo {
		static CELL: NonGenericTypeInfoCell = NonGenericTypeInfoCell::new();
		CELL.get_or_set(|| TypeInfo::Dynamic(DynamicInfo::new::<Self>()))
	}
}

/// Compares a [`TupleStruct`] with a [`Reflect`] value.
///
/// Returns true if and only if all of the following are true:
/// - `b` is a tuple struct;
/// - `b` has the same number of fields as `a`;
/// - [`Reflect::reflect_partial_eq`] returns `Some(true)` for pairwise fields of `a` and `b`.
///
/// Returns [`None`] if the comparison couldn't even be performed.
#[inline]
pub fn tuple_struct_partial_eq<S: TupleStruct>(a: &S, b: &dyn Reflect) -> Option<bool> {
<<<<<<< HEAD
	let tuple_struct = if let ReflectRef::TupleStruct(tuple_struct) = b.reflect_ref() {
		tuple_struct
	} else {
		return Some(false);
	};

	if a.field_len() != tuple_struct.field_len() {
		return Some(false);
	}

	for (i, value) in tuple_struct.iter_fields().enumerate() {
		if let Some(field_value) = a.field(i) {
			if let Some(false) | None = field_value.reflect_partial_eq(value) {
				return Some(false);
			}
		} else {
			return Some(false);
		}
	}

	Some(true)
=======
    let tuple_struct = if let ReflectRef::TupleStruct(tuple_struct) = b.reflect_ref() {
        tuple_struct
    } else {
        return Some(false);
    };

    if a.field_len() != tuple_struct.field_len() {
        return Some(false);
    }

    for (i, value) in tuple_struct.iter_fields().enumerate() {
        if let Some(field_value) = a.field(i) {
            let eq_result = field_value.reflect_partial_eq(value);
            if let failed @ (Some(false) | None) = eq_result {
                return failed;
            }
        } else {
            return Some(false);
        }
    }

    Some(true)
>>>>>>> bf1ca817
}

/// The default debug formatter for [`TupleStruct`] types.
///
/// # Example
/// ```
/// use bevy_reflect::Reflect;
/// #[derive(Reflect)]
/// struct MyTupleStruct(usize);
///
/// let my_tuple_struct: &dyn Reflect = &MyTupleStruct(123);
/// println!("{:#?}", my_tuple_struct);
///
/// // Output:
///
/// // MyTupleStruct (
/// //   123,
/// // )
/// ```
#[inline]
pub fn tuple_struct_debug(
	dyn_tuple_struct: &dyn TupleStruct,
	f: &mut std::fmt::Formatter<'_>,
) -> std::fmt::Result {
	let mut debug = f.debug_tuple(dyn_tuple_struct.type_name());
	for field in dyn_tuple_struct.iter_fields() {
		debug.field(&field as &dyn Debug);
	}
	debug.finish()
}<|MERGE_RESOLUTION|>--- conflicted
+++ resolved
@@ -361,7 +361,6 @@
 /// Returns [`None`] if the comparison couldn't even be performed.
 #[inline]
 pub fn tuple_struct_partial_eq<S: TupleStruct>(a: &S, b: &dyn Reflect) -> Option<bool> {
-<<<<<<< HEAD
 	let tuple_struct = if let ReflectRef::TupleStruct(tuple_struct) = b.reflect_ref() {
 		tuple_struct
 	} else {
@@ -374,8 +373,9 @@
 
 	for (i, value) in tuple_struct.iter_fields().enumerate() {
 		if let Some(field_value) = a.field(i) {
-			if let Some(false) | None = field_value.reflect_partial_eq(value) {
-				return Some(false);
+			let eq_result = field_value.reflect_partial_eq(value);
+			if let failed @ (Some(false) | None) = eq_result {
+				return failed;
 			}
 		} else {
 			return Some(false);
@@ -383,30 +383,6 @@
 	}
 
 	Some(true)
-=======
-    let tuple_struct = if let ReflectRef::TupleStruct(tuple_struct) = b.reflect_ref() {
-        tuple_struct
-    } else {
-        return Some(false);
-    };
-
-    if a.field_len() != tuple_struct.field_len() {
-        return Some(false);
-    }
-
-    for (i, value) in tuple_struct.iter_fields().enumerate() {
-        if let Some(field_value) = a.field(i) {
-            let eq_result = field_value.reflect_partial_eq(value);
-            if let failed @ (Some(false) | None) = eq_result {
-                return failed;
-            }
-        } else {
-            return Some(false);
-        }
-    }
-
-    Some(true)
->>>>>>> bf1ca817
 }
 
 /// The default debug formatter for [`TupleStruct`] types.
