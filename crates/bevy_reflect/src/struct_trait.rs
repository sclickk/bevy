--- conflicted
+++ resolved
@@ -351,9 +351,7 @@
 	}
 }
 
-<<<<<<< HEAD
-// SAFE: any and any_mut both return self
-unsafe impl Reflect for DynamicStruct {
+impl Reflect for DynamicStruct {
 	#[inline]
 	fn type_name(&self) -> &str {
 		&self.name
@@ -365,12 +363,17 @@
 	}
 
 	#[inline]
-	fn any(&self) -> &dyn Any {
-		self
-	}
-
-	#[inline]
-	fn any_mut(&mut self) -> &mut dyn Any {
+	fn into_any(self: Box<Self>) -> Box<dyn Any> {
+		self
+	}
+
+	#[inline]
+	fn as_any(&self) -> &dyn Any {
+		self
+	}
+
+	#[inline]
+	fn as_any_mut(&mut self) -> &mut dyn Any {
 		self
 	}
 
@@ -426,86 +429,6 @@
 		struct_debug(self, f)?;
 		write!(f, ")")
 	}
-=======
-impl Reflect for DynamicStruct {
-    #[inline]
-    fn type_name(&self) -> &str {
-        &self.name
-    }
-
-    #[inline]
-    fn get_type_info(&self) -> &'static TypeInfo {
-        <Self as Typed>::type_info()
-    }
-
-    #[inline]
-    fn into_any(self: Box<Self>) -> Box<dyn Any> {
-        self
-    }
-
-    #[inline]
-    fn as_any(&self) -> &dyn Any {
-        self
-    }
-
-    #[inline]
-    fn as_any_mut(&mut self) -> &mut dyn Any {
-        self
-    }
-
-    #[inline]
-    fn as_reflect(&self) -> &dyn Reflect {
-        self
-    }
-
-    #[inline]
-    fn as_reflect_mut(&mut self) -> &mut dyn Reflect {
-        self
-    }
-
-    #[inline]
-    fn clone_value(&self) -> Box<dyn Reflect> {
-        Box::new(self.clone_dynamic())
-    }
-
-    #[inline]
-    fn reflect_ref(&self) -> ReflectRef {
-        ReflectRef::Struct(self)
-    }
-
-    #[inline]
-    fn reflect_mut(&mut self) -> ReflectMut {
-        ReflectMut::Struct(self)
-    }
-
-    fn apply(&mut self, value: &dyn Reflect) {
-        if let ReflectRef::Struct(struct_value) = value.reflect_ref() {
-            for (i, value) in struct_value.iter_fields().enumerate() {
-                let name = struct_value.name_at(i).unwrap();
-                if let Some(v) = self.field_mut(name) {
-                    v.apply(value);
-                }
-            }
-        } else {
-            panic!("Attempted to apply non-struct type to struct type.");
-        }
-    }
-
-    fn set(&mut self, value: Box<dyn Reflect>) -> Result<(), Box<dyn Reflect>> {
-        *self = value.take()?;
-        Ok(())
-    }
-
-    fn reflect_partial_eq(&self, value: &dyn Reflect) -> Option<bool> {
-        struct_partial_eq(self, value)
-    }
-
-    fn debug(&self, f: &mut Formatter<'_>) -> std::fmt::Result {
-        write!(f, "DynamicStruct(")?;
-        struct_debug(self, f)?;
-        write!(f, ")")
-    }
->>>>>>> 9eb69282
 }
 
 impl Debug for DynamicStruct {
