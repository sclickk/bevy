use crate::utility::NonGenericTypeInfoCell;
use crate::{DynamicInfo, NamedField, Reflect, ReflectMut, ReflectRef, TypeInfo, Typed};
use bevy_utils::{Entry, HashMap};
use std::fmt::{Debug, Formatter};
use std::{
	any::{Any, TypeId},
	borrow::Cow,
	slice::Iter,
};

/// A reflected Rust regular struct type.
///
/// Implementors of this trait allow their fields to be addressed by name as
/// well as by index.
///
/// This trait is automatically implemented for `struct` types with named fields
/// when using `#[derive(Reflect)]`.
///
/// # Example
///
/// ```
/// use bevy_reflect::{Reflect, Struct};
///
/// #[derive(Reflect)]
/// struct Foo {
///     bar: String,
/// }
///
/// # fn main() {
/// let foo = Foo { bar: "Hello, world!".to_string() };
///
/// assert_eq!(foo.field_len(), 1);
/// assert_eq!(foo.name_at(0), Some("bar"));
///
/// let bar = foo.field("bar").unwrap();
/// assert_eq!(bar.downcast_ref::<String>(), Some(&"Hello, world!".to_string()));
/// # }
/// ```
pub trait Struct: Reflect {
	/// Returns a reference to the value of the field named `name` as a `&dyn
	/// Reflect`.
	fn field(&self, name: &str) -> Option<&dyn Reflect>;

	/// Returns a mutable reference to the value of the field named `name` as a
	/// `&mut dyn Reflect`.
	fn field_mut(&mut self, name: &str) -> Option<&mut dyn Reflect>;

	/// Returns a reference to the value of the field with index `index` as a
	/// `&dyn Reflect`.
	fn field_at(&self, index: usize) -> Option<&dyn Reflect>;

	/// Returns a mutable reference to the value of the field with index `index`
	/// as a `&mut dyn Reflect`.
	fn field_at_mut(&mut self, index: usize) -> Option<&mut dyn Reflect>;

	/// Returns the name of the field with index `index`.
	fn name_at(&self, index: usize) -> Option<&str>;

	/// Returns the number of fields in the struct.
	fn field_len(&self) -> usize;

	/// Returns an iterator over the values of the struct's fields.
	fn iter_fields(&self) -> FieldIter;

	/// Clones the struct into a [`DynamicStruct`].
	fn clone_dynamic(&self) -> DynamicStruct;
}

/// A container for compile-time struct info.
#[derive(Clone, Debug)]
pub struct StructInfo {
	type_name: &'static str,
	type_id: TypeId,
	fields: Box<[NamedField]>,
	field_indices: HashMap<Cow<'static, str>, usize>,
}

impl StructInfo {
	/// Create a new [`StructInfo`].
	///
	/// # Arguments
	///
	/// * `fields`: The fields of this struct in the order they are defined
	///
	pub fn new<T: Reflect>(fields: &[NamedField]) -> Self {
		Self {
			type_name: std::any::type_name::<T>(),
			type_id: TypeId::of::<T>(),
			fields: fields.to_vec().into_boxed_slice(),
			field_indices: fields
				.into_iter()
				.enumerate()
				.map(|(index, field)| {
					let name = field.name().clone();
					(name, index)
				})
				.collect::<HashMap<_, _>>(),
		}
	}

	/// Get the field with the given name.
	pub fn field(&self, name: &str) -> Option<&NamedField> {
		self
			.field_indices
			.get(name)
			.map(|index| &self.fields[*index])
	}

	/// Get the field at the given index.
	pub fn field_at(&self, index: usize) -> Option<&NamedField> {
		self.fields.get(index)
	}

	/// Get the index of the field with the given name.
	pub fn index_of(&self, name: &str) -> Option<usize> {
		self.field_indices.get(name).copied()
	}

	/// Iterate over the fields of this struct.
	pub fn iter(&self) -> Iter<'_, NamedField> {
		self.fields.iter()
	}

	/// The total number of fields in this struct.
	pub fn field_len(&self) -> usize {
		self.fields.len()
	}

	/// The [type name] of the struct.
	///
	/// [type name]: std::any::type_name
	pub fn type_name(&self) -> &'static str {
		self.type_name
	}

	/// The [`TypeId`] of the struct.
	pub fn type_id(&self) -> TypeId {
		self.type_id
	}

	/// Check if the given type matches the struct type.
	pub fn is<T: Any>(&self) -> bool {
		TypeId::of::<T>() == self.type_id
	}
}

/// An iterator over the field values of a struct.
pub struct FieldIter<'a> {
	pub(crate) struct_val: &'a dyn Struct,
	pub(crate) index: usize,
}

impl<'a> FieldIter<'a> {
	pub fn new(value: &'a dyn Struct) -> Self {
		Self::from(value)
	}
}

impl<'a> From<&'a dyn Struct> for FieldIter<'a> {
	fn from(value: &'a dyn Struct) -> Self {
		FieldIter {
			struct_val: value,
			index: 0,
		}
	}
}

impl<'a> Iterator for FieldIter<'a> {
	type Item = &'a dyn Reflect;

	fn next(&mut self) -> Option<Self::Item> {
		let value = self.struct_val.field_at(self.index);
		self.index += 1;
		value
	}

	fn size_hint(&self) -> (usize, Option<usize>) {
		let size = self.struct_val.field_len();
		(size, Some(size))
	}
}

impl<'a> ExactSizeIterator for FieldIter<'a> {}

/// A convenience trait which combines fetching and downcasting of struct
/// fields.
///
/// # Example
///
/// ```
/// use bevy_reflect::{GetField, Reflect};
///
/// #[derive(Reflect)]
/// struct Foo {
///     bar: String,
/// }
///
/// # fn main() {
/// let mut foo = Foo { bar: "Hello, world!".to_string() };
///
/// foo.get_field_mut::<String>("bar").unwrap().truncate(5);
/// assert_eq!(foo.get_field::<String>("bar"), Some(&"Hello".to_string()));
/// # }
/// ```
pub trait GetField {
	/// Returns a reference to the value of the field named `name`, downcast to
	/// `T`.
	fn get_field<T: Reflect>(&self, name: &str) -> Option<&T>;

	/// Returns a mutable reference to the value of the field named `name`,
	/// downcast to `T`.
	fn get_field_mut<T: Reflect>(&mut self, name: &str) -> Option<&mut T>;
}

impl<S: Struct> GetField for S {
	fn get_field<T: Reflect>(&self, name: &str) -> Option<&T> {
		self
			.field(name)
			.and_then(|value| value.downcast_ref::<T>())
	}

	fn get_field_mut<T: Reflect>(&mut self, name: &str) -> Option<&mut T> {
		self
			.field_mut(name)
			.and_then(|value| value.downcast_mut::<T>())
	}
}

impl GetField for dyn Struct {
	fn get_field<T: Reflect>(&self, name: &str) -> Option<&T> {
		self
			.field(name)
			.and_then(|value| value.downcast_ref::<T>())
	}

	fn get_field_mut<T: Reflect>(&mut self, name: &str) -> Option<&mut T> {
		self
			.field_mut(name)
			.and_then(|value| value.downcast_mut::<T>())
	}
}

/// A struct type which allows fields to be added at runtime.
#[derive(Default)]
pub struct DynamicStruct {
	name: String,
	fields: Vec<Box<dyn Reflect>>,
	field_names: Vec<Cow<'static, str>>,
	field_indices: HashMap<Cow<'static, str>, usize>,
}

impl DynamicStruct {
	/// Returns the type name of the struct.
	pub fn name(&self) -> &str {
		&self.name
	}

	/// Sets the type name of the struct.
	pub fn set_name(&mut self, name: String) {
		self.name = name;
	}

	/// Inserts a field named `name` with value `value` into the struct.
	///
	/// If the field already exists, it is overwritten.
	pub fn insert_boxed(&mut self, name: &str, value: Box<dyn Reflect>) {
		let name = Cow::Owned(name.to_string());
		match self.field_indices.entry(name) {
			Entry::Occupied(entry) => {
				self.fields[*entry.get()] = value;
			}
			Entry::Vacant(entry) => {
				self.fields.push(value);
				self.field_names.push(entry.key().clone());
				entry.insert(self.fields.len() - 1);
			}
		}
	}

	/// Inserts a field named `name` with the typed value `value` into the struct.
	///
	/// If the field already exists, it is overwritten.
	pub fn insert<T: Reflect>(&mut self, name: &str, value: T) {
		if let Some(index) = self.field_indices.get(name) {
			self.fields[*index] = Box::new(value);
		} else {
			self.insert_boxed(name, Box::new(value));
		}
	}
}

impl Struct for DynamicStruct {
	#[inline]
	fn field(&self, name: &str) -> Option<&dyn Reflect> {
		self
			.field_indices
			.get(name)
			.map(|index| &*self.fields[*index])
	}

	#[inline]
	fn field_mut(&mut self, name: &str) -> Option<&mut dyn Reflect> {
		self
			.field_indices
			.get(name)
			.map(|index| &mut *self.fields[*index])
	}

	#[inline]
	fn field_at(&self, index: usize) -> Option<&dyn Reflect> {
		self.fields.get(index).map(|value| &**value)
	}

	#[inline]
	fn field_at_mut(&mut self, index: usize) -> Option<&mut dyn Reflect> {
		self
			.fields
			.get_mut(index)
			.map(|value| &mut **value)
	}

	#[inline]
	fn name_at(&self, index: usize) -> Option<&str> {
		self
			.field_names
			.get(index)
			.map(|name| name.as_ref())
	}

	#[inline]
	fn field_len(&self) -> usize {
		self.fields.len()
	}

	#[inline]
	fn iter_fields(&self) -> FieldIter {
		FieldIter {
			struct_val: self,
			index: 0,
		}
	}

	fn clone_dynamic(&self) -> DynamicStruct {
		DynamicStruct {
			name: self.name.clone(),
			field_names: self.field_names.clone(),
			field_indices: self.field_indices.clone(),
			fields: self
				.fields
				.iter()
				.map(|value| value.clone_value())
				.collect(),
		}
	}
}

impl Reflect for DynamicStruct {
	#[inline]
	fn type_name(&self) -> &str {
		&self.name
	}

	#[inline]
	fn get_type_info(&self) -> &'static TypeInfo {
		<Self as Typed>::type_info()
	}

	#[inline]
	fn into_any(self: Box<Self>) -> Box<dyn Any> {
		self
	}

	#[inline]
	fn as_any(&self) -> &dyn Any {
		self
	}

	#[inline]
	fn as_any_mut(&mut self) -> &mut dyn Any {
		self
	}

	#[inline]
	fn as_reflect(&self) -> &dyn Reflect {
		self
	}

	#[inline]
	fn as_reflect_mut(&mut self) -> &mut dyn Reflect {
		self
	}

	#[inline]
	fn clone_value(&self) -> Box<dyn Reflect> {
		Box::new(self.clone_dynamic())
	}

	#[inline]
	fn reflect_ref(&self) -> ReflectRef {
		ReflectRef::Struct(self)
	}

	#[inline]
	fn reflect_mut(&mut self) -> ReflectMut {
		ReflectMut::Struct(self)
	}

	fn apply(&mut self, value: &dyn Reflect) {
		if let ReflectRef::Struct(struct_value) = value.reflect_ref() {
			for (i, value) in struct_value.iter_fields().enumerate() {
				let name = struct_value.name_at(i).unwrap();
				if let Some(v) = self.field_mut(name) {
					v.apply(value);
				}
			}
		} else {
			panic!("Attempted to apply non-struct type to struct type.");
		}
	}

	fn set(&mut self, value: Box<dyn Reflect>) -> Result<(), Box<dyn Reflect>> {
		*self = value.take()?;
		Ok(())
	}

	fn reflect_partial_eq(&self, value: &dyn Reflect) -> Option<bool> {
		struct_partial_eq(self, value)
	}

	// TODO: Deprecate!
	fn debug(&self, f: &mut Formatter<'_>) -> std::fmt::Result {
		Self::fmt(self, f)
	}
}

impl Debug for DynamicStruct {
	fn fmt(&self, f: &mut Formatter<'_>) -> std::fmt::Result {
		write!(f, "DynamicStruct(")?;
		struct_debug(self, f)?;
		write!(f, ")")
	}
}

impl Typed for DynamicStruct {
	fn type_info() -> &'static TypeInfo {
		static CELL: NonGenericTypeInfoCell = NonGenericTypeInfoCell::new();
		CELL.get_or_set(|| TypeInfo::Dynamic(DynamicInfo::new::<Self>()))
	}
}

/// Compares a [`Struct`] with a [`Reflect`] value.
///
/// Returns true if and only if all of the following are true:
/// - `b` is a struct;
/// - For each field in `a`, `b` contains a field with the same name and
///   [`Reflect::reflect_partial_eq`] returns `Some(true)` for the two field
///   values.
///
/// Returns [`None`] if the comparison couldn't even be performed.
#[inline]
pub fn struct_partial_eq<S: Struct>(a: &S, b: &dyn Reflect) -> Option<bool> {
<<<<<<< HEAD
	let struct_value = if let ReflectRef::Struct(struct_value) = b.reflect_ref() {
		struct_value
	} else {
		return Some(false);
	};

	if a.field_len() != struct_value.field_len() {
		return Some(false);
	}

	for (i, value) in struct_value.iter_fields().enumerate() {
		let name = struct_value.name_at(i).unwrap();
		if let Some(field_value) = a.field(name) {
			if let Some(false) | None = field_value.reflect_partial_eq(value) {
				return Some(false);
			}
		} else {
			return Some(false);
		}
	}

	Some(true)
=======
    let struct_value = if let ReflectRef::Struct(struct_value) = b.reflect_ref() {
        struct_value
    } else {
        return Some(false);
    };

    if a.field_len() != struct_value.field_len() {
        return Some(false);
    }

    for (i, value) in struct_value.iter_fields().enumerate() {
        let name = struct_value.name_at(i).unwrap();
        if let Some(field_value) = a.field(name) {
            let eq_result = field_value.reflect_partial_eq(value);
            if let failed @ (Some(false) | None) = eq_result {
                return failed;
            }
        } else {
            return Some(false);
        }
    }

    Some(true)
>>>>>>> bf1ca817
}

/// The default debug formatter for [`Struct`] types.
///
/// # Example
/// ```
/// use bevy_reflect::Reflect;
/// #[derive(Reflect)]
/// struct MyStruct {
///   foo: usize
/// }
///
/// let my_struct: &dyn Reflect = &MyStruct { foo: 123 };
/// println!("{:#?}", my_struct);
///
/// // Output:
///
/// // MyStruct {
/// //   foo: 123,
/// // }
/// ```
#[inline]
pub fn struct_debug(dyn_struct: &dyn Struct, f: &mut std::fmt::Formatter<'_>) -> std::fmt::Result {
	let mut debug = f.debug_struct(dyn_struct.type_name());
	for field_index in 0..dyn_struct.field_len() {
		let field = dyn_struct.field_at(field_index).unwrap();
		debug.field(
			dyn_struct.name_at(field_index).unwrap(),
			&field as &dyn Debug,
		);
	}
	debug.finish()
}<|MERGE_RESOLUTION|>--- conflicted
+++ resolved
@@ -459,7 +459,6 @@
 /// Returns [`None`] if the comparison couldn't even be performed.
 #[inline]
 pub fn struct_partial_eq<S: Struct>(a: &S, b: &dyn Reflect) -> Option<bool> {
-<<<<<<< HEAD
 	let struct_value = if let ReflectRef::Struct(struct_value) = b.reflect_ref() {
 		struct_value
 	} else {
@@ -473,8 +472,9 @@
 	for (i, value) in struct_value.iter_fields().enumerate() {
 		let name = struct_value.name_at(i).unwrap();
 		if let Some(field_value) = a.field(name) {
-			if let Some(false) | None = field_value.reflect_partial_eq(value) {
-				return Some(false);
+			let eq_result = field_value.reflect_partial_eq(value);
+			if let failed @ (Some(false) | None) = eq_result {
+				return failed;
 			}
 		} else {
 			return Some(false);
@@ -482,31 +482,6 @@
 	}
 
 	Some(true)
-=======
-    let struct_value = if let ReflectRef::Struct(struct_value) = b.reflect_ref() {
-        struct_value
-    } else {
-        return Some(false);
-    };
-
-    if a.field_len() != struct_value.field_len() {
-        return Some(false);
-    }
-
-    for (i, value) in struct_value.iter_fields().enumerate() {
-        let name = struct_value.name_at(i).unwrap();
-        if let Some(field_value) = a.field(name) {
-            let eq_result = field_value.reflect_partial_eq(value);
-            if let failed @ (Some(false) | None) = eq_result {
-                return failed;
-            }
-        } else {
-            return Some(false);
-        }
-    }
-
-    Some(true)
->>>>>>> bf1ca817
 }
 
 /// The default debug formatter for [`Struct`] types.
