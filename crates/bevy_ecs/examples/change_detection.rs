use bevy_ecs::prelude::*;
use rand::Rng;
use std::ops::Deref;

// In this example we will simulate a population of entities. In every tick we will:
// 1. spawn a new entity with a certain possibility
// 2. age all entities
// 3. despawn entities with age > 2
//
// To demonstrate change detection, there are some console outputs based on changes in
// the EntityCounter resource and updated Age components
fn main() {
	// Create a new empty World to hold our Entities, Components and Resources
	let mut world = World::new();

	// Add the counter resource to remember how many entities where spawned
	world.insert_resource(EntityCounter { value: 0 });

	// Create a new Schedule, which defines an execution strategy for Systems
	let mut schedule = Schedule::default();
	// Create a Stage to add to our Schedule. Each Stage in a schedule runs all of its systems
	// before moving on to the next Stage
	let mut update = SystemStage::parallel();

	// Add systems to the Stage to execute our app logic
	// We can label our systems to force a specific run-order between some of them
	update.add_system(spawn_entities.label(SimulationSystem::Spawn));
	update.add_system(print_counter_when_changed.after(SimulationSystem::Spawn));
	update.add_system(age_all_entities.label(SimulationSystem::Age));
	update.add_system(remove_old_entities.after(SimulationSystem::Age));
	update.add_system(print_changed_entities.after(SimulationSystem::Age));
	// Add the Stage with our systems to the Schedule
	schedule.add_stage("update", update);

	// Simulate 10 frames in our world
	for iteration in 1..=10 {
		println!("Simulating frame {}/10", iteration);
		schedule.run(&mut world);
	}
}

// This struct will be used as a Resource keeping track of the total amount of spawned entities
#[derive(Debug)]
struct EntityCounter {
	pub value: i32,
}

// This struct represents a Component and holds the age in frames of the entity it gets assigned to
#[derive(Component, Default, Debug)]
struct Age {
	frames: i32,
}

// System labels to enforce a run order of our systems
#[derive(SystemLabel, Debug, Clone, PartialEq, Eq, Hash)]
enum SimulationSystem {
	Spawn,
	Age,
}

// This system randomly spawns a new entity in 60% of all frames
// The entity will start with an age of 0 frames
// If an entity gets spawned, we increase the counter in the EntityCounter resource
fn spawn_entities(mut commands: Commands, mut entity_counter: ResMut<EntityCounter>) {
	if rand::thread_rng().gen_bool(0.6) {
		let entity_id = commands.spawn().insert(Age::default()).id();
		println!("    spawning {:?}", entity_id);
		entity_counter.value += 1;
	}
}

// This system prints out changes in our entity collection
// For every entity that just got the Age component added we will print that it's the
// entities first birthday. These entities where spawned in the previous frame.
// For every entity with a changed Age component we will print the new value.
// In this example the Age component is changed in every frame, so we don't actually
// need the `Changed` here, but it is still used for the purpose of demonstration.
fn print_changed_entities(
	entity_with_added_component: Query<Entity, Added<Age>>,
	entity_with_mutated_component: Query<(Entity, &Age), Changed<Age>>,
) {
<<<<<<< HEAD
	for entity in entity_with_added_component.iter() {
		println!("    {:?} has it's first birthday!", entity);
	}
	for (entity, value) in entity_with_mutated_component.iter() {
		println!("    {:?} is now {:?} frames old", entity, value);
	}
=======
    for entity in &entity_with_added_component {
        println!("    {:?} has it's first birthday!", entity);
    }
    for (entity, value) in &entity_with_mutated_component {
        println!("    {:?} is now {:?} frames old", entity, value);
    }
>>>>>>> a1d3f1b3
}

// This system iterates over all entities and increases their age in every frame
fn age_all_entities(mut entities: Query<&mut Age>) {
<<<<<<< HEAD
	for mut age in entities.iter_mut() {
		age.frames += 1;
	}
=======
    for mut age in &mut entities {
        age.frames += 1;
    }
>>>>>>> a1d3f1b3
}

// This system iterates over all entities in every frame and despawns entities older than 2 frames
fn remove_old_entities(mut commands: Commands, entities: Query<(Entity, &Age)>) {
<<<<<<< HEAD
	for (entity, age) in entities.iter() {
		if age.frames > 2 {
			println!("    despawning {:?} due to age > 2", entity);
			commands.entity(entity).despawn();
		}
	}
=======
    for (entity, age) in &entities {
        if age.frames > 2 {
            println!("    despawning {:?} due to age > 2", entity);
            commands.entity(entity).despawn();
        }
    }
>>>>>>> a1d3f1b3
}

// This system will print the new counter value everytime it was changed since
// the last execution of the system.
fn print_counter_when_changed(entity_counter: Res<EntityCounter>) {
	if entity_counter.is_changed() {
		println!(
			"    total number of entities spawned: {}",
			entity_counter.deref().value
		);
	}
}<|MERGE_RESOLUTION|>--- conflicted
+++ resolved
@@ -79,53 +79,29 @@
 	entity_with_added_component: Query<Entity, Added<Age>>,
 	entity_with_mutated_component: Query<(Entity, &Age), Changed<Age>>,
 ) {
-<<<<<<< HEAD
-	for entity in entity_with_added_component.iter() {
+	for entity in &entity_with_added_component {
 		println!("    {:?} has it's first birthday!", entity);
 	}
-	for (entity, value) in entity_with_mutated_component.iter() {
+	for (entity, value) in &entity_with_mutated_component {
 		println!("    {:?} is now {:?} frames old", entity, value);
 	}
-=======
-    for entity in &entity_with_added_component {
-        println!("    {:?} has it's first birthday!", entity);
-    }
-    for (entity, value) in &entity_with_mutated_component {
-        println!("    {:?} is now {:?} frames old", entity, value);
-    }
->>>>>>> a1d3f1b3
 }
 
 // This system iterates over all entities and increases their age in every frame
 fn age_all_entities(mut entities: Query<&mut Age>) {
-<<<<<<< HEAD
-	for mut age in entities.iter_mut() {
+	for mut age in &mut entities {
 		age.frames += 1;
 	}
-=======
-    for mut age in &mut entities {
-        age.frames += 1;
-    }
->>>>>>> a1d3f1b3
 }
 
 // This system iterates over all entities in every frame and despawns entities older than 2 frames
 fn remove_old_entities(mut commands: Commands, entities: Query<(Entity, &Age)>) {
-<<<<<<< HEAD
-	for (entity, age) in entities.iter() {
+	for (entity, age) in &entities {
 		if age.frames > 2 {
 			println!("    despawning {:?} due to age > 2", entity);
 			commands.entity(entity).despawn();
 		}
 	}
-=======
-    for (entity, age) in &entities {
-        if age.frames > 2 {
-            println!("    despawning {:?} due to age > 2", entity);
-            commands.entity(entity).despawn();
-        }
-    }
->>>>>>> a1d3f1b3
 }
 
 // This system will print the new counter value everytime it was changed since
