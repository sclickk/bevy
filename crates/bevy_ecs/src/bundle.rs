--- conflicted
+++ resolved
@@ -161,7 +161,6 @@
 }
 
 impl BundleInfo {
-<<<<<<< HEAD
 	#[inline]
 	pub fn id(&self) -> BundleId {
 		self.id
@@ -335,7 +334,7 @@
 						bundle_status.push(ComponentStatus::Mutated);
 					} else {
 						bundle_status.push(ComponentStatus::Added);
-						// SAFE: component_id exists
+						// SAFETY: component_id exists
 						let component_info = unsafe { components.get_info_unchecked(component_id) };
 						match component_info.storage_type() {
 							StorageType::Table => new_table_components.push(component_id),
@@ -364,7 +363,7 @@
 							new_table_components.extend(current_archetype.table_components());
 							// sort to ignore order while hashing
 							new_table_components.sort();
-							// SAFE: all component ids in `new_table_components` exist
+							// SAFETY: all component ids in `new_table_components` exist
 							table_id = unsafe {
 								storages
 									.tables
@@ -395,235 +394,6 @@
 				}
 			})
 	}
-=======
-    #[inline]
-    pub fn id(&self) -> BundleId {
-        self.id
-    }
-
-    #[inline]
-    pub fn components(&self) -> &[ComponentId] {
-        &self.component_ids
-    }
-
-    #[inline]
-    pub fn storage_types(&self) -> &[StorageType] {
-        &self.storage_types
-    }
-
-    pub(crate) fn get_bundle_inserter<'a, 'b>(
-        &'b self,
-        entities: &'a mut Entities,
-        archetypes: &'a mut Archetypes,
-        components: &mut Components,
-        storages: &'a mut Storages,
-        archetype_id: ArchetypeId,
-        change_tick: u32,
-    ) -> BundleInserter<'a, 'b> {
-        let new_archetype_id =
-            self.add_bundle_to_archetype(archetypes, storages, components, archetype_id);
-        let archetypes_ptr = archetypes.archetypes.as_mut_ptr();
-        if new_archetype_id == archetype_id {
-            let archetype = &mut archetypes[archetype_id];
-            let table_id = archetype.table_id();
-            BundleInserter {
-                bundle_info: self,
-                archetype,
-                entities,
-                sparse_sets: &mut storages.sparse_sets,
-                table: &mut storages.tables[table_id],
-                archetypes_ptr,
-                change_tick,
-                result: InsertBundleResult::SameArchetype,
-            }
-        } else {
-            let (archetype, new_archetype) = archetypes.get_2_mut(archetype_id, new_archetype_id);
-            let table_id = archetype.table_id();
-            if table_id == new_archetype.table_id() {
-                BundleInserter {
-                    bundle_info: self,
-                    archetype,
-                    archetypes_ptr,
-                    entities,
-                    sparse_sets: &mut storages.sparse_sets,
-                    table: &mut storages.tables[table_id],
-                    change_tick,
-                    result: InsertBundleResult::NewArchetypeSameTable { new_archetype },
-                }
-            } else {
-                let (table, new_table) = storages
-                    .tables
-                    .get_2_mut(table_id, new_archetype.table_id());
-                BundleInserter {
-                    bundle_info: self,
-                    archetype,
-                    sparse_sets: &mut storages.sparse_sets,
-                    entities,
-                    archetypes_ptr,
-                    table,
-                    change_tick,
-                    result: InsertBundleResult::NewArchetypeNewTable {
-                        new_archetype,
-                        new_table,
-                    },
-                }
-            }
-        }
-    }
-
-    pub(crate) fn get_bundle_spawner<'a, 'b>(
-        &'b self,
-        entities: &'a mut Entities,
-        archetypes: &'a mut Archetypes,
-        components: &mut Components,
-        storages: &'a mut Storages,
-        change_tick: u32,
-    ) -> BundleSpawner<'a, 'b> {
-        let new_archetype_id =
-            self.add_bundle_to_archetype(archetypes, storages, components, ArchetypeId::EMPTY);
-        let (empty_archetype, archetype) =
-            archetypes.get_2_mut(ArchetypeId::EMPTY, new_archetype_id);
-        let table = &mut storages.tables[archetype.table_id()];
-        let add_bundle = empty_archetype.edges().get_add_bundle(self.id()).unwrap();
-        BundleSpawner {
-            archetype,
-            add_bundle,
-            bundle_info: self,
-            table,
-            entities,
-            sparse_sets: &mut storages.sparse_sets,
-            change_tick,
-        }
-    }
-
-    /// # Safety
-    /// `table` must be the "new" table for `entity`. `table_row` must have space allocated for the
-    /// `entity`, `bundle` must match this [`BundleInfo`]'s type
-    #[inline]
-    #[allow(clippy::too_many_arguments)]
-    unsafe fn write_components<T: Bundle>(
-        &self,
-        table: &mut Table,
-        sparse_sets: &mut SparseSets,
-        add_bundle: &AddBundle,
-        entity: Entity,
-        table_row: usize,
-        change_tick: u32,
-        bundle: T,
-    ) {
-        // NOTE: get_components calls this closure on each component in "bundle order".
-        // bundle_info.component_ids are also in "bundle order"
-        let mut bundle_component = 0;
-        bundle.get_components(|component_ptr| {
-            let component_id = *self.component_ids.get_unchecked(bundle_component);
-            match self.storage_types[bundle_component] {
-                StorageType::Table => {
-                    let column = table.get_column_mut(component_id).unwrap();
-                    match add_bundle.bundle_status.get_unchecked(bundle_component) {
-                        ComponentStatus::Added => {
-                            column.initialize(
-                                table_row,
-                                component_ptr,
-                                ComponentTicks::new(change_tick),
-                            );
-                        }
-                        ComponentStatus::Mutated => {
-                            column.replace(table_row, component_ptr, change_tick);
-                        }
-                    }
-                }
-                StorageType::SparseSet => {
-                    let sparse_set = sparse_sets.get_mut(component_id).unwrap();
-                    sparse_set.insert(entity, component_ptr, change_tick);
-                }
-            }
-            bundle_component += 1;
-        });
-    }
-
-    /// Adds a bundle to the given archetype and returns the resulting archetype. This could be the
-    /// same [`ArchetypeId`], in the event that adding the given bundle does not result in an
-    /// [`Archetype`] change. Results are cached in the [`Archetype`] graph to avoid redundant work.
-    pub(crate) fn add_bundle_to_archetype(
-        &self,
-        archetypes: &mut Archetypes,
-        storages: &mut Storages,
-        components: &mut Components,
-        archetype_id: ArchetypeId,
-    ) -> ArchetypeId {
-        if let Some(add_bundle) = archetypes[archetype_id].edges().get_add_bundle(self.id) {
-            return add_bundle.archetype_id;
-        }
-        let mut new_table_components = Vec::new();
-        let mut new_sparse_set_components = Vec::new();
-        let mut bundle_status = Vec::with_capacity(self.component_ids.len());
-
-        let current_archetype = &mut archetypes[archetype_id];
-        for component_id in self.component_ids.iter().cloned() {
-            if current_archetype.contains(component_id) {
-                bundle_status.push(ComponentStatus::Mutated);
-            } else {
-                bundle_status.push(ComponentStatus::Added);
-                // SAFETY: component_id exists
-                let component_info = unsafe { components.get_info_unchecked(component_id) };
-                match component_info.storage_type() {
-                    StorageType::Table => new_table_components.push(component_id),
-                    StorageType::SparseSet => new_sparse_set_components.push(component_id),
-                }
-            }
-        }
-
-        if new_table_components.is_empty() && new_sparse_set_components.is_empty() {
-            let edges = current_archetype.edges_mut();
-            // the archetype does not change when we add this bundle
-            edges.insert_add_bundle(self.id, archetype_id, bundle_status);
-            archetype_id
-        } else {
-            let table_id;
-            let table_components;
-            let sparse_set_components;
-            // the archetype changes when we add this bundle. prepare the new archetype and storages
-            {
-                let current_archetype = &archetypes[archetype_id];
-                table_components = if new_table_components.is_empty() {
-                    // if there are no new table components, we can keep using this table
-                    table_id = current_archetype.table_id();
-                    current_archetype.table_components().to_vec()
-                } else {
-                    new_table_components.extend(current_archetype.table_components());
-                    // sort to ignore order while hashing
-                    new_table_components.sort();
-                    // SAFETY: all component ids in `new_table_components` exist
-                    table_id = unsafe {
-                        storages
-                            .tables
-                            .get_id_or_insert(&new_table_components, components)
-                    };
-
-                    new_table_components
-                };
-
-                sparse_set_components = if new_sparse_set_components.is_empty() {
-                    current_archetype.sparse_set_components().to_vec()
-                } else {
-                    new_sparse_set_components.extend(current_archetype.sparse_set_components());
-                    // sort to ignore order while hashing
-                    new_sparse_set_components.sort();
-                    new_sparse_set_components
-                };
-            };
-            let new_archetype_id =
-                archetypes.get_id_or_insert(table_id, table_components, sparse_set_components);
-            // add an edge from the old archetype to the new archetype
-            archetypes[archetype_id].edges_mut().insert_add_bundle(
-                self.id,
-                new_archetype_id,
-                bundle_status,
-            );
-            new_archetype_id
-        }
-    }
->>>>>>> 5b5013d5
 }
 
 pub(crate) struct BundleInserter<'a, 'b> {
@@ -649,7 +419,6 @@
 }
 
 impl<'a, 'b> BundleInserter<'a, 'b> {
-<<<<<<< HEAD
 	/// # Safety
 	/// `entity` must currently exist in the source archetype for this inserter. `archetype_index`
 	/// must be `entity`'s location in the archetype. `T` must match this [`BundleInfo`]'s type
@@ -732,7 +501,7 @@
 					} else if new_archetype.id() == swapped_location.archetype_id {
 						new_archetype
 					} else {
-						// SAFE: the only two borrowed archetypes are above and we just did collision checks
+						// SAFETY: the only two borrowed archetypes are above and we just did collision checks
 						&mut *self
 							.archetypes_ptr
 							.add(swapped_location.archetype_id.index())
@@ -760,120 +529,6 @@
 			}
 		}
 	}
-=======
-    /// # Safety
-    /// `entity` must currently exist in the source archetype for this inserter. `archetype_index`
-    /// must be `entity`'s location in the archetype. `T` must match this [`BundleInfo`]'s type
-    #[inline]
-    pub unsafe fn insert<T: Bundle>(
-        &mut self,
-        entity: Entity,
-        archetype_index: usize,
-        bundle: T,
-    ) -> EntityLocation {
-        let location = EntityLocation {
-            index: archetype_index,
-            archetype_id: self.archetype.id(),
-        };
-        match &mut self.result {
-            InsertBundleResult::SameArchetype => {
-                // PERF: this could be looked up during Inserter construction and stored (but borrowing makes this nasty)
-                let add_bundle = self
-                    .archetype
-                    .edges()
-                    .get_add_bundle(self.bundle_info.id)
-                    .unwrap();
-                self.bundle_info.write_components(
-                    self.table,
-                    self.sparse_sets,
-                    add_bundle,
-                    entity,
-                    self.archetype.entity_table_row(archetype_index),
-                    self.change_tick,
-                    bundle,
-                );
-                location
-            }
-            InsertBundleResult::NewArchetypeSameTable { new_archetype } => {
-                let result = self.archetype.swap_remove(location.index);
-                if let Some(swapped_entity) = result.swapped_entity {
-                    self.entities.meta[swapped_entity.id as usize].location = location;
-                }
-                let new_location = new_archetype.allocate(entity, result.table_row);
-                self.entities.meta[entity.id as usize].location = new_location;
-
-                // PERF: this could be looked up during Inserter construction and stored (but borrowing makes this nasty)
-                let add_bundle = self
-                    .archetype
-                    .edges()
-                    .get_add_bundle(self.bundle_info.id)
-                    .unwrap();
-                self.bundle_info.write_components(
-                    self.table,
-                    self.sparse_sets,
-                    add_bundle,
-                    entity,
-                    result.table_row,
-                    self.change_tick,
-                    bundle,
-                );
-                new_location
-            }
-            InsertBundleResult::NewArchetypeNewTable {
-                new_archetype,
-                new_table,
-            } => {
-                let result = self.archetype.swap_remove(location.index);
-                if let Some(swapped_entity) = result.swapped_entity {
-                    self.entities.meta[swapped_entity.id as usize].location = location;
-                }
-                // PERF: store "non bundle" components in edge, then just move those to avoid
-                // redundant copies
-                let move_result = self
-                    .table
-                    .move_to_superset_unchecked(result.table_row, *new_table);
-                let new_location = new_archetype.allocate(entity, move_result.new_row);
-                self.entities.meta[entity.id as usize].location = new_location;
-
-                // if an entity was moved into this entity's table spot, update its table row
-                if let Some(swapped_entity) = move_result.swapped_entity {
-                    let swapped_location = self.entities.get(swapped_entity).unwrap();
-                    let swapped_archetype = if self.archetype.id() == swapped_location.archetype_id
-                    {
-                        &mut *self.archetype
-                    } else if new_archetype.id() == swapped_location.archetype_id {
-                        new_archetype
-                    } else {
-                        // SAFETY: the only two borrowed archetypes are above and we just did collision checks
-                        &mut *self
-                            .archetypes_ptr
-                            .add(swapped_location.archetype_id.index())
-                    };
-
-                    swapped_archetype
-                        .set_entity_table_row(swapped_location.index, result.table_row);
-                }
-
-                // PERF: this could be looked up during Inserter construction and stored (but borrowing makes this nasty)
-                let add_bundle = self
-                    .archetype
-                    .edges()
-                    .get_add_bundle(self.bundle_info.id)
-                    .unwrap();
-                self.bundle_info.write_components(
-                    new_table,
-                    self.sparse_sets,
-                    add_bundle,
-                    entity,
-                    move_result.new_row,
-                    self.change_tick,
-                    bundle,
-                );
-                new_location
-            }
-        }
-    }
->>>>>>> 5b5013d5
 }
 
 pub(crate) struct BundleSpawner<'a, 'b> {
@@ -887,7 +542,6 @@
 }
 
 impl<'a, 'b> BundleSpawner<'a, 'b> {
-<<<<<<< HEAD
 	pub fn reserve_storage(&mut self, additional: usize) {
 		self.archetype.reserve(additional);
 		self.table.reserve(additional);
@@ -921,49 +575,10 @@
 	#[inline]
 	pub unsafe fn spawn<T: Bundle>(&mut self, bundle: T) -> Entity {
 		let entity = self.entities.alloc();
-		// SAFE: entity is allocated (but non-existent), `T` matches this BundleInfo's type
+		// SAFETY: entity is allocated (but non-existent), `T` matches this BundleInfo's type
 		self.spawn_non_existent(entity, bundle);
 		entity
 	}
-=======
-    pub fn reserve_storage(&mut self, additional: usize) {
-        self.archetype.reserve(additional);
-        self.table.reserve(additional);
-    }
-    /// # Safety
-    /// `entity` must be allocated (but non-existent), `T` must match this [`BundleInfo`]'s type
-    #[inline]
-    pub unsafe fn spawn_non_existent<T: Bundle>(
-        &mut self,
-        entity: Entity,
-        bundle: T,
-    ) -> EntityLocation {
-        let table_row = self.table.allocate(entity);
-        let location = self.archetype.allocate(entity, table_row);
-        self.bundle_info.write_components(
-            self.table,
-            self.sparse_sets,
-            self.add_bundle,
-            entity,
-            table_row,
-            self.change_tick,
-            bundle,
-        );
-        self.entities.meta[entity.id as usize].location = location;
-
-        location
-    }
-
-    /// # Safety
-    /// `T` must match this [`BundleInfo`]'s type
-    #[inline]
-    pub unsafe fn spawn<T: Bundle>(&mut self, bundle: T) -> Entity {
-        let entity = self.entities.alloc();
-        // SAFETY: entity is allocated (but non-existent), `T` matches this BundleInfo's type
-        self.spawn_non_existent(entity, bundle);
-        entity
-    }
->>>>>>> 5b5013d5
 }
 
 #[derive(Default)]
@@ -973,7 +588,6 @@
 }
 
 impl Bundles {
-<<<<<<< HEAD
 	#[inline]
 	pub fn get(&self, bundle_id: BundleId) -> Option<&BundleInfo> {
 		self.bundle_infos.get(bundle_id.index())
@@ -996,46 +610,15 @@
 			.or_insert_with(|| {
 				let component_ids = T::component_ids(components, storages);
 				let id = BundleId(bundle_infos.len());
-				// SAFE: T::component_id ensures info was created
+				// SAFETY: T::component_id ensures info was created
 				let bundle_info =
 					unsafe { initialize_bundle(std::any::type_name::<T>(), component_ids, id, components) };
 				bundle_infos.push(bundle_info);
 				id
 			});
-		// SAFE: index either exists, or was initialized
+		// SAFETY: index either exists, or was initialized
 		unsafe { self.bundle_infos.get_unchecked(id.0) }
 	}
-=======
-    #[inline]
-    pub fn get(&self, bundle_id: BundleId) -> Option<&BundleInfo> {
-        self.bundle_infos.get(bundle_id.index())
-    }
-
-    #[inline]
-    pub fn get_id(&self, type_id: TypeId) -> Option<BundleId> {
-        self.bundle_ids.get(&type_id).cloned()
-    }
-
-    pub(crate) fn init_info<'a, T: Bundle>(
-        &'a mut self,
-        components: &mut Components,
-        storages: &mut Storages,
-    ) -> &'a BundleInfo {
-        let bundle_infos = &mut self.bundle_infos;
-        let id = self.bundle_ids.entry(TypeId::of::<T>()).or_insert_with(|| {
-            let component_ids = T::component_ids(components, storages);
-            let id = BundleId(bundle_infos.len());
-            // SAFETY: T::component_id ensures info was created
-            let bundle_info = unsafe {
-                initialize_bundle(std::any::type_name::<T>(), component_ids, id, components)
-            };
-            bundle_infos.push(bundle_info);
-            id
-        });
-        // SAFETY: index either exists, or was initialized
-        unsafe { self.bundle_infos.get_unchecked(id.0) }
-    }
->>>>>>> 5b5013d5
 }
 
 /// # Safety
@@ -1047,11 +630,10 @@
 	id: BundleId,
 	components: &mut Components,
 ) -> BundleInfo {
-<<<<<<< HEAD
 	let mut storage_types = Vec::new();
 
 	for &component_id in &component_ids {
-		// SAFE: component_id exists and is therefore valid
+		// SAFETY: component_id exists and is therefore valid
 		let component_info = components.get_info_unchecked(component_id);
 		storage_types.push(component_info.storage_type());
 	}
@@ -1070,28 +652,4 @@
 		component_ids,
 		storage_types,
 	}
-=======
-    let mut storage_types = Vec::new();
-
-    for &component_id in &component_ids {
-        // SAFETY: component_id exists and is therefore valid
-        let component_info = components.get_info_unchecked(component_id);
-        storage_types.push(component_info.storage_type());
-    }
-
-    let mut deduped = component_ids.clone();
-    deduped.sort();
-    deduped.dedup();
-    assert!(
-        deduped.len() == component_ids.len(),
-        "Bundle {} has duplicate components",
-        bundle_type_name
-    );
-
-    BundleInfo {
-        id,
-        component_ids,
-        storage_types,
-    }
->>>>>>> 5b5013d5
 }