use crate::{
	schedule::{
		RunCriteriaDescriptor, RunCriteriaDescriptorCoercion, RunCriteriaLabel, ShouldRun, SystemSet,
	},
	system::{In, IntoChainSystem, Local, Res, ResMut},
};
use std::{
	any::TypeId,
	fmt::{self, Debug},
	hash::Hash,
};

pub trait StateData: Send + Sync + Clone + Eq + Debug + Hash + 'static {}
impl<T> StateData for T where T: Send + Sync + Clone + Eq + Debug + Hash + 'static {}

/// ### Stack based state machine
///
/// This state machine has four operations: Push, Pop, Set and Replace.
/// * Push pushes a new state to the state stack, pausing the previous state
/// * Pop removes the current state, and unpauses the last paused state
/// * Set replaces the active state with a new one
/// * Replace unwinds the state stack, and replaces the entire stack with a single new state
#[derive(Debug)]
pub struct State<T: StateData> {
	transition: Option<StateTransition<T>>,
	/// The current states in the stack.
	///
	/// There is always guaranteed to be at least one.
	stack: Vec<T>,
	scheduled: Option<ScheduledOperation<T>>,
	end_next_loop: bool,
}

#[derive(Debug)]
enum StateTransition<T: StateData> {
	PreStartup,
	Startup,
	// The parameter order is always (leaving, entering)
	ExitingToResume(T, T),
	ExitingFull(T, T),
	Entering(T, T),
	Resuming(T, T),
	Pausing(T, T),
}

#[derive(Debug)]
enum ScheduledOperation<T: StateData> {
	Set(T),
	Replace(T),
	Pop,
	Push(T),
}

#[derive(Debug, PartialEq, Eq, Clone, Hash)]
<<<<<<< HEAD
enum StateCallback {
	Update,
	InactiveUpdate,
	InStackUpdate,
	Enter,
	Exit,
	Pause,
	Resume,
}

impl StateCallback {
	fn into_label<T>(self, state: T) -> StateRunCriteriaLabel<T>
	where
		T: StateData,
	{
		StateRunCriteriaLabel(state, self)
	}
}

#[derive(Debug, PartialEq, Eq, Clone, Hash)]
struct StateRunCriteriaLabel<T>(T, StateCallback);
impl<T> RunCriteriaLabel for StateRunCriteriaLabel<T>
where
	T: StateData,
{
	fn dyn_clone(&self) -> Box<dyn RunCriteriaLabel> {
		Box::new(self.clone())
	}
}

#[derive(Debug, PartialEq, Eq, Clone, Hash)]
struct DriverLabel(TypeId);

impl RunCriteriaLabel for DriverLabel {
	fn dyn_clone(&self) -> Box<dyn RunCriteriaLabel> {
		Box::new(self.clone())
	}
}

impl DriverLabel {
	fn of<T: 'static>() -> Self {
		Self(TypeId::of::<T>())
	}
=======
struct DriverLabel(TypeId, &'static str);
impl RunCriteriaLabel for DriverLabel {
    fn type_id(&self) -> core::any::TypeId {
        self.0
    }
    fn as_str(&self) -> &'static str {
        self.1
    }
}

impl DriverLabel {
    fn of<T: 'static>() -> Self {
        Self(TypeId::of::<T>(), std::any::type_name::<T>())
    }
>>>>>>> c43295af
}

impl<T> State<T>
where
	T: StateData,
{
	pub fn on_update(pred: T) -> RunCriteriaDescriptor {
		let pred_clone = pred.clone();
		(move |state: Res<State<T>>| state.stack.last().unwrap() == &pred && state.transition.is_none())
			.chain(should_run_adapter::<T>)
			.after(DriverLabel::of::<T>())
			.label_discard_if_duplicate(StateCallback::Update.into_label(pred_clone))
	}

	pub fn on_inactive_update(pred: T) -> RunCriteriaDescriptor {
		let pred_clone = pred.clone();
		(move |state: Res<State<T>>, mut is_inactive: Local<bool>| match &state.transition {
			Some(StateTransition::Pausing(ref relevant, _))
			| Some(StateTransition::Resuming(_, ref relevant)) => {
				if relevant == &pred {
					*is_inactive = !*is_inactive;
				}
				false
			},
			Some(_) => false,
			None => *is_inactive,
		})
		.chain(should_run_adapter::<T>)
		.after(DriverLabel::of::<T>())
		.label_discard_if_duplicate(StateCallback::InactiveUpdate.into_label(pred_clone))
	}

	pub fn on_in_stack_update(pred: T) -> RunCriteriaDescriptor {
		let pred_clone = pred.clone();
		(move |state: Res<State<T>>, mut is_in_stack: Local<bool>| match &state.transition {
			Some(StateTransition::Entering(ref relevant, _))
			| Some(StateTransition::ExitingToResume(_, ref relevant))
			| Some(StateTransition::ExitingFull(_, ref relevant)) => {
				if relevant == &pred {
					*is_in_stack = !*is_in_stack;
				}
				false
			},
			Some(StateTransition::Startup) => {
				if state.stack.last().unwrap() == &pred {
					*is_in_stack = !*is_in_stack;
				}
				false
			},
			Some(_) => false,
			None => *is_in_stack,
		})
		.chain(should_run_adapter::<T>)
		.after(DriverLabel::of::<T>())
		.label_discard_if_duplicate(StateCallback::InStackUpdate.into_label(pred_clone))
	}

	pub fn on_enter(pred: T) -> RunCriteriaDescriptor {
		let pred_clone = pred.clone();
		(move |state: Res<State<T>>| {
			state
				.transition
				.as_ref()
				.map_or(false, |transition| match transition {
					StateTransition::Entering(_, entering) => entering == &pred,
					StateTransition::Startup => state.stack.last().unwrap() == &pred,
					_ => false,
				})
		})
		.chain(should_run_adapter::<T>)
		.after(DriverLabel::of::<T>())
		.label_discard_if_duplicate(StateCallback::Enter.into_label(pred_clone))
	}

	pub fn on_exit(pred: T) -> RunCriteriaDescriptor {
		let pred_clone = pred.clone();
		(move |state: Res<State<T>>| {
			state
				.transition
				.as_ref()
				.map_or(false, |transition| match transition {
					StateTransition::ExitingToResume(exiting, _)
					| StateTransition::ExitingFull(exiting, _) => exiting == &pred,
					_ => false,
				})
		})
		.chain(should_run_adapter::<T>)
		.after(DriverLabel::of::<T>())
		.label_discard_if_duplicate(StateCallback::Exit.into_label(pred_clone))
	}

	pub fn on_pause(pred: T) -> RunCriteriaDescriptor {
		let pred_clone = pred.clone();
		(move |state: Res<State<T>>| {
			state
				.transition
				.as_ref()
				.map_or(false, |transition| match transition {
					StateTransition::Pausing(pausing, _) => pausing == &pred,
					_ => false,
				})
		})
		.chain(should_run_adapter::<T>)
		.after(DriverLabel::of::<T>())
		.label_discard_if_duplicate(StateCallback::Pause.into_label(pred_clone))
	}

	pub fn on_resume(pred: T) -> RunCriteriaDescriptor {
		let pred_clone = pred.clone();
		(move |state: Res<State<T>>| {
			state
				.transition
				.as_ref()
				.map_or(false, |transition| match transition {
					StateTransition::Resuming(_, resuming) => resuming == &pred,
					_ => false,
				})
		})
		.chain(should_run_adapter::<T>)
		.after(DriverLabel::of::<T>())
		.label_discard_if_duplicate(StateCallback::Resume.into_label(pred_clone))
	}

	pub fn on_update_set(s: T) -> SystemSet {
		SystemSet::new().with_run_criteria(Self::on_update(s))
	}

	pub fn on_inactive_update_set(s: T) -> SystemSet {
		SystemSet::new().with_run_criteria(Self::on_inactive_update(s))
	}

	pub fn on_enter_set(s: T) -> SystemSet {
		SystemSet::new().with_run_criteria(Self::on_enter(s))
	}

	pub fn on_exit_set(s: T) -> SystemSet {
		SystemSet::new().with_run_criteria(Self::on_exit(s))
	}

	pub fn on_pause_set(s: T) -> SystemSet {
		SystemSet::new().with_run_criteria(Self::on_pause(s))
	}

	pub fn on_resume_set(s: T) -> SystemSet {
		SystemSet::new().with_run_criteria(Self::on_resume(s))
	}

	/// Creates a driver set for the State.
	///
	/// Important note: this set must be inserted **before** all other state-dependant sets to work
	/// properly!
	pub fn get_driver() -> SystemSet {
		SystemSet::default().with_run_criteria(state_cleaner::<T>.label(DriverLabel::of::<T>()))
	}

	/// Schedule a state change that replaces the active state with the given state.
	/// This will fail if there is a scheduled operation, pending transition, or if the given
	/// `state` matches the current state
	pub fn set(&mut self, state: T) -> Result<(), StateError> {
		if self.stack.last().unwrap() == &state {
			return Err(StateError::AlreadyInState);
		}

		if self.scheduled.is_some() || self.transition.is_some() {
			return Err(StateError::StateAlreadyQueued);
		}

		self.scheduled = Some(ScheduledOperation::Set(state));
		Ok(())
	}

	/// Same as [`Self::set`], but if there is already a next state, it will be overwritten
	/// instead of failing
	pub fn overwrite_set(&mut self, state: T) -> Result<(), StateError> {
		if self.stack.last().unwrap() == &state {
			return Err(StateError::AlreadyInState);
		}

		self.scheduled = Some(ScheduledOperation::Set(state));
		Ok(())
	}

	/// Schedule a state change that replaces the full stack with the given state.
	/// This will fail if there is a scheduled operation, pending transition, or if the given
	/// `state` matches the current state
	pub fn replace(&mut self, state: T) -> Result<(), StateError> {
		if self.stack.last().unwrap() == &state {
			return Err(StateError::AlreadyInState);
		}

		if self.scheduled.is_some() || self.transition.is_some() {
			return Err(StateError::StateAlreadyQueued);
		}

		self.scheduled = Some(ScheduledOperation::Replace(state));
		Ok(())
	}

	/// Same as [`Self::replace`], but if there is already a next state, it will be overwritten
	/// instead of failing
	pub fn overwrite_replace(&mut self, state: T) -> Result<(), StateError> {
		if self.stack.last().unwrap() == &state {
			return Err(StateError::AlreadyInState);
		}

		self.scheduled = Some(ScheduledOperation::Replace(state));
		Ok(())
	}

	/// Same as [`Self::set`], but does a push operation instead of a next operation
	pub fn push(&mut self, state: T) -> Result<(), StateError> {
		if self.stack.last().unwrap() == &state {
			return Err(StateError::AlreadyInState);
		}

		if self.scheduled.is_some() || self.transition.is_some() {
			return Err(StateError::StateAlreadyQueued);
		}

		self.scheduled = Some(ScheduledOperation::Push(state));
		Ok(())
	}

	/// Same as [`Self::push`], but if there is already a next state, it will be overwritten
	/// instead of failing
	pub fn overwrite_push(&mut self, state: T) -> Result<(), StateError> {
		if self.stack.last().unwrap() == &state {
			return Err(StateError::AlreadyInState);
		}

		self.scheduled = Some(ScheduledOperation::Push(state));
		Ok(())
	}

	/// Same as [`Self::set`], but does a pop operation instead of a set operation
	pub fn pop(&mut self) -> Result<(), StateError> {
		if self.scheduled.is_some() || self.transition.is_some() {
			return Err(StateError::StateAlreadyQueued);
		}

		self.overwrite_pop()
	}

	/// Same as [`Self::pop`], but if there is already a next state, it will be overwritten
	/// instead of failing
	pub fn overwrite_pop(&mut self) -> Result<(), StateError> {
		if self.stack.len() == 1 {
			return Err(StateError::StackEmpty);
		}
		self.scheduled = Some(ScheduledOperation::Pop);
		Ok(())
	}

	/// Schedule a state change that restarts the active state.
	/// This will fail if there is a scheduled operation or a pending transition
	pub fn restart(&mut self) -> Result<(), StateError> {
		if self.scheduled.is_some() || self.transition.is_some() {
			return Err(StateError::StateAlreadyQueued);
		}

		self.overwrite_restart();
		Ok(())
	}

	/// Same as [`Self::restart`], but if there is already a scheduled state operation,
	/// it will be overwritten instead of failing
	pub fn overwrite_restart(&mut self) {
		let state = self.stack.last().unwrap();
		self.scheduled = Some(ScheduledOperation::Set(state.clone()));
	}

	pub fn current(&self) -> &T {
		self.stack.last().unwrap()
	}

	pub fn inactives(&self) -> &[T] {
		self
			.stack
			.split_last()
			.map(|(_, rest)| rest)
			.unwrap()
	}

	/// Clears the scheduled state operation.
	pub fn clear_schedule(&mut self) {
		self.scheduled = None;
	}
}

impl<T> From<T> for State<T>
where
	T: StateData,
{
<<<<<<< HEAD
	fn from(initial: T) -> Self {
		Self {
			stack: vec![initial],
			transition: Some(StateTransition::PreStartup),
			scheduled: None,
			end_next_loop: false,
		}
	}
=======
    pub fn on_update(pred: T) -> RunCriteriaDescriptor {
        (move |state: Res<State<T>>| {
            state.stack.last().unwrap() == &pred && state.transition.is_none()
        })
        .chain(should_run_adapter::<T>)
        .after(DriverLabel::of::<T>())
    }

    pub fn on_inactive_update(pred: T) -> RunCriteriaDescriptor {
        (move |state: Res<State<T>>, mut is_inactive: Local<bool>| match &state.transition {
            Some(StateTransition::Pausing(ref relevant, _))
            | Some(StateTransition::Resuming(_, ref relevant)) => {
                if relevant == &pred {
                    *is_inactive = !*is_inactive;
                }
                false
            }
            Some(_) => false,
            None => *is_inactive,
        })
        .chain(should_run_adapter::<T>)
        .after(DriverLabel::of::<T>())
    }

    pub fn on_in_stack_update(pred: T) -> RunCriteriaDescriptor {
        (move |state: Res<State<T>>, mut is_in_stack: Local<bool>| match &state.transition {
            Some(StateTransition::Entering(ref relevant, _))
            | Some(StateTransition::ExitingToResume(_, ref relevant))
            | Some(StateTransition::ExitingFull(_, ref relevant)) => {
                if relevant == &pred {
                    *is_in_stack = !*is_in_stack;
                }
                false
            }
            Some(StateTransition::Startup) => {
                if state.stack.last().unwrap() == &pred {
                    *is_in_stack = !*is_in_stack;
                }
                false
            }
            Some(_) => false,
            None => *is_in_stack,
        })
        .chain(should_run_adapter::<T>)
        .after(DriverLabel::of::<T>())
    }

    pub fn on_enter(pred: T) -> RunCriteriaDescriptor {
        (move |state: Res<State<T>>| {
            state
                .transition
                .as_ref()
                .map_or(false, |transition| match transition {
                    StateTransition::Entering(_, entering) => entering == &pred,
                    StateTransition::Startup => state.stack.last().unwrap() == &pred,
                    _ => false,
                })
        })
        .chain(should_run_adapter::<T>)
        .after(DriverLabel::of::<T>())
    }

    pub fn on_exit(pred: T) -> RunCriteriaDescriptor {
        (move |state: Res<State<T>>| {
            state
                .transition
                .as_ref()
                .map_or(false, |transition| match transition {
                    StateTransition::ExitingToResume(exiting, _)
                    | StateTransition::ExitingFull(exiting, _) => exiting == &pred,
                    _ => false,
                })
        })
        .chain(should_run_adapter::<T>)
        .after(DriverLabel::of::<T>())
    }

    pub fn on_pause(pred: T) -> RunCriteriaDescriptor {
        (move |state: Res<State<T>>| {
            state
                .transition
                .as_ref()
                .map_or(false, |transition| match transition {
                    StateTransition::Pausing(pausing, _) => pausing == &pred,
                    _ => false,
                })
        })
        .chain(should_run_adapter::<T>)
        .after(DriverLabel::of::<T>())
    }

    pub fn on_resume(pred: T) -> RunCriteriaDescriptor {
        (move |state: Res<State<T>>| {
            state
                .transition
                .as_ref()
                .map_or(false, |transition| match transition {
                    StateTransition::Resuming(_, resuming) => resuming == &pred,
                    _ => false,
                })
        })
        .chain(should_run_adapter::<T>)
        .after(DriverLabel::of::<T>())
    }

    pub fn on_update_set(s: T) -> SystemSet {
        SystemSet::new().with_run_criteria(Self::on_update(s))
    }

    pub fn on_inactive_update_set(s: T) -> SystemSet {
        SystemSet::new().with_run_criteria(Self::on_inactive_update(s))
    }

    pub fn on_enter_set(s: T) -> SystemSet {
        SystemSet::new().with_run_criteria(Self::on_enter(s))
    }

    pub fn on_exit_set(s: T) -> SystemSet {
        SystemSet::new().with_run_criteria(Self::on_exit(s))
    }

    pub fn on_pause_set(s: T) -> SystemSet {
        SystemSet::new().with_run_criteria(Self::on_pause(s))
    }

    pub fn on_resume_set(s: T) -> SystemSet {
        SystemSet::new().with_run_criteria(Self::on_resume(s))
    }

    /// Creates a driver set for the State.
    ///
    /// Important note: this set must be inserted **before** all other state-dependant sets to work
    /// properly!
    pub fn get_driver() -> SystemSet {
        SystemSet::default().with_run_criteria(state_cleaner::<T>.label(DriverLabel::of::<T>()))
    }

    pub fn new(initial: T) -> Self {
        Self {
            stack: vec![initial],
            transition: Some(StateTransition::PreStartup),
            scheduled: None,
            end_next_loop: false,
        }
    }

    /// Schedule a state change that replaces the active state with the given state.
    /// This will fail if there is a scheduled operation, pending transition, or if the given
    /// `state` matches the current state
    pub fn set(&mut self, state: T) -> Result<(), StateError> {
        if self.stack.last().unwrap() == &state {
            return Err(StateError::AlreadyInState);
        }

        if self.scheduled.is_some() || self.transition.is_some() {
            return Err(StateError::StateAlreadyQueued);
        }

        self.scheduled = Some(ScheduledOperation::Set(state));
        Ok(())
    }

    /// Same as [`Self::set`], but if there is already a next state, it will be overwritten
    /// instead of failing
    pub fn overwrite_set(&mut self, state: T) -> Result<(), StateError> {
        if self.stack.last().unwrap() == &state {
            return Err(StateError::AlreadyInState);
        }

        self.scheduled = Some(ScheduledOperation::Set(state));
        Ok(())
    }

    /// Schedule a state change that replaces the full stack with the given state.
    /// This will fail if there is a scheduled operation, pending transition, or if the given
    /// `state` matches the current state
    pub fn replace(&mut self, state: T) -> Result<(), StateError> {
        if self.stack.last().unwrap() == &state {
            return Err(StateError::AlreadyInState);
        }

        if self.scheduled.is_some() || self.transition.is_some() {
            return Err(StateError::StateAlreadyQueued);
        }

        self.scheduled = Some(ScheduledOperation::Replace(state));
        Ok(())
    }

    /// Same as [`Self::replace`], but if there is already a next state, it will be overwritten
    /// instead of failing
    pub fn overwrite_replace(&mut self, state: T) -> Result<(), StateError> {
        if self.stack.last().unwrap() == &state {
            return Err(StateError::AlreadyInState);
        }

        self.scheduled = Some(ScheduledOperation::Replace(state));
        Ok(())
    }

    /// Same as [`Self::set`], but does a push operation instead of a next operation
    pub fn push(&mut self, state: T) -> Result<(), StateError> {
        if self.stack.last().unwrap() == &state {
            return Err(StateError::AlreadyInState);
        }

        if self.scheduled.is_some() || self.transition.is_some() {
            return Err(StateError::StateAlreadyQueued);
        }

        self.scheduled = Some(ScheduledOperation::Push(state));
        Ok(())
    }

    /// Same as [`Self::push`], but if there is already a next state, it will be overwritten
    /// instead of failing
    pub fn overwrite_push(&mut self, state: T) -> Result<(), StateError> {
        if self.stack.last().unwrap() == &state {
            return Err(StateError::AlreadyInState);
        }

        self.scheduled = Some(ScheduledOperation::Push(state));
        Ok(())
    }

    /// Same as [`Self::set`], but does a pop operation instead of a set operation
    pub fn pop(&mut self) -> Result<(), StateError> {
        if self.scheduled.is_some() || self.transition.is_some() {
            return Err(StateError::StateAlreadyQueued);
        }

        if self.stack.len() == 1 {
            return Err(StateError::StackEmpty);
        }

        self.scheduled = Some(ScheduledOperation::Pop);
        Ok(())
    }

    /// Same as [`Self::pop`], but if there is already a next state, it will be overwritten
    /// instead of failing
    pub fn overwrite_pop(&mut self) -> Result<(), StateError> {
        if self.stack.len() == 1 {
            return Err(StateError::StackEmpty);
        }
        self.scheduled = Some(ScheduledOperation::Pop);
        Ok(())
    }

    /// Schedule a state change that restarts the active state.
    /// This will fail if there is a scheduled operation or a pending transition
    pub fn restart(&mut self) -> Result<(), StateError> {
        if self.scheduled.is_some() || self.transition.is_some() {
            return Err(StateError::StateAlreadyQueued);
        }

        let state = self.stack.last().unwrap();
        self.scheduled = Some(ScheduledOperation::Set(state.clone()));
        Ok(())
    }

    /// Same as [`Self::restart`], but if there is already a scheduled state operation,
    /// it will be overwritten instead of failing
    pub fn overwrite_restart(&mut self) {
        let state = self.stack.last().unwrap();
        self.scheduled = Some(ScheduledOperation::Set(state.clone()));
    }

    pub fn current(&self) -> &T {
        self.stack.last().unwrap()
    }

    pub fn inactives(&self) -> &[T] {
        self.stack.split_last().map(|(_, rest)| rest).unwrap()
    }

    /// Clears the scheduled state operation.
    pub fn clear_schedule(&mut self) {
        self.scheduled = None;
    }
>>>>>>> c43295af
}

#[derive(Debug)]
pub enum StateError {
	AlreadyInState,
	StateAlreadyQueued,
	StackEmpty,
}

impl std::error::Error for StateError {}

impl fmt::Display for StateError {
	fn fmt(&self, f: &mut fmt::Formatter) -> fmt::Result {
		match self {
			StateError::AlreadyInState => {
				write!(f, "Attempted to change the state to the current state.")
			},
			StateError::StateAlreadyQueued => write!(
				f,
				"Attempted to queue a state change, but there was already a state queued."
			),
			StateError::StackEmpty => {
				write!(f, "Attempted to queue a pop, but there is nothing to pop.")
			},
		}
	}
}

fn should_run_adapter<T: StateData>(In(cmp_result): In<bool>, state: Res<State<T>>) -> ShouldRun {
	if state.end_next_loop {
		ShouldRun::No
	} else if cmp_result {
		ShouldRun::YesAndCheckAgain
	} else {
		ShouldRun::NoAndCheckAgain
	}
}

fn state_cleaner<T: StateData>(
	mut state: ResMut<State<T>>,
	mut prep_exit: Local<bool>,
) -> ShouldRun {
	if *prep_exit {
		*prep_exit = false;
		if state.scheduled.is_none() {
			state.end_next_loop = true;
			return ShouldRun::YesAndCheckAgain;
		}
	} else if state.end_next_loop {
		state.end_next_loop = false;
		return ShouldRun::No;
	}
	match state.scheduled.take() {
		Some(ScheduledOperation::Set(next)) => {
			state.transition = Some(StateTransition::ExitingFull(
				state.stack.last().unwrap().clone(),
				next,
			));
		},
		Some(ScheduledOperation::Replace(next)) => {
			state.transition = Some(match state.stack.len() {
				len if len <= 1 => StateTransition::ExitingFull(state.stack.last().unwrap().clone(), next),
				len => {
					state.scheduled = Some(ScheduledOperation::Replace(next));
					match state.transition.take() {
						Some(StateTransition::ExitingToResume(p, n)) => {
							state.stack.pop();
							StateTransition::Resuming(p, n)
						},
						_ => StateTransition::ExitingToResume(
							state.stack[len - 1].clone(),
							state.stack[len - 2].clone(),
						),
					}
				},
			})
		},
		Some(ScheduledOperation::Push(next)) => {
			let last_type_id = state.stack.last().unwrap().clone();
			state.transition = Some(StateTransition::Pausing(last_type_id, next));
		},
		Some(ScheduledOperation::Pop) => {
			state.transition = Some(StateTransition::ExitingToResume(
				state.stack[state.stack.len() - 1].clone(),
				state.stack[state.stack.len() - 2].clone(),
			));
		},
		None => match state.transition.take() {
			Some(StateTransition::ExitingFull(p, n)) => {
				state.transition = Some(StateTransition::Entering(p, n.clone()));
				*state.stack.last_mut().unwrap() = n;
			},
			Some(StateTransition::Pausing(p, n)) => {
				state.transition = Some(StateTransition::Entering(p, n.clone()));
				state.stack.push(n);
			},
			Some(StateTransition::ExitingToResume(p, n)) => {
				state.stack.pop();
				state.transition = Some(StateTransition::Resuming(p, n));
			},
			Some(StateTransition::PreStartup) => {
				state.transition = Some(StateTransition::Startup);
			},
			_ => {},
		},
	};
	if state.transition.is_none() {
		*prep_exit = true;
	}

	ShouldRun::YesAndCheckAgain
}

#[cfg(test)]
mod test {
	use super::*;
	use crate::prelude::*;

	#[derive(Debug, Clone, Copy, Eq, PartialEq, Hash)]
	enum MyState {
		S1,
		S2,
		S3,
		S4,
		S5,
		S6,
		Final,
	}

	#[test]
	fn state_test() {
		let mut world = World::default();

		world.insert_resource(Vec::<&'static str>::new());
		world.insert_resource(State::new(MyState::S1));

		let mut stage = SystemStage::parallel();

		stage.add_system_set(State::<MyState>::get_driver());
		stage
			.add_system_set(
				State::on_enter_set(MyState::S1)
					.with_system(|mut r: ResMut<Vec<&'static str>>| r.push("startup")),
			)
			.add_system_set(State::on_update_set(MyState::S1).with_system(
				|mut r: ResMut<Vec<&'static str>>, mut s: ResMut<State<MyState>>| {
					r.push("update S1");
					s.overwrite_replace(MyState::S2).unwrap();
				},
			))
			.add_system_set(
				State::on_enter_set(MyState::S2)
					.with_system(|mut r: ResMut<Vec<&'static str>>| r.push("enter S2")),
			)
			.add_system_set(State::on_update_set(MyState::S2).with_system(
				|mut r: ResMut<Vec<&'static str>>, mut s: ResMut<State<MyState>>| {
					r.push("update S2");
					s.overwrite_replace(MyState::S3).unwrap();
				},
			))
			.add_system_set(
				State::on_exit_set(MyState::S2)
					.with_system(|mut r: ResMut<Vec<&'static str>>| r.push("exit S2")),
			)
			.add_system_set(
				State::on_enter_set(MyState::S3)
					.with_system(|mut r: ResMut<Vec<&'static str>>| r.push("enter S3")),
			)
			.add_system_set(State::on_update_set(MyState::S3).with_system(
				|mut r: ResMut<Vec<&'static str>>, mut s: ResMut<State<MyState>>| {
					r.push("update S3");
					s.overwrite_push(MyState::S4).unwrap();
				},
			))
			.add_system_set(
				State::on_pause_set(MyState::S3)
					.with_system(|mut r: ResMut<Vec<&'static str>>| r.push("pause S3")),
			)
			.add_system_set(State::on_update_set(MyState::S4).with_system(
				|mut r: ResMut<Vec<&'static str>>, mut s: ResMut<State<MyState>>| {
					r.push("update S4");
					s.overwrite_push(MyState::S5).unwrap();
				},
			))
			.add_system_set(State::on_inactive_update_set(MyState::S4).with_system(
				(|mut r: ResMut<Vec<&'static str>>| r.push("inactive S4")).label("inactive s4"),
			))
			.add_system_set(
				State::on_update_set(MyState::S5).with_system(
					(|mut r: ResMut<Vec<&'static str>>, mut s: ResMut<State<MyState>>| {
						r.push("update S5");
						s.overwrite_push(MyState::S6).unwrap();
					})
					.after("inactive s4"),
				),
			)
			.add_system_set(
				State::on_inactive_update_set(MyState::S5).with_system(
					(|mut r: ResMut<Vec<&'static str>>| r.push("inactive S5"))
						.label("inactive s5")
						.after("inactive s4"),
				),
			)
			.add_system_set(
				State::on_update_set(MyState::S6).with_system(
					(|mut r: ResMut<Vec<&'static str>>, mut s: ResMut<State<MyState>>| {
						r.push("update S6");
						s.overwrite_push(MyState::Final).unwrap();
					})
					.after("inactive s5"),
				),
			)
			.add_system_set(
				State::on_resume_set(MyState::S4)
					.with_system(|mut r: ResMut<Vec<&'static str>>| r.push("resume S4")),
			)
			.add_system_set(
				State::on_exit_set(MyState::S5)
					.with_system(|mut r: ResMut<Vec<&'static str>>| r.push("exit S4")),
			);

		const EXPECTED: &[&str] = &[
			//
			"startup",
			"update S1",
			//
			"enter S2",
			"update S2",
			//
			"exit S2",
			"enter S3",
			"update S3",
			//
			"pause S3",
			"update S4",
			//
			"inactive S4",
			"update S5",
			//
			"inactive S4",
			"inactive S5",
			"update S6",
			//
			"inactive S4",
			"inactive S5",
		];

		stage.run(&mut world);
		let mut collected = world.resource_mut::<Vec<&'static str>>();
		let mut count = 0;
		for (found, expected) in collected.drain(..).zip(EXPECTED) {
			assert_eq!(found, *expected);
			count += 1;
		}
		// If not equal, some elements weren't executed
		assert_eq!(EXPECTED.len(), count);
		assert_eq!(
			world.resource::<State<MyState>>().current(),
			&MyState::Final
		);
	}

	#[test]
	fn issue_1753() {
		#[derive(Clone, PartialEq, Eq, Debug, Hash)]
		enum AppState {
			Main,
		}

		fn should_run_once(mut flag: ResMut<bool>, test_name: Res<&'static str>) {
			assert!(!*flag, "{:?}", *test_name);
			*flag = true;
		}

		let mut world = World::new();
		world.insert_resource(State::new(AppState::Main));
		world.insert_resource(false);
		world.insert_resource("control");
		let mut stage = SystemStage::parallel().with_system(should_run_once);
		stage.run(&mut world);
		assert!(*world.resource::<bool>(), "after control");

		world.insert_resource(false);
		world.insert_resource("test");
		let mut stage = SystemStage::parallel()
			.with_system_set(State::<AppState>::get_driver())
			.with_system(should_run_once);
		stage.run(&mut world);
		assert!(*world.resource::<bool>(), "after test");
	}

	#[test]
	fn restart_state_tests() {
		#[derive(Clone, PartialEq, Eq, Debug, Hash)]
		enum LoadState {
			Load,
			Finish,
		}

		#[derive(PartialEq, Eq, Debug)]
		enum LoadStatus {
			EnterLoad,
			ExitLoad,
			EnterFinish,
		}

		let mut world = World::new();
		world.insert_resource(Vec::<LoadStatus>::new());
		world.insert_resource(State::new(LoadState::Load));

		let mut stage = SystemStage::parallel();
		stage.add_system_set(State::<LoadState>::get_driver());

		// Systems to track loading status
		stage
			.add_system_set(
				State::on_enter_set(LoadState::Load)
					.with_system(|mut r: ResMut<Vec<LoadStatus>>| r.push(LoadStatus::EnterLoad)),
			)
			.add_system_set(
				State::on_exit_set(LoadState::Load)
					.with_system(|mut r: ResMut<Vec<LoadStatus>>| r.push(LoadStatus::ExitLoad)),
			)
			.add_system_set(
				State::on_enter_set(LoadState::Finish)
					.with_system(|mut r: ResMut<Vec<LoadStatus>>| r.push(LoadStatus::EnterFinish)),
			);

		stage.run(&mut world);

		// A. Restart state
		let mut state = world.resource_mut::<State<LoadState>>();
		let result = state.restart();
		assert!(matches!(result, Ok(())));
		stage.run(&mut world);

		// B. Restart state (overwrite schedule)
		let mut state = world.resource_mut::<State<LoadState>>();
		state.set(LoadState::Finish).unwrap();
		state.overwrite_restart();
		stage.run(&mut world);

		// C. Fail restart state (transition already scheduled)
		let mut state = world.resource_mut::<State<LoadState>>();
		state.set(LoadState::Finish).unwrap();
		let result = state.restart();
		assert!(matches!(result, Err(StateError::StateAlreadyQueued)));
		stage.run(&mut world);

		const EXPECTED: &[LoadStatus] = &[
			LoadStatus::EnterLoad,
			// A
			LoadStatus::ExitLoad,
			LoadStatus::EnterLoad,
			// B
			LoadStatus::ExitLoad,
			LoadStatus::EnterLoad,
			// C
			LoadStatus::ExitLoad,
			LoadStatus::EnterFinish,
		];

		let mut collected = world.resource_mut::<Vec<LoadStatus>>();
		let mut count = 0;
		for (found, expected) in collected.drain(..).zip(EXPECTED) {
			assert_eq!(found, *expected);
			count += 1;
		}
		// If not equal, some elements weren't executed
		assert_eq!(EXPECTED.len(), count);
		assert_eq!(
			world.resource::<State<LoadState>>().current(),
			&LoadState::Finish
		);
	}
}<|MERGE_RESOLUTION|>--- conflicted
+++ resolved
@@ -52,66 +52,20 @@
 }
 
 #[derive(Debug, PartialEq, Eq, Clone, Hash)]
-<<<<<<< HEAD
-enum StateCallback {
-	Update,
-	InactiveUpdate,
-	InStackUpdate,
-	Enter,
-	Exit,
-	Pause,
-	Resume,
-}
-
-impl StateCallback {
-	fn into_label<T>(self, state: T) -> StateRunCriteriaLabel<T>
-	where
-		T: StateData,
-	{
-		StateRunCriteriaLabel(state, self)
-	}
-}
-
-#[derive(Debug, PartialEq, Eq, Clone, Hash)]
-struct StateRunCriteriaLabel<T>(T, StateCallback);
-impl<T> RunCriteriaLabel for StateRunCriteriaLabel<T>
-where
-	T: StateData,
-{
-	fn dyn_clone(&self) -> Box<dyn RunCriteriaLabel> {
-		Box::new(self.clone())
-	}
-}
-
-#[derive(Debug, PartialEq, Eq, Clone, Hash)]
-struct DriverLabel(TypeId);
-
+struct DriverLabel(TypeId, &'static str);
 impl RunCriteriaLabel for DriverLabel {
-	fn dyn_clone(&self) -> Box<dyn RunCriteriaLabel> {
-		Box::new(self.clone())
+	fn type_id(&self) -> core::any::TypeId {
+		self.0
+	}
+	fn as_str(&self) -> &'static str {
+		self.1
 	}
 }
 
 impl DriverLabel {
 	fn of<T: 'static>() -> Self {
-		Self(TypeId::of::<T>())
-	}
-=======
-struct DriverLabel(TypeId, &'static str);
-impl RunCriteriaLabel for DriverLabel {
-    fn type_id(&self) -> core::any::TypeId {
-        self.0
-    }
-    fn as_str(&self) -> &'static str {
-        self.1
-    }
-}
-
-impl DriverLabel {
-    fn of<T: 'static>() -> Self {
-        Self(TypeId::of::<T>(), std::any::type_name::<T>())
-    }
->>>>>>> c43295af
+		Self(TypeId::of::<T>(), std::any::type_name::<T>())
+	}
 }
 
 impl<T> State<T>
@@ -119,15 +73,12 @@
 	T: StateData,
 {
 	pub fn on_update(pred: T) -> RunCriteriaDescriptor {
-		let pred_clone = pred.clone();
 		(move |state: Res<State<T>>| state.stack.last().unwrap() == &pred && state.transition.is_none())
 			.chain(should_run_adapter::<T>)
 			.after(DriverLabel::of::<T>())
-			.label_discard_if_duplicate(StateCallback::Update.into_label(pred_clone))
 	}
 
 	pub fn on_inactive_update(pred: T) -> RunCriteriaDescriptor {
-		let pred_clone = pred.clone();
 		(move |state: Res<State<T>>, mut is_inactive: Local<bool>| match &state.transition {
 			Some(StateTransition::Pausing(ref relevant, _))
 			| Some(StateTransition::Resuming(_, ref relevant)) => {
@@ -141,11 +92,9 @@
 		})
 		.chain(should_run_adapter::<T>)
 		.after(DriverLabel::of::<T>())
-		.label_discard_if_duplicate(StateCallback::InactiveUpdate.into_label(pred_clone))
 	}
 
 	pub fn on_in_stack_update(pred: T) -> RunCriteriaDescriptor {
-		let pred_clone = pred.clone();
 		(move |state: Res<State<T>>, mut is_in_stack: Local<bool>| match &state.transition {
 			Some(StateTransition::Entering(ref relevant, _))
 			| Some(StateTransition::ExitingToResume(_, ref relevant))
@@ -166,11 +115,9 @@
 		})
 		.chain(should_run_adapter::<T>)
 		.after(DriverLabel::of::<T>())
-		.label_discard_if_duplicate(StateCallback::InStackUpdate.into_label(pred_clone))
 	}
 
 	pub fn on_enter(pred: T) -> RunCriteriaDescriptor {
-		let pred_clone = pred.clone();
 		(move |state: Res<State<T>>| {
 			state
 				.transition
@@ -183,11 +130,9 @@
 		})
 		.chain(should_run_adapter::<T>)
 		.after(DriverLabel::of::<T>())
-		.label_discard_if_duplicate(StateCallback::Enter.into_label(pred_clone))
 	}
 
 	pub fn on_exit(pred: T) -> RunCriteriaDescriptor {
-		let pred_clone = pred.clone();
 		(move |state: Res<State<T>>| {
 			state
 				.transition
@@ -200,11 +145,9 @@
 		})
 		.chain(should_run_adapter::<T>)
 		.after(DriverLabel::of::<T>())
-		.label_discard_if_duplicate(StateCallback::Exit.into_label(pred_clone))
 	}
 
 	pub fn on_pause(pred: T) -> RunCriteriaDescriptor {
-		let pred_clone = pred.clone();
 		(move |state: Res<State<T>>| {
 			state
 				.transition
@@ -216,11 +159,9 @@
 		})
 		.chain(should_run_adapter::<T>)
 		.after(DriverLabel::of::<T>())
-		.label_discard_if_duplicate(StateCallback::Pause.into_label(pred_clone))
 	}
 
 	pub fn on_resume(pred: T) -> RunCriteriaDescriptor {
-		let pred_clone = pred.clone();
 		(move |state: Res<State<T>>| {
 			state
 				.transition
@@ -232,7 +173,6 @@
 		})
 		.chain(should_run_adapter::<T>)
 		.after(DriverLabel::of::<T>())
-		.label_discard_if_duplicate(StateCallback::Resume.into_label(pred_clone))
 	}
 
 	pub fn on_update_set(s: T) -> SystemSet {
@@ -405,7 +345,6 @@
 where
 	T: StateData,
 {
-<<<<<<< HEAD
 	fn from(initial: T) -> Self {
 		Self {
 			stack: vec![initial],
@@ -414,288 +353,6 @@
 			end_next_loop: false,
 		}
 	}
-=======
-    pub fn on_update(pred: T) -> RunCriteriaDescriptor {
-        (move |state: Res<State<T>>| {
-            state.stack.last().unwrap() == &pred && state.transition.is_none()
-        })
-        .chain(should_run_adapter::<T>)
-        .after(DriverLabel::of::<T>())
-    }
-
-    pub fn on_inactive_update(pred: T) -> RunCriteriaDescriptor {
-        (move |state: Res<State<T>>, mut is_inactive: Local<bool>| match &state.transition {
-            Some(StateTransition::Pausing(ref relevant, _))
-            | Some(StateTransition::Resuming(_, ref relevant)) => {
-                if relevant == &pred {
-                    *is_inactive = !*is_inactive;
-                }
-                false
-            }
-            Some(_) => false,
-            None => *is_inactive,
-        })
-        .chain(should_run_adapter::<T>)
-        .after(DriverLabel::of::<T>())
-    }
-
-    pub fn on_in_stack_update(pred: T) -> RunCriteriaDescriptor {
-        (move |state: Res<State<T>>, mut is_in_stack: Local<bool>| match &state.transition {
-            Some(StateTransition::Entering(ref relevant, _))
-            | Some(StateTransition::ExitingToResume(_, ref relevant))
-            | Some(StateTransition::ExitingFull(_, ref relevant)) => {
-                if relevant == &pred {
-                    *is_in_stack = !*is_in_stack;
-                }
-                false
-            }
-            Some(StateTransition::Startup) => {
-                if state.stack.last().unwrap() == &pred {
-                    *is_in_stack = !*is_in_stack;
-                }
-                false
-            }
-            Some(_) => false,
-            None => *is_in_stack,
-        })
-        .chain(should_run_adapter::<T>)
-        .after(DriverLabel::of::<T>())
-    }
-
-    pub fn on_enter(pred: T) -> RunCriteriaDescriptor {
-        (move |state: Res<State<T>>| {
-            state
-                .transition
-                .as_ref()
-                .map_or(false, |transition| match transition {
-                    StateTransition::Entering(_, entering) => entering == &pred,
-                    StateTransition::Startup => state.stack.last().unwrap() == &pred,
-                    _ => false,
-                })
-        })
-        .chain(should_run_adapter::<T>)
-        .after(DriverLabel::of::<T>())
-    }
-
-    pub fn on_exit(pred: T) -> RunCriteriaDescriptor {
-        (move |state: Res<State<T>>| {
-            state
-                .transition
-                .as_ref()
-                .map_or(false, |transition| match transition {
-                    StateTransition::ExitingToResume(exiting, _)
-                    | StateTransition::ExitingFull(exiting, _) => exiting == &pred,
-                    _ => false,
-                })
-        })
-        .chain(should_run_adapter::<T>)
-        .after(DriverLabel::of::<T>())
-    }
-
-    pub fn on_pause(pred: T) -> RunCriteriaDescriptor {
-        (move |state: Res<State<T>>| {
-            state
-                .transition
-                .as_ref()
-                .map_or(false, |transition| match transition {
-                    StateTransition::Pausing(pausing, _) => pausing == &pred,
-                    _ => false,
-                })
-        })
-        .chain(should_run_adapter::<T>)
-        .after(DriverLabel::of::<T>())
-    }
-
-    pub fn on_resume(pred: T) -> RunCriteriaDescriptor {
-        (move |state: Res<State<T>>| {
-            state
-                .transition
-                .as_ref()
-                .map_or(false, |transition| match transition {
-                    StateTransition::Resuming(_, resuming) => resuming == &pred,
-                    _ => false,
-                })
-        })
-        .chain(should_run_adapter::<T>)
-        .after(DriverLabel::of::<T>())
-    }
-
-    pub fn on_update_set(s: T) -> SystemSet {
-        SystemSet::new().with_run_criteria(Self::on_update(s))
-    }
-
-    pub fn on_inactive_update_set(s: T) -> SystemSet {
-        SystemSet::new().with_run_criteria(Self::on_inactive_update(s))
-    }
-
-    pub fn on_enter_set(s: T) -> SystemSet {
-        SystemSet::new().with_run_criteria(Self::on_enter(s))
-    }
-
-    pub fn on_exit_set(s: T) -> SystemSet {
-        SystemSet::new().with_run_criteria(Self::on_exit(s))
-    }
-
-    pub fn on_pause_set(s: T) -> SystemSet {
-        SystemSet::new().with_run_criteria(Self::on_pause(s))
-    }
-
-    pub fn on_resume_set(s: T) -> SystemSet {
-        SystemSet::new().with_run_criteria(Self::on_resume(s))
-    }
-
-    /// Creates a driver set for the State.
-    ///
-    /// Important note: this set must be inserted **before** all other state-dependant sets to work
-    /// properly!
-    pub fn get_driver() -> SystemSet {
-        SystemSet::default().with_run_criteria(state_cleaner::<T>.label(DriverLabel::of::<T>()))
-    }
-
-    pub fn new(initial: T) -> Self {
-        Self {
-            stack: vec![initial],
-            transition: Some(StateTransition::PreStartup),
-            scheduled: None,
-            end_next_loop: false,
-        }
-    }
-
-    /// Schedule a state change that replaces the active state with the given state.
-    /// This will fail if there is a scheduled operation, pending transition, or if the given
-    /// `state` matches the current state
-    pub fn set(&mut self, state: T) -> Result<(), StateError> {
-        if self.stack.last().unwrap() == &state {
-            return Err(StateError::AlreadyInState);
-        }
-
-        if self.scheduled.is_some() || self.transition.is_some() {
-            return Err(StateError::StateAlreadyQueued);
-        }
-
-        self.scheduled = Some(ScheduledOperation::Set(state));
-        Ok(())
-    }
-
-    /// Same as [`Self::set`], but if there is already a next state, it will be overwritten
-    /// instead of failing
-    pub fn overwrite_set(&mut self, state: T) -> Result<(), StateError> {
-        if self.stack.last().unwrap() == &state {
-            return Err(StateError::AlreadyInState);
-        }
-
-        self.scheduled = Some(ScheduledOperation::Set(state));
-        Ok(())
-    }
-
-    /// Schedule a state change that replaces the full stack with the given state.
-    /// This will fail if there is a scheduled operation, pending transition, or if the given
-    /// `state` matches the current state
-    pub fn replace(&mut self, state: T) -> Result<(), StateError> {
-        if self.stack.last().unwrap() == &state {
-            return Err(StateError::AlreadyInState);
-        }
-
-        if self.scheduled.is_some() || self.transition.is_some() {
-            return Err(StateError::StateAlreadyQueued);
-        }
-
-        self.scheduled = Some(ScheduledOperation::Replace(state));
-        Ok(())
-    }
-
-    /// Same as [`Self::replace`], but if there is already a next state, it will be overwritten
-    /// instead of failing
-    pub fn overwrite_replace(&mut self, state: T) -> Result<(), StateError> {
-        if self.stack.last().unwrap() == &state {
-            return Err(StateError::AlreadyInState);
-        }
-
-        self.scheduled = Some(ScheduledOperation::Replace(state));
-        Ok(())
-    }
-
-    /// Same as [`Self::set`], but does a push operation instead of a next operation
-    pub fn push(&mut self, state: T) -> Result<(), StateError> {
-        if self.stack.last().unwrap() == &state {
-            return Err(StateError::AlreadyInState);
-        }
-
-        if self.scheduled.is_some() || self.transition.is_some() {
-            return Err(StateError::StateAlreadyQueued);
-        }
-
-        self.scheduled = Some(ScheduledOperation::Push(state));
-        Ok(())
-    }
-
-    /// Same as [`Self::push`], but if there is already a next state, it will be overwritten
-    /// instead of failing
-    pub fn overwrite_push(&mut self, state: T) -> Result<(), StateError> {
-        if self.stack.last().unwrap() == &state {
-            return Err(StateError::AlreadyInState);
-        }
-
-        self.scheduled = Some(ScheduledOperation::Push(state));
-        Ok(())
-    }
-
-    /// Same as [`Self::set`], but does a pop operation instead of a set operation
-    pub fn pop(&mut self) -> Result<(), StateError> {
-        if self.scheduled.is_some() || self.transition.is_some() {
-            return Err(StateError::StateAlreadyQueued);
-        }
-
-        if self.stack.len() == 1 {
-            return Err(StateError::StackEmpty);
-        }
-
-        self.scheduled = Some(ScheduledOperation::Pop);
-        Ok(())
-    }
-
-    /// Same as [`Self::pop`], but if there is already a next state, it will be overwritten
-    /// instead of failing
-    pub fn overwrite_pop(&mut self) -> Result<(), StateError> {
-        if self.stack.len() == 1 {
-            return Err(StateError::StackEmpty);
-        }
-        self.scheduled = Some(ScheduledOperation::Pop);
-        Ok(())
-    }
-
-    /// Schedule a state change that restarts the active state.
-    /// This will fail if there is a scheduled operation or a pending transition
-    pub fn restart(&mut self) -> Result<(), StateError> {
-        if self.scheduled.is_some() || self.transition.is_some() {
-            return Err(StateError::StateAlreadyQueued);
-        }
-
-        let state = self.stack.last().unwrap();
-        self.scheduled = Some(ScheduledOperation::Set(state.clone()));
-        Ok(())
-    }
-
-    /// Same as [`Self::restart`], but if there is already a scheduled state operation,
-    /// it will be overwritten instead of failing
-    pub fn overwrite_restart(&mut self) {
-        let state = self.stack.last().unwrap();
-        self.scheduled = Some(ScheduledOperation::Set(state.clone()));
-    }
-
-    pub fn current(&self) -> &T {
-        self.stack.last().unwrap()
-    }
-
-    pub fn inactives(&self) -> &[T] {
-        self.stack.split_last().map(|(_, rest)| rest).unwrap()
-    }
-
-    /// Clears the scheduled state operation.
-    pub fn clear_schedule(&mut self) {
-        self.scheduled = None;
-    }
->>>>>>> c43295af
 }
 
 #[derive(Debug)]
