--- conflicted
+++ resolved
@@ -12,8 +12,8 @@
 	world::{World, WorldId},
 };
 use bevy_utils::{
-    tracing::{info, warn},
-    HashMap, HashSet,
+	tracing::{info, warn},
+	HashMap, HashSet,
 };
 use downcast_rs::{impl_downcast, Downcast};
 use fixedbitset::FixedBitSet;
@@ -55,7 +55,6 @@
 /// Stores and executes systems. Execution order is not defined unless explicitly specified;
 /// see `SystemDescriptor` documentation.
 pub struct SystemStage {
-<<<<<<< HEAD
 	/// The WorldId this stage was last run on.
 	world_id: Option<WorldId>,
 	/// Instance of a scheduling algorithm for running the systems.
@@ -91,6 +90,7 @@
 	last_tick_check: u32,
 	/// If true, buffers will be automatically applied at the end of the stage. If false, buffers must be manually applied.
 	apply_buffers: bool,
+	must_read_resource: Option<ComponentId>,
 }
 
 impl SystemStage {
@@ -122,6 +122,10 @@
 	pub fn set_executor(&mut self, executor: Box<dyn ParallelSystemExecutor>) {
 		self.executor_modified = true;
 		self.executor = executor;
+	}
+
+	pub fn set_must_read_resource(&mut self, resource_id: ComponentId) {
+		self.must_read_resource = Some(resource_id);
 	}
 
 	#[must_use]
@@ -263,238 +267,6 @@
 				} {
 					panic!(
 						"The system {} has a run criteria, but its `SystemSet` also has a run \
-=======
-    /// The WorldId this stage was last run on.
-    world_id: Option<WorldId>,
-    /// Instance of a scheduling algorithm for running the systems.
-    executor: Box<dyn ParallelSystemExecutor>,
-    /// Determines whether the stage should run.
-    stage_run_criteria: BoxedRunCriteria,
-    /// Topologically sorted run criteria of systems.
-    run_criteria: Vec<RunCriteriaContainer>,
-    /// Topologically sorted exclusive systems that want to be run at the start of the stage.
-    exclusive_at_start: Vec<ExclusiveSystemContainer>,
-    /// Topologically sorted exclusive systems that want to be run after parallel systems but
-    /// before the application of their command buffers.
-    exclusive_before_commands: Vec<ExclusiveSystemContainer>,
-    /// Topologically sorted exclusive systems that want to be run at the end of the stage.
-    exclusive_at_end: Vec<ExclusiveSystemContainer>,
-    /// Topologically sorted parallel systems.
-    parallel: Vec<ParallelSystemContainer>,
-    /// Determines if the stage was modified and needs to rebuild its graphs and orders.
-    systems_modified: bool,
-    /// Determines if the stage's executor was changed.
-    executor_modified: bool,
-    /// Newly inserted run criteria that will be initialized at the next opportunity.
-    uninitialized_run_criteria: Vec<(usize, DuplicateLabelStrategy)>,
-    /// Newly inserted systems that will be initialized at the next opportunity.
-    uninitialized_at_start: Vec<usize>,
-    /// Newly inserted systems that will be initialized at the next opportunity.
-    uninitialized_before_commands: Vec<usize>,
-    /// Newly inserted systems that will be initialized at the next opportunity.
-    uninitialized_at_end: Vec<usize>,
-    /// Newly inserted systems that will be initialized at the next opportunity.
-    uninitialized_parallel: Vec<usize>,
-    /// Saves the value of the World change_tick during the last tick check
-    last_tick_check: u32,
-    /// If true, buffers will be automatically applied at the end of the stage. If false, buffers must be manually applied.
-    apply_buffers: bool,
-    must_read_resource: Option<ComponentId>,
-}
-
-impl SystemStage {
-    pub fn new(executor: Box<dyn ParallelSystemExecutor>) -> Self {
-        SystemStage {
-            world_id: None,
-            executor,
-            stage_run_criteria: Default::default(),
-            run_criteria: vec![],
-            uninitialized_run_criteria: vec![],
-            exclusive_at_start: Default::default(),
-            exclusive_before_commands: Default::default(),
-            exclusive_at_end: Default::default(),
-            parallel: vec![],
-            systems_modified: true,
-            executor_modified: true,
-            uninitialized_parallel: vec![],
-            uninitialized_at_start: vec![],
-            uninitialized_before_commands: vec![],
-            uninitialized_at_end: vec![],
-            last_tick_check: Default::default(),
-            apply_buffers: true,
-            must_read_resource: None,
-        }
-    }
-
-    pub fn single<Params>(system: impl IntoSystemDescriptor<Params>) -> Self {
-        Self::single_threaded().with_system(system)
-    }
-
-    pub fn single_threaded() -> Self {
-        Self::new(Box::new(SingleThreadedExecutor::default()))
-    }
-
-    pub fn parallel() -> Self {
-        Self::new(Box::new(ParallelExecutor::default()))
-    }
-
-    pub fn get_executor<T: ParallelSystemExecutor>(&self) -> Option<&T> {
-        self.executor.downcast_ref()
-    }
-
-    pub fn get_executor_mut<T: ParallelSystemExecutor>(&mut self) -> Option<&mut T> {
-        self.executor_modified = true;
-        self.executor.downcast_mut()
-    }
-
-    pub fn set_executor(&mut self, executor: Box<dyn ParallelSystemExecutor>) {
-        self.executor_modified = true;
-        self.executor = executor;
-    }
-
-    pub fn set_must_read_resource(&mut self, resource_id: ComponentId) {
-        self.must_read_resource = Some(resource_id);
-    }
-
-    #[must_use]
-    pub fn with_system<Params>(mut self, system: impl IntoSystemDescriptor<Params>) -> Self {
-        self.add_system(system);
-        self
-    }
-
-    pub fn add_system<Params>(&mut self, system: impl IntoSystemDescriptor<Params>) -> &mut Self {
-        self.add_system_inner(system.into_descriptor(), None);
-        self
-    }
-
-    fn add_system_inner(&mut self, system: SystemDescriptor, default_run_criteria: Option<usize>) {
-        self.systems_modified = true;
-        match system {
-            SystemDescriptor::Exclusive(mut descriptor) => {
-                let insertion_point = descriptor.insertion_point;
-                let criteria = descriptor.run_criteria.take();
-                let mut container = ExclusiveSystemContainer::from_descriptor(descriptor);
-                match criteria {
-                    Some(RunCriteriaDescriptorOrLabel::Label(label)) => {
-                        container.run_criteria_label = Some(label);
-                    }
-                    Some(RunCriteriaDescriptorOrLabel::Descriptor(criteria_descriptor)) => {
-                        container.run_criteria_label = criteria_descriptor.label.clone();
-                        container.run_criteria_index =
-                            Some(self.add_run_criteria_internal(criteria_descriptor));
-                    }
-                    None => {
-                        container.run_criteria_index = default_run_criteria;
-                    }
-                }
-                match insertion_point {
-                    InsertionPoint::AtStart => {
-                        let index = self.exclusive_at_start.len();
-                        self.uninitialized_at_start.push(index);
-                        self.exclusive_at_start.push(container);
-                    }
-                    InsertionPoint::BeforeCommands => {
-                        let index = self.exclusive_before_commands.len();
-                        self.uninitialized_before_commands.push(index);
-                        self.exclusive_before_commands.push(container);
-                    }
-                    InsertionPoint::AtEnd => {
-                        let index = self.exclusive_at_end.len();
-                        self.uninitialized_at_end.push(index);
-                        self.exclusive_at_end.push(container);
-                    }
-                }
-            }
-            SystemDescriptor::Parallel(mut descriptor) => {
-                let criteria = descriptor.run_criteria.take();
-                let mut container = ParallelSystemContainer::from_descriptor(descriptor);
-                match criteria {
-                    Some(RunCriteriaDescriptorOrLabel::Label(label)) => {
-                        container.run_criteria_label = Some(label);
-                    }
-                    Some(RunCriteriaDescriptorOrLabel::Descriptor(criteria_descriptor)) => {
-                        container.run_criteria_label = criteria_descriptor.label.clone();
-                        container.run_criteria_index =
-                            Some(self.add_run_criteria_internal(criteria_descriptor));
-                    }
-                    None => {
-                        container.run_criteria_index = default_run_criteria;
-                    }
-                }
-                self.uninitialized_parallel.push(self.parallel.len());
-                self.parallel.push(container);
-            }
-        }
-    }
-
-    pub fn apply_buffers(&mut self, world: &mut World) {
-        for container in &mut self.parallel {
-            let system = container.system_mut();
-            #[cfg(feature = "trace")]
-            let _span = bevy_utils::tracing::info_span!("system_commands", name = &*system.name())
-                .entered();
-            system.apply_buffers(world);
-        }
-    }
-
-    pub fn set_apply_buffers(&mut self, apply_buffers: bool) {
-        self.apply_buffers = apply_buffers;
-    }
-
-    /// Topologically sorted parallel systems.
-    ///
-    /// Note that systems won't be fully-formed until the stage has been run at least once.
-    pub fn parallel_systems(&self) -> &[impl SystemContainer] {
-        &self.parallel
-    }
-
-    /// Topologically sorted exclusive systems that want to be run at the start of the stage.
-    ///
-    /// Note that systems won't be fully-formed until the stage has been run at least once.
-    pub fn exclusive_at_start_systems(&self) -> &[impl SystemContainer] {
-        &self.exclusive_at_start
-    }
-
-    /// Topologically sorted exclusive systems that want to be run at the end of the stage.
-    ///
-    /// Note that systems won't be fully-formed until the stage has been run at least once.
-    pub fn exclusive_at_end_systems(&self) -> &[impl SystemContainer] {
-        &self.exclusive_at_end
-    }
-
-    /// Topologically sorted exclusive systems that want to be run after parallel systems but
-    /// before the application of their command buffers.
-    ///
-    /// Note that systems won't be fully-formed until the stage has been run at least once.
-    pub fn exclusive_before_commands_systems(&self) -> &[impl SystemContainer] {
-        &self.exclusive_before_commands
-    }
-
-    #[must_use]
-    pub fn with_system_set(mut self, system_set: SystemSet) -> Self {
-        self.add_system_set(system_set);
-        self
-    }
-
-    pub fn add_system_set(&mut self, system_set: SystemSet) -> &mut Self {
-        self.systems_modified = true;
-        let (run_criteria, mut systems) = system_set.bake();
-        let set_run_criteria_index = run_criteria.and_then(|criteria| {
-            // validate that no systems have criteria
-            for system in &mut systems {
-                if let Some(name) = match system {
-                    SystemDescriptor::Exclusive(descriptor) => descriptor
-                        .run_criteria
-                        .is_some()
-                        .then(|| descriptor.system.name()),
-                    SystemDescriptor::Parallel(descriptor) => descriptor
-                        .run_criteria
-                        .is_some()
-                        .then(|| descriptor.system.name()),
-                } {
-                    panic!(
-                        "The system {} has a run criteria, but its `SystemSet` also has a run \
->>>>>>> 518408df
                         criteria. This is not supported. Consider moving the system into a \
                         different `SystemSet` or calling `add_system()` instead.",
 						name
@@ -753,7 +525,6 @@
 		{
 			let mut string = "Execution order ambiguities detected, you might want to \
                     add an explicit dependency relation between some of these systems:\n"
-<<<<<<< HEAD
 				.to_owned();
 			if !parallel.is_empty() {
 				writeln!(string, " * Parallel systems:").unwrap();
@@ -777,6 +548,24 @@
 				write_display_names_of_pairs(&mut string, &self.exclusive_at_end, at_end, world);
 			}
 			info!("{}", string);
+		}
+	}
+
+	fn check_uses_resource(&self, resource_id: ComponentId, world: &World) {
+		debug_assert!(!self.systems_modified);
+		for system in &self.parallel {
+			let access = system.component_access().unwrap();
+			if !access.has_read(resource_id) {
+				let component_name = world
+					.components()
+					.get_info(resource_id)
+					.unwrap()
+					.name();
+				warn!(
+					"System {} doesn't access resource {component_name}, despite being required to",
+					system.name()
+				);
+			}
 		}
 	}
 
@@ -904,143 +693,9 @@
 			uninitialized_at_end: vec![],
 			last_tick_check: Default::default(),
 			apply_buffers: true,
-		}
-	}
-=======
-                .to_owned();
-            if !parallel.is_empty() {
-                writeln!(string, " * Parallel systems:").unwrap();
-                write_display_names_of_pairs(&mut string, &self.parallel, parallel, world);
-            }
-            if !at_start.is_empty() {
-                writeln!(string, " * Exclusive systems at start of stage:").unwrap();
-                write_display_names_of_pairs(
-                    &mut string,
-                    &self.exclusive_at_start,
-                    at_start,
-                    world,
-                );
-            }
-            if !before_commands.is_empty() {
-                writeln!(string, " * Exclusive systems before commands of stage:").unwrap();
-                write_display_names_of_pairs(
-                    &mut string,
-                    &self.exclusive_before_commands,
-                    before_commands,
-                    world,
-                );
-            }
-            if !at_end.is_empty() {
-                writeln!(string, " * Exclusive systems at end of stage:").unwrap();
-                write_display_names_of_pairs(&mut string, &self.exclusive_at_end, at_end, world);
-            }
-            info!("{}", string);
-        }
-    }
-
-    fn check_uses_resource(&self, resource_id: ComponentId, world: &World) {
-        debug_assert!(!self.systems_modified);
-        for system in &self.parallel {
-            let access = system.component_access().unwrap();
-            if !access.has_read(resource_id) {
-                let component_name = world.components().get_info(resource_id).unwrap().name();
-                warn!(
-                    "System {} doesn't access resource {component_name}, despite being required to",
-                    system.name()
-                );
-            }
-        }
-    }
-
-    /// All system and component change ticks are scanned once the world counter has incremented
-    /// at least [`CHECK_TICK_THRESHOLD`](crate::change_detection::CHECK_TICK_THRESHOLD)
-    /// times since the previous `check_tick` scan.
-    ///
-    /// During each scan, any change ticks older than [`MAX_CHANGE_AGE`](crate::change_detection::MAX_CHANGE_AGE)
-    /// are clamped to that age. This prevents false positives from appearing due to overflow.
-    fn check_change_ticks(&mut self, world: &mut World) {
-        let change_tick = world.change_tick();
-        let ticks_since_last_check = change_tick.wrapping_sub(self.last_tick_check);
-
-        if ticks_since_last_check >= CHECK_TICK_THRESHOLD {
-            // Check all system change ticks.
-            for exclusive_system in &mut self.exclusive_at_start {
-                exclusive_system.system_mut().check_change_tick(change_tick);
-            }
-            for exclusive_system in &mut self.exclusive_before_commands {
-                exclusive_system.system_mut().check_change_tick(change_tick);
-            }
-            for exclusive_system in &mut self.exclusive_at_end {
-                exclusive_system.system_mut().check_change_tick(change_tick);
-            }
-            for parallel_system in &mut self.parallel {
-                parallel_system.system_mut().check_change_tick(change_tick);
-            }
-
-            // Check all component change ticks.
-            world.check_change_ticks();
-            self.last_tick_check = change_tick;
-        }
-    }
-
-    /// Sorts run criteria and populates resolved input-criteria for piping.
-    /// Returns a map of run criteria labels to their indices.
-    fn process_run_criteria(
-        &mut self,
-    ) -> Result<
-        HashMap<BoxedRunCriteriaLabel, usize>,
-        DependencyGraphError<HashSet<BoxedRunCriteriaLabel>>,
-    > {
-        let graph = graph_utils::build_dependency_graph(&self.run_criteria);
-        let order = graph_utils::topological_order(&graph)?;
-        let mut order_inverted = order.iter().enumerate().collect::<Vec<_>>();
-        order_inverted.sort_unstable_by_key(|(_, &key)| key);
-        let labels: HashMap<_, _> = self
-            .run_criteria
-            .iter()
-            .enumerate()
-            .filter_map(|(index, criteria)| {
-                criteria
-                    .label
-                    .as_ref()
-                    .map(|label| (label.clone(), order_inverted[index].0))
-            })
-            .collect();
-        for criteria in &mut self.run_criteria {
-            if let RunCriteriaInner::Piped { input: parent, .. } = &mut criteria.inner {
-                let label = &criteria.after[0];
-                *parent = *labels.get(label).unwrap_or_else(|| {
-                    panic!(
-                        "Couldn't find run criteria labelled {:?} to pipe from.",
-                        label
-                    )
-                });
-            }
-        }
-
-        fn update_run_criteria_indices<T: SystemContainer>(
-            systems: &mut [T],
-            order_inverted: &[(usize, &usize)],
-        ) {
-            for system in systems {
-                if let Some(index) = system.run_criteria() {
-                    system.set_run_criteria(order_inverted[index].0);
-                }
-            }
-        }
-
-        update_run_criteria_indices(&mut self.exclusive_at_end, &order_inverted);
-        update_run_criteria_indices(&mut self.exclusive_at_start, &order_inverted);
-        update_run_criteria_indices(&mut self.exclusive_before_commands, &order_inverted);
-        update_run_criteria_indices(&mut self.parallel, &order_inverted);
-
-        let mut temp = self.run_criteria.drain(..).map(Some).collect::<Vec<_>>();
-        for index in order {
-            self.run_criteria.push(temp[index].take().unwrap());
-        }
-        Ok(labels)
-    }
->>>>>>> 518408df
+			must_read_resource: None,
+		}
+	}
 }
 
 /// Sorts given system containers topologically, populates their resolved dependencies
@@ -1153,7 +808,6 @@
 }
 
 impl Stage for SystemStage {
-<<<<<<< HEAD
 	fn run(&mut self, world: &mut World) {
 		if let Some(world_id) = self.world_id {
 			assert!(
@@ -1174,6 +828,9 @@
 			self.executor_modified = false;
 			if world.contains_resource::<ReportExecutionOrderAmbiguities>() {
 				self.report_ambiguities(world);
+			}
+			if let Some(resource_id) = self.must_read_resource {
+				self.check_uses_resource(resource_id, world);
 			}
 		} else if self.executor_modified {
 			self
@@ -1321,190 +978,6 @@
 			}
 		}
 	}
-=======
-    fn run(&mut self, world: &mut World) {
-        if let Some(world_id) = self.world_id {
-            assert!(
-                world.id() == world_id,
-                "Cannot run SystemStage on two different Worlds"
-            );
-        } else {
-            self.world_id = Some(world.id());
-        }
-
-        if self.systems_modified {
-            self.initialize_systems(world);
-            self.rebuild_orders_and_dependencies();
-            self.systems_modified = false;
-            self.executor.rebuild_cached_data(&self.parallel);
-            self.executor_modified = false;
-            if world.contains_resource::<ReportExecutionOrderAmbiguities>() {
-                self.report_ambiguities(world);
-            }
-            if let Some(resource_id) = self.must_read_resource {
-                self.check_uses_resource(resource_id, world);
-            }
-        } else if self.executor_modified {
-            self.executor.rebuild_cached_data(&self.parallel);
-            self.executor_modified = false;
-        }
-
-        let mut run_stage_loop = true;
-        while run_stage_loop {
-            let should_run = self.stage_run_criteria.should_run(world);
-            match should_run {
-                ShouldRun::No => return,
-                ShouldRun::NoAndCheckAgain => continue,
-                ShouldRun::YesAndCheckAgain => (),
-                ShouldRun::Yes => {
-                    run_stage_loop = false;
-                }
-            };
-
-            // Evaluate system run criteria.
-            for index in 0..self.run_criteria.len() {
-                let (run_criteria, tail) = self.run_criteria.split_at_mut(index);
-                let mut criteria = &mut tail[0];
-
-                #[cfg(feature = "trace")]
-                let _span =
-                    bevy_utils::tracing::info_span!("run criteria", name = &*criteria.name())
-                        .entered();
-
-                match &mut criteria.inner {
-                    RunCriteriaInner::Single(system) => criteria.should_run = system.run((), world),
-                    RunCriteriaInner::Piped {
-                        input: parent,
-                        system,
-                        ..
-                    } => criteria.should_run = system.run(run_criteria[*parent].should_run, world),
-                }
-            }
-
-            let mut run_system_loop = true;
-            let mut default_should_run = ShouldRun::Yes;
-            while run_system_loop {
-                run_system_loop = false;
-
-                fn should_run(
-                    container: &impl SystemContainer,
-                    run_criteria: &[RunCriteriaContainer],
-                    default: ShouldRun,
-                ) -> bool {
-                    matches!(
-                        container
-                            .run_criteria()
-                            .map(|index| run_criteria[index].should_run)
-                            .unwrap_or(default),
-                        ShouldRun::Yes | ShouldRun::YesAndCheckAgain
-                    )
-                }
-
-                // Run systems that want to be at the start of stage.
-                for container in &mut self.exclusive_at_start {
-                    if should_run(container, &self.run_criteria, default_should_run) {
-                        #[cfg(feature = "trace")]
-                        let _system_span = bevy_utils::tracing::info_span!(
-                            "exclusive_system",
-                            name = &*container.name()
-                        )
-                        .entered();
-                        container.system_mut().run(world);
-                    }
-                }
-
-                // Run parallel systems using the executor.
-                // TODO: hard dependencies, nested sets, whatever... should be evaluated here.
-                for container in &mut self.parallel {
-                    container.should_run =
-                        should_run(container, &self.run_criteria, default_should_run);
-                }
-                self.executor.run_systems(&mut self.parallel, world);
-
-                // Run systems that want to be between parallel systems and their command buffers.
-                for container in &mut self.exclusive_before_commands {
-                    if should_run(container, &self.run_criteria, default_should_run) {
-                        #[cfg(feature = "trace")]
-                        let _system_span = bevy_utils::tracing::info_span!(
-                            "exclusive_system",
-                            name = &*container.name()
-                        )
-                        .entered();
-                        container.system_mut().run(world);
-                    }
-                }
-
-                // Apply parallel systems' buffers.
-                if self.apply_buffers {
-                    for container in &mut self.parallel {
-                        if container.should_run {
-                            #[cfg(feature = "trace")]
-                            let _span = bevy_utils::tracing::info_span!(
-                                "system_commands",
-                                name = &*container.name()
-                            )
-                            .entered();
-                            container.system_mut().apply_buffers(world);
-                        }
-                    }
-                }
-
-                // Run systems that want to be at the end of stage.
-                for container in &mut self.exclusive_at_end {
-                    if should_run(container, &self.run_criteria, default_should_run) {
-                        #[cfg(feature = "trace")]
-                        let _system_span = bevy_utils::tracing::info_span!(
-                            "exclusive_system",
-                            name = &*container.name()
-                        )
-                        .entered();
-                        container.system_mut().run(world);
-                    }
-                }
-
-                // Check for old component and system change ticks
-                self.check_change_ticks(world);
-
-                // Evaluate run criteria.
-                let run_criteria = &mut self.run_criteria;
-                for index in 0..run_criteria.len() {
-                    let (run_criteria, tail) = run_criteria.split_at_mut(index);
-                    let criteria = &mut tail[0];
-                    match criteria.should_run {
-                        ShouldRun::No => (),
-                        ShouldRun::Yes => criteria.should_run = ShouldRun::No,
-                        ShouldRun::YesAndCheckAgain | ShouldRun::NoAndCheckAgain => {
-                            match &mut criteria.inner {
-                                RunCriteriaInner::Single(system) => {
-                                    criteria.should_run = system.run((), world);
-                                }
-                                RunCriteriaInner::Piped {
-                                    input: parent,
-                                    system,
-                                    ..
-                                } => {
-                                    criteria.should_run =
-                                        system.run(run_criteria[*parent].should_run, world);
-                                }
-                            }
-                            match criteria.should_run {
-                                ShouldRun::Yes
-                                | ShouldRun::YesAndCheckAgain
-                                | ShouldRun::NoAndCheckAgain => {
-                                    run_system_loop = true;
-                                }
-                                ShouldRun::No => (),
-                            }
-                        }
-                    }
-                }
-
-                // after the first loop, default to not running systems without run criteria
-                default_should_run = ShouldRun::No;
-            }
-        }
-    }
->>>>>>> 518408df
 }
 
 #[cfg(test)]
