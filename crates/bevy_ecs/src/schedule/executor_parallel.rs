--- conflicted
+++ resolved
@@ -80,9 +80,8 @@
 		self.running.grow(systems.len());
 		self.should_run.grow(systems.len());
 
-<<<<<<< HEAD
 		// Construct scheduling data for systems.
-		for container in systems.iter() {
+		for container in systems {
 			let dependencies_total = container.dependencies().len();
 			let system = container.system();
 			let (start_sender, start_receiver) = async_channel::bounded(1);
@@ -107,30 +106,6 @@
 			}
 		}
 	}
-=======
-        // Construct scheduling data for systems.
-        for container in systems {
-            let dependencies_total = container.dependencies().len();
-            let system = container.system();
-            let (start_sender, start_receiver) = async_channel::bounded(1);
-            self.system_metadata.push(SystemSchedulingMetadata {
-                start_sender,
-                start_receiver,
-                dependants: vec![],
-                dependencies_total,
-                dependencies_now: 0,
-                is_send: system.is_send(),
-                archetype_component_access: Default::default(),
-            });
-        }
-        // Populate the dependants lists in the scheduling metadata.
-        for (dependant, container) in systems.iter().enumerate() {
-            for dependency in container.dependencies() {
-                self.system_metadata[*dependency].dependants.push(dependant);
-            }
-        }
-    }
->>>>>>> a1d3f1b3
 
 	fn run_systems(&mut self, systems: &mut [ParallelSystemContainer], world: &mut World) {
 		#[cfg(test)]
