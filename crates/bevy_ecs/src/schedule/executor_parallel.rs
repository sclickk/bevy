--- conflicted
+++ resolved
@@ -163,7 +163,6 @@
 }
 
 impl ParallelExecutor {
-<<<<<<< HEAD
 	/// Populates `should_run` bitset, spawns tasks for systems that should run this iteration,
 	/// queues systems with no dependencies to run (or skip) at next opportunity.
 	fn prepare_systems<'scope>(
@@ -198,6 +197,7 @@
 						.unwrap_or_else(|error| unreachable!("{}", error));
 					#[cfg(feature = "trace")]
 					let system_guard = system_span.enter();
+					// SAFETY: the executor prevents two systems with conflicting access from running simultaneously.
 					unsafe { system.run_unsafe((), world) };
 					#[cfg(feature = "trace")]
 					drop(system_guard);
@@ -206,49 +206,6 @@
 						.await
 						.unwrap_or_else(|error| unreachable!("{}", error));
 				};
-=======
-    /// Populates `should_run` bitset, spawns tasks for systems that should run this iteration,
-    /// queues systems with no dependencies to run (or skip) at next opportunity.
-    fn prepare_systems<'scope>(
-        &mut self,
-        scope: &mut Scope<'scope, ()>,
-        systems: &'scope mut [ParallelSystemContainer],
-        world: &'scope World,
-    ) {
-        #[cfg(feature = "trace")]
-        let _span = bevy_utils::tracing::info_span!("prepare_systems").entered();
-        self.should_run.clear();
-        for (index, (system_data, system)) in
-            self.system_metadata.iter_mut().zip(systems).enumerate()
-        {
-            // Spawn the system task.
-            if system.should_run() {
-                self.should_run.set(index, true);
-                let start_receiver = system_data.start_receiver.clone();
-                let finish_sender = self.finish_sender.clone();
-                let system = system.system_mut();
-                #[cfg(feature = "trace")] // NB: outside the task to get the TLS current span
-                let system_span = bevy_utils::tracing::info_span!("system", name = &*system.name());
-                #[cfg(feature = "trace")]
-                let overhead_span =
-                    bevy_utils::tracing::info_span!("system overhead", name = &*system.name());
-                let task = async move {
-                    start_receiver
-                        .recv()
-                        .await
-                        .unwrap_or_else(|error| unreachable!("{}", error));
-                    #[cfg(feature = "trace")]
-                    let system_guard = system_span.enter();
-                    // SAFETY: the executor prevents two systems with conflicting access from running simultaneously.
-                    unsafe { system.run_unsafe((), world) };
-                    #[cfg(feature = "trace")]
-                    drop(system_guard);
-                    finish_sender
-                        .send(index)
-                        .await
-                        .unwrap_or_else(|error| unreachable!("{}", error));
-                };
->>>>>>> 5b5013d5
 
 				#[cfg(feature = "trace")]
 				let task = task.instrument(overhead_span);
