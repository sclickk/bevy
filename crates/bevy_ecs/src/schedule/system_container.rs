--- conflicted
+++ resolved
@@ -1,34 +1,27 @@
 use crate::{
-<<<<<<< HEAD
 	component::ComponentId,
-	prelude::{AmbiguitySetLabel, RunCriteriaLabel, SystemLabel},
+	prelude::RunCriteriaLabel,
 	query::Access,
-	schedule::{ExclusiveSystemDescriptor, GraphNode, ParallelSystemDescriptor},
+	schedule::{
+		AmbiguitySetLabelId, ExclusiveSystemDescriptor, GraphNode, ParallelSystemDescriptor,
+		RunCriteriaLabelId, SystemLabelId,
+	},
 	system::{ExclusiveSystem, System},
-=======
-    component::ComponentId,
-    query::Access,
-    schedule::{
-        AmbiguitySetLabelId, ExclusiveSystemDescriptor, GraphNode, ParallelSystemDescriptor,
-        RunCriteriaLabelId, SystemLabelId,
-    },
-    system::{ExclusiveSystem, System},
->>>>>>> c43295af
 };
 use std::borrow::Cow;
 
 // TODO: FIX CODE DUPLICATION IN HERE!
 #[derive(Default)]
 pub(crate) struct SystemContainerMeta {
-	pub(crate) labels: Vec<Box<dyn SystemLabel>>,
-	pub(crate) before: Vec<Box<dyn SystemLabel>>,
-	pub(crate) after: Vec<Box<dyn SystemLabel>>,
-	pub(crate) ambiguity_sets: Vec<Box<dyn AmbiguitySetLabel>>,
+	pub(crate) labels: Vec<SystemLabelId>,
+	pub(crate) before: Vec<SystemLabelId>,
+	pub(crate) after: Vec<SystemLabelId>,
+	pub(crate) ambiguity_sets: Vec<AmbiguitySetLabelId>,
 }
 
 pub(crate) struct RunCriteriaMeta {
-	pub(crate) index: Option<usize>,
-	pub(crate) label: Option<Box<dyn RunCriteriaLabel>>,
+	pub(super) index: Option<usize>,
+	pub(super) label: Option<RunCriteriaLabelId>,
 }
 
 impl RunCriteriaMeta {
@@ -40,14 +33,13 @@
 		self.index = Some(index);
 	}
 
-	fn label(&self) -> Option<&Box<dyn RunCriteriaLabel>> {
+	fn label(&self) -> Option<&RunCriteriaLabelId> {
 		self.label.as_ref()
 	}
 }
 
 /// System metadata like its name, labels, order requirements and component access.
-<<<<<<< HEAD
-pub trait SystemContainer: GraphNode<Label = Box<dyn SystemLabel>> {
+pub trait SystemContainer: GraphNode<Label = SystemLabelId> {
 	#[doc(hidden)]
 	fn dependencies(&self) -> &[usize];
 	#[doc(hidden)]
@@ -56,8 +48,8 @@
 	fn run_criteria(&self) -> Option<usize>;
 	#[doc(hidden)]
 	fn set_run_criteria(&mut self, index: usize);
-	fn run_criteria_label(&self) -> Option<&Box<dyn RunCriteriaLabel>>;
-	fn ambiguity_sets(&self) -> &[Box<dyn AmbiguitySetLabel>];
+	fn run_criteria_label(&self) -> Option<&RunCriteriaLabelId>;
+	fn ambiguity_sets(&self) -> &[AmbiguitySetLabelId];
 	fn component_access(&self) -> Option<&Access<ComponentId>>;
 }
 
@@ -66,31 +58,6 @@
 	pub(super) run_criteria_meta: RunCriteriaMeta,
 	dependencies: Vec<usize>,
 	meta: SystemContainerMeta,
-=======
-pub trait SystemContainer: GraphNode<Label = SystemLabelId> {
-    #[doc(hidden)]
-    fn dependencies(&self) -> &[usize];
-    #[doc(hidden)]
-    fn set_dependencies(&mut self, dependencies: impl IntoIterator<Item = usize>);
-    #[doc(hidden)]
-    fn run_criteria(&self) -> Option<usize>;
-    #[doc(hidden)]
-    fn set_run_criteria(&mut self, index: usize);
-    fn run_criteria_label(&self) -> Option<&RunCriteriaLabelId>;
-    fn ambiguity_sets(&self) -> &[AmbiguitySetLabelId];
-    fn component_access(&self) -> Option<&Access<ComponentId>>;
-}
-
-pub(super) struct ExclusiveSystemContainer {
-    system: Box<dyn ExclusiveSystem>,
-    pub(super) run_criteria_index: Option<usize>,
-    pub(super) run_criteria_label: Option<RunCriteriaLabelId>,
-    dependencies: Vec<usize>,
-    labels: Vec<SystemLabelId>,
-    before: Vec<SystemLabelId>,
-    after: Vec<SystemLabelId>,
-    ambiguity_sets: Vec<AmbiguitySetLabelId>,
->>>>>>> c43295af
 }
 
 impl ExclusiveSystemContainer {
@@ -114,26 +81,21 @@
 }
 
 impl GraphNode for ExclusiveSystemContainer {
-<<<<<<< HEAD
-	type Label = Box<dyn SystemLabel>;
-=======
-    type Label = SystemLabelId;
->>>>>>> c43295af
+	type Label = SystemLabelId;
 
 	fn name(&self) -> Cow<'static, str> {
 		self.system.name()
 	}
 
-<<<<<<< HEAD
-	fn labels(&self) -> &[Box<dyn SystemLabel>] {
+	fn labels(&self) -> &[SystemLabelId] {
 		&self.meta.labels
 	}
 
-	fn before(&self) -> &[Box<dyn SystemLabel>] {
+	fn before(&self) -> &[SystemLabelId] {
 		&self.meta.before
 	}
 
-	fn after(&self) -> &[Box<dyn SystemLabel>] {
+	fn after(&self) -> &[SystemLabelId] {
 		&self.meta.after
 	}
 }
@@ -156,11 +118,11 @@
 		self.run_criteria_meta.set_index(index);
 	}
 
-	fn run_criteria_label(&self) -> Option<&Box<dyn RunCriteriaLabel>> {
-		self.run_criteria_meta.label()
-	}
-
-	fn ambiguity_sets(&self) -> &[Box<dyn AmbiguitySetLabel>] {
+	fn run_criteria_label(&self) -> Option<&RunCriteriaLabelId> {
+		self.run_criteria_meta.label.as_ref()
+	}
+
+	fn ambiguity_sets(&self) -> &[AmbiguitySetLabelId] {
 		&self.meta.ambiguity_sets
 	}
 
@@ -175,62 +137,6 @@
 	pub(crate) should_run: bool,
 	dependencies: Vec<usize>,
 	meta: SystemContainerMeta,
-=======
-    fn labels(&self) -> &[SystemLabelId] {
-        &self.labels
-    }
-
-    fn before(&self) -> &[SystemLabelId] {
-        &self.before
-    }
-
-    fn after(&self) -> &[SystemLabelId] {
-        &self.after
-    }
-}
-
-impl SystemContainer for ExclusiveSystemContainer {
-    fn dependencies(&self) -> &[usize] {
-        &self.dependencies
-    }
-
-    fn set_dependencies(&mut self, dependencies: impl IntoIterator<Item = usize>) {
-        self.dependencies.clear();
-        self.dependencies.extend(dependencies);
-    }
-
-    fn run_criteria(&self) -> Option<usize> {
-        self.run_criteria_index
-    }
-
-    fn set_run_criteria(&mut self, index: usize) {
-        self.run_criteria_index = Some(index);
-    }
-
-    fn run_criteria_label(&self) -> Option<&RunCriteriaLabelId> {
-        self.run_criteria_label.as_ref()
-    }
-
-    fn ambiguity_sets(&self) -> &[AmbiguitySetLabelId] {
-        &self.ambiguity_sets
-    }
-
-    fn component_access(&self) -> Option<&Access<ComponentId>> {
-        None
-    }
-}
-
-pub struct ParallelSystemContainer {
-    system: Box<dyn System<In = (), Out = ()>>,
-    pub(crate) run_criteria_index: Option<usize>,
-    pub(crate) run_criteria_label: Option<RunCriteriaLabelId>,
-    pub(crate) should_run: bool,
-    dependencies: Vec<usize>,
-    labels: Vec<SystemLabelId>,
-    before: Vec<SystemLabelId>,
-    after: Vec<SystemLabelId>,
-    ambiguity_sets: Vec<AmbiguitySetLabelId>,
->>>>>>> c43295af
 }
 
 impl ParallelSystemContainer {
@@ -271,26 +177,21 @@
 }
 
 impl GraphNode for ParallelSystemContainer {
-<<<<<<< HEAD
-	type Label = Box<dyn SystemLabel>;
-=======
-    type Label = SystemLabelId;
->>>>>>> c43295af
+	type Label = SystemLabelId;
 
 	fn name(&self) -> Cow<'static, str> {
 		self.system().name()
 	}
 
-<<<<<<< HEAD
-	fn labels(&self) -> &[Box<dyn SystemLabel>] {
+	fn labels(&self) -> &[SystemLabelId] {
 		&self.meta.labels
 	}
 
-	fn before(&self) -> &[Box<dyn SystemLabel>] {
+	fn before(&self) -> &[SystemLabelId] {
 		&self.meta.before
 	}
 
-	fn after(&self) -> &[Box<dyn SystemLabel>] {
+	fn after(&self) -> &[SystemLabelId] {
 		&self.meta.after
 	}
 }
@@ -313,59 +214,15 @@
 		self.run_criteria_meta.set_index(index);
 	}
 
-	fn run_criteria_label(&self) -> Option<&Box<dyn RunCriteriaLabel>> {
-		self.run_criteria_meta.label()
-	}
-
-	fn ambiguity_sets(&self) -> &[Box<dyn AmbiguitySetLabel>] {
+	fn run_criteria_label(&self) -> Option<&RunCriteriaLabelId> {
+		self.run_criteria_meta.label.as_ref()
+	}
+
+	fn ambiguity_sets(&self) -> &[AmbiguitySetLabelId] {
 		&self.meta.ambiguity_sets
 	}
 
 	fn component_access(&self) -> Option<&Access<ComponentId>> {
 		Some(self.system().component_access())
 	}
-=======
-    fn labels(&self) -> &[SystemLabelId] {
-        &self.labels
-    }
-
-    fn before(&self) -> &[SystemLabelId] {
-        &self.before
-    }
-
-    fn after(&self) -> &[SystemLabelId] {
-        &self.after
-    }
-}
-
-impl SystemContainer for ParallelSystemContainer {
-    fn dependencies(&self) -> &[usize] {
-        &self.dependencies
-    }
-
-    fn set_dependencies(&mut self, dependencies: impl IntoIterator<Item = usize>) {
-        self.dependencies.clear();
-        self.dependencies.extend(dependencies);
-    }
-
-    fn run_criteria(&self) -> Option<usize> {
-        self.run_criteria_index
-    }
-
-    fn set_run_criteria(&mut self, index: usize) {
-        self.run_criteria_index = Some(index);
-    }
-
-    fn run_criteria_label(&self) -> Option<&RunCriteriaLabelId> {
-        self.run_criteria_label.as_ref()
-    }
-
-    fn ambiguity_sets(&self) -> &[AmbiguitySetLabelId] {
-        &self.ambiguity_sets
-    }
-
-    fn component_access(&self) -> Option<&Access<ComponentId>> {
-        Some(self.system().component_access())
-    }
->>>>>>> c43295af
 }