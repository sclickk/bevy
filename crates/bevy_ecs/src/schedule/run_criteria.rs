--- conflicted
+++ resolved
@@ -1,13 +1,7 @@
 use crate::{
-<<<<<<< HEAD
-	schedule::{GraphNode, RunCriteriaLabel},
+	schedule::{GraphNode, RunCriteriaLabel, RunCriteriaLabelId},
 	system::{BoxedSystem, IntoSystem, Local},
 	world::World,
-=======
-    schedule::{GraphNode, RunCriteriaLabel, RunCriteriaLabelId},
-    system::{BoxedSystem, IntoSystem, Local},
-    world::World,
->>>>>>> c43295af
 };
 use std::borrow::Cow;
 
@@ -63,13 +57,13 @@
 }
 
 impl From<bool> for ShouldRun {
-    fn from(value: bool) -> Self {
-        if value {
-            ShouldRun::Yes
-        } else {
-            ShouldRun::No
-        }
-    }
+	fn from(value: bool) -> Self {
+		if value {
+			ShouldRun::Yes
+		} else {
+			ShouldRun::No
+		}
+	}
 }
 
 #[derive(Default)]
@@ -108,19 +102,11 @@
 }
 
 pub(crate) struct RunCriteriaContainer {
-<<<<<<< HEAD
 	pub(crate) should_run: ShouldRun,
 	pub(crate) inner: RunCriteriaInner,
-	pub(crate) label: Option<Box<dyn RunCriteriaLabel>>,
-	pub(crate) before: Vec<Box<dyn RunCriteriaLabel>>,
-	pub(crate) after: Vec<Box<dyn RunCriteriaLabel>>,
-=======
-    pub(crate) should_run: ShouldRun,
-    pub(crate) inner: RunCriteriaInner,
-    pub(crate) label: Option<RunCriteriaLabelId>,
-    pub(crate) before: Vec<RunCriteriaLabelId>,
-    pub(crate) after: Vec<RunCriteriaLabelId>,
->>>>>>> c43295af
+	pub(crate) label: Option<RunCriteriaLabelId>,
+	pub(crate) before: Vec<RunCriteriaLabelId>,
+	pub(crate) after: Vec<RunCriteriaLabelId>,
 }
 
 impl RunCriteriaContainer {
@@ -155,8 +141,7 @@
 }
 
 impl GraphNode for RunCriteriaContainer {
-<<<<<<< HEAD
-	type Label = Box<dyn RunCriteriaLabel>;
+	type Label = RunCriteriaLabelId;
 
 	fn name(&self) -> Cow<'static, str> {
 		match &self.inner {
@@ -165,7 +150,7 @@
 		}
 	}
 
-	fn labels(&self) -> &[Box<dyn RunCriteriaLabel>] {
+	fn labels(&self) -> &[RunCriteriaLabelId] {
 		if let Some(ref label) = self.label {
 			std::slice::from_ref(label)
 		} else {
@@ -173,49 +158,18 @@
 		}
 	}
 
-	fn before(&self) -> &[Box<dyn RunCriteriaLabel>] {
+	fn before(&self) -> &[RunCriteriaLabelId] {
 		&self.before
 	}
 
-	fn after(&self) -> &[Box<dyn RunCriteriaLabel>] {
+	fn after(&self) -> &[RunCriteriaLabelId] {
 		&self.after
 	}
 }
 
 pub enum RunCriteriaDescriptorOrLabel {
 	Descriptor(RunCriteriaDescriptor),
-	Label(Box<dyn RunCriteriaLabel>),
-=======
-    type Label = RunCriteriaLabelId;
-
-    fn name(&self) -> Cow<'static, str> {
-        match &self.inner {
-            RunCriteriaInner::Single(system) => system.name(),
-            RunCriteriaInner::Piped { system, .. } => system.name(),
-        }
-    }
-
-    fn labels(&self) -> &[RunCriteriaLabelId] {
-        if let Some(ref label) = self.label {
-            std::slice::from_ref(label)
-        } else {
-            &[]
-        }
-    }
-
-    fn before(&self) -> &[RunCriteriaLabelId] {
-        &self.before
-    }
-
-    fn after(&self) -> &[RunCriteriaLabelId] {
-        &self.after
-    }
-}
-
-pub enum RunCriteriaDescriptorOrLabel {
-    Descriptor(RunCriteriaDescriptor),
-    Label(RunCriteriaLabelId),
->>>>>>> c43295af
+	Label(RunCriteriaLabelId),
 }
 
 #[derive(Clone, Copy)]
@@ -225,12 +179,11 @@
 }
 
 pub struct RunCriteriaDescriptor {
-<<<<<<< HEAD
 	pub(crate) system: RunCriteriaSystem,
-	pub(crate) label: Option<Box<dyn RunCriteriaLabel>>,
+	pub(crate) label: Option<RunCriteriaLabelId>,
 	pub(crate) duplicate_label_strategy: DuplicateLabelStrategy,
-	pub(crate) before: Vec<Box<dyn RunCriteriaLabel>>,
-	pub(crate) after: Vec<Box<dyn RunCriteriaLabel>>,
+	pub(crate) before: Vec<RunCriteriaLabelId>,
+	pub(crate) after: Vec<RunCriteriaLabelId>,
 }
 
 impl From<BoxedSystem<(), ShouldRun>> for RunCriteriaDescriptor {
@@ -243,13 +196,6 @@
 			after: vec![],
 		}
 	}
-=======
-    pub(crate) system: RunCriteriaSystem,
-    pub(crate) label: Option<RunCriteriaLabelId>,
-    pub(crate) duplicate_label_strategy: DuplicateLabelStrategy,
-    pub(crate) before: Vec<RunCriteriaLabelId>,
-    pub(crate) after: Vec<RunCriteriaLabelId>,
->>>>>>> c43295af
 }
 
 pub(crate) enum RunCriteriaSystem {
@@ -290,23 +236,13 @@
 	}
 }
 
-<<<<<<< HEAD
-impl<L> IntoRunCriteria<Box<dyn RunCriteriaLabel>> for L
-=======
 impl<L> IntoRunCriteria<RunCriteriaLabelId> for L
->>>>>>> c43295af
 where
 	L: RunCriteriaLabel,
 {
-<<<<<<< HEAD
-	fn into(self) -> RunCriteriaDescriptorOrLabel {
-		RunCriteriaDescriptorOrLabel::Label(Box::new(self))
-	}
-=======
-    fn into(self) -> RunCriteriaDescriptorOrLabel {
-        RunCriteriaDescriptorOrLabel::Label(self.as_label())
-    }
->>>>>>> c43295af
+	fn into(self) -> RunCriteriaDescriptorOrLabel {
+		RunCriteriaDescriptorOrLabel::Label(self.as_label())
+	}
 }
 
 impl IntoRunCriteria<RunCriteria> for RunCriteria {
@@ -331,51 +267,27 @@
 }
 
 impl RunCriteriaDescriptorCoercion<()> for RunCriteriaDescriptor {
-<<<<<<< HEAD
 	fn label(mut self, label: impl RunCriteriaLabel) -> RunCriteriaDescriptor {
-		self.label = Some(Box::new(label));
+		self.label = Some(label.as_label());
 		self.duplicate_label_strategy = DuplicateLabelStrategy::Panic;
 		self
 	}
 
 	fn label_discard_if_duplicate(mut self, label: impl RunCriteriaLabel) -> RunCriteriaDescriptor {
-		self.label = Some(Box::new(label));
+		self.label = Some(label.as_label());
 		self.duplicate_label_strategy = DuplicateLabelStrategy::Discard;
 		self
 	}
 
 	fn before(mut self, label: impl RunCriteriaLabel) -> RunCriteriaDescriptor {
-		self.before.push(Box::new(label));
+		self.before.push(label.as_label());
 		self
 	}
 
 	fn after(mut self, label: impl RunCriteriaLabel) -> RunCriteriaDescriptor {
-		self.after.push(Box::new(label));
-		self
-	}
-=======
-    fn label(mut self, label: impl RunCriteriaLabel) -> RunCriteriaDescriptor {
-        self.label = Some(label.as_label());
-        self.duplicate_label_strategy = DuplicateLabelStrategy::Panic;
-        self
-    }
-
-    fn label_discard_if_duplicate(mut self, label: impl RunCriteriaLabel) -> RunCriteriaDescriptor {
-        self.label = Some(label.as_label());
-        self.duplicate_label_strategy = DuplicateLabelStrategy::Discard;
-        self
-    }
-
-    fn before(mut self, label: impl RunCriteriaLabel) -> RunCriteriaDescriptor {
-        self.before.push(label.as_label());
-        self
-    }
-
-    fn after(mut self, label: impl RunCriteriaLabel) -> RunCriteriaDescriptor {
-        self.after.push(label.as_label());
-        self
-    }
->>>>>>> c43295af
+		self.after.push(label.as_label());
+		self
+	}
 }
 
 fn new_run_criteria_descriptor(system: BoxedSystem<(), ShouldRun>) -> RunCriteriaDescriptor {
@@ -423,8 +335,7 @@
 }
 
 pub struct RunCriteria {
-<<<<<<< HEAD
-	label: Box<dyn RunCriteriaLabel>,
+	label: RunCriteriaLabelId,
 }
 
 impl RunCriteria {
@@ -439,27 +350,7 @@
 			label: None,
 			duplicate_label_strategy: DuplicateLabelStrategy::Panic,
 			before: vec![],
-			after: vec![Box::new(label)],
-		}
-	}
-=======
-    label: RunCriteriaLabelId,
-}
-
-impl RunCriteria {
-    /// Constructs a new run criteria that will retrieve the result of the criteria `label`
-    /// and pipe it as input to `system`.
-    pub fn pipe<P>(
-        label: impl RunCriteriaLabel,
-        system: impl IntoSystem<ShouldRun, ShouldRun, P>,
-    ) -> RunCriteriaDescriptor {
-        RunCriteriaDescriptor {
-            system: RunCriteriaSystem::Piped(Box::new(IntoSystem::into_system(system))),
-            label: None,
-            duplicate_label_strategy: DuplicateLabelStrategy::Panic,
-            before: vec![],
-            after: vec![label.as_label()],
-        }
-    }
->>>>>>> c43295af
+			after: vec![label.as_label()],
+		}
+	}
 }