--- conflicted
+++ resolved
@@ -22,17 +22,16 @@
 
 /// Most commonly used re-exported types.
 pub mod prelude {
-<<<<<<< HEAD
 	#[doc(hidden)]
 	#[cfg(feature = "bevy_reflect")]
-	pub use crate::reflect::ReflectComponent;
+	pub use crate::reflect::{ReflectComponent, ReflectResource};
 	#[doc(hidden)]
 	pub use crate::{
 		bundle::Bundle,
 		change_detection::DetectChanges,
 		component::Component,
 		entity::Entity,
-		event::{EventReader, EventWriter},
+		event::{EventReader, EventWriter, Events},
 		query::{Added, AnyOf, ChangeTrackers, Changed, Or, QueryState, With, Without},
 		schedule::{
 			AmbiguitySetLabel, ExclusiveSystemDescriptorCoercion, ParallelSystemDescriptorCoercion,
@@ -46,31 +45,6 @@
 		},
 		world::{FromWorld, Mut, World},
 	};
-=======
-    #[doc(hidden)]
-    #[cfg(feature = "bevy_reflect")]
-    pub use crate::reflect::{ReflectComponent, ReflectResource};
-    #[doc(hidden)]
-    pub use crate::{
-        bundle::Bundle,
-        change_detection::DetectChanges,
-        component::Component,
-        entity::Entity,
-        event::{EventReader, EventWriter, Events},
-        query::{Added, AnyOf, ChangeTrackers, Changed, Or, QueryState, With, Without},
-        schedule::{
-            AmbiguitySetLabel, ExclusiveSystemDescriptorCoercion, ParallelSystemDescriptorCoercion,
-            RunCriteria, RunCriteriaDescriptorCoercion, RunCriteriaLabel, Schedule, Stage,
-            StageLabel, State, SystemLabel, SystemSet, SystemStage,
-        },
-        system::{
-            Commands, In, IntoChainSystem, IntoExclusiveSystem, IntoSystem, Local, NonSend,
-            NonSendMut, ParallelCommands, ParamSet, Query, RemovedComponents, Res, ResMut, System,
-            SystemParamFunction,
-        },
-        world::{FromWorld, Mut, World},
-    };
->>>>>>> 5b5013d5
 }
 
 pub use bevy_ecs_macros::all_tuples;
