use crate::{
	bundle::{Bundle, BundleSpawner},
	entity::Entity,
	world::World,
};
use std::iter::FusedIterator;

pub struct SpawnBatchIter<'w, I>
where
	I: Iterator,
	I::Item: Bundle,
{
	inner: I,
	spawner: BundleSpawner<'w, 'w>,
}

impl<'w, I> SpawnBatchIter<'w, I>
where
	I: Iterator,
	I::Item: Bundle,
{
	#[inline]
	pub(crate) fn new(world: &'w mut World, iter: I) -> Self {
		// Ensure all entity allocations are accounted for so `self.entities` can realloc if
		// necessary
		world.flush();

		let (lower, upper) = iter.size_hint();
		let length = upper.unwrap_or(lower);

		let bundle_info = world
			.bundles
			.init_info::<I::Item>(&mut world.components, &mut world.storages);
		world.entities.reserve(length as u32);
		let mut spawner = bundle_info.get_bundle_spawner(
			&mut world.entities,
			&mut world.archetypes,
			&mut world.components,
			&mut world.storages,
			*world.change_tick.get_mut(),
		);
		spawner.reserve_storage(length);

		Self {
			inner: iter,
			spawner,
		}
	}
}

impl<I> Drop for SpawnBatchIter<'_, I>
where
	I: Iterator,
	I::Item: Bundle,
{
	fn drop(&mut self) {
		for _ in self {}
	}
}

impl<I> Iterator for SpawnBatchIter<'_, I>
where
	I: Iterator,
	I::Item: Bundle,
{
	type Item = Entity;

<<<<<<< HEAD
	fn next(&mut self) -> Option<Entity> {
		let bundle = self.inner.next()?;
		// SAFE: bundle matches spawner type
		unsafe { Some(self.spawner.spawn(bundle)) }
	}
=======
    fn next(&mut self) -> Option<Entity> {
        let bundle = self.inner.next()?;
        // SAFETY: bundle matches spawner type
        unsafe { Some(self.spawner.spawn(bundle)) }
    }
>>>>>>> 5b5013d5

	fn size_hint(&self) -> (usize, Option<usize>) {
		self.inner.size_hint()
	}
}

impl<I, T> ExactSizeIterator for SpawnBatchIter<'_, I>
where
	I: ExactSizeIterator<Item = T>,
	T: Bundle,
{
	fn len(&self) -> usize {
		self.inner.len()
	}
}

impl<I, T> FusedIterator for SpawnBatchIter<'_, I>
where
	I: FusedIterator<Item = T>,
	T: Bundle,
{
}<|MERGE_RESOLUTION|>--- conflicted
+++ resolved
@@ -65,19 +65,11 @@
 {
 	type Item = Entity;
 
-<<<<<<< HEAD
 	fn next(&mut self) -> Option<Entity> {
 		let bundle = self.inner.next()?;
-		// SAFE: bundle matches spawner type
+		// SAFETY: bundle matches spawner type
 		unsafe { Some(self.spawner.spawn(bundle)) }
 	}
-=======
-    fn next(&mut self) -> Option<Entity> {
-        let bundle = self.inner.next()?;
-        // SAFETY: bundle matches spawner type
-        unsafe { Some(self.spawner.spawn(bundle)) }
-    }
->>>>>>> 5b5013d5
 
 	fn size_hint(&self) -> (usize, Option<usize>) {
 		self.inner.size_hint()
