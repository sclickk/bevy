mod entity_ref;
mod spawn_batch;
mod world_cell;

pub use crate::change_detection::Mut;
pub use entity_ref::*;
pub use spawn_batch::*;
pub use world_cell::*;

use crate::{
	archetype::{ArchetypeComponentId, ArchetypeComponentInfo, ArchetypeId, Archetypes},
	bundle::{Bundle, BundleInserter, BundleSpawner, Bundles},
	change_detection::{MutUntyped, Ticks},
	component::{
		Component, ComponentDescriptor, ComponentId, ComponentTicks, Components, StorageType,
	},
	entity::{AllocAtWithoutReplacement, Entities, Entity},
	query::{QueryState, WorldQuery},
	storage::{Column, SparseSet, Storages},
	system::Resource,
};
use bevy_ptr::{OwningPtr, Ptr, UnsafeCellDeref};
use bevy_utils::tracing::debug;
use std::{
	any::TypeId,
	fmt,
	sync::atomic::{AtomicU32, Ordering},
};
mod identifier;

pub use identifier::WorldId;
/// Stores and exposes operations on [entities](Entity), [components](Component), resources,
/// and their associated metadata.
///
/// Each [Entity] has a set of components. Each component can have up to one instance of each
/// component type. Entity components can be created, updated, removed, and queried using a given
/// [World].
///
/// For complex access patterns involving [`SystemParam`](crate::system::SystemParam),
/// consider using [`SystemState`](crate::system::SystemState).
///
/// To mutate different parts of the world simultaneously,
/// use [`World::resource_scope`] or [`SystemState`](crate::system::SystemState).
///
/// # Resources
///
/// Worlds can also store *resources*, which are unique instances of a given type that don't
/// belong to a specific Entity. There are also *non send resources*, which can only be
/// accessed on the main thread.
///
/// ## Usage of global resources
///
/// 1. Insert the resource into the `World`, using [`World::insert_resource`].
/// 2. Fetch the resource from a system, using [`Res`](crate::system::Res) or [`ResMut`](crate::system::ResMut).
///
/// ```
/// # let mut world = World::default();
/// # let mut schedule = Schedule::default();
/// # schedule.add_stage("update", SystemStage::parallel());
/// # use bevy_ecs::prelude::*;
/// #
/// struct MyResource { value: u32 }
///
/// world.insert_resource(MyResource { value: 42 });
///
/// fn read_resource_system(resource: Res<MyResource>) {
///     assert_eq!(resource.value, 42);
/// }
///
/// fn write_resource_system(mut resource: ResMut<MyResource>) {
///     assert_eq!(resource.value, 42);
///     resource.value = 0;
///     assert_eq!(resource.value, 0);
/// }
/// #
/// # schedule.add_system_to_stage("update", read_resource_system.label("first"));
/// # schedule.add_system_to_stage("update", write_resource_system.after("first"));
/// # schedule.run_once(&mut world);
/// ```
pub struct World {
	id: WorldId,
	pub(crate) entities: Entities,
	pub(crate) components: Components,
	pub(crate) archetypes: Archetypes,
	pub(crate) storages: Storages,
	pub(crate) bundles: Bundles,
	pub(crate) removed_components: SparseSet<ComponentId, Vec<Entity>>,
	/// Access cache used by [WorldCell].
	pub(crate) archetype_component_access: ArchetypeComponentAccess,
	main_thread_validator: MainThreadValidator,
	pub(crate) change_tick: AtomicU32,
	pub(crate) last_change_tick: u32,
}

impl Default for World {
	fn default() -> Self {
		Self {
			id: WorldId::new().expect("More `bevy` `World`s have been created than is supported"),
			entities: Default::default(),
			components: Default::default(),
			archetypes: Default::default(),
			storages: Default::default(),
			bundles: Default::default(),
			removed_components: Default::default(),
			archetype_component_access: Default::default(),
			main_thread_validator: Default::default(),
			// Default value is `1`, and `last_change_tick`s default to `0`, such that changes
			// are detected on first system runs and for direct world queries.
			change_tick: AtomicU32::new(1),
			last_change_tick: 0,
		}
	}
}

impl World {
<<<<<<< HEAD
	/// Creates a new empty [World]
	/// # Panics
	///
	/// If [`usize::MAX`] [`World`]s have been created.
	/// This guarantee allows System Parameters to safely uniquely identify a [`World`],
	/// since its [`WorldId`] is unique
	#[inline]
	pub fn new() -> World {
		World::default()
	}

	/// Retrieves this [`World`]'s unique ID
	#[inline]
	pub fn id(&self) -> WorldId {
		self.id
	}

	/// Retrieves this world's [Entities] collection
	#[inline]
	pub fn entities(&self) -> &Entities {
		&self.entities
	}

	/// Retrieves this world's [Entities] collection mutably
	///
	/// # Safety
	/// Mutable reference must not be used to put the [`Entities`] data
	/// in an invalid state for this [`World`]
	#[inline]
	pub unsafe fn entities_mut(&mut self) -> &mut Entities {
		&mut self.entities
	}

	/// Retrieves this world's [Archetypes] collection
	#[inline]
	pub fn archetypes(&self) -> &Archetypes {
		&self.archetypes
	}

	/// Retrieves this world's [Components] collection
	#[inline]
	pub fn components(&self) -> &Components {
		&self.components
	}

	/// Retrieves this world's [Storages] collection
	#[inline]
	pub fn storages(&self) -> &Storages {
		&self.storages
	}

	/// Retrieves this world's [Bundles] collection
	#[inline]
	pub fn bundles(&self) -> &Bundles {
		&self.bundles
	}

	/// Retrieves a [`WorldCell`], which safely enables multiple mutable World accesses at the same
	/// time, provided those accesses do not conflict with each other.
	#[inline]
	pub fn cell(&mut self) -> WorldCell<'_> {
		WorldCell::new(self)
	}

	/// Initializes a new [`Component`] type and returns the [`ComponentId`] created for it.
	pub fn init_component<T: Component>(&mut self) -> ComponentId {
		self
			.components
			.init_component::<T>(&mut self.storages)
	}

	/// Initializes a new [`Component`] type and returns the [`ComponentId`] created for it.
	///
	/// This method differs from [`World::init_component`] in that it uses a [`ComponentDescriptor`]
	/// to initialize the new component type instead of statically available type information. This
	/// enables the dynamic initialization of new component definitions at runtime for advanced use cases.
	///
	/// While the option to initialize a component from a descriptor is useful in type-erased
	/// contexts, the standard `World::init_component` function should always be used instead
	/// when type information is available at compile time.
	pub fn init_component_with_descriptor(&mut self, descriptor: ComponentDescriptor) -> ComponentId {
		self
			.components
			.init_component_with_descriptor(&mut self.storages, descriptor)
	}

	/// Returns the [`ComponentId`] of the given [`Component`] type `T`.
	///
	/// The returned `ComponentId` is specific to the `World` instance
	/// it was retrieved from and should not be used with another `World` instance.
	///
	/// Returns [`None`] if the `Component` type has not yet been initialized within
	/// the `World` using [`World::init_component`].
	///
	/// ```rust
	/// use bevy_ecs::prelude::*;
	///
	/// let mut world = World::new();
	///
	/// #[derive(Component)]
	/// struct ComponentA;
	///
	/// let component_a_id = world.init_component::<ComponentA>();
	///
	/// assert_eq!(component_a_id, world.component_id::<ComponentA>().unwrap())
	/// ```
	#[inline]
	pub fn component_id<T: Component>(&self) -> Option<ComponentId> {
		self.components.component_id::<T>()
	}

	/// Retrieves an [`EntityRef`] that exposes read-only operations for the given `entity`.
	/// This will panic if the `entity` does not exist. Use [`World::get_entity`] if you want
	/// to check for entity existence instead of implicitly panic-ing.
	///
	/// ```
	/// use bevy_ecs::{component::Component, world::World};
	///
	/// #[derive(Component)]
	/// struct Position {
	///   x: f32,
	///   y: f32,
	/// }
	///
	/// let mut world = World::new();
	/// let entity = world.spawn()
	///     .insert(Position { x: 0.0, y: 0.0 })
	///     .id();
	///
	/// let position = world.entity(entity).get::<Position>().unwrap();
	/// assert_eq!(position.x, 0.0);
	/// ```
	#[inline]
	pub fn entity(&self, entity: Entity) -> EntityRef {
		// Lazily evaluate panic!() via unwrap_or_else() to avoid allocation unless failure
		self
			.get_entity(entity)
			.unwrap_or_else(|| panic!("Entity {:?} does not exist", entity))
	}

	/// Retrieves an [`EntityMut`] that exposes read and write operations for the given `entity`.
	/// This will panic if the `entity` does not exist. Use [`World::get_entity_mut`] if you want
	/// to check for entity existence instead of implicitly panic-ing.
	///
	/// ```
	/// use bevy_ecs::{component::Component, world::World};
	///
	/// #[derive(Component)]
	/// struct Position {
	///   x: f32,
	///   y: f32,
	/// }
	///
	/// let mut world = World::new();
	/// let entity = world.spawn()
	///     .insert(Position { x: 0.0, y: 0.0 })
	///     .id();
	/// let mut entity_mut = world.entity_mut(entity);
	/// let mut position = entity_mut.get_mut::<Position>().unwrap();
	/// position.x = 1.0;
	/// ```
	#[inline]
	pub fn entity_mut(&mut self, entity: Entity) -> EntityMut {
		// Lazily evaluate panic!() via unwrap_or_else() to avoid allocation unless failure
		self
			.get_entity_mut(entity)
			.unwrap_or_else(|| panic!("Entity {:?} does not exist", entity))
	}

	/// Returns an [`EntityMut`] for the given `entity` (if it exists) or spawns one if it doesn't exist.
	/// This will return [`None`] if the `entity` exists with a different generation.
	///
	/// # Note
	/// Spawning a specific `entity` value is rarely the right choice. Most apps should favor [`World::spawn`].
	/// This method should generally only be used for sharing entities across apps, and only when they have a
	/// scheme worked out to share an ID space (which doesn't happen by default).
	#[inline]
	pub fn get_or_spawn(&mut self, entity: Entity) -> Option<EntityMut> {
		self.flush();
		match self
			.entities
			.alloc_at_without_replacement(entity)
		{
			AllocAtWithoutReplacement::Exists(location) => {
				// SAFE: `entity` exists and `location` is that entity's location
				Some(unsafe { EntityMut::new(self, entity, location) })
			}
			AllocAtWithoutReplacement::DidNotExist => {
				// SAFE: entity was just allocated
				Some(unsafe { self.spawn_at_internal(entity) })
			}
			AllocAtWithoutReplacement::ExistsWithWrongGeneration => None,
		}
	}

	/// Retrieves an [`EntityRef`] that exposes read-only operations for the given `entity`.
	/// Returns [`None`] if the `entity` does not exist. Use [`World::entity`] if you don't want
	/// to unwrap the [`EntityRef`] yourself.
	///
	/// ```
	/// use bevy_ecs::{component::Component, world::World};
	///
	/// #[derive(Component)]
	/// struct Position {
	///   x: f32,
	///   y: f32,
	/// }
	///
	/// let mut world = World::new();
	/// let entity = world.spawn()
	///     .insert(Position { x: 0.0, y: 0.0 })
	///     .id();
	///
	/// let entity_ref = world.get_entity(entity).unwrap();
	/// let position = entity_ref.get::<Position>().unwrap();
	/// assert_eq!(position.x, 0.0);
	/// ```
	#[inline]
	pub fn get_entity(&self, entity: Entity) -> Option<EntityRef> {
		let location = self.entities.get(entity)?;
		Some(EntityRef::new(self, entity, location))
	}

	/// Retrieves an [`EntityMut`] that exposes read and write operations for the given `entity`.
	/// Returns [`None`] if the `entity` does not exist. Use [`World::entity_mut`] if you don't want
	/// to unwrap the [`EntityMut`] yourself.
	///
	/// ```
	/// use bevy_ecs::{component::Component, world::World};
	///
	/// #[derive(Component)]
	/// struct Position {
	///   x: f32,
	///   y: f32,
	/// }
	///
	/// let mut world = World::new();
	/// let entity = world.spawn()
	///     .insert(Position { x: 0.0, y: 0.0 })
	///     .id();
	///
	/// let mut entity_mut = world.get_entity_mut(entity).unwrap();
	/// let mut position = entity_mut.get_mut::<Position>().unwrap();
	/// position.x = 1.0;
	/// ```
	#[inline]
	pub fn get_entity_mut(&mut self, entity: Entity) -> Option<EntityMut> {
		let location = self.entities.get(entity)?;
		// SAFE: `entity` exists and `location` is that entity's location
		Some(unsafe { EntityMut::new(self, entity, location) })
	}

	/// Spawns a new [`Entity`] and returns a corresponding [`EntityMut`], which can be used
	/// to add components to the entity or retrieve its id.
	///
	/// ```
	/// use bevy_ecs::{component::Component, world::World};
	///
	/// #[derive(Component)]
	/// struct Position {
	///   x: f32,
	///   y: f32,
	/// }
	/// #[derive(Component)]
	/// struct Label(&'static str);
	/// #[derive(Component)]
	/// struct Num(u32);
	///
	/// let mut world = World::new();
	/// let entity = world.spawn()
	///     .insert(Position { x: 0.0, y: 0.0 }) // add a single component
	///     .insert_bundle((Num(1), Label("hello"))) // add a bundle of components
	///     .id();
	///
	/// let position = world.entity(entity).get::<Position>().unwrap();
	/// assert_eq!(position.x, 0.0);
	/// ```
	pub fn spawn(&mut self) -> EntityMut {
		self.flush();
		let entity = self.entities.alloc();
		// SAFE: entity was just allocated
		unsafe { self.spawn_at_internal(entity) }
	}

	/// # Safety
	/// must be called on an entity that was just allocated
	unsafe fn spawn_at_internal(&mut self, entity: Entity) -> EntityMut {
		let archetype = self.archetypes.empty_mut();
		// PERF: consider avoiding allocating entities in the empty archetype unless needed
		let table_row = self.storages.tables[archetype.table_id()].allocate(entity);
		// SAFE: no components are allocated by archetype.allocate() because the archetype is
		// empty
		let location = archetype.allocate(entity, table_row);
		// SAFE: entity index was just allocated
		self
			.entities
			.meta
			.get_unchecked_mut(entity.id() as usize)
			.location = location;
		EntityMut::new(self, entity, location)
	}

	/// Spawns a batch of entities with the same component [Bundle] type. Takes a given [Bundle]
	/// iterator and returns a corresponding [Entity] iterator.
	/// This is more efficient than spawning entities and adding components to them individually,
	/// but it is limited to spawning entities with the same [Bundle] type, whereas spawning
	/// individually is more flexible.
	///
	/// ```
	/// use bevy_ecs::{component::Component, entity::Entity, world::World};
	///
	/// #[derive(Component)]
	/// struct Str(&'static str);
	/// #[derive(Component)]
	/// struct Num(u32);
	///
	/// let mut world = World::new();
	/// let entities = world.spawn_batch(vec![
	///   (Str("a"), Num(0)), // the first entity
	///   (Str("b"), Num(1)), // the second entity
	/// ]).collect::<Vec<Entity>>();
	///
	/// assert_eq!(entities.len(), 2);
	/// ```
	pub fn spawn_batch<I>(&mut self, iter: I) -> SpawnBatchIter<'_, I::IntoIter>
	where
		I: IntoIterator,
		I::Item: Bundle,
	{
		SpawnBatchIter::new(self, iter.into_iter())
	}

	/// Retrieves a reference to the given `entity`'s [Component] of the given type.
	/// Returns [None] if the `entity` does not have a [Component] of the given type.
	/// ```
	/// use bevy_ecs::{component::Component, world::World};
	///
	/// #[derive(Component)]
	/// struct Position {
	///   x: f32,
	///   y: f32,
	/// }
	///
	/// let mut world = World::new();
	/// let entity = world.spawn()
	///     .insert(Position { x: 0.0, y: 0.0 })
	///     .id();
	/// let position = world.get::<Position>(entity).unwrap();
	/// assert_eq!(position.x, 0.0);
	/// ```
	#[inline]
	pub fn get<T: Component>(&self, entity: Entity) -> Option<&T> {
		self.get_entity(entity)?.get()
	}

	/// Retrieves a mutable reference to the given `entity`'s [Component] of the given type.
	/// Returns [None] if the `entity` does not have a [Component] of the given type.
	/// ```
	/// use bevy_ecs::{component::Component, world::World};
	///
	/// #[derive(Component)]
	/// struct Position {
	///   x: f32,
	///   y: f32,
	/// }
	///
	/// let mut world = World::new();
	/// let entity = world.spawn()
	///     .insert(Position { x: 0.0, y: 0.0 })
	///     .id();
	/// let mut position = world.get_mut::<Position>(entity).unwrap();
	/// position.x = 1.0;
	/// ```
	#[inline]
	pub fn get_mut<T: Component>(&mut self, entity: Entity) -> Option<Mut<T>> {
		// SAFE: lifetimes enforce correct usage of returned borrow
		unsafe { get_mut(self, entity, self.get_entity(entity)?.location()) }
	}

	/// Despawns the given `entity`, if it exists. This will also remove all of the entity's
	/// [Component]s. Returns `true` if the `entity` is successfully despawned and `false` if
	/// the `entity` does not exist.
	/// ```
	/// use bevy_ecs::{component::Component, world::World};
	///
	/// #[derive(Component)]
	/// struct Position {
	///   x: f32,
	///   y: f32,
	/// }
	///
	/// let mut world = World::new();
	/// let entity = world.spawn()
	///     .insert(Position { x: 0.0, y: 0.0 })
	///     .id();
	/// assert!(world.despawn(entity));
	/// assert!(world.get_entity(entity).is_none());
	/// assert!(world.get::<Position>(entity).is_none());
	/// ```
	#[inline]
	pub fn despawn(&mut self, entity: Entity) -> bool {
		debug!("Despawning entity {:?}", entity);
		self
			.get_entity_mut(entity)
			.map(|e| {
				e.despawn();
				true
			})
			.unwrap_or(false)
	}

	/// Clears component tracker state
	pub fn clear_trackers(&mut self) {
		for entities in self.removed_components.values_mut() {
			entities.clear();
		}

		self.last_change_tick = self.increment_change_tick();
	}

	/// Returns [`QueryState`] for the given [`WorldQuery`], which is used to efficiently
	/// run queries on the [`World`] by storing and reusing the [`QueryState`].
	/// ```
	/// use bevy_ecs::{component::Component, entity::Entity, world::World};
	///
	/// #[derive(Component, Debug, PartialEq)]
	/// struct Position {
	///   x: f32,
	///   y: f32,
	/// }
	///
	/// #[derive(Component)]
	/// struct Velocity {
	///   x: f32,
	///   y: f32,
	/// }
	///
	/// let mut world = World::new();
	/// let entities = world.spawn_batch(vec![
	///     (Position { x: 0.0, y: 0.0}, Velocity { x: 1.0, y: 0.0 }),
	///     (Position { x: 0.0, y: 0.0}, Velocity { x: 0.0, y: 1.0 }),
	/// ]).collect::<Vec<Entity>>();
	///
	/// let mut query = world.query::<(&mut Position, &Velocity)>();
	/// for (mut position, velocity) in query.iter_mut(&mut world) {
	///    position.x += velocity.x;
	///    position.y += velocity.y;
	/// }
	///
	/// assert_eq!(world.get::<Position>(entities[0]).unwrap(), &Position { x: 1.0, y: 0.0 });
	/// assert_eq!(world.get::<Position>(entities[1]).unwrap(), &Position { x: 0.0, y: 1.0 });
	/// ```
	///
	/// To iterate over entities in a deterministic order,
	/// sort the results of the query using the desired component as a key.
	/// Note that this requires fetching the whole result set from the query
	/// and allocation of a [Vec] to store it.
	///
	/// ```
	/// use bevy_ecs::{component::Component, entity::Entity, world::World};
	///
	/// #[derive(Component, PartialEq, Eq, PartialOrd, Ord, Debug)]
	/// struct Order(i32);
	/// #[derive(Component, PartialEq, Debug)]
	/// struct Label(&'static str);
	///
	/// let mut world = World::new();
	/// let a = world.spawn().insert_bundle((Order(2), Label("second"))).id();
	/// let b = world.spawn().insert_bundle((Order(3), Label("third"))).id();
	/// let c = world.spawn().insert_bundle((Order(1), Label("first"))).id();
	/// let mut entities = world.query::<(Entity, &Order, &Label)>()
	///     .iter(&world)
	///     .collect::<Vec<_>>();
	/// // Sort the query results by their `Order` component before comparing
	/// // to expected results. Query iteration order should not be relied on.
	/// entities.sort_by_key(|e| e.1);
	/// assert_eq!(entities, vec![
	///     (c, &Order(1), &Label("first")),
	///     (a, &Order(2), &Label("second")),
	///     (b, &Order(3), &Label("third")),
	/// ]);
	/// ```
	#[inline]
	pub fn query<Q: WorldQuery>(&mut self) -> QueryState<Q, ()> {
		self.query_filtered::<Q, ()>()
	}

	/// Returns [`QueryState`] for the given filtered [`WorldQuery`], which is used to efficiently
	/// run queries on the [`World`] by storing and reusing the [`QueryState`].
	/// ```
	/// use bevy_ecs::{component::Component, entity::Entity, world::World, query::With};
	///
	/// #[derive(Component)]
	/// struct A;
	/// #[derive(Component)]
	/// struct B;
	///
	/// let mut world = World::new();
	/// let e1 = world.spawn().insert(A).id();
	/// let e2 = world.spawn().insert_bundle((A, B)).id();
	///
	/// let mut query = world.query_filtered::<Entity, With<B>>();
	/// let matching_entities = query.iter(&world).collect::<Vec<Entity>>();
	///
	/// assert_eq!(matching_entities, vec![e2]);
	/// ```
	#[inline]
	pub fn query_filtered<Q: WorldQuery, F: WorldQuery>(&mut self) -> QueryState<Q, F> {
		QueryState::new(self)
	}

	/// Returns an iterator of entities that had components of type `T` removed
	/// since the last call to [`World::clear_trackers`].
	pub fn removed<T: Component>(&self) -> std::iter::Cloned<std::slice::Iter<'_, Entity>> {
		if let Some(component_id) = self.components.get_id(TypeId::of::<T>()) {
			self.removed_with_id(component_id)
		} else {
			[].iter().cloned()
		}
	}

	/// Returns an iterator of entities that had components with the given `component_id` removed
	/// since the last call to [`World::clear_trackers`].
	pub fn removed_with_id(
		&self,
		component_id: ComponentId,
	) -> std::iter::Cloned<std::slice::Iter<'_, Entity>> {
		if let Some(removed) = self.removed_components.get(component_id) {
			removed.iter().cloned()
		} else {
			[].iter().cloned()
		}
	}

	/// Inserts a new resource with standard starting values.
	///
	/// If the resource already exists, nothing happens.
	///
	/// The value given by the [`FromWorld::from_world`] method will be used.
	/// Note that any resource with the `Default` trait automatically implements `FromWorld`,
	/// and those default values will be here instead.
	#[inline]
	pub fn init_resource<R: Resource + FromWorld>(&mut self) {
		if !self.contains_resource::<R>() {
			let resource = R::from_world(self);
			self.insert_resource(resource);
		}
	}

	/// Inserts a new resource with the given `value`.
	///
	/// Resources are "unique" data of a given type.
	/// If you insert a resource of a type that already exists,
	/// you will overwrite any existing data.
	#[inline]
	pub fn insert_resource<R: Resource>(&mut self, value: R) {
		let component_id = self.components.init_resource::<R>();
		// SAFE: component_id just initialized and corresponds to resource of type T
		unsafe { self.insert_resource_with_id(component_id, value) };
	}

	/// Inserts a new non-send resource with standard starting values.
	///
	/// If the resource already exists, nothing happens.
	///
	/// The value given by the [`FromWorld::from_world`] method will be used.
	/// Note that any resource with the `Default` trait automatically implements `FromWorld`,
	/// and those default values will be here instead.
	#[inline]
	pub fn init_non_send_resource<R: 'static + FromWorld>(&mut self) {
		if !self.contains_resource::<R>() {
			let resource = R::from_world(self);
			self.insert_non_send_resource(resource);
		}
	}

	/// Inserts a new non-send resource with the given `value`.
	///
	/// `NonSend` resources cannot be sent across threads,
	/// and do not need the `Send + Sync` bounds.
	/// Systems with `NonSend` resources are always scheduled on the main thread.
	#[inline]
	pub fn insert_non_send_resource<R: 'static>(&mut self, value: R) {
		self.validate_non_send_access::<R>();
		let component_id = self.components.init_non_send::<R>();
		// SAFE: component_id just initialized and corresponds to resource of type R
		unsafe { self.insert_resource_with_id(component_id, value) };
	}

	/// Removes the resource of a given type and returns it, if it exists. Otherwise returns [None].
	#[inline]
	pub fn remove_resource<R: Resource>(&mut self) -> Option<R> {
		// SAFE: R is Send + Sync
		unsafe { self.remove_resource_unchecked() }
	}

	#[inline]
	pub fn remove_non_send_resource<R: 'static>(&mut self) -> Option<R> {
		self.validate_non_send_access::<R>();
		// SAFE: we are on main thread
		unsafe { self.remove_resource_unchecked() }
	}

	#[inline]
	/// # Safety
	/// Only remove `NonSend` resources from the main thread
	/// as they cannot be sent across theads
	#[allow(unused_unsafe)]
	pub unsafe fn remove_resource_unchecked<R: 'static>(&mut self) -> Option<R> {
		let component_id = self
			.components
			.get_resource_id(TypeId::of::<R>())?;
		let resource_archetype = self.archetypes.resource_mut();
		let unique_components = resource_archetype.unique_components_mut();
		let column = unique_components.get_mut(component_id)?;
		if column.is_empty() {
			return None;
		}
		// SAFE: if a resource column exists, row 0 exists as well. caller takes ownership of the
		// ptr value / drop is called when R is dropped
		let (ptr, _) = unsafe { column.swap_remove_and_forget_unchecked(0) };
		// SAFE: column is of type R
		Some(unsafe { ptr.read::<R>() })
	}

	/// Returns `true` if a resource of type `R` exists. Otherwise returns `false`.
	#[inline]
	pub fn contains_resource<R: 'static>(&self) -> bool {
		let component_id = if let Some(component_id) = self
			.components
			.get_resource_id(TypeId::of::<R>())
		{
			component_id
		} else {
			return false;
		};
		self
			.get_populated_resource_column(component_id)
			.is_some()
	}

	pub fn is_resource_added<R: Resource>(&self) -> bool {
		let component_id = if let Some(component_id) = self
			.components
			.get_resource_id(TypeId::of::<R>())
		{
			component_id
		} else {
			return false;
		};
		let column = if let Some(column) = self.get_populated_resource_column(component_id) {
			column
		} else {
			return false;
		};
		// SAFE: resources table always have row 0
		let ticks = unsafe { column.get_ticks_unchecked(0).deref() };
		ticks.is_added(self.last_change_tick(), self.read_change_tick())
	}

	pub fn is_resource_changed<R: Resource>(&self) -> bool {
		let component_id = if let Some(component_id) = self
			.components
			.get_resource_id(TypeId::of::<R>())
		{
			component_id
		} else {
			return false;
		};
		let column = if let Some(column) = self.get_populated_resource_column(component_id) {
			column
		} else {
			return false;
		};
		// SAFE: resources table always have row 0
		let ticks = unsafe { column.get_ticks_unchecked(0).deref() };
		ticks.is_changed(self.last_change_tick(), self.read_change_tick())
	}

	/// Gets a reference to the resource of the given type
	///
	/// # Panics
	///
	/// Panics if the resource does not exist.
	/// Use [`get_resource`](World::get_resource) instead if you want to handle this case.
	///
	/// If you want to instead insert a value if the resource does not exist,
	/// use [`get_resource_or_insert_with`](World::get_resource_or_insert_with).
	#[inline]
	#[track_caller]
	pub fn resource<R: Resource>(&self) -> &R {
		match self.get_resource() {
			Some(x) => x,
			None => panic!(
				"Requested resource {} does not exist in the `World`. 
                Did you forget to add it using `app.add_resource` / `app.init_resource`? 
                Resources are also implicitly added via `app.add_event`,
                and can be added by plugins.",
				std::any::type_name::<R>()
			),
		}
	}

	/// Gets a mutable reference to the resource of the given type
	///
	/// # Panics
	///
	/// Panics if the resource does not exist.
	/// Use [`get_resource_mut`](World::get_resource_mut) instead if you want to handle this case.
	///
	/// If you want to instead insert a value if the resource does not exist,
	/// use [`get_resource_or_insert_with`](World::get_resource_or_insert_with).
	#[inline]
	#[track_caller]
	pub fn resource_mut<R: Resource>(&mut self) -> Mut<'_, R> {
		match self.get_resource_mut() {
			Some(x) => x,
			None => panic!(
				"Requested resource {} does not exist in the `World`. 
                Did you forget to add it using `app.add_resource` / `app.init_resource`? 
=======
    /// Creates a new empty [World]
    /// # Panics
    ///
    /// If [`usize::MAX`] [`World`]s have been created.
    /// This guarantee allows System Parameters to safely uniquely identify a [`World`],
    /// since its [`WorldId`] is unique
    #[inline]
    pub fn new() -> World {
        World::default()
    }

    /// Retrieves this [`World`]'s unique ID
    #[inline]
    pub fn id(&self) -> WorldId {
        self.id
    }

    /// Retrieves this world's [Entities] collection
    #[inline]
    pub fn entities(&self) -> &Entities {
        &self.entities
    }

    /// Retrieves this world's [Entities] collection mutably
    ///
    /// # Safety
    /// Mutable reference must not be used to put the [`Entities`] data
    /// in an invalid state for this [`World`]
    #[inline]
    pub unsafe fn entities_mut(&mut self) -> &mut Entities {
        &mut self.entities
    }

    /// Retrieves this world's [Archetypes] collection
    #[inline]
    pub fn archetypes(&self) -> &Archetypes {
        &self.archetypes
    }

    /// Retrieves this world's [Components] collection
    #[inline]
    pub fn components(&self) -> &Components {
        &self.components
    }

    /// Retrieves this world's [Storages] collection
    #[inline]
    pub fn storages(&self) -> &Storages {
        &self.storages
    }

    /// Retrieves this world's [Bundles] collection
    #[inline]
    pub fn bundles(&self) -> &Bundles {
        &self.bundles
    }

    /// Retrieves a [`WorldCell`], which safely enables multiple mutable World accesses at the same
    /// time, provided those accesses do not conflict with each other.
    #[inline]
    pub fn cell(&mut self) -> WorldCell<'_> {
        WorldCell::new(self)
    }

    /// Initializes a new [`Component`] type and returns the [`ComponentId`] created for it.
    pub fn init_component<T: Component>(&mut self) -> ComponentId {
        self.components.init_component::<T>(&mut self.storages)
    }

    /// Initializes a new [`Component`] type and returns the [`ComponentId`] created for it.
    ///
    /// This method differs from [`World::init_component`] in that it uses a [`ComponentDescriptor`]
    /// to initialize the new component type instead of statically available type information. This
    /// enables the dynamic initialization of new component definitions at runtime for advanced use cases.
    ///
    /// While the option to initialize a component from a descriptor is useful in type-erased
    /// contexts, the standard `World::init_component` function should always be used instead
    /// when type information is available at compile time.
    pub fn init_component_with_descriptor(
        &mut self,
        descriptor: ComponentDescriptor,
    ) -> ComponentId {
        self.components
            .init_component_with_descriptor(&mut self.storages, descriptor)
    }

    /// Returns the [`ComponentId`] of the given [`Component`] type `T`.
    ///
    /// The returned `ComponentId` is specific to the `World` instance
    /// it was retrieved from and should not be used with another `World` instance.
    ///
    /// Returns [`None`] if the `Component` type has not yet been initialized within
    /// the `World` using [`World::init_component`].
    ///
    /// ```rust
    /// use bevy_ecs::prelude::*;
    ///
    /// let mut world = World::new();
    ///
    /// #[derive(Component)]
    /// struct ComponentA;
    ///
    /// let component_a_id = world.init_component::<ComponentA>();
    ///
    /// assert_eq!(component_a_id, world.component_id::<ComponentA>().unwrap())
    /// ```
    #[inline]
    pub fn component_id<T: Component>(&self) -> Option<ComponentId> {
        self.components.component_id::<T>()
    }

    /// Retrieves an [`EntityRef`] that exposes read-only operations for the given `entity`.
    /// This will panic if the `entity` does not exist. Use [`World::get_entity`] if you want
    /// to check for entity existence instead of implicitly panic-ing.
    ///
    /// ```
    /// use bevy_ecs::{component::Component, world::World};
    ///
    /// #[derive(Component)]
    /// struct Position {
    ///   x: f32,
    ///   y: f32,
    /// }
    ///
    /// let mut world = World::new();
    /// let entity = world.spawn()
    ///     .insert(Position { x: 0.0, y: 0.0 })
    ///     .id();
    ///
    /// let position = world.entity(entity).get::<Position>().unwrap();
    /// assert_eq!(position.x, 0.0);
    /// ```
    #[inline]
    pub fn entity(&self, entity: Entity) -> EntityRef {
        // Lazily evaluate panic!() via unwrap_or_else() to avoid allocation unless failure
        self.get_entity(entity)
            .unwrap_or_else(|| panic!("Entity {:?} does not exist", entity))
    }

    /// Retrieves an [`EntityMut`] that exposes read and write operations for the given `entity`.
    /// This will panic if the `entity` does not exist. Use [`World::get_entity_mut`] if you want
    /// to check for entity existence instead of implicitly panic-ing.
    ///
    /// ```
    /// use bevy_ecs::{component::Component, world::World};
    ///
    /// #[derive(Component)]
    /// struct Position {
    ///   x: f32,
    ///   y: f32,
    /// }
    ///
    /// let mut world = World::new();
    /// let entity = world.spawn()
    ///     .insert(Position { x: 0.0, y: 0.0 })
    ///     .id();
    /// let mut entity_mut = world.entity_mut(entity);
    /// let mut position = entity_mut.get_mut::<Position>().unwrap();
    /// position.x = 1.0;
    /// ```
    #[inline]
    pub fn entity_mut(&mut self, entity: Entity) -> EntityMut {
        // Lazily evaluate panic!() via unwrap_or_else() to avoid allocation unless failure
        self.get_entity_mut(entity)
            .unwrap_or_else(|| panic!("Entity {:?} does not exist", entity))
    }

    /// Returns an [`EntityMut`] for the given `entity` (if it exists) or spawns one if it doesn't exist.
    /// This will return [`None`] if the `entity` exists with a different generation.
    ///
    /// # Note
    /// Spawning a specific `entity` value is rarely the right choice. Most apps should favor [`World::spawn`].
    /// This method should generally only be used for sharing entities across apps, and only when they have a
    /// scheme worked out to share an ID space (which doesn't happen by default).
    #[inline]
    pub fn get_or_spawn(&mut self, entity: Entity) -> Option<EntityMut> {
        self.flush();
        match self.entities.alloc_at_without_replacement(entity) {
            AllocAtWithoutReplacement::Exists(location) => {
                // SAFE: `entity` exists and `location` is that entity's location
                Some(unsafe { EntityMut::new(self, entity, location) })
            }
            AllocAtWithoutReplacement::DidNotExist => {
                // SAFE: entity was just allocated
                Some(unsafe { self.spawn_at_internal(entity) })
            }
            AllocAtWithoutReplacement::ExistsWithWrongGeneration => None,
        }
    }

    /// Retrieves an [`EntityRef`] that exposes read-only operations for the given `entity`.
    /// Returns [`None`] if the `entity` does not exist. Use [`World::entity`] if you don't want
    /// to unwrap the [`EntityRef`] yourself.
    ///
    /// ```
    /// use bevy_ecs::{component::Component, world::World};
    ///
    /// #[derive(Component)]
    /// struct Position {
    ///   x: f32,
    ///   y: f32,
    /// }
    ///
    /// let mut world = World::new();
    /// let entity = world.spawn()
    ///     .insert(Position { x: 0.0, y: 0.0 })
    ///     .id();
    ///
    /// let entity_ref = world.get_entity(entity).unwrap();
    /// let position = entity_ref.get::<Position>().unwrap();
    /// assert_eq!(position.x, 0.0);
    /// ```
    #[inline]
    pub fn get_entity(&self, entity: Entity) -> Option<EntityRef> {
        let location = self.entities.get(entity)?;
        Some(EntityRef::new(self, entity, location))
    }

    /// Retrieves an [`EntityMut`] that exposes read and write operations for the given `entity`.
    /// Returns [`None`] if the `entity` does not exist. Use [`World::entity_mut`] if you don't want
    /// to unwrap the [`EntityMut`] yourself.
    ///
    /// ```
    /// use bevy_ecs::{component::Component, world::World};
    ///
    /// #[derive(Component)]
    /// struct Position {
    ///   x: f32,
    ///   y: f32,
    /// }
    ///
    /// let mut world = World::new();
    /// let entity = world.spawn()
    ///     .insert(Position { x: 0.0, y: 0.0 })
    ///     .id();
    ///
    /// let mut entity_mut = world.get_entity_mut(entity).unwrap();
    /// let mut position = entity_mut.get_mut::<Position>().unwrap();
    /// position.x = 1.0;
    /// ```
    #[inline]
    pub fn get_entity_mut(&mut self, entity: Entity) -> Option<EntityMut> {
        let location = self.entities.get(entity)?;
        // SAFE: `entity` exists and `location` is that entity's location
        Some(unsafe { EntityMut::new(self, entity, location) })
    }

    /// Spawns a new [`Entity`] and returns a corresponding [`EntityMut`], which can be used
    /// to add components to the entity or retrieve its id.
    ///
    /// ```
    /// use bevy_ecs::{component::Component, world::World};
    ///
    /// #[derive(Component)]
    /// struct Position {
    ///   x: f32,
    ///   y: f32,
    /// }
    /// #[derive(Component)]
    /// struct Label(&'static str);
    /// #[derive(Component)]
    /// struct Num(u32);
    ///
    /// let mut world = World::new();
    /// let entity = world.spawn()
    ///     .insert(Position { x: 0.0, y: 0.0 }) // add a single component
    ///     .insert_bundle((Num(1), Label("hello"))) // add a bundle of components
    ///     .id();
    ///
    /// let position = world.entity(entity).get::<Position>().unwrap();
    /// assert_eq!(position.x, 0.0);
    /// ```
    pub fn spawn(&mut self) -> EntityMut {
        self.flush();
        let entity = self.entities.alloc();
        // SAFE: entity was just allocated
        unsafe { self.spawn_at_internal(entity) }
    }

    /// # Safety
    /// must be called on an entity that was just allocated
    unsafe fn spawn_at_internal(&mut self, entity: Entity) -> EntityMut {
        let archetype = self.archetypes.empty_mut();
        // PERF: consider avoiding allocating entities in the empty archetype unless needed
        let table_row = self.storages.tables[archetype.table_id()].allocate(entity);
        // SAFE: no components are allocated by archetype.allocate() because the archetype is
        // empty
        let location = archetype.allocate(entity, table_row);
        // SAFE: entity index was just allocated
        self.entities
            .meta
            .get_unchecked_mut(entity.id() as usize)
            .location = location;
        EntityMut::new(self, entity, location)
    }

    /// Spawns a batch of entities with the same component [Bundle] type. Takes a given [Bundle]
    /// iterator and returns a corresponding [Entity] iterator.
    /// This is more efficient than spawning entities and adding components to them individually,
    /// but it is limited to spawning entities with the same [Bundle] type, whereas spawning
    /// individually is more flexible.
    ///
    /// ```
    /// use bevy_ecs::{component::Component, entity::Entity, world::World};
    ///
    /// #[derive(Component)]
    /// struct Str(&'static str);
    /// #[derive(Component)]
    /// struct Num(u32);
    ///
    /// let mut world = World::new();
    /// let entities = world.spawn_batch(vec![
    ///   (Str("a"), Num(0)), // the first entity
    ///   (Str("b"), Num(1)), // the second entity
    /// ]).collect::<Vec<Entity>>();
    ///
    /// assert_eq!(entities.len(), 2);
    /// ```
    pub fn spawn_batch<I>(&mut self, iter: I) -> SpawnBatchIter<'_, I::IntoIter>
    where
        I: IntoIterator,
        I::Item: Bundle,
    {
        SpawnBatchIter::new(self, iter.into_iter())
    }

    /// Retrieves a reference to the given `entity`'s [Component] of the given type.
    /// Returns [None] if the `entity` does not have a [Component] of the given type.
    /// ```
    /// use bevy_ecs::{component::Component, world::World};
    ///
    /// #[derive(Component)]
    /// struct Position {
    ///   x: f32,
    ///   y: f32,
    /// }
    ///
    /// let mut world = World::new();
    /// let entity = world.spawn()
    ///     .insert(Position { x: 0.0, y: 0.0 })
    ///     .id();
    /// let position = world.get::<Position>(entity).unwrap();
    /// assert_eq!(position.x, 0.0);
    /// ```
    #[inline]
    pub fn get<T: Component>(&self, entity: Entity) -> Option<&T> {
        self.get_entity(entity)?.get()
    }

    /// Retrieves a mutable reference to the given `entity`'s [Component] of the given type.
    /// Returns [None] if the `entity` does not have a [Component] of the given type.
    /// ```
    /// use bevy_ecs::{component::Component, world::World};
    ///
    /// #[derive(Component)]
    /// struct Position {
    ///   x: f32,
    ///   y: f32,
    /// }
    ///
    /// let mut world = World::new();
    /// let entity = world.spawn()
    ///     .insert(Position { x: 0.0, y: 0.0 })
    ///     .id();
    /// let mut position = world.get_mut::<Position>(entity).unwrap();
    /// position.x = 1.0;
    /// ```
    #[inline]
    pub fn get_mut<T: Component>(&mut self, entity: Entity) -> Option<Mut<T>> {
        // SAFE: lifetimes enforce correct usage of returned borrow
        unsafe { get_mut(self, entity, self.get_entity(entity)?.location()) }
    }

    /// Despawns the given `entity`, if it exists. This will also remove all of the entity's
    /// [Component]s. Returns `true` if the `entity` is successfully despawned and `false` if
    /// the `entity` does not exist.
    /// ```
    /// use bevy_ecs::{component::Component, world::World};
    ///
    /// #[derive(Component)]
    /// struct Position {
    ///   x: f32,
    ///   y: f32,
    /// }
    ///
    /// let mut world = World::new();
    /// let entity = world.spawn()
    ///     .insert(Position { x: 0.0, y: 0.0 })
    ///     .id();
    /// assert!(world.despawn(entity));
    /// assert!(world.get_entity(entity).is_none());
    /// assert!(world.get::<Position>(entity).is_none());
    /// ```
    #[inline]
    pub fn despawn(&mut self, entity: Entity) -> bool {
        debug!("Despawning entity {:?}", entity);
        self.get_entity_mut(entity)
            .map(|e| {
                e.despawn();
                true
            })
            .unwrap_or(false)
    }

    /// Clears component tracker state
    pub fn clear_trackers(&mut self) {
        for entities in self.removed_components.values_mut() {
            entities.clear();
        }

        self.last_change_tick = self.increment_change_tick();
    }

    /// Returns [`QueryState`] for the given [`WorldQuery`], which is used to efficiently
    /// run queries on the [`World`] by storing and reusing the [`QueryState`].
    /// ```
    /// use bevy_ecs::{component::Component, entity::Entity, world::World};
    ///
    /// #[derive(Component, Debug, PartialEq)]
    /// struct Position {
    ///   x: f32,
    ///   y: f32,
    /// }
    ///
    /// #[derive(Component)]
    /// struct Velocity {
    ///   x: f32,
    ///   y: f32,
    /// }
    ///
    /// let mut world = World::new();
    /// let entities = world.spawn_batch(vec![
    ///     (Position { x: 0.0, y: 0.0}, Velocity { x: 1.0, y: 0.0 }),
    ///     (Position { x: 0.0, y: 0.0}, Velocity { x: 0.0, y: 1.0 }),
    /// ]).collect::<Vec<Entity>>();
    ///
    /// let mut query = world.query::<(&mut Position, &Velocity)>();
    /// for (mut position, velocity) in query.iter_mut(&mut world) {
    ///    position.x += velocity.x;
    ///    position.y += velocity.y;
    /// }
    ///
    /// assert_eq!(world.get::<Position>(entities[0]).unwrap(), &Position { x: 1.0, y: 0.0 });
    /// assert_eq!(world.get::<Position>(entities[1]).unwrap(), &Position { x: 0.0, y: 1.0 });
    /// ```
    ///
    /// To iterate over entities in a deterministic order,
    /// sort the results of the query using the desired component as a key.
    /// Note that this requires fetching the whole result set from the query
    /// and allocation of a [Vec] to store it.
    ///
    /// ```
    /// use bevy_ecs::{component::Component, entity::Entity, world::World};
    ///
    /// #[derive(Component, PartialEq, Eq, PartialOrd, Ord, Debug)]
    /// struct Order(i32);
    /// #[derive(Component, PartialEq, Debug)]
    /// struct Label(&'static str);
    ///
    /// let mut world = World::new();
    /// let a = world.spawn().insert_bundle((Order(2), Label("second"))).id();
    /// let b = world.spawn().insert_bundle((Order(3), Label("third"))).id();
    /// let c = world.spawn().insert_bundle((Order(1), Label("first"))).id();
    /// let mut entities = world.query::<(Entity, &Order, &Label)>()
    ///     .iter(&world)
    ///     .collect::<Vec<_>>();
    /// // Sort the query results by their `Order` component before comparing
    /// // to expected results. Query iteration order should not be relied on.
    /// entities.sort_by_key(|e| e.1);
    /// assert_eq!(entities, vec![
    ///     (c, &Order(1), &Label("first")),
    ///     (a, &Order(2), &Label("second")),
    ///     (b, &Order(3), &Label("third")),
    /// ]);
    /// ```
    #[inline]
    pub fn query<Q: WorldQuery>(&mut self) -> QueryState<Q, ()> {
        self.query_filtered::<Q, ()>()
    }

    /// Returns [`QueryState`] for the given filtered [`WorldQuery`], which is used to efficiently
    /// run queries on the [`World`] by storing and reusing the [`QueryState`].
    /// ```
    /// use bevy_ecs::{component::Component, entity::Entity, world::World, query::With};
    ///
    /// #[derive(Component)]
    /// struct A;
    /// #[derive(Component)]
    /// struct B;
    ///
    /// let mut world = World::new();
    /// let e1 = world.spawn().insert(A).id();
    /// let e2 = world.spawn().insert_bundle((A, B)).id();
    ///
    /// let mut query = world.query_filtered::<Entity, With<B>>();
    /// let matching_entities = query.iter(&world).collect::<Vec<Entity>>();
    ///
    /// assert_eq!(matching_entities, vec![e2]);
    /// ```
    #[inline]
    pub fn query_filtered<Q: WorldQuery, F: WorldQuery>(&mut self) -> QueryState<Q, F> {
        QueryState::new(self)
    }

    /// Returns an iterator of entities that had components of type `T` removed
    /// since the last call to [`World::clear_trackers`].
    pub fn removed<T: Component>(&self) -> std::iter::Cloned<std::slice::Iter<'_, Entity>> {
        if let Some(component_id) = self.components.get_id(TypeId::of::<T>()) {
            self.removed_with_id(component_id)
        } else {
            [].iter().cloned()
        }
    }

    /// Returns an iterator of entities that had components with the given `component_id` removed
    /// since the last call to [`World::clear_trackers`].
    pub fn removed_with_id(
        &self,
        component_id: ComponentId,
    ) -> std::iter::Cloned<std::slice::Iter<'_, Entity>> {
        if let Some(removed) = self.removed_components.get(component_id) {
            removed.iter().cloned()
        } else {
            [].iter().cloned()
        }
    }

    /// Inserts a new resource with standard starting values.
    ///
    /// If the resource already exists, nothing happens.
    ///
    /// The value given by the [`FromWorld::from_world`] method will be used.
    /// Note that any resource with the `Default` trait automatically implements `FromWorld`,
    /// and those default values will be here instead.
    #[inline]
    pub fn init_resource<R: Resource + FromWorld>(&mut self) {
        if !self.contains_resource::<R>() {
            let resource = R::from_world(self);
            self.insert_resource(resource);
        }
    }

    /// Inserts a new resource with the given `value`.
    ///
    /// Resources are "unique" data of a given type.
    /// If you insert a resource of a type that already exists,
    /// you will overwrite any existing data.
    #[inline]
    pub fn insert_resource<R: Resource>(&mut self, value: R) {
        let component_id = self.components.init_resource::<R>();
        // SAFE: component_id just initialized and corresponds to resource of type T
        unsafe { self.insert_resource_with_id(component_id, value) };
    }

    /// Inserts a new non-send resource with standard starting values.
    ///
    /// If the resource already exists, nothing happens.
    ///
    /// The value given by the [`FromWorld::from_world`] method will be used.
    /// Note that any resource with the `Default` trait automatically implements `FromWorld`,
    /// and those default values will be here instead.
    #[inline]
    pub fn init_non_send_resource<R: 'static + FromWorld>(&mut self) {
        if !self.contains_resource::<R>() {
            let resource = R::from_world(self);
            self.insert_non_send_resource(resource);
        }
    }

    /// Inserts a new non-send resource with the given `value`.
    ///
    /// `NonSend` resources cannot be sent across threads,
    /// and do not need the `Send + Sync` bounds.
    /// Systems with `NonSend` resources are always scheduled on the main thread.
    #[inline]
    pub fn insert_non_send_resource<R: 'static>(&mut self, value: R) {
        self.validate_non_send_access::<R>();
        let component_id = self.components.init_non_send::<R>();
        // SAFE: component_id just initialized and corresponds to resource of type R
        unsafe { self.insert_resource_with_id(component_id, value) };
    }

    /// Removes the resource of a given type and returns it, if it exists. Otherwise returns [None].
    #[inline]
    pub fn remove_resource<R: Resource>(&mut self) -> Option<R> {
        // SAFE: R is Send + Sync
        unsafe { self.remove_resource_unchecked() }
    }

    #[inline]
    pub fn remove_non_send_resource<R: 'static>(&mut self) -> Option<R> {
        self.validate_non_send_access::<R>();
        // SAFE: we are on main thread
        unsafe { self.remove_resource_unchecked() }
    }

    #[inline]
    /// # Safety
    /// Only remove `NonSend` resources from the main thread
    /// as they cannot be sent across theads
    #[allow(unused_unsafe)]
    pub unsafe fn remove_resource_unchecked<R: 'static>(&mut self) -> Option<R> {
        let component_id = self.components.get_resource_id(TypeId::of::<R>())?;
        let resource_archetype = self.archetypes.resource_mut();
        let unique_components = resource_archetype.unique_components_mut();
        let column = unique_components.get_mut(component_id)?;
        if column.is_empty() {
            return None;
        }
        // SAFE: if a resource column exists, row 0 exists as well. caller takes ownership of the
        // ptr value / drop is called when R is dropped
        let (ptr, _) = unsafe { column.swap_remove_and_forget_unchecked(0) };
        // SAFE: column is of type R
        Some(unsafe { ptr.read::<R>() })
    }

    /// Returns `true` if a resource of type `R` exists. Otherwise returns `false`.
    #[inline]
    pub fn contains_resource<R: 'static>(&self) -> bool {
        let component_id =
            if let Some(component_id) = self.components.get_resource_id(TypeId::of::<R>()) {
                component_id
            } else {
                return false;
            };
        self.get_populated_resource_column(component_id).is_some()
    }

    pub fn is_resource_added<R: Resource>(&self) -> bool {
        let component_id =
            if let Some(component_id) = self.components.get_resource_id(TypeId::of::<R>()) {
                component_id
            } else {
                return false;
            };
        let column = if let Some(column) = self.get_populated_resource_column(component_id) {
            column
        } else {
            return false;
        };
        // SAFE: resources table always have row 0
        let ticks = unsafe { column.get_ticks_unchecked(0).deref() };
        ticks.is_added(self.last_change_tick(), self.read_change_tick())
    }

    pub fn is_resource_changed<R: Resource>(&self) -> bool {
        let component_id =
            if let Some(component_id) = self.components.get_resource_id(TypeId::of::<R>()) {
                component_id
            } else {
                return false;
            };
        let column = if let Some(column) = self.get_populated_resource_column(component_id) {
            column
        } else {
            return false;
        };
        // SAFE: resources table always have row 0
        let ticks = unsafe { column.get_ticks_unchecked(0).deref() };
        ticks.is_changed(self.last_change_tick(), self.read_change_tick())
    }

    /// Gets a reference to the resource of the given type
    ///
    /// # Panics
    ///
    /// Panics if the resource does not exist.
    /// Use [`get_resource`](World::get_resource) instead if you want to handle this case.
    ///
    /// If you want to instead insert a value if the resource does not exist,
    /// use [`get_resource_or_insert_with`](World::get_resource_or_insert_with).
    #[inline]
    #[track_caller]
    pub fn resource<R: Resource>(&self) -> &R {
        match self.get_resource() {
            Some(x) => x,
            None => panic!(
                "Requested resource {} does not exist in the `World`. 
                Did you forget to add it using `app.insert_resource` / `app.init_resource`? 
                Resources are also implicitly added via `app.add_event`,
                and can be added by plugins.",
                std::any::type_name::<R>()
            ),
        }
    }

    /// Gets a mutable reference to the resource of the given type
    ///
    /// # Panics
    ///
    /// Panics if the resource does not exist.
    /// Use [`get_resource_mut`](World::get_resource_mut) instead if you want to handle this case.
    ///
    /// If you want to instead insert a value if the resource does not exist,
    /// use [`get_resource_or_insert_with`](World::get_resource_or_insert_with).
    #[inline]
    #[track_caller]
    pub fn resource_mut<R: Resource>(&mut self) -> Mut<'_, R> {
        match self.get_resource_mut() {
            Some(x) => x,
            None => panic!(
                "Requested resource {} does not exist in the `World`. 
                Did you forget to add it using `app.insert_resource` / `app.init_resource`? 
>>>>>>> 7d554146
                Resources are also implicitly added via `app.add_event`,
                and can be added by plugins.",
				std::any::type_name::<R>()
			),
		}
	}

	/// Gets a reference to the resource of the given type if it exists
	#[inline]
	pub fn get_resource<R: Resource>(&self) -> Option<&R> {
		let component_id = self
			.components
			.get_resource_id(TypeId::of::<R>())?;
		// SAFE: unique world access
		unsafe { self.get_resource_with_id(component_id) }
	}

	/// Gets a mutable reference to the resource of the given type if it exists
	#[inline]
	pub fn get_resource_mut<R: Resource>(&mut self) -> Option<Mut<'_, R>> {
		// SAFE: unique world access
		unsafe { self.get_resource_unchecked_mut() }
	}

	// PERF: optimize this to avoid redundant lookups
	/// Gets a mutable reference to the resource of type `T` if it exists,
	/// otherwise inserts the resource using the result of calling `func`.
	#[inline]
	pub fn get_resource_or_insert_with<R: Resource>(
		&mut self,
		func: impl FnOnce() -> R,
	) -> Mut<'_, R> {
		if !self.contains_resource::<R>() {
			self.insert_resource(func());
		}
		self.resource_mut()
	}

	/// Gets a mutable reference to the resource of the given type, if it exists
	/// Otherwise returns [None]
	///
	/// # Safety
	/// This will allow aliased mutable access to the given resource type. The caller must ensure
	/// that only one mutable access exists at a time.
	#[inline]
	pub unsafe fn get_resource_unchecked_mut<R: Resource>(&self) -> Option<Mut<'_, R>> {
		let component_id = self
			.components
			.get_resource_id(TypeId::of::<R>())?;
		self.get_resource_unchecked_mut_with_id(component_id)
	}

	/// Gets an immutable reference to the non-send resource of the given type, if it exists.
	///
	/// # Panics
	///
	/// Panics if the resource does not exist.
	/// Use [`get_non_send_resource`](World::get_non_send_resource) instead if you want to handle this case.
	#[inline]
	#[track_caller]
	pub fn non_send_resource<R: 'static>(&self) -> &R {
		match self.get_non_send_resource() {
            Some(x) => x,
            None => panic!(
                "Requested non-send resource {} does not exist in the `World`. 
                Did you forget to add it using `app.insert_non_send_resource` / `app.init_non_send_resource`? 
                Non-send resources can also be be added by plugins.",
                std::any::type_name::<R>()
            ),
        }
	}

	/// Gets a mutable reference to the non-send resource of the given type, if it exists.
	///
	/// # Panics
	///
	/// Panics if the resource does not exist.
	/// Use [`get_non_send_resource_mut`](World::get_non_send_resource_mut) instead if you want to handle this case.
	#[inline]
	#[track_caller]
	pub fn non_send_resource_mut<R: 'static>(&mut self) -> Mut<'_, R> {
		match self.get_non_send_resource_mut() {
            Some(x) => x,
            None => panic!(
                "Requested non-send resource {} does not exist in the `World`. 
                Did you forget to add it using `app.insert_non_send_resource` / `app.init_non_send_resource`? 
                Non-send resources can also be be added by plugins.",
                std::any::type_name::<R>()
            ),
        }
	}

	/// Gets a reference to the non-send resource of the given type, if it exists.
	/// Otherwise returns [None]
	#[inline]
	pub fn get_non_send_resource<R: 'static>(&self) -> Option<&R> {
		let component_id = self
			.components
			.get_resource_id(TypeId::of::<R>())?;
		// SAFE: component id matches type T
		unsafe { self.get_non_send_with_id(component_id) }
	}

	/// Gets a mutable reference to the non-send resource of the given type, if it exists.
	/// Otherwise returns [None]
	#[inline]
	pub fn get_non_send_resource_mut<R: 'static>(&mut self) -> Option<Mut<'_, R>> {
		// SAFE: unique world access
		unsafe { self.get_non_send_resource_unchecked_mut() }
	}

	/// Gets a mutable reference to the non-send resource of the given type, if it exists.
	/// Otherwise returns [None]
	///
	/// # Safety
	/// This will allow aliased mutable access to the given non-send resource type. The caller must
	/// ensure that only one mutable access exists at a time.
	#[inline]
	pub unsafe fn get_non_send_resource_unchecked_mut<R: 'static>(&self) -> Option<Mut<'_, R>> {
		let component_id = self
			.components
			.get_resource_id(TypeId::of::<R>())?;
		self.get_non_send_unchecked_mut_with_id(component_id)
	}

	/// For a given batch of ([Entity], [Bundle]) pairs, either spawns each [Entity] with the given
	/// bundle (if the entity does not exist), or inserts the [Bundle] (if the entity already exists).
	/// This is faster than doing equivalent operations one-by-one.
	/// Returns [Ok] if all entities were successfully inserted into or spawned. Otherwise it returns an [Err]
	/// with a list of entities that could not be spawned or inserted into. A "spawn or insert" operation can
	/// only fail if an [Entity] is passed in with an "invalid generation" that conflicts with an existing [Entity].
	///
	/// # Note
	/// Spawning a specific `entity` value is rarely the right choice. Most apps should use [`World::spawn_batch`].
	/// This method should generally only be used for sharing entities across apps, and only when they have a scheme
	/// worked out to share an ID space (which doesn't happen by default).
	///
	/// ```
	/// use bevy_ecs::{entity::Entity, world::World, component::Component};
	/// #[derive(Component)]
	/// struct A(&'static str);
	/// #[derive(Component, PartialEq, Debug)]
	/// struct B(f32);
	///
	/// let mut world = World::new();
	/// let e0 = world.spawn().id();
	/// let e1 = world.spawn().id();
	/// world.insert_or_spawn_batch(vec![
	///   (e0, (A("a"), B(0.0))), // the first entity
	///   (e1, (A("b"), B(1.0))), // the second entity
	/// ]);
	///
	/// assert_eq!(world.get::<B>(e0), Some(&B(0.0)));
	/// ```
	pub fn insert_or_spawn_batch<I, B>(&mut self, iter: I) -> Result<(), Vec<Entity>>
	where
		I: IntoIterator,
		I::IntoIter: Iterator<Item = (Entity, B)>,
		B: Bundle,
	{
		self.flush();

		let iter = iter.into_iter();
		let change_tick = *self.change_tick.get_mut();

		let bundle_info = self
			.bundles
			.init_info::<B>(&mut self.components, &mut self.storages);
		enum SpawnOrInsert<'a, 'b> {
			Spawn(BundleSpawner<'a, 'b>),
			Insert(BundleInserter<'a, 'b>, ArchetypeId),
		}

		impl<'a, 'b> SpawnOrInsert<'a, 'b> {
			fn entities(&mut self) -> &mut Entities {
				match self {
					SpawnOrInsert::Spawn(spawner) => spawner.entities,
					SpawnOrInsert::Insert(inserter, _) => inserter.entities,
				}
			}
		}
		let mut spawn_or_insert = SpawnOrInsert::Spawn(bundle_info.get_bundle_spawner(
			&mut self.entities,
			&mut self.archetypes,
			&mut self.components,
			&mut self.storages,
			change_tick,
		));

		let mut invalid_entities = Vec::new();
		for (entity, bundle) in iter {
			match spawn_or_insert
				.entities()
				.alloc_at_without_replacement(entity)
			{
				AllocAtWithoutReplacement::Exists(location) => {
					match spawn_or_insert {
						SpawnOrInsert::Insert(ref mut inserter, archetype)
							if location.archetype_id == archetype =>
						{
							// SAFE: `entity` is valid, `location` matches entity, bundle matches inserter
							unsafe { inserter.insert(entity, location.index, bundle) };
						}
						_ => {
							let mut inserter = bundle_info.get_bundle_inserter(
								&mut self.entities,
								&mut self.archetypes,
								&mut self.components,
								&mut self.storages,
								location.archetype_id,
								change_tick,
							);
							// SAFE: `entity` is valid, `location` matches entity, bundle matches inserter
							unsafe { inserter.insert(entity, location.index, bundle) };
							spawn_or_insert = SpawnOrInsert::Insert(inserter, location.archetype_id);
						}
					};
				}
				AllocAtWithoutReplacement::DidNotExist => {
					if let SpawnOrInsert::Spawn(ref mut spawner) = spawn_or_insert {
						// SAFE: `entity` is allocated (but non existent), bundle matches inserter
						unsafe { spawner.spawn_non_existent(entity, bundle) };
					} else {
						let mut spawner = bundle_info.get_bundle_spawner(
							&mut self.entities,
							&mut self.archetypes,
							&mut self.components,
							&mut self.storages,
							change_tick,
						);
						// SAFE: `entity` is valid, `location` matches entity, bundle matches inserter
						unsafe { spawner.spawn_non_existent(entity, bundle) };
						spawn_or_insert = SpawnOrInsert::Spawn(spawner);
					}
				}
				AllocAtWithoutReplacement::ExistsWithWrongGeneration => {
					invalid_entities.push(entity);
				}
			}
		}

		if invalid_entities.is_empty() {
			Ok(())
		} else {
			Err(invalid_entities)
		}
	}

	/// Temporarily removes the requested resource from this [`World`], then re-adds it before returning.
	///
	/// This enables safe simultaneous mutable access to both a resource and the rest of the [`World`].
	/// For more complex access patterns, consider using [`SystemState`](crate::system::SystemState).
	///
	/// # Example
	/// ```
	/// use bevy_ecs::{component::Component, world::{World, Mut}};
	/// #[derive(Component)]
	/// struct A(u32);
	/// #[derive(Component)]
	/// struct B(u32);
	/// let mut world = World::new();
	/// world.insert_resource(A(1));
	/// let entity = world.spawn().insert(B(1)).id();
	///
	/// world.resource_scope(|world, mut a: Mut<A>| {
	///     let b = world.get_mut::<B>(entity).unwrap();
	///     a.0 += b.0;
	/// });
	/// assert_eq!(world.get_resource::<A>().unwrap().0, 2);
	/// ```
	pub fn resource_scope<R: Resource, U>(&mut self, f: impl FnOnce(&mut World, Mut<R>) -> U) -> U {
		let last_change_tick = self.last_change_tick();
		let change_tick = self.change_tick();

		let component_id = self
			.components
			.get_resource_id(TypeId::of::<R>())
			.expect(&format!(
				"resource does not exist: {}",
				std::any::type_name::<R>()
			));
		let (ptr, mut ticks) = {
			let resource_archetype = self.archetypes.resource_mut();
			let unique_components = resource_archetype.unique_components_mut();
			let column = unique_components
				.get_mut(component_id)
				.expect(&format!(
					"resource does not exist: {}",
					std::any::type_name::<R>()
				));
			assert!(
				!column.is_empty(),
				"resource does not exist: {}",
				std::any::type_name::<R>()
			);
			// SAFE: if a resource column exists, row 0 exists as well. caller takes ownership of
			// the ptr value / drop is called when R is dropped
			unsafe { column.swap_remove_and_forget_unchecked(0) }
		};
		// SAFE: pointer is of type R
		// Read the value onto the stack to avoid potential mut aliasing.
		let mut value = unsafe { ptr.read::<R>() };
		let value_mut = Mut {
			value: &mut value,
			ticks: Ticks {
				component_ticks: &mut ticks,
				last_change_tick,
				change_tick,
			},
		};
		let result = f(self, value_mut);
		assert!(!self.contains_resource::<R>());

		let resource_archetype = self.archetypes.resource_mut();
		let unique_components = resource_archetype.unique_components_mut();
		let column = unique_components
			.get_mut(component_id)
			.expect(&format!(
				"resource does not exist: {}",
				std::any::type_name::<R>()
			));

		OwningPtr::make(value, |ptr| {
			unsafe {
				// SAFE: pointer is of type R
				column.push(ptr, ticks);
			}
		});
		result
	}

	/// # Safety
	/// `component_id` must be assigned to a component of type `R`
	#[inline]
	pub(crate) unsafe fn get_resource_with_id<R: 'static>(
		&self,
		component_id: ComponentId,
	) -> Option<&R> {
		let column = self.get_populated_resource_column(component_id)?;
		Some(column.get_data_ptr().deref::<R>())
	}

	/// # Safety
	/// `component_id` must be assigned to a component of type `R`
	/// Caller must ensure this doesn't violate Rust mutability rules for the given resource.
	#[inline]
	pub(crate) unsafe fn get_resource_unchecked_mut_with_id<R>(
		&self,
		component_id: ComponentId,
	) -> Option<Mut<'_, R>> {
		let column = self.get_populated_resource_column(component_id)?;
		Some(Mut {
			value: column
				.get_data_ptr()
				.assert_unique()
				.deref_mut(),
			ticks: Ticks {
				component_ticks: column.get_ticks_unchecked(0).deref_mut(),
				last_change_tick: self.last_change_tick(),
				change_tick: self.read_change_tick(),
			},
		})
	}

	/// # Safety
	/// `component_id` must be assigned to a component of type `R`
	#[inline]
	pub(crate) unsafe fn get_non_send_with_id<R: 'static>(
		&self,
		component_id: ComponentId,
	) -> Option<&R> {
		self.validate_non_send_access::<R>();
		self.get_resource_with_id(component_id)
	}

	/// # Safety
	/// `component_id` must be assigned to a component of type `R`.
	/// Caller must ensure this doesn't violate Rust mutability rules for the given resource.
	#[inline]
	pub(crate) unsafe fn get_non_send_unchecked_mut_with_id<R: 'static>(
		&self,
		component_id: ComponentId,
	) -> Option<Mut<'_, R>> {
		self.validate_non_send_access::<R>();
		self.get_resource_unchecked_mut_with_id(component_id)
	}

	/// # Safety
	/// `component_id` must be valid and correspond to a resource component of type `R`
	#[inline]
	unsafe fn insert_resource_with_id<R>(&mut self, component_id: ComponentId, value: R) {
		let change_tick = self.change_tick();
		let column = self.initialize_resource_internal(component_id);
		if column.is_empty() {
			// SAFE: column is of type R and has been allocated above
			OwningPtr::make(value, |ptr| {
				column.push(ptr, ComponentTicks::new(change_tick));
			});
		} else {
			// SAFE: column is of type R and has already been allocated
			*column
				.get_data_unchecked_mut(0)
				.deref_mut::<R>() = value;
			column
				.get_ticks_unchecked_mut(0)
				.set_changed(change_tick);
		}
	}

	/// Inserts a new resource with the given `value`. Will replace the value if it already existed.
	///
	/// **You should prefer to use the typed API [`World::insert_resource`] where possible and only
	/// use this in cases where the actual types are not known at compile time.**
	///
	/// # Safety
	/// The value referenced by `value` must be valid for the given [`ComponentId`] of this world
	pub unsafe fn insert_resource_by_id(&mut self, component_id: ComponentId, value: OwningPtr<'_>) {
		let change_tick = self.change_tick();

		self
			.components()
			.get_info(component_id)
			.unwrap_or_else(|| {
				panic!("insert_resource_by_id called with component id which doesn't exist in this world")
			});
		// SAFE: component_id is valid, checked by the lines above
		let column = self.initialize_resource_internal(component_id);
		if column.is_empty() {
			// SAFE: column is of type R and has been allocated above
			column.push(value, ComponentTicks::new(change_tick));
		} else {
			let ptr = column.get_data_unchecked_mut(0);
			std::ptr::copy_nonoverlapping::<u8>(
				value.as_ptr(),
				ptr.as_ptr(),
				column.item_layout().size(),
			);
			column
				.get_ticks_unchecked_mut(0)
				.set_changed(change_tick);
		}
	}

	/// # Safety
	/// `component_id` must be valid for this world
	#[inline]
	unsafe fn initialize_resource_internal(&mut self, component_id: ComponentId) -> &mut Column {
		// SAFE: resource archetype always exists
		let resource_archetype = self
			.archetypes
			.archetypes
			.get_unchecked_mut(ArchetypeId::RESOURCE.index());
		let resource_archetype_components = &mut resource_archetype.components;
		let archetype_component_count = &mut self.archetypes.archetype_component_count;
		let components = &self.components;
		resource_archetype
			.unique_components
			.get_or_insert_with(component_id, || {
				resource_archetype_components.insert(
					component_id,
					ArchetypeComponentInfo {
						archetype_component_id: ArchetypeComponentId::new(*archetype_component_count),
						storage_type: StorageType::Table,
					},
				);
				*archetype_component_count += 1;
				let component_info = components.get_info_unchecked(component_id);
				Column::with_capacity(component_info, 1)
			})
	}

	pub(crate) fn initialize_resource<R: Resource>(&mut self) -> ComponentId {
		let component_id = self.components.init_resource::<R>();
		// SAFE: resource initialized above
		unsafe { self.initialize_resource_internal(component_id) };
		component_id
	}

	pub(crate) fn initialize_non_send_resource<R: 'static>(&mut self) -> ComponentId {
		let component_id = self.components.init_non_send::<R>();
		// SAFE: resource initialized above
		unsafe { self.initialize_resource_internal(component_id) };
		component_id
	}

	/// returns the resource column if the requested resource exists
	pub(crate) fn get_populated_resource_column(&self, component_id: ComponentId) -> Option<&Column> {
		let resource_archetype = self.archetypes.resource();
		let unique_components = resource_archetype.unique_components();
		unique_components
			.get(component_id)
			.and_then(|column| {
				if column.is_empty() {
					None
				} else {
					Some(column)
				}
			})
	}

	pub(crate) fn validate_non_send_access<T: 'static>(&self) {
		assert!(
			self.main_thread_validator.is_main_thread(),
			"attempted to access NonSend resource {} off of the main thread",
			std::any::type_name::<T>(),
		);
	}

	pub(crate) fn validate_non_send_access_untyped(&self, name: &str) {
		assert!(
			self.main_thread_validator.is_main_thread(),
			"attempted to access NonSend resource {} off of the main thread",
			name
		);
	}

	/// Empties queued entities and adds them to the empty [Archetype](crate::archetype::Archetype).
	/// This should be called before doing operations that might operate on queued entities,
	/// such as inserting a [Component].
	pub(crate) fn flush(&mut self) {
		let empty_archetype = self.archetypes.empty_mut();
		unsafe {
			let table = &mut self.storages.tables[empty_archetype.table_id()];
			// PERF: consider pre-allocating space for flushed entities
			// SAFE: entity is set to a valid location
			self.entities.flush(|entity, location| {
				// SAFE: no components are allocated by archetype.allocate() because the archetype
				// is empty
				*location = empty_archetype.allocate(entity, table.allocate(entity));
			});
		}
	}

	#[inline]
	pub fn increment_change_tick(&self) -> u32 {
		self.change_tick.fetch_add(1, Ordering::AcqRel)
	}

	#[inline]
	pub fn read_change_tick(&self) -> u32 {
		self.change_tick.load(Ordering::Acquire)
	}

	#[inline]
	pub fn change_tick(&mut self) -> u32 {
		*self.change_tick.get_mut()
	}

	#[inline]
	pub fn last_change_tick(&self) -> u32 {
		self.last_change_tick
	}

	pub fn check_change_ticks(&mut self) {
		// Iterate over all component change ticks, clamping their age to max age
		// PERF: parallelize
		let change_tick = self.change_tick();
		self
			.storages
			.tables
			.check_change_ticks(change_tick);
		self
			.storages
			.sparse_sets
			.check_change_ticks(change_tick);
		let resource_archetype = self.archetypes.resource_mut();
		for column in resource_archetype
			.unique_components
			.values_mut()
		{
			column.check_change_ticks(change_tick);
		}
	}

	pub fn clear_entities(&mut self) {
		self.storages.tables.clear();
		self.storages.sparse_sets.clear();
		self.archetypes.clear_entities();
		self.entities.clear();
	}
}

impl World {
	/// Gets a resource to the resource with the id [`ComponentId`] if it exists.
	/// The returned pointer must not be used to modify the resource, and must not be
	/// dereferenced after the immutable borrow of the [`World`] ends.
	///
	/// **You should prefer to use the typed API [`World::get_resource`] where possible and only
	/// use this in cases where the actual types are not known at compile time.**
	#[inline]
	pub fn get_resource_by_id(&self, component_id: ComponentId) -> Option<Ptr<'_>> {
		let info = self.components.get_info(component_id)?;
		if !info.is_send_and_sync() {
			self.validate_non_send_access_untyped(info.name());
		}

		let column = self.get_populated_resource_column(component_id)?;
		Some(column.get_data_ptr())
	}

	/// Gets a resource to the resource with the id [`ComponentId`] if it exists.
	/// The returned pointer may be used to modify the resource, as long as the mutable borrow
	/// of the [`World`] is still valid.
	///
	/// **You should prefer to use the typed API [`World::get_resource_mut`] where possible and only
	/// use this in cases where the actual types are not known at compile time.**
	#[inline]
	pub fn get_resource_mut_by_id(&mut self, component_id: ComponentId) -> Option<MutUntyped<'_>> {
		let info = self.components.get_info(component_id)?;
		if !info.is_send_and_sync() {
			self.validate_non_send_access_untyped(info.name());
		}

		let column = self.get_populated_resource_column(component_id)?;

		// SAFE: get_data_ptr requires that the mutability rules are not violated, and the caller promises
		// to only modify the resource while the mutable borrow of the world is valid
		let ticks = Ticks {
			// - index is in-bounds because the column is initialized and non-empty
			// - no other reference to the ticks of the same row can exist at the same time
			component_ticks: unsafe { &mut *column.get_ticks_unchecked(0).get() },
			last_change_tick: self.last_change_tick(),
			change_tick: self.read_change_tick(),
		};

		Some(MutUntyped {
			value: unsafe { column.get_data_ptr().assert_unique() },
			ticks,
		})
	}

	/// Removes the resource of a given type, if it exists. Otherwise returns [None].
	///
	/// **You should prefer to use the typed API [`World::remove_resource`] where possible and only
	/// use this in cases where the actual types are not known at compile time.**
	pub fn remove_resource_by_id(&mut self, component_id: ComponentId) -> Option<()> {
		let info = self.components.get_info(component_id)?;
		if !info.is_send_and_sync() {
			self.validate_non_send_access_untyped(info.name());
		}

		let resource_archetype = self.archetypes.resource_mut();
		let unique_components = resource_archetype.unique_components_mut();
		let column = unique_components.get_mut(component_id)?;
		if column.is_empty() {
			return None;
		}
		// SAFE: if a resource column exists, row 0 exists as well
		unsafe { column.swap_remove_unchecked(0) };

		Some(())
	}

	/// Retrieves a mutable untyped reference to the given `entity`'s [Component] of the given [`ComponentId`].
	/// Returns [None] if the `entity` does not have a [Component] of the given type.
	///
	/// **You should prefer to use the typed API [`World::get_mut`] where possible and only
	/// use this in cases where the actual types are not known at compile time.**
	#[inline]
	pub fn get_by_id(&self, entity: Entity, component_id: ComponentId) -> Option<Ptr<'_>> {
		self.components().get_info(component_id)?;
		// SAFE: entity_location is valid, component_id is valid as checked by the line above
		unsafe {
			get_component(
				self,
				component_id,
				entity,
				self.get_entity(entity)?.location(),
			)
		}
	}

	/// Retrieves a mutable untyped reference to the given `entity`'s [Component] of the given [`ComponentId`].
	/// Returns [None] if the `entity` does not have a [Component] of the given type.
	///
	/// **You should prefer to use the typed API [`World::get_mut`] where possible and only
	/// use this in cases where the actual types are not known at compile time.**
	#[inline]
	pub fn get_mut_by_id(
		&mut self,
		entity: Entity,
		component_id: ComponentId,
	) -> Option<MutUntyped<'_>> {
		self.components().get_info(component_id)?;
		// SAFE: entity_location is valid, component_id is valid as checked by the line above
		unsafe {
			get_mut_by_id(
				self,
				entity,
				self.get_entity(entity)?.location(),
				component_id,
			)
		}
	}
}

impl fmt::Debug for World {
	fn fmt(&self, f: &mut fmt::Formatter<'_>) -> fmt::Result {
		f.debug_struct("World")
			.field("id", &self.id)
			.field("entity_count", &self.entities.len())
			.field("archetype_count", &self.archetypes.len())
			.field("component_count", &self.components.len())
			.field(
				"resource_count",
				&self
					.archetypes
					.resource()
					.unique_components
					.len(),
			)
			.finish()
	}
}

// TODO: remove allow on lint - https://github.com/bevyengine/bevy/issues/3666
#[allow(clippy::non_send_fields_in_send_ty)]
unsafe impl Send for World {}
unsafe impl Sync for World {}

/// Creates an instance of the type this trait is implemented for
/// using data from the supplied [World].
///
/// This can be helpful for complex initialization or context-aware defaults.
pub trait FromWorld {
	/// Creates `Self` using data from the given [World]
	fn from_world(world: &mut World) -> Self;
}

impl<T: Default> FromWorld for T {
	fn from_world(_world: &mut World) -> Self {
		T::default()
	}
}

struct MainThreadValidator {
	main_thread: std::thread::ThreadId,
}

impl MainThreadValidator {
	fn is_main_thread(&self) -> bool {
		self.main_thread == std::thread::current().id()
	}
}

impl Default for MainThreadValidator {
	fn default() -> Self {
		Self {
			main_thread: std::thread::current().id(),
		}
	}
}

#[cfg(test)]
mod tests {
	use super::World;
	use crate::{
		change_detection::DetectChanges,
		component::{ComponentDescriptor, ComponentId, StorageType},
		ptr::OwningPtr,
	};
	use bevy_ecs_macros::Component;
	use std::{
		panic,
		sync::{
			atomic::{AtomicBool, AtomicU32, Ordering},
			Arc, Mutex,
		},
	};

	// For bevy_ecs_macros
	use crate as bevy_ecs;

	type ID = u8;

	#[derive(Clone, Copy, Debug, PartialEq, Eq)]
	enum DropLogItem {
		Create(ID),
		Drop(ID),
	}

	#[derive(Component)]
	struct MayPanicInDrop {
		drop_log: Arc<Mutex<Vec<DropLogItem>>>,
		expected_panic_flag: Arc<AtomicBool>,
		should_panic: bool,
		id: u8,
	}

	impl MayPanicInDrop {
		fn new(
			drop_log: &Arc<Mutex<Vec<DropLogItem>>>,
			expected_panic_flag: &Arc<AtomicBool>,
			should_panic: bool,
			id: u8,
		) -> Self {
			println!("creating component with id {}", id);
			drop_log
				.lock()
				.unwrap()
				.push(DropLogItem::Create(id));

			Self {
				drop_log: Arc::clone(drop_log),
				expected_panic_flag: Arc::clone(expected_panic_flag),
				should_panic,
				id,
			}
		}
	}

	impl Drop for MayPanicInDrop {
		fn drop(&mut self) {
			println!("dropping component with id {}", self.id);

			{
				let mut drop_log = self.drop_log.lock().unwrap();
				drop_log.push(DropLogItem::Drop(self.id));
				// Don't keep the mutex while panicking, or we'll poison it.
				drop(drop_log);
			}

			if self.should_panic {
				self
					.expected_panic_flag
					.store(true, Ordering::SeqCst);
				panic!("testing what happens on panic inside drop");
			}
		}
	}

	struct DropTestHelper {
		drop_log: Arc<Mutex<Vec<DropLogItem>>>,
		/// Set to `true` right before we intentionally panic, so that if we get
		/// a panic, we know if it was intended or not.
		expected_panic_flag: Arc<AtomicBool>,
	}

	impl DropTestHelper {
		pub fn new() -> Self {
			Self {
				drop_log: Arc::new(Mutex::new(Vec::<DropLogItem>::new())),
				expected_panic_flag: Arc::new(AtomicBool::new(false)),
			}
		}

		pub fn make_component(&self, should_panic: bool, id: ID) -> MayPanicInDrop {
			MayPanicInDrop::new(&self.drop_log, &self.expected_panic_flag, should_panic, id)
		}

		pub fn finish(self, panic_res: std::thread::Result<()>) -> Vec<DropLogItem> {
			let drop_log = self.drop_log.lock().unwrap();
			let expected_panic_flag = self.expected_panic_flag.load(Ordering::SeqCst);

			if !expected_panic_flag {
				match panic_res {
					Ok(()) => panic!("Expected a panic but it didn't happen"),
					Err(e) => panic::resume_unwind(e),
				}
			}

			drop_log.to_owned()
		}
	}

	#[test]
	fn panic_while_overwriting_component() {
		let helper = DropTestHelper::new();

		let res = panic::catch_unwind(|| {
			let mut world = World::new();
			world
				.spawn()
				.insert(helper.make_component(true, 0))
				.insert(helper.make_component(false, 1));

			println!("Done inserting! Dropping world...");
		});

		let drop_log = helper.finish(res);

		assert_eq!(
			&*drop_log,
			[
				DropLogItem::Create(0),
				DropLogItem::Create(1),
				DropLogItem::Drop(0),
			]
		);
	}

	#[derive(Component)]
	struct TestResource(u32);

	#[test]
	fn get_resource_by_id() {
		let mut world = World::new();
		world.insert_resource(TestResource(42));
		let component_id = world
			.components()
			.get_resource_id(std::any::TypeId::of::<TestResource>())
			.unwrap();

		let resource = world.get_resource_by_id(component_id).unwrap();
		let resource = unsafe { resource.deref::<TestResource>() };

		assert_eq!(resource.0, 42);
	}

	#[test]
	fn get_resource_mut_by_id() {
		let mut world = World::new();
		world.insert_resource(TestResource(42));
		let component_id = world
			.components()
			.get_resource_id(std::any::TypeId::of::<TestResource>())
			.unwrap();

		{
			let mut resource = world
				.get_resource_mut_by_id(component_id)
				.unwrap();
			resource.set_changed();
			let resource = unsafe {
				resource
					.into_inner()
					.deref_mut::<TestResource>()
			};
			resource.0 = 43;
		}

		let resource = world.get_resource_by_id(component_id).unwrap();
		let resource = unsafe { resource.deref::<TestResource>() };

		assert_eq!(resource.0, 43);
	}

	#[test]
	fn custom_resource_with_layout() {
		static DROP_COUNT: AtomicU32 = AtomicU32::new(0);

		let mut world = World::new();

		// SAFE: the drop function is valid for the layout and the data will be safe to access from any thread
		let descriptor = unsafe {
			ComponentDescriptor::new_with_layout(
				"Custom Test Component".to_string(),
				StorageType::Table,
				std::alloc::Layout::new::<[u8; 8]>(),
				Some(|ptr| {
					let data = ptr.read::<[u8; 8]>();
					assert_eq!(data, [0, 1, 2, 3, 4, 5, 6, 7]);
					DROP_COUNT.fetch_add(1, std::sync::atomic::Ordering::SeqCst);
				}),
			)
		};

		let component_id = world.init_component_with_descriptor(descriptor);

		let value: [u8; 8] = [0, 1, 2, 3, 4, 5, 6, 7];
		OwningPtr::make(value, |ptr| unsafe {
			// SAFE: value is valid for the component layout
			world.insert_resource_by_id(component_id, ptr);
		});

		let data = unsafe {
			world
				.get_resource_by_id(component_id)
				.unwrap()
				.deref::<[u8; 8]>()
		};
		assert_eq!(*data, [0, 1, 2, 3, 4, 5, 6, 7]);

		assert!(world
			.remove_resource_by_id(component_id)
			.is_some());

		assert_eq!(DROP_COUNT.load(std::sync::atomic::Ordering::SeqCst), 1);
	}

	#[test]
	#[should_panic = "insert_resource_by_id called with component id which doesn't exist in this world"]
	fn insert_resource_by_id_invalid_component_id() {
		let invalid_component_id = ComponentId::new(usize::MAX);

		let mut world = World::new();
		OwningPtr::make((), |ptr| unsafe {
			// SAFE: ptr must be valid for the component_id `invalid_component_id` which is invalid, but checked by `insert_resource_by_id`
			world.insert_resource_by_id(invalid_component_id, ptr);
		});
	}
}<|MERGE_RESOLUTION|>--- conflicted
+++ resolved
@@ -113,7 +113,6 @@
 }
 
 impl World {
-<<<<<<< HEAD
 	/// Creates a new empty [World]
 	/// # Panics
 	///
@@ -805,16 +804,13 @@
 	#[inline]
 	#[track_caller]
 	pub fn resource<R: Resource>(&self) -> &R {
-		match self.get_resource() {
-			Some(x) => x,
-			None => panic!(
-				"Requested resource {} does not exist in the `World`. 
-                Did you forget to add it using `app.add_resource` / `app.init_resource`? 
-                Resources are also implicitly added via `app.add_event`,
-                and can be added by plugins.",
-				std::any::type_name::<R>()
-			),
-		}
+		self.get_resource().expect(&format!(
+			"Requested resource {} does not exist in the `World`. 
+			Did you forget to add it using `app.insert_resource` / `app.init_resource`? 
+			Resources are also implicitly added via `app.add_event`,
+			and can be added by plugins.",
+			std::any::type_name::<R>()
+		))
 	}
 
 	/// Gets a mutable reference to the resource of the given type
@@ -829,721 +825,13 @@
 	#[inline]
 	#[track_caller]
 	pub fn resource_mut<R: Resource>(&mut self) -> Mut<'_, R> {
-		match self.get_resource_mut() {
-			Some(x) => x,
-			None => panic!(
-				"Requested resource {} does not exist in the `World`. 
-                Did you forget to add it using `app.add_resource` / `app.init_resource`? 
-=======
-    /// Creates a new empty [World]
-    /// # Panics
-    ///
-    /// If [`usize::MAX`] [`World`]s have been created.
-    /// This guarantee allows System Parameters to safely uniquely identify a [`World`],
-    /// since its [`WorldId`] is unique
-    #[inline]
-    pub fn new() -> World {
-        World::default()
-    }
-
-    /// Retrieves this [`World`]'s unique ID
-    #[inline]
-    pub fn id(&self) -> WorldId {
-        self.id
-    }
-
-    /// Retrieves this world's [Entities] collection
-    #[inline]
-    pub fn entities(&self) -> &Entities {
-        &self.entities
-    }
-
-    /// Retrieves this world's [Entities] collection mutably
-    ///
-    /// # Safety
-    /// Mutable reference must not be used to put the [`Entities`] data
-    /// in an invalid state for this [`World`]
-    #[inline]
-    pub unsafe fn entities_mut(&mut self) -> &mut Entities {
-        &mut self.entities
-    }
-
-    /// Retrieves this world's [Archetypes] collection
-    #[inline]
-    pub fn archetypes(&self) -> &Archetypes {
-        &self.archetypes
-    }
-
-    /// Retrieves this world's [Components] collection
-    #[inline]
-    pub fn components(&self) -> &Components {
-        &self.components
-    }
-
-    /// Retrieves this world's [Storages] collection
-    #[inline]
-    pub fn storages(&self) -> &Storages {
-        &self.storages
-    }
-
-    /// Retrieves this world's [Bundles] collection
-    #[inline]
-    pub fn bundles(&self) -> &Bundles {
-        &self.bundles
-    }
-
-    /// Retrieves a [`WorldCell`], which safely enables multiple mutable World accesses at the same
-    /// time, provided those accesses do not conflict with each other.
-    #[inline]
-    pub fn cell(&mut self) -> WorldCell<'_> {
-        WorldCell::new(self)
-    }
-
-    /// Initializes a new [`Component`] type and returns the [`ComponentId`] created for it.
-    pub fn init_component<T: Component>(&mut self) -> ComponentId {
-        self.components.init_component::<T>(&mut self.storages)
-    }
-
-    /// Initializes a new [`Component`] type and returns the [`ComponentId`] created for it.
-    ///
-    /// This method differs from [`World::init_component`] in that it uses a [`ComponentDescriptor`]
-    /// to initialize the new component type instead of statically available type information. This
-    /// enables the dynamic initialization of new component definitions at runtime for advanced use cases.
-    ///
-    /// While the option to initialize a component from a descriptor is useful in type-erased
-    /// contexts, the standard `World::init_component` function should always be used instead
-    /// when type information is available at compile time.
-    pub fn init_component_with_descriptor(
-        &mut self,
-        descriptor: ComponentDescriptor,
-    ) -> ComponentId {
-        self.components
-            .init_component_with_descriptor(&mut self.storages, descriptor)
-    }
-
-    /// Returns the [`ComponentId`] of the given [`Component`] type `T`.
-    ///
-    /// The returned `ComponentId` is specific to the `World` instance
-    /// it was retrieved from and should not be used with another `World` instance.
-    ///
-    /// Returns [`None`] if the `Component` type has not yet been initialized within
-    /// the `World` using [`World::init_component`].
-    ///
-    /// ```rust
-    /// use bevy_ecs::prelude::*;
-    ///
-    /// let mut world = World::new();
-    ///
-    /// #[derive(Component)]
-    /// struct ComponentA;
-    ///
-    /// let component_a_id = world.init_component::<ComponentA>();
-    ///
-    /// assert_eq!(component_a_id, world.component_id::<ComponentA>().unwrap())
-    /// ```
-    #[inline]
-    pub fn component_id<T: Component>(&self) -> Option<ComponentId> {
-        self.components.component_id::<T>()
-    }
-
-    /// Retrieves an [`EntityRef`] that exposes read-only operations for the given `entity`.
-    /// This will panic if the `entity` does not exist. Use [`World::get_entity`] if you want
-    /// to check for entity existence instead of implicitly panic-ing.
-    ///
-    /// ```
-    /// use bevy_ecs::{component::Component, world::World};
-    ///
-    /// #[derive(Component)]
-    /// struct Position {
-    ///   x: f32,
-    ///   y: f32,
-    /// }
-    ///
-    /// let mut world = World::new();
-    /// let entity = world.spawn()
-    ///     .insert(Position { x: 0.0, y: 0.0 })
-    ///     .id();
-    ///
-    /// let position = world.entity(entity).get::<Position>().unwrap();
-    /// assert_eq!(position.x, 0.0);
-    /// ```
-    #[inline]
-    pub fn entity(&self, entity: Entity) -> EntityRef {
-        // Lazily evaluate panic!() via unwrap_or_else() to avoid allocation unless failure
-        self.get_entity(entity)
-            .unwrap_or_else(|| panic!("Entity {:?} does not exist", entity))
-    }
-
-    /// Retrieves an [`EntityMut`] that exposes read and write operations for the given `entity`.
-    /// This will panic if the `entity` does not exist. Use [`World::get_entity_mut`] if you want
-    /// to check for entity existence instead of implicitly panic-ing.
-    ///
-    /// ```
-    /// use bevy_ecs::{component::Component, world::World};
-    ///
-    /// #[derive(Component)]
-    /// struct Position {
-    ///   x: f32,
-    ///   y: f32,
-    /// }
-    ///
-    /// let mut world = World::new();
-    /// let entity = world.spawn()
-    ///     .insert(Position { x: 0.0, y: 0.0 })
-    ///     .id();
-    /// let mut entity_mut = world.entity_mut(entity);
-    /// let mut position = entity_mut.get_mut::<Position>().unwrap();
-    /// position.x = 1.0;
-    /// ```
-    #[inline]
-    pub fn entity_mut(&mut self, entity: Entity) -> EntityMut {
-        // Lazily evaluate panic!() via unwrap_or_else() to avoid allocation unless failure
-        self.get_entity_mut(entity)
-            .unwrap_or_else(|| panic!("Entity {:?} does not exist", entity))
-    }
-
-    /// Returns an [`EntityMut`] for the given `entity` (if it exists) or spawns one if it doesn't exist.
-    /// This will return [`None`] if the `entity` exists with a different generation.
-    ///
-    /// # Note
-    /// Spawning a specific `entity` value is rarely the right choice. Most apps should favor [`World::spawn`].
-    /// This method should generally only be used for sharing entities across apps, and only when they have a
-    /// scheme worked out to share an ID space (which doesn't happen by default).
-    #[inline]
-    pub fn get_or_spawn(&mut self, entity: Entity) -> Option<EntityMut> {
-        self.flush();
-        match self.entities.alloc_at_without_replacement(entity) {
-            AllocAtWithoutReplacement::Exists(location) => {
-                // SAFE: `entity` exists and `location` is that entity's location
-                Some(unsafe { EntityMut::new(self, entity, location) })
-            }
-            AllocAtWithoutReplacement::DidNotExist => {
-                // SAFE: entity was just allocated
-                Some(unsafe { self.spawn_at_internal(entity) })
-            }
-            AllocAtWithoutReplacement::ExistsWithWrongGeneration => None,
-        }
-    }
-
-    /// Retrieves an [`EntityRef`] that exposes read-only operations for the given `entity`.
-    /// Returns [`None`] if the `entity` does not exist. Use [`World::entity`] if you don't want
-    /// to unwrap the [`EntityRef`] yourself.
-    ///
-    /// ```
-    /// use bevy_ecs::{component::Component, world::World};
-    ///
-    /// #[derive(Component)]
-    /// struct Position {
-    ///   x: f32,
-    ///   y: f32,
-    /// }
-    ///
-    /// let mut world = World::new();
-    /// let entity = world.spawn()
-    ///     .insert(Position { x: 0.0, y: 0.0 })
-    ///     .id();
-    ///
-    /// let entity_ref = world.get_entity(entity).unwrap();
-    /// let position = entity_ref.get::<Position>().unwrap();
-    /// assert_eq!(position.x, 0.0);
-    /// ```
-    #[inline]
-    pub fn get_entity(&self, entity: Entity) -> Option<EntityRef> {
-        let location = self.entities.get(entity)?;
-        Some(EntityRef::new(self, entity, location))
-    }
-
-    /// Retrieves an [`EntityMut`] that exposes read and write operations for the given `entity`.
-    /// Returns [`None`] if the `entity` does not exist. Use [`World::entity_mut`] if you don't want
-    /// to unwrap the [`EntityMut`] yourself.
-    ///
-    /// ```
-    /// use bevy_ecs::{component::Component, world::World};
-    ///
-    /// #[derive(Component)]
-    /// struct Position {
-    ///   x: f32,
-    ///   y: f32,
-    /// }
-    ///
-    /// let mut world = World::new();
-    /// let entity = world.spawn()
-    ///     .insert(Position { x: 0.0, y: 0.0 })
-    ///     .id();
-    ///
-    /// let mut entity_mut = world.get_entity_mut(entity).unwrap();
-    /// let mut position = entity_mut.get_mut::<Position>().unwrap();
-    /// position.x = 1.0;
-    /// ```
-    #[inline]
-    pub fn get_entity_mut(&mut self, entity: Entity) -> Option<EntityMut> {
-        let location = self.entities.get(entity)?;
-        // SAFE: `entity` exists and `location` is that entity's location
-        Some(unsafe { EntityMut::new(self, entity, location) })
-    }
-
-    /// Spawns a new [`Entity`] and returns a corresponding [`EntityMut`], which can be used
-    /// to add components to the entity or retrieve its id.
-    ///
-    /// ```
-    /// use bevy_ecs::{component::Component, world::World};
-    ///
-    /// #[derive(Component)]
-    /// struct Position {
-    ///   x: f32,
-    ///   y: f32,
-    /// }
-    /// #[derive(Component)]
-    /// struct Label(&'static str);
-    /// #[derive(Component)]
-    /// struct Num(u32);
-    ///
-    /// let mut world = World::new();
-    /// let entity = world.spawn()
-    ///     .insert(Position { x: 0.0, y: 0.0 }) // add a single component
-    ///     .insert_bundle((Num(1), Label("hello"))) // add a bundle of components
-    ///     .id();
-    ///
-    /// let position = world.entity(entity).get::<Position>().unwrap();
-    /// assert_eq!(position.x, 0.0);
-    /// ```
-    pub fn spawn(&mut self) -> EntityMut {
-        self.flush();
-        let entity = self.entities.alloc();
-        // SAFE: entity was just allocated
-        unsafe { self.spawn_at_internal(entity) }
-    }
-
-    /// # Safety
-    /// must be called on an entity that was just allocated
-    unsafe fn spawn_at_internal(&mut self, entity: Entity) -> EntityMut {
-        let archetype = self.archetypes.empty_mut();
-        // PERF: consider avoiding allocating entities in the empty archetype unless needed
-        let table_row = self.storages.tables[archetype.table_id()].allocate(entity);
-        // SAFE: no components are allocated by archetype.allocate() because the archetype is
-        // empty
-        let location = archetype.allocate(entity, table_row);
-        // SAFE: entity index was just allocated
-        self.entities
-            .meta
-            .get_unchecked_mut(entity.id() as usize)
-            .location = location;
-        EntityMut::new(self, entity, location)
-    }
-
-    /// Spawns a batch of entities with the same component [Bundle] type. Takes a given [Bundle]
-    /// iterator and returns a corresponding [Entity] iterator.
-    /// This is more efficient than spawning entities and adding components to them individually,
-    /// but it is limited to spawning entities with the same [Bundle] type, whereas spawning
-    /// individually is more flexible.
-    ///
-    /// ```
-    /// use bevy_ecs::{component::Component, entity::Entity, world::World};
-    ///
-    /// #[derive(Component)]
-    /// struct Str(&'static str);
-    /// #[derive(Component)]
-    /// struct Num(u32);
-    ///
-    /// let mut world = World::new();
-    /// let entities = world.spawn_batch(vec![
-    ///   (Str("a"), Num(0)), // the first entity
-    ///   (Str("b"), Num(1)), // the second entity
-    /// ]).collect::<Vec<Entity>>();
-    ///
-    /// assert_eq!(entities.len(), 2);
-    /// ```
-    pub fn spawn_batch<I>(&mut self, iter: I) -> SpawnBatchIter<'_, I::IntoIter>
-    where
-        I: IntoIterator,
-        I::Item: Bundle,
-    {
-        SpawnBatchIter::new(self, iter.into_iter())
-    }
-
-    /// Retrieves a reference to the given `entity`'s [Component] of the given type.
-    /// Returns [None] if the `entity` does not have a [Component] of the given type.
-    /// ```
-    /// use bevy_ecs::{component::Component, world::World};
-    ///
-    /// #[derive(Component)]
-    /// struct Position {
-    ///   x: f32,
-    ///   y: f32,
-    /// }
-    ///
-    /// let mut world = World::new();
-    /// let entity = world.spawn()
-    ///     .insert(Position { x: 0.0, y: 0.0 })
-    ///     .id();
-    /// let position = world.get::<Position>(entity).unwrap();
-    /// assert_eq!(position.x, 0.0);
-    /// ```
-    #[inline]
-    pub fn get<T: Component>(&self, entity: Entity) -> Option<&T> {
-        self.get_entity(entity)?.get()
-    }
-
-    /// Retrieves a mutable reference to the given `entity`'s [Component] of the given type.
-    /// Returns [None] if the `entity` does not have a [Component] of the given type.
-    /// ```
-    /// use bevy_ecs::{component::Component, world::World};
-    ///
-    /// #[derive(Component)]
-    /// struct Position {
-    ///   x: f32,
-    ///   y: f32,
-    /// }
-    ///
-    /// let mut world = World::new();
-    /// let entity = world.spawn()
-    ///     .insert(Position { x: 0.0, y: 0.0 })
-    ///     .id();
-    /// let mut position = world.get_mut::<Position>(entity).unwrap();
-    /// position.x = 1.0;
-    /// ```
-    #[inline]
-    pub fn get_mut<T: Component>(&mut self, entity: Entity) -> Option<Mut<T>> {
-        // SAFE: lifetimes enforce correct usage of returned borrow
-        unsafe { get_mut(self, entity, self.get_entity(entity)?.location()) }
-    }
-
-    /// Despawns the given `entity`, if it exists. This will also remove all of the entity's
-    /// [Component]s. Returns `true` if the `entity` is successfully despawned and `false` if
-    /// the `entity` does not exist.
-    /// ```
-    /// use bevy_ecs::{component::Component, world::World};
-    ///
-    /// #[derive(Component)]
-    /// struct Position {
-    ///   x: f32,
-    ///   y: f32,
-    /// }
-    ///
-    /// let mut world = World::new();
-    /// let entity = world.spawn()
-    ///     .insert(Position { x: 0.0, y: 0.0 })
-    ///     .id();
-    /// assert!(world.despawn(entity));
-    /// assert!(world.get_entity(entity).is_none());
-    /// assert!(world.get::<Position>(entity).is_none());
-    /// ```
-    #[inline]
-    pub fn despawn(&mut self, entity: Entity) -> bool {
-        debug!("Despawning entity {:?}", entity);
-        self.get_entity_mut(entity)
-            .map(|e| {
-                e.despawn();
-                true
-            })
-            .unwrap_or(false)
-    }
-
-    /// Clears component tracker state
-    pub fn clear_trackers(&mut self) {
-        for entities in self.removed_components.values_mut() {
-            entities.clear();
-        }
-
-        self.last_change_tick = self.increment_change_tick();
-    }
-
-    /// Returns [`QueryState`] for the given [`WorldQuery`], which is used to efficiently
-    /// run queries on the [`World`] by storing and reusing the [`QueryState`].
-    /// ```
-    /// use bevy_ecs::{component::Component, entity::Entity, world::World};
-    ///
-    /// #[derive(Component, Debug, PartialEq)]
-    /// struct Position {
-    ///   x: f32,
-    ///   y: f32,
-    /// }
-    ///
-    /// #[derive(Component)]
-    /// struct Velocity {
-    ///   x: f32,
-    ///   y: f32,
-    /// }
-    ///
-    /// let mut world = World::new();
-    /// let entities = world.spawn_batch(vec![
-    ///     (Position { x: 0.0, y: 0.0}, Velocity { x: 1.0, y: 0.0 }),
-    ///     (Position { x: 0.0, y: 0.0}, Velocity { x: 0.0, y: 1.0 }),
-    /// ]).collect::<Vec<Entity>>();
-    ///
-    /// let mut query = world.query::<(&mut Position, &Velocity)>();
-    /// for (mut position, velocity) in query.iter_mut(&mut world) {
-    ///    position.x += velocity.x;
-    ///    position.y += velocity.y;
-    /// }
-    ///
-    /// assert_eq!(world.get::<Position>(entities[0]).unwrap(), &Position { x: 1.0, y: 0.0 });
-    /// assert_eq!(world.get::<Position>(entities[1]).unwrap(), &Position { x: 0.0, y: 1.0 });
-    /// ```
-    ///
-    /// To iterate over entities in a deterministic order,
-    /// sort the results of the query using the desired component as a key.
-    /// Note that this requires fetching the whole result set from the query
-    /// and allocation of a [Vec] to store it.
-    ///
-    /// ```
-    /// use bevy_ecs::{component::Component, entity::Entity, world::World};
-    ///
-    /// #[derive(Component, PartialEq, Eq, PartialOrd, Ord, Debug)]
-    /// struct Order(i32);
-    /// #[derive(Component, PartialEq, Debug)]
-    /// struct Label(&'static str);
-    ///
-    /// let mut world = World::new();
-    /// let a = world.spawn().insert_bundle((Order(2), Label("second"))).id();
-    /// let b = world.spawn().insert_bundle((Order(3), Label("third"))).id();
-    /// let c = world.spawn().insert_bundle((Order(1), Label("first"))).id();
-    /// let mut entities = world.query::<(Entity, &Order, &Label)>()
-    ///     .iter(&world)
-    ///     .collect::<Vec<_>>();
-    /// // Sort the query results by their `Order` component before comparing
-    /// // to expected results. Query iteration order should not be relied on.
-    /// entities.sort_by_key(|e| e.1);
-    /// assert_eq!(entities, vec![
-    ///     (c, &Order(1), &Label("first")),
-    ///     (a, &Order(2), &Label("second")),
-    ///     (b, &Order(3), &Label("third")),
-    /// ]);
-    /// ```
-    #[inline]
-    pub fn query<Q: WorldQuery>(&mut self) -> QueryState<Q, ()> {
-        self.query_filtered::<Q, ()>()
-    }
-
-    /// Returns [`QueryState`] for the given filtered [`WorldQuery`], which is used to efficiently
-    /// run queries on the [`World`] by storing and reusing the [`QueryState`].
-    /// ```
-    /// use bevy_ecs::{component::Component, entity::Entity, world::World, query::With};
-    ///
-    /// #[derive(Component)]
-    /// struct A;
-    /// #[derive(Component)]
-    /// struct B;
-    ///
-    /// let mut world = World::new();
-    /// let e1 = world.spawn().insert(A).id();
-    /// let e2 = world.spawn().insert_bundle((A, B)).id();
-    ///
-    /// let mut query = world.query_filtered::<Entity, With<B>>();
-    /// let matching_entities = query.iter(&world).collect::<Vec<Entity>>();
-    ///
-    /// assert_eq!(matching_entities, vec![e2]);
-    /// ```
-    #[inline]
-    pub fn query_filtered<Q: WorldQuery, F: WorldQuery>(&mut self) -> QueryState<Q, F> {
-        QueryState::new(self)
-    }
-
-    /// Returns an iterator of entities that had components of type `T` removed
-    /// since the last call to [`World::clear_trackers`].
-    pub fn removed<T: Component>(&self) -> std::iter::Cloned<std::slice::Iter<'_, Entity>> {
-        if let Some(component_id) = self.components.get_id(TypeId::of::<T>()) {
-            self.removed_with_id(component_id)
-        } else {
-            [].iter().cloned()
-        }
-    }
-
-    /// Returns an iterator of entities that had components with the given `component_id` removed
-    /// since the last call to [`World::clear_trackers`].
-    pub fn removed_with_id(
-        &self,
-        component_id: ComponentId,
-    ) -> std::iter::Cloned<std::slice::Iter<'_, Entity>> {
-        if let Some(removed) = self.removed_components.get(component_id) {
-            removed.iter().cloned()
-        } else {
-            [].iter().cloned()
-        }
-    }
-
-    /// Inserts a new resource with standard starting values.
-    ///
-    /// If the resource already exists, nothing happens.
-    ///
-    /// The value given by the [`FromWorld::from_world`] method will be used.
-    /// Note that any resource with the `Default` trait automatically implements `FromWorld`,
-    /// and those default values will be here instead.
-    #[inline]
-    pub fn init_resource<R: Resource + FromWorld>(&mut self) {
-        if !self.contains_resource::<R>() {
-            let resource = R::from_world(self);
-            self.insert_resource(resource);
-        }
-    }
-
-    /// Inserts a new resource with the given `value`.
-    ///
-    /// Resources are "unique" data of a given type.
-    /// If you insert a resource of a type that already exists,
-    /// you will overwrite any existing data.
-    #[inline]
-    pub fn insert_resource<R: Resource>(&mut self, value: R) {
-        let component_id = self.components.init_resource::<R>();
-        // SAFE: component_id just initialized and corresponds to resource of type T
-        unsafe { self.insert_resource_with_id(component_id, value) };
-    }
-
-    /// Inserts a new non-send resource with standard starting values.
-    ///
-    /// If the resource already exists, nothing happens.
-    ///
-    /// The value given by the [`FromWorld::from_world`] method will be used.
-    /// Note that any resource with the `Default` trait automatically implements `FromWorld`,
-    /// and those default values will be here instead.
-    #[inline]
-    pub fn init_non_send_resource<R: 'static + FromWorld>(&mut self) {
-        if !self.contains_resource::<R>() {
-            let resource = R::from_world(self);
-            self.insert_non_send_resource(resource);
-        }
-    }
-
-    /// Inserts a new non-send resource with the given `value`.
-    ///
-    /// `NonSend` resources cannot be sent across threads,
-    /// and do not need the `Send + Sync` bounds.
-    /// Systems with `NonSend` resources are always scheduled on the main thread.
-    #[inline]
-    pub fn insert_non_send_resource<R: 'static>(&mut self, value: R) {
-        self.validate_non_send_access::<R>();
-        let component_id = self.components.init_non_send::<R>();
-        // SAFE: component_id just initialized and corresponds to resource of type R
-        unsafe { self.insert_resource_with_id(component_id, value) };
-    }
-
-    /// Removes the resource of a given type and returns it, if it exists. Otherwise returns [None].
-    #[inline]
-    pub fn remove_resource<R: Resource>(&mut self) -> Option<R> {
-        // SAFE: R is Send + Sync
-        unsafe { self.remove_resource_unchecked() }
-    }
-
-    #[inline]
-    pub fn remove_non_send_resource<R: 'static>(&mut self) -> Option<R> {
-        self.validate_non_send_access::<R>();
-        // SAFE: we are on main thread
-        unsafe { self.remove_resource_unchecked() }
-    }
-
-    #[inline]
-    /// # Safety
-    /// Only remove `NonSend` resources from the main thread
-    /// as they cannot be sent across theads
-    #[allow(unused_unsafe)]
-    pub unsafe fn remove_resource_unchecked<R: 'static>(&mut self) -> Option<R> {
-        let component_id = self.components.get_resource_id(TypeId::of::<R>())?;
-        let resource_archetype = self.archetypes.resource_mut();
-        let unique_components = resource_archetype.unique_components_mut();
-        let column = unique_components.get_mut(component_id)?;
-        if column.is_empty() {
-            return None;
-        }
-        // SAFE: if a resource column exists, row 0 exists as well. caller takes ownership of the
-        // ptr value / drop is called when R is dropped
-        let (ptr, _) = unsafe { column.swap_remove_and_forget_unchecked(0) };
-        // SAFE: column is of type R
-        Some(unsafe { ptr.read::<R>() })
-    }
-
-    /// Returns `true` if a resource of type `R` exists. Otherwise returns `false`.
-    #[inline]
-    pub fn contains_resource<R: 'static>(&self) -> bool {
-        let component_id =
-            if let Some(component_id) = self.components.get_resource_id(TypeId::of::<R>()) {
-                component_id
-            } else {
-                return false;
-            };
-        self.get_populated_resource_column(component_id).is_some()
-    }
-
-    pub fn is_resource_added<R: Resource>(&self) -> bool {
-        let component_id =
-            if let Some(component_id) = self.components.get_resource_id(TypeId::of::<R>()) {
-                component_id
-            } else {
-                return false;
-            };
-        let column = if let Some(column) = self.get_populated_resource_column(component_id) {
-            column
-        } else {
-            return false;
-        };
-        // SAFE: resources table always have row 0
-        let ticks = unsafe { column.get_ticks_unchecked(0).deref() };
-        ticks.is_added(self.last_change_tick(), self.read_change_tick())
-    }
-
-    pub fn is_resource_changed<R: Resource>(&self) -> bool {
-        let component_id =
-            if let Some(component_id) = self.components.get_resource_id(TypeId::of::<R>()) {
-                component_id
-            } else {
-                return false;
-            };
-        let column = if let Some(column) = self.get_populated_resource_column(component_id) {
-            column
-        } else {
-            return false;
-        };
-        // SAFE: resources table always have row 0
-        let ticks = unsafe { column.get_ticks_unchecked(0).deref() };
-        ticks.is_changed(self.last_change_tick(), self.read_change_tick())
-    }
-
-    /// Gets a reference to the resource of the given type
-    ///
-    /// # Panics
-    ///
-    /// Panics if the resource does not exist.
-    /// Use [`get_resource`](World::get_resource) instead if you want to handle this case.
-    ///
-    /// If you want to instead insert a value if the resource does not exist,
-    /// use [`get_resource_or_insert_with`](World::get_resource_or_insert_with).
-    #[inline]
-    #[track_caller]
-    pub fn resource<R: Resource>(&self) -> &R {
-        match self.get_resource() {
-            Some(x) => x,
-            None => panic!(
-                "Requested resource {} does not exist in the `World`. 
-                Did you forget to add it using `app.insert_resource` / `app.init_resource`? 
-                Resources are also implicitly added via `app.add_event`,
-                and can be added by plugins.",
-                std::any::type_name::<R>()
-            ),
-        }
-    }
-
-    /// Gets a mutable reference to the resource of the given type
-    ///
-    /// # Panics
-    ///
-    /// Panics if the resource does not exist.
-    /// Use [`get_resource_mut`](World::get_resource_mut) instead if you want to handle this case.
-    ///
-    /// If you want to instead insert a value if the resource does not exist,
-    /// use [`get_resource_or_insert_with`](World::get_resource_or_insert_with).
-    #[inline]
-    #[track_caller]
-    pub fn resource_mut<R: Resource>(&mut self) -> Mut<'_, R> {
-        match self.get_resource_mut() {
-            Some(x) => x,
-            None => panic!(
-                "Requested resource {} does not exist in the `World`. 
-                Did you forget to add it using `app.insert_resource` / `app.init_resource`? 
->>>>>>> 7d554146
-                Resources are also implicitly added via `app.add_event`,
-                and can be added by plugins.",
-				std::any::type_name::<R>()
-			),
-		}
+		self.get_resource_mut().expect(&format!(
+			"Requested resource {} does not exist in the `World`. 
+			Did you forget to add it using `app.insert_resource` / `app.init_resource`? 
+			Resources are also implicitly added via `app.add_event`,
+			and can be added by plugins.",
+			std::any::type_name::<R>()
+		))
 	}
 
 	/// Gets a reference to the resource of the given type if it exists
@@ -1600,15 +888,12 @@
 	#[inline]
 	#[track_caller]
 	pub fn non_send_resource<R: 'static>(&self) -> &R {
-		match self.get_non_send_resource() {
-            Some(x) => x,
-            None => panic!(
-                "Requested non-send resource {} does not exist in the `World`. 
-                Did you forget to add it using `app.insert_non_send_resource` / `app.init_non_send_resource`? 
-                Non-send resources can also be be added by plugins.",
-                std::any::type_name::<R>()
-            ),
-        }
+		self.get_non_send_resource().expect(&format!(
+			"Requested non-send resource {} does not exist in the `World`. 
+			Did you forget to add it using `app.insert_non_send_resource` / `app.init_non_send_resource`? 
+			Non-send resources can also be be added by plugins.",
+			std::any::type_name::<R>()
+		))
 	}
 
 	/// Gets a mutable reference to the non-send resource of the given type, if it exists.
@@ -1620,15 +905,14 @@
 	#[inline]
 	#[track_caller]
 	pub fn non_send_resource_mut<R: 'static>(&mut self) -> Mut<'_, R> {
-		match self.get_non_send_resource_mut() {
-            Some(x) => x,
-            None => panic!(
-                "Requested non-send resource {} does not exist in the `World`. 
-                Did you forget to add it using `app.insert_non_send_resource` / `app.init_non_send_resource`? 
-                Non-send resources can also be be added by plugins.",
-                std::any::type_name::<R>()
-            ),
-        }
+		self
+			.get_non_send_resource_mut()
+			.expect(&format!(
+				"Requested non-send resource {} does not exist in the `World`. 
+				Did you forget to add it using `app.insert_non_send_resource` / `app.init_non_send_resource`? 
+				Non-send resources can also be be added by plugins.",
+				std::any::type_name::<R>()
+			))
 	}
 
 	/// Gets a reference to the non-send resource of the given type, if it exists.
