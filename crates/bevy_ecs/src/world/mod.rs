mod entity_ref;
mod spawn_batch;
mod world_cell;

pub use crate::change_detection::Mut;
pub use entity_ref::*;
pub use spawn_batch::*;
pub use world_cell::*;

use crate::{
	archetype::{ArchetypeComponentId, ArchetypeComponentInfo, ArchetypeId, Archetypes},
	bundle::{Bundle, BundleInserter, BundleSpawner, Bundles},
	change_detection::{MutUntyped, Ticks},
	component::{
		Component, ComponentDescriptor, ComponentId, ComponentInfo, ComponentTicks, Components,
		StorageType,
	},
	entity::{AllocAtWithoutReplacement, Entities, Entity},
	query::{QueryState, WorldQuery},
	storage::{Column, SparseSet, Storages},
	system::Resource,
};
use bevy_ptr::{OwningPtr, Ptr, UnsafeCellDeref};
use bevy_utils::tracing::debug;
use std::{
	any::TypeId,
	fmt,
	sync::atomic::{AtomicU32, Ordering},
};
mod identifier;

pub use identifier::WorldId;
/// Stores and exposes operations on [entities](Entity), [components](Component), resources,
/// and their associated metadata.
///
/// Each [Entity] has a set of components. Each component can have up to one instance of each
/// component type. Entity components can be created, updated, removed, and queried using a given
/// [World].
///
/// For complex access patterns involving [`SystemParam`](crate::system::SystemParam),
/// consider using [`SystemState`](crate::system::SystemState).
///
/// To mutate different parts of the world simultaneously,
/// use [`World::resource_scope`] or [`SystemState`](crate::system::SystemState).
///
/// # Resources
///
/// Worlds can also store *resources*, which are unique instances of a given type that don't
/// belong to a specific Entity. There are also *non send resources*, which can only be
/// accessed on the main thread.
///
/// ## Usage of global resources
///
/// 1. Insert the resource into the `World`, using [`World::insert_resource`].
/// 2. Fetch the resource from a system, using [`Res`](crate::system::Res) or [`ResMut`](crate::system::ResMut).
///
/// ```
/// # let mut world = World::default();
/// # let mut schedule = Schedule::default();
/// # schedule.add_stage("update", SystemStage::parallel());
/// # use bevy_ecs::prelude::*;
/// #
/// struct MyResource { value: u32 }
///
/// world.insert_resource(MyResource { value: 42 });
///
/// fn read_resource_system(resource: Res<MyResource>) {
///     assert_eq!(resource.value, 42);
/// }
///
/// fn write_resource_system(mut resource: ResMut<MyResource>) {
///     assert_eq!(resource.value, 42);
///     resource.value = 0;
///     assert_eq!(resource.value, 0);
/// }
/// #
/// # schedule.add_system_to_stage("update", read_resource_system.label("first"));
/// # schedule.add_system_to_stage("update", write_resource_system.after("first"));
/// # schedule.run_once(&mut world);
/// ```
pub struct World {
	id: WorldId,
	pub(crate) entities: Entities,
	pub(crate) components: Components,
	pub(crate) archetypes: Archetypes,
	pub(crate) storages: Storages,
	pub(crate) bundles: Bundles,
	pub(crate) removed_components: SparseSet<ComponentId, Vec<Entity>>,
	/// Access cache used by [WorldCell].
	pub(crate) archetype_component_access: ArchetypeComponentAccess,
	main_thread_validator: MainThreadValidator,
	pub(crate) change_tick: AtomicU32,
	pub(crate) last_change_tick: u32,
}

impl Default for World {
	fn default() -> Self {
		Self {
			id: WorldId::new().expect("More `bevy` `World`s have been created than is supported"),
			entities: Default::default(),
			components: Default::default(),
			archetypes: Default::default(),
			storages: Default::default(),
			bundles: Default::default(),
			removed_components: Default::default(),
			archetype_component_access: Default::default(),
			main_thread_validator: Default::default(),
			// Default value is `1`, and `last_change_tick`s default to `0`, such that changes
			// are detected on first system runs and for direct world queries.
			change_tick: AtomicU32::new(1),
			last_change_tick: 0,
		}
	}
}

impl World {
	/// Creates a new empty [World]
	/// # Panics
	///
	/// If [`usize::MAX`] [`World`]s have been created.
	/// This guarantee allows System Parameters to safely uniquely identify a [`World`],
	/// since its [`WorldId`] is unique
	#[inline]
	pub fn new() -> World {
		World::default()
	}

	/// Retrieves this [`World`]'s unique ID
	#[inline]
	pub fn id(&self) -> WorldId {
		self.id
	}

	/// Retrieves this world's [Entities] collection
	#[inline]
	pub fn entities(&self) -> &Entities {
		&self.entities
	}

	/// Retrieves this world's [Entities] collection mutably
	///
	/// # Safety
	/// Mutable reference must not be used to put the [`Entities`] data
	/// in an invalid state for this [`World`]
	#[inline]
	pub unsafe fn entities_mut(&mut self) -> &mut Entities {
		&mut self.entities
	}

	/// Retrieves this world's [Archetypes] collection
	#[inline]
	pub fn archetypes(&self) -> &Archetypes {
		&self.archetypes
	}

	/// Retrieves this world's [Components] collection
	#[inline]
	pub fn components(&self) -> &Components {
		&self.components
	}

	/// Retrieves this world's [Storages] collection
	#[inline]
	pub fn storages(&self) -> &Storages {
		&self.storages
	}

	/// Retrieves this world's [Bundles] collection
	#[inline]
	pub fn bundles(&self) -> &Bundles {
		&self.bundles
	}

	/// Retrieves a [`WorldCell`], which safely enables multiple mutable World accesses at the same
	/// time, provided those accesses do not conflict with each other.
	#[inline]
	pub fn cell(&mut self) -> WorldCell<'_> {
		WorldCell::new(self)
	}

	/// Initializes a new [`Component`] type and returns the [`ComponentId`] created for it.
	pub fn init_component<T: Component>(&mut self) -> ComponentId {
		self
			.components
			.init_component::<T>(&mut self.storages)
	}

	/// Initializes a new [`Component`] type and returns the [`ComponentId`] created for it.
	///
	/// This method differs from [`World::init_component`] in that it uses a [`ComponentDescriptor`]
	/// to initialize the new component type instead of statically available type information. This
	/// enables the dynamic initialization of new component definitions at runtime for advanced use cases.
	///
	/// While the option to initialize a component from a descriptor is useful in type-erased
	/// contexts, the standard `World::init_component` function should always be used instead
	/// when type information is available at compile time.
	pub fn init_component_with_descriptor(&mut self, descriptor: ComponentDescriptor) -> ComponentId {
		self
			.components
			.init_component_with_descriptor(&mut self.storages, descriptor)
	}

	/// Returns the [`ComponentId`] of the given [`Component`] type `T`.
	///
	/// The returned `ComponentId` is specific to the `World` instance
	/// it was retrieved from and should not be used with another `World` instance.
	///
	/// Returns [`None`] if the `Component` type has not yet been initialized within
	/// the `World` using [`World::init_component`].
	///
	/// ```rust
	/// use bevy_ecs::prelude::*;
	///
	/// let mut world = World::new();
	///
	/// #[derive(Component)]
	/// struct ComponentA;
	///
	/// let component_a_id = world.init_component::<ComponentA>();
	///
	/// assert_eq!(component_a_id, world.component_id::<ComponentA>().unwrap())
	/// ```
	#[inline]
	pub fn component_id<T: Component>(&self) -> Option<ComponentId> {
		self.components.component_id::<T>()
	}

	/// Retrieves an [`EntityRef`] that exposes read-only operations for the given `entity`.
	/// This will panic if the `entity` does not exist. Use [`World::get_entity`] if you want
	/// to check for entity existence instead of implicitly panic-ing.
	///
	/// ```
	/// use bevy_ecs::{component::Component, world::World};
	///
	/// #[derive(Component)]
	/// struct Position {
	///   x: f32,
	///   y: f32,
	/// }
	///
	/// let mut world = World::new();
	/// let entity = world.spawn()
	///     .insert(Position { x: 0.0, y: 0.0 })
	///     .id();
	///
	/// let position = world.entity(entity).get::<Position>().unwrap();
	/// assert_eq!(position.x, 0.0);
	/// ```
	#[inline]
	pub fn entity(&self, entity: Entity) -> EntityRef {
		// Lazily evaluate panic!() via unwrap_or_else() to avoid allocation unless failure
		self
			.get_entity(entity)
			.unwrap_or_else(|| panic!("Entity {:?} does not exist", entity))
	}

	/// Retrieves an [`EntityMut`] that exposes read and write operations for the given `entity`.
	/// This will panic if the `entity` does not exist. Use [`World::get_entity_mut`] if you want
	/// to check for entity existence instead of implicitly panic-ing.
	///
	/// ```
	/// use bevy_ecs::{component::Component, world::World};
	///
	/// #[derive(Component)]
	/// struct Position {
	///   x: f32,
	///   y: f32,
	/// }
	///
	/// let mut world = World::new();
	/// let entity = world.spawn()
	///     .insert(Position { x: 0.0, y: 0.0 })
	///     .id();
	/// let mut entity_mut = world.entity_mut(entity);
	/// let mut position = entity_mut.get_mut::<Position>().unwrap();
	/// position.x = 1.0;
	/// ```
	#[inline]
	pub fn entity_mut(&mut self, entity: Entity) -> EntityMut {
		// Lazily evaluate panic!() via unwrap_or_else() to avoid allocation unless failure
		self
			.get_entity_mut(entity)
			.unwrap_or_else(|| panic!("Entity {:?} does not exist", entity))
	}

	/// Returns the components of an [`Entity`](crate::entity::Entity) through [`ComponentInfo`](crate::component::ComponentInfo).
	#[inline]
	pub fn inspect_entity(&self, entity: Entity) -> Vec<&ComponentInfo> {
		let entity_location = self
			.entities()
			.get(entity)
			.unwrap_or_else(|| panic!("Entity {:?} does not exist", entity));

		let archetype = self
			.archetypes()
			.get(entity_location.archetype_id)
			.unwrap_or_else(|| {
				panic!(
					"Archetype {:?} does not exist",
					entity_location.archetype_id
				)
			});

		archetype
			.components()
			.filter_map(|id| self.components().get_info(id))
			.collect()
	}

	/// Returns an [`EntityMut`] for the given `entity` (if it exists) or spawns one if it doesn't exist.
	/// This will return [`None`] if the `entity` exists with a different generation.
	///
	/// # Note
	/// Spawning a specific `entity` value is rarely the right choice. Most apps should favor [`World::spawn`].
	/// This method should generally only be used for sharing entities across apps, and only when they have a
	/// scheme worked out to share an ID space (which doesn't happen by default).
	#[inline]
	pub fn get_or_spawn(&mut self, entity: Entity) -> Option<EntityMut> {
		self.flush();
		match self
			.entities
			.alloc_at_without_replacement(entity)
		{
			AllocAtWithoutReplacement::Exists(location) => {
				// SAFETY: `entity` exists and `location` is that entity's location
				Some(unsafe { EntityMut::new(self, entity, location) })
			}
			AllocAtWithoutReplacement::DidNotExist => {
				// SAFETY: entity was just allocated
				Some(unsafe { self.spawn_at_internal(entity) })
			}
			AllocAtWithoutReplacement::ExistsWithWrongGeneration => None,
		}
	}

	/// Retrieves an [`EntityRef`] that exposes read-only operations for the given `entity`.
	/// Returns [`None`] if the `entity` does not exist. Use [`World::entity`] if you don't want
	/// to unwrap the [`EntityRef`] yourself.
	///
	/// ```
	/// use bevy_ecs::{component::Component, world::World};
	///
	/// #[derive(Component)]
	/// struct Position {
	///   x: f32,
	///   y: f32,
	/// }
	///
	/// let mut world = World::new();
	/// let entity = world.spawn()
	///     .insert(Position { x: 0.0, y: 0.0 })
	///     .id();
	///
	/// let entity_ref = world.get_entity(entity).unwrap();
	/// let position = entity_ref.get::<Position>().unwrap();
	/// assert_eq!(position.x, 0.0);
	/// ```
	#[inline]
	pub fn get_entity(&self, entity: Entity) -> Option<EntityRef> {
		let location = self.entities.get(entity)?;
		Some(EntityRef::new(self, entity, location))
	}

	/// Retrieves an [`EntityMut`] that exposes read and write operations for the given `entity`.
	/// Returns [`None`] if the `entity` does not exist. Use [`World::entity_mut`] if you don't want
	/// to unwrap the [`EntityMut`] yourself.
	///
	/// ```
	/// use bevy_ecs::{component::Component, world::World};
	///
	/// #[derive(Component)]
	/// struct Position {
	///   x: f32,
	///   y: f32,
	/// }
	///
	/// let mut world = World::new();
	/// let entity = world.spawn()
	///     .insert(Position { x: 0.0, y: 0.0 })
	///     .id();
	///
	/// let mut entity_mut = world.get_entity_mut(entity).unwrap();
	/// let mut position = entity_mut.get_mut::<Position>().unwrap();
	/// position.x = 1.0;
	/// ```
	#[inline]
	pub fn get_entity_mut(&mut self, entity: Entity) -> Option<EntityMut> {
		let location = self.entities.get(entity)?;
		// SAFETY: `entity` exists and `location` is that entity's location
		Some(unsafe { EntityMut::new(self, entity, location) })
	}

	/// Spawns a new [`Entity`] and returns a corresponding [`EntityMut`], which can be used
	/// to add components to the entity or retrieve its id.
	///
	/// ```
	/// use bevy_ecs::{component::Component, world::World};
	///
	/// #[derive(Component)]
	/// struct Position {
	///   x: f32,
	///   y: f32,
	/// }
	/// #[derive(Component)]
	/// struct Label(&'static str);
	/// #[derive(Component)]
	/// struct Num(u32);
	///
	/// let mut world = World::new();
	/// let entity = world.spawn()
	///     .insert(Position { x: 0.0, y: 0.0 }) // add a single component
	///     .insert_bundle((Num(1), Label("hello"))) // add a bundle of components
	///     .id();
	///
	/// let position = world.entity(entity).get::<Position>().unwrap();
	/// assert_eq!(position.x, 0.0);
	/// ```
	pub fn spawn(&mut self) -> EntityMut {
		self.flush();
		let entity = self.entities.alloc();
		// SAFETY: entity was just allocated
		unsafe { self.spawn_at_internal(entity) }
	}

	/// # Safety
	/// must be called on an entity that was just allocated
	unsafe fn spawn_at_internal(&mut self, entity: Entity) -> EntityMut {
		let archetype = self.archetypes.empty_mut();
		// PERF: consider avoiding allocating entities in the empty archetype unless needed
		let table_row = self.storages.tables[archetype.table_id()].allocate(entity);
		// SAFETY: no components are allocated by archetype.allocate() because the archetype is
		// empty
		let location = archetype.allocate(entity, table_row);
		// SAFETY: entity index was just allocated
		self
			.entities
			.meta
			.get_unchecked_mut(entity.id() as usize)
			.location = location;
		EntityMut::new(self, entity, location)
	}

	/// Spawns a batch of entities with the same component [Bundle] type. Takes a given [Bundle]
	/// iterator and returns a corresponding [Entity] iterator.
	/// This is more efficient than spawning entities and adding components to them individually,
	/// but it is limited to spawning entities with the same [Bundle] type, whereas spawning
	/// individually is more flexible.
	///
	/// ```
	/// use bevy_ecs::{component::Component, entity::Entity, world::World};
	///
	/// #[derive(Component)]
	/// struct Str(&'static str);
	/// #[derive(Component)]
	/// struct Num(u32);
	///
	/// let mut world = World::new();
	/// let entities = world.spawn_batch(vec![
	///   (Str("a"), Num(0)), // the first entity
	///   (Str("b"), Num(1)), // the second entity
	/// ]).collect::<Vec<Entity>>();
	///
	/// assert_eq!(entities.len(), 2);
	/// ```
	pub fn spawn_batch<I>(&mut self, iter: I) -> SpawnBatchIter<'_, I::IntoIter>
	where
		I: IntoIterator,
		I::Item: Bundle,
	{
		SpawnBatchIter::new(self, iter.into_iter())
	}

	/// Retrieves a reference to the given `entity`'s [Component] of the given type.
	/// Returns [None] if the `entity` does not have a [Component] of the given type.
	/// ```
	/// use bevy_ecs::{component::Component, world::World};
	///
	/// #[derive(Component)]
	/// struct Position {
	///   x: f32,
	///   y: f32,
	/// }
	///
	/// let mut world = World::new();
	/// let entity = world.spawn()
	///     .insert(Position { x: 0.0, y: 0.0 })
	///     .id();
	/// let position = world.get::<Position>(entity).unwrap();
	/// assert_eq!(position.x, 0.0);
	/// ```
	#[inline]
	pub fn get<T: Component>(&self, entity: Entity) -> Option<&T> {
		self.get_entity(entity)?.get()
	}

	/// Retrieves a mutable reference to the given `entity`'s [Component] of the given type.
	/// Returns [None] if the `entity` does not have a [Component] of the given type.
	/// ```
	/// use bevy_ecs::{component::Component, world::World};
	///
	/// #[derive(Component)]
	/// struct Position {
	///   x: f32,
	///   y: f32,
	/// }
	///
	/// let mut world = World::new();
	/// let entity = world.spawn()
	///     .insert(Position { x: 0.0, y: 0.0 })
	///     .id();
	/// let mut position = world.get_mut::<Position>(entity).unwrap();
	/// position.x = 1.0;
	/// ```
	#[inline]
	pub fn get_mut<T: Component>(&mut self, entity: Entity) -> Option<Mut<T>> {
		// SAFETY: lifetimes enforce correct usage of returned borrow
		unsafe { get_mut(self, entity, self.get_entity(entity)?.location()) }
	}

	/// Despawns the given `entity`, if it exists. This will also remove all of the entity's
	/// [Component]s. Returns `true` if the `entity` is successfully despawned and `false` if
	/// the `entity` does not exist.
	/// ```
	/// use bevy_ecs::{component::Component, world::World};
	///
	/// #[derive(Component)]
	/// struct Position {
	///   x: f32,
	///   y: f32,
	/// }
	///
	/// let mut world = World::new();
	/// let entity = world.spawn()
	///     .insert(Position { x: 0.0, y: 0.0 })
	///     .id();
	/// assert!(world.despawn(entity));
	/// assert!(world.get_entity(entity).is_none());
	/// assert!(world.get::<Position>(entity).is_none());
	/// ```
	#[inline]
	pub fn despawn(&mut self, entity: Entity) -> bool {
		debug!("Despawning entity {:?}", entity);
		self
			.get_entity_mut(entity)
			.map(|e| {
				e.despawn();
				true
			})
			.unwrap_or(false)
	}

	/// Clears component tracker state
	pub fn clear_trackers(&mut self) {
		for entities in self.removed_components.values_mut() {
			entities.clear();
		}

		self.last_change_tick = self.increment_change_tick();
	}

	/// Returns [`QueryState`] for the given [`WorldQuery`], which is used to efficiently
	/// run queries on the [`World`] by storing and reusing the [`QueryState`].
	/// ```
	/// use bevy_ecs::{component::Component, entity::Entity, world::World};
	///
	/// #[derive(Component, Debug, PartialEq)]
	/// struct Position {
	///   x: f32,
	///   y: f32,
	/// }
	///
	/// #[derive(Component)]
	/// struct Velocity {
	///   x: f32,
	///   y: f32,
	/// }
	///
	/// let mut world = World::new();
	/// let entities = world.spawn_batch(vec![
	///     (Position { x: 0.0, y: 0.0}, Velocity { x: 1.0, y: 0.0 }),
	///     (Position { x: 0.0, y: 0.0}, Velocity { x: 0.0, y: 1.0 }),
	/// ]).collect::<Vec<Entity>>();
	///
	/// let mut query = world.query::<(&mut Position, &Velocity)>();
	/// for (mut position, velocity) in query.iter_mut(&mut world) {
	///    position.x += velocity.x;
	///    position.y += velocity.y;
	/// }
	///
	/// assert_eq!(world.get::<Position>(entities[0]).unwrap(), &Position { x: 1.0, y: 0.0 });
	/// assert_eq!(world.get::<Position>(entities[1]).unwrap(), &Position { x: 0.0, y: 1.0 });
	/// ```
	///
	/// To iterate over entities in a deterministic order,
	/// sort the results of the query using the desired component as a key.
	/// Note that this requires fetching the whole result set from the query
	/// and allocation of a [Vec] to store it.
	///
	/// ```
	/// use bevy_ecs::{component::Component, entity::Entity, world::World};
	///
	/// #[derive(Component, PartialEq, Eq, PartialOrd, Ord, Debug)]
	/// struct Order(i32);
	/// #[derive(Component, PartialEq, Debug)]
	/// struct Label(&'static str);
	///
	/// let mut world = World::new();
	/// let a = world.spawn().insert_bundle((Order(2), Label("second"))).id();
	/// let b = world.spawn().insert_bundle((Order(3), Label("third"))).id();
	/// let c = world.spawn().insert_bundle((Order(1), Label("first"))).id();
	/// let mut entities = world.query::<(Entity, &Order, &Label)>()
	///     .iter(&world)
	///     .collect::<Vec<_>>();
	/// // Sort the query results by their `Order` component before comparing
	/// // to expected results. Query iteration order should not be relied on.
	/// entities.sort_by_key(|e| e.1);
	/// assert_eq!(entities, vec![
	///     (c, &Order(1), &Label("first")),
	///     (a, &Order(2), &Label("second")),
	///     (b, &Order(3), &Label("third")),
	/// ]);
	/// ```
	#[inline]
	pub fn query<Q: WorldQuery>(&mut self) -> QueryState<Q, ()> {
		self.query_filtered::<Q, ()>()
	}

	/// Returns [`QueryState`] for the given filtered [`WorldQuery`], which is used to efficiently
	/// run queries on the [`World`] by storing and reusing the [`QueryState`].
	/// ```
	/// use bevy_ecs::{component::Component, entity::Entity, world::World, query::With};
	///
	/// #[derive(Component)]
	/// struct A;
	/// #[derive(Component)]
	/// struct B;
	///
	/// let mut world = World::new();
	/// let e1 = world.spawn().insert(A).id();
	/// let e2 = world.spawn().insert_bundle((A, B)).id();
	///
	/// let mut query = world.query_filtered::<Entity, With<B>>();
	/// let matching_entities = query.iter(&world).collect::<Vec<Entity>>();
	///
	/// assert_eq!(matching_entities, vec![e2]);
	/// ```
	#[inline]
	pub fn query_filtered<Q: WorldQuery, F: WorldQuery>(&mut self) -> QueryState<Q, F> {
		QueryState::new(self)
	}

	/// Returns an iterator of entities that had components of type `T` removed
	/// since the last call to [`World::clear_trackers`].
	pub fn removed<T: Component>(&self) -> std::iter::Cloned<std::slice::Iter<'_, Entity>> {
		if let Some(component_id) = self.components.get_id(TypeId::of::<T>()) {
			self.removed_with_id(component_id)
		} else {
			[].iter().cloned()
		}
	}

	/// Returns an iterator of entities that had components with the given `component_id` removed
	/// since the last call to [`World::clear_trackers`].
	pub fn removed_with_id(
		&self,
		component_id: ComponentId,
	) -> std::iter::Cloned<std::slice::Iter<'_, Entity>> {
		if let Some(removed) = self.removed_components.get(component_id) {
			removed.iter().cloned()
		} else {
			[].iter().cloned()
		}
	}

	/// Inserts a new resource with standard starting values.
	///
	/// If the resource already exists, nothing happens.
	///
	/// The value given by the [`FromWorld::from_world`] method will be used.
	/// Note that any resource with the `Default` trait automatically implements `FromWorld`,
	/// and those default values will be here instead.
	#[inline]
	pub fn init_resource<R: Resource + FromWorld>(&mut self) {
		if !self.contains_resource::<R>() {
			let resource = R::from_world(self);
			self.insert_resource(resource);
		}
	}

	/// Inserts a new resource with the given `value`.
	///
	/// Resources are "unique" data of a given type.
	/// If you insert a resource of a type that already exists,
	/// you will overwrite any existing data.
	#[inline]
	pub fn insert_resource<R: Resource>(&mut self, value: R) {
		let component_id = self.components.init_resource::<R>();
		// SAFETY: component_id just initialized and corresponds to resource of type T
		unsafe { self.insert_resource_with_id(component_id, value) };
	}

	/// Inserts a new non-send resource with standard starting values.
	///
	/// If the resource already exists, nothing happens.
	///
	/// The value given by the [`FromWorld::from_world`] method will be used.
	/// Note that any resource with the `Default` trait automatically implements `FromWorld`,
	/// and those default values will be here instead.
	#[inline]
	pub fn init_non_send_resource<R: 'static + FromWorld>(&mut self) {
		if !self.contains_resource::<R>() {
			let resource = R::from_world(self);
			self.insert_non_send_resource(resource);
		}
	}

	/// Inserts a new non-send resource with the given `value`.
	///
	/// `NonSend` resources cannot be sent across threads,
	/// and do not need the `Send + Sync` bounds.
	/// Systems with `NonSend` resources are always scheduled on the main thread.
	#[inline]
	pub fn insert_non_send_resource<R: 'static>(&mut self, value: R) {
		self.validate_non_send_access::<R>();
		let component_id = self.components.init_non_send::<R>();
		// SAFETY: component_id just initialized and corresponds to resource of type R
		unsafe { self.insert_resource_with_id(component_id, value) };
	}

	/// Removes the resource of a given type and returns it, if it exists. Otherwise returns [None].
	#[inline]
	pub fn remove_resource<R: Resource>(&mut self) -> Option<R> {
		// SAFETY: R is Send + Sync
		unsafe { self.remove_resource_unchecked() }
	}

	#[inline]
	pub fn remove_non_send_resource<R: 'static>(&mut self) -> Option<R> {
		self.validate_non_send_access::<R>();
		// SAFETY: we are on main thread
		unsafe { self.remove_resource_unchecked() }
	}

	#[inline]
	/// # Safety
	/// Only remove `NonSend` resources from the main thread
	/// as they cannot be sent across theads
	#[allow(unused_unsafe)]
	pub unsafe fn remove_resource_unchecked<R: 'static>(&mut self) -> Option<R> {
		let component_id = self
			.components
			.get_resource_id(TypeId::of::<R>())?;
		let resource_archetype = self.archetypes.resource_mut();
		let unique_components = resource_archetype.unique_components_mut();
		let column = unique_components.get_mut(component_id)?;
		if column.is_empty() {
			return None;
		}
		// SAFETY: if a resource column exists, row 0 exists as well. caller takes ownership of the
		// ptr value / drop is called when R is dropped
		let (ptr, _) = unsafe { column.swap_remove_and_forget_unchecked(0) };
		// SAFETY: column is of type R
		Some(unsafe { ptr.read::<R>() })
	}

	/// Returns `true` if a resource of type `R` exists. Otherwise returns `false`.
	#[inline]
	pub fn contains_resource<R: 'static>(&self) -> bool {
		let component_id = if let Some(component_id) = self
			.components
			.get_resource_id(TypeId::of::<R>())
		{
			component_id
		} else {
			return false;
		};
		self
			.get_populated_resource_column(component_id)
			.is_some()
	}

	pub fn is_resource_added<R: Resource>(&self) -> bool {
		let component_id = if let Some(component_id) = self
			.components
			.get_resource_id(TypeId::of::<R>())
		{
			component_id
		} else {
			return false;
		};
		let column = if let Some(column) = self.get_populated_resource_column(component_id) {
			column
		} else {
			return false;
		};
		// SAFETY: resources table always have row 0
		let ticks = unsafe { column.get_ticks_unchecked(0).deref() };
		ticks.is_added(self.last_change_tick(), self.read_change_tick())
	}

	pub fn is_resource_changed<R: Resource>(&self) -> bool {
		let component_id = if let Some(component_id) = self
			.components
			.get_resource_id(TypeId::of::<R>())
		{
			component_id
		} else {
			return false;
		};
		let column = if let Some(column) = self.get_populated_resource_column(component_id) {
			column
		} else {
			return false;
		};
		// SAFETY: resources table always have row 0
		let ticks = unsafe { column.get_ticks_unchecked(0).deref() };
		ticks.is_changed(self.last_change_tick(), self.read_change_tick())
	}

	/// Gets a reference to the resource of the given type
	///
	/// # Panics
	///
	/// Panics if the resource does not exist.
	/// Use [`get_resource`](World::get_resource) instead if you want to handle this case.
	///
	/// If you want to instead insert a value if the resource does not exist,
	/// use [`get_resource_or_insert_with`](World::get_resource_or_insert_with).
	#[inline]
	#[track_caller]
	pub fn resource<R: Resource>(&self) -> &R {
		match self.get_resource() {
			Some(x) => x,
			None => panic!(
				"Requested resource {} does not exist in the `World`. 
                Did you forget to add it using `app.insert_resource` / `app.init_resource`? 
                Resources are also implicitly added via `app.add_event`,
                and can be added by plugins.",
				std::any::type_name::<R>()
			),
		}
	}

	/// Gets a mutable reference to the resource of the given type
	///
	/// # Panics
	///
	/// Panics if the resource does not exist.
	/// Use [`get_resource_mut`](World::get_resource_mut) instead if you want to handle this case.
	///
	/// If you want to instead insert a value if the resource does not exist,
	/// use [`get_resource_or_insert_with`](World::get_resource_or_insert_with).
	#[inline]
	#[track_caller]
	pub fn resource_mut<R: Resource>(&mut self) -> Mut<'_, R> {
		match self.get_resource_mut() {
			Some(x) => x,
			None => panic!(
				"Requested resource {} does not exist in the `World`. 
                Did you forget to add it using `app.insert_resource` / `app.init_resource`? 
                Resources are also implicitly added via `app.add_event`,
                and can be added by plugins.",
				std::any::type_name::<R>()
			),
		}
	}

	/// Gets a reference to the resource of the given type if it exists
	#[inline]
	pub fn get_resource<R: Resource>(&self) -> Option<&R> {
		let component_id = self
			.components
			.get_resource_id(TypeId::of::<R>())?;
		// SAFETY: unique world access
		unsafe { self.get_resource_with_id(component_id) }
	}

	/// Gets a mutable reference to the resource of the given type if it exists
	#[inline]
	pub fn get_resource_mut<R: Resource>(&mut self) -> Option<Mut<'_, R>> {
		// SAFETY: unique world access
		unsafe { self.get_resource_unchecked_mut() }
	}

	// PERF: optimize this to avoid redundant lookups
	/// Gets a mutable reference to the resource of type `T` if it exists,
	/// otherwise inserts the resource using the result of calling `func`.
	#[inline]
	pub fn get_resource_or_insert_with<R: Resource>(
		&mut self,
		func: impl FnOnce() -> R,
	) -> Mut<'_, R> {
		if !self.contains_resource::<R>() {
			self.insert_resource(func());
		}
		self.resource_mut()
	}

	/// Gets a mutable reference to the resource of the given type, if it exists
	/// Otherwise returns [None]
	///
	/// # Safety
	/// This will allow aliased mutable access to the given resource type. The caller must ensure
	/// that there is either only one mutable access or multiple immutable accesses at a time.
	#[inline]
	pub unsafe fn get_resource_unchecked_mut<R: Resource>(&self) -> Option<Mut<'_, R>> {
		let component_id = self
			.components
			.get_resource_id(TypeId::of::<R>())?;
		self.get_resource_unchecked_mut_with_id(component_id)
	}

	/// Gets an immutable reference to the non-send resource of the given type, if it exists.
	///
	/// # Panics
	///
	/// Panics if the resource does not exist.
	/// Use [`get_non_send_resource`](World::get_non_send_resource) instead if you want to handle this case.
	#[inline]
	#[track_caller]
	pub fn non_send_resource<R: 'static>(&self) -> &R {
		match self.get_non_send_resource() {
            Some(x) => x,
            None => panic!(
                "Requested non-send resource {} does not exist in the `World`. 
                Did you forget to add it using `app.insert_non_send_resource` / `app.init_non_send_resource`? 
                Non-send resources can also be be added by plugins.",
                std::any::type_name::<R>()
            ),
        }
	}

	/// Gets a mutable reference to the non-send resource of the given type, if it exists.
	///
	/// # Panics
	///
	/// Panics if the resource does not exist.
	/// Use [`get_non_send_resource_mut`](World::get_non_send_resource_mut) instead if you want to handle this case.
	#[inline]
	#[track_caller]
	pub fn non_send_resource_mut<R: 'static>(&mut self) -> Mut<'_, R> {
		match self.get_non_send_resource_mut() {
            Some(x) => x,
            None => panic!(
                "Requested non-send resource {} does not exist in the `World`. 
                Did you forget to add it using `app.insert_non_send_resource` / `app.init_non_send_resource`? 
                Non-send resources can also be be added by plugins.",
                std::any::type_name::<R>()
            ),
        }
	}

	/// Gets a reference to the non-send resource of the given type, if it exists.
	/// Otherwise returns [None]
	#[inline]
	pub fn get_non_send_resource<R: 'static>(&self) -> Option<&R> {
		let component_id = self
			.components
			.get_resource_id(TypeId::of::<R>())?;
		// SAFETY: component id matches type T
		unsafe { self.get_non_send_with_id(component_id) }
	}

	/// Gets a mutable reference to the non-send resource of the given type, if it exists.
	/// Otherwise returns [None]
	#[inline]
	pub fn get_non_send_resource_mut<R: 'static>(&mut self) -> Option<Mut<'_, R>> {
		// SAFETY: unique world access
		unsafe { self.get_non_send_resource_unchecked_mut() }
	}

	/// Gets a mutable reference to the non-send resource of the given type, if it exists.
	/// Otherwise returns [None]
	///
	/// # Safety
	/// This will allow aliased mutable access to the given non-send resource type. The caller must
	/// ensure that there is either only one mutable access or multiple immutable accesses at a time.
	#[inline]
	pub unsafe fn get_non_send_resource_unchecked_mut<R: 'static>(&self) -> Option<Mut<'_, R>> {
		let component_id = self
			.components
			.get_resource_id(TypeId::of::<R>())?;
		self.get_non_send_unchecked_mut_with_id(component_id)
	}

	/// For a given batch of ([Entity], [Bundle]) pairs, either spawns each [Entity] with the given
	/// bundle (if the entity does not exist), or inserts the [Bundle] (if the entity already exists).
	/// This is faster than doing equivalent operations one-by-one.
	/// Returns [Ok] if all entities were successfully inserted into or spawned. Otherwise it returns an [Err]
	/// with a list of entities that could not be spawned or inserted into. A "spawn or insert" operation can
	/// only fail if an [Entity] is passed in with an "invalid generation" that conflicts with an existing [Entity].
	///
	/// # Note
	/// Spawning a specific `entity` value is rarely the right choice. Most apps should use [`World::spawn_batch`].
	/// This method should generally only be used for sharing entities across apps, and only when they have a scheme
	/// worked out to share an ID space (which doesn't happen by default).
	///
	/// ```
	/// use bevy_ecs::{entity::Entity, world::World, component::Component};
	/// #[derive(Component)]
	/// struct A(&'static str);
	/// #[derive(Component, PartialEq, Debug)]
	/// struct B(f32);
	///
	/// let mut world = World::new();
	/// let e0 = world.spawn().id();
	/// let e1 = world.spawn().id();
	/// world.insert_or_spawn_batch(vec![
	///   (e0, (A("a"), B(0.0))), // the first entity
	///   (e1, (A("b"), B(1.0))), // the second entity
	/// ]);
	///
	/// assert_eq!(world.get::<B>(e0), Some(&B(0.0)));
	/// ```
	pub fn insert_or_spawn_batch<I, B>(&mut self, iter: I) -> Result<(), Vec<Entity>>
	where
		I: IntoIterator,
		I::IntoIter: Iterator<Item = (Entity, B)>,
		B: Bundle,
	{
		self.flush();

		let iter = iter.into_iter();
		let change_tick = *self.change_tick.get_mut();

		let bundle_info = self
			.bundles
			.init_info::<B>(&mut self.components, &mut self.storages);
		enum SpawnOrInsert<'a, 'b> {
			Spawn(BundleSpawner<'a, 'b>),
			Insert(BundleInserter<'a, 'b>, ArchetypeId),
		}

		impl<'a, 'b> SpawnOrInsert<'a, 'b> {
			fn entities(&mut self) -> &mut Entities {
				match self {
					SpawnOrInsert::Spawn(spawner) => spawner.entities,
					SpawnOrInsert::Insert(inserter, _) => inserter.entities,
				}
			}
		}
		let mut spawn_or_insert = SpawnOrInsert::Spawn(bundle_info.get_bundle_spawner(
			&mut self.entities,
			&mut self.archetypes,
			&mut self.components,
			&mut self.storages,
			change_tick,
		));

		let mut invalid_entities = Vec::new();
		for (entity, bundle) in iter {
			match spawn_or_insert
				.entities()
				.alloc_at_without_replacement(entity)
			{
				AllocAtWithoutReplacement::Exists(location) => {
					match spawn_or_insert {
						SpawnOrInsert::Insert(ref mut inserter, archetype)
							if location.archetype_id == archetype =>
						{
							// SAFETY: `entity` is valid, `location` matches entity, bundle matches inserter
							unsafe { inserter.insert(entity, location.index, bundle) };
						}
						_ => {
							let mut inserter = bundle_info.get_bundle_inserter(
								&mut self.entities,
								&mut self.archetypes,
								&mut self.components,
								&mut self.storages,
								location.archetype_id,
								change_tick,
							);
							// SAFETY: `entity` is valid, `location` matches entity, bundle matches inserter
							unsafe { inserter.insert(entity, location.index, bundle) };
							spawn_or_insert = SpawnOrInsert::Insert(inserter, location.archetype_id);
						}
					};
				}
				AllocAtWithoutReplacement::DidNotExist => {
					if let SpawnOrInsert::Spawn(ref mut spawner) = spawn_or_insert {
						// SAFETY: `entity` is allocated (but non existent), bundle matches inserter
						unsafe { spawner.spawn_non_existent(entity, bundle) };
					} else {
						let mut spawner = bundle_info.get_bundle_spawner(
							&mut self.entities,
							&mut self.archetypes,
							&mut self.components,
							&mut self.storages,
							change_tick,
						);
						// SAFETY: `entity` is valid, `location` matches entity, bundle matches inserter
						unsafe { spawner.spawn_non_existent(entity, bundle) };
						spawn_or_insert = SpawnOrInsert::Spawn(spawner);
					}
				}
				AllocAtWithoutReplacement::ExistsWithWrongGeneration => {
					invalid_entities.push(entity);
				}
			}
		}

		if invalid_entities.is_empty() {
			Ok(())
		} else {
			Err(invalid_entities)
		}
	}

	/// Temporarily removes the requested resource from this [`World`], then re-adds it before returning.
	///
	/// This enables safe simultaneous mutable access to both a resource and the rest of the [`World`].
	/// For more complex access patterns, consider using [`SystemState`](crate::system::SystemState).
	///
	/// # Example
	/// ```
	/// use bevy_ecs::{component::Component, world::{World, Mut}};
	/// #[derive(Component)]
	/// struct A(u32);
	/// #[derive(Component)]
	/// struct B(u32);
	/// let mut world = World::new();
	/// world.insert_resource(A(1));
	/// let entity = world.spawn().insert(B(1)).id();
	///
	/// world.resource_scope(|world, mut a: Mut<A>| {
	///     let b = world.get_mut::<B>(entity).unwrap();
	///     a.0 += b.0;
	/// });
	/// assert_eq!(world.get_resource::<A>().unwrap().0, 2);
	/// ```
	pub fn resource_scope<R: Resource, U>(&mut self, f: impl FnOnce(&mut World, Mut<R>) -> U) -> U {
		let last_change_tick = self.last_change_tick();
		let change_tick = self.change_tick();

		let component_id = self
			.components
			.get_resource_id(TypeId::of::<R>())
			.unwrap_or_else(|| panic!("resource does not exist: {}", std::any::type_name::<R>()));
		let (ptr, mut ticks) = {
			let resource_archetype = self.archetypes.resource_mut();
			let unique_components = resource_archetype.unique_components_mut();
			let column = unique_components
				.get_mut(component_id)
				.unwrap_or_else(|| panic!("resource does not exist: {}", std::any::type_name::<R>()));
			assert!(
				!column.is_empty(),
				"resource does not exist: {}",
				std::any::type_name::<R>()
			);
			// SAFETY: if a resource column exists, row 0 exists as well. caller takes ownership of
			// the ptr value / drop is called when R is dropped
			unsafe { column.swap_remove_and_forget_unchecked(0) }
		};
		// SAFETY: pointer is of type R
		// Read the value onto the stack to avoid potential mut aliasing.
		let mut value = unsafe { ptr.read::<R>() };
		let value_mut = Mut {
			value: &mut value,
			ticks: Ticks {
				component_ticks: &mut ticks,
				last_change_tick,
				change_tick,
			},
		};
		let result = f(self, value_mut);
		assert!(!self.contains_resource::<R>());

		let resource_archetype = self.archetypes.resource_mut();
		let unique_components = resource_archetype.unique_components_mut();
		let column = unique_components
			.get_mut(component_id)
			.unwrap_or_else(|| panic!("resource does not exist: {}", std::any::type_name::<R>()));

		OwningPtr::make(value, |ptr| {
			// SAFETY: pointer is of type R
			unsafe {
				column.push(ptr, ticks);
			}
		});
		result
	}

	/// # Safety
	/// `component_id` must be assigned to a component of type `R`
	#[inline]
	pub(crate) unsafe fn get_resource_with_id<R: 'static>(
		&self,
		component_id: ComponentId,
	) -> Option<&R> {
		let column = self.get_populated_resource_column(component_id)?;
		Some(column.get_data_ptr().deref::<R>())
	}

	/// # Safety
	/// `component_id` must be assigned to a component of type `R`
	/// Caller must ensure this doesn't violate Rust mutability rules for the given resource.
	#[inline]
	pub(crate) unsafe fn get_resource_unchecked_mut_with_id<R>(
		&self,
		component_id: ComponentId,
	) -> Option<Mut<'_, R>> {
		let column = self.get_populated_resource_column(component_id)?;
		Some(Mut {
			value: column
				.get_data_ptr()
				.assert_unique()
				.deref_mut(),
			ticks: Ticks {
				component_ticks: column.get_ticks_unchecked(0).deref_mut(),
				last_change_tick: self.last_change_tick(),
				change_tick: self.read_change_tick(),
			},
		})
	}

	/// # Safety
	/// `component_id` must be assigned to a component of type `R`
	#[inline]
	pub(crate) unsafe fn get_non_send_with_id<R: 'static>(
		&self,
		component_id: ComponentId,
	) -> Option<&R> {
		self.validate_non_send_access::<R>();
		self.get_resource_with_id(component_id)
	}

	/// # Safety
	/// `component_id` must be assigned to a component of type `R`.
	/// Caller must ensure this doesn't violate Rust mutability rules for the given resource.
	#[inline]
	pub(crate) unsafe fn get_non_send_unchecked_mut_with_id<R: 'static>(
		&self,
		component_id: ComponentId,
	) -> Option<Mut<'_, R>> {
		self.validate_non_send_access::<R>();
		self.get_resource_unchecked_mut_with_id(component_id)
	}

	/// # Safety
	/// `component_id` must be valid and correspond to a resource component of type `R`
	#[inline]
	unsafe fn insert_resource_with_id<R>(&mut self, component_id: ComponentId, value: R) {
		let change_tick = self.change_tick();
		let column = self.initialize_resource_internal(component_id);
		if column.is_empty() {
			// SAFETY: column is of type R and has been allocated above
			OwningPtr::make(value, |ptr| {
				column.push(ptr, ComponentTicks::new(change_tick));
			});
		} else {
			// SAFETY: column is of type R and has already been allocated
			*column
				.get_data_unchecked_mut(0)
				.deref_mut::<R>() = value;
			column
				.get_ticks_unchecked_mut(0)
				.set_changed(change_tick);
		}
	}

	/// Inserts a new resource with the given `value`. Will replace the value if it already existed.
	///
	/// **You should prefer to use the typed API [`World::insert_resource`] where possible and only
	/// use this in cases where the actual types are not known at compile time.**
	///
	/// # Safety
	/// The value referenced by `value` must be valid for the given [`ComponentId`] of this world
	pub unsafe fn insert_resource_by_id(&mut self, component_id: ComponentId, value: OwningPtr<'_>) {
		let change_tick = self.change_tick();

		self
			.components()
			.get_info(component_id)
			.unwrap_or_else(|| {
				panic!("insert_resource_by_id called with component id which doesn't exist in this world")
			});
		// SAFETY: component_id is valid, checked by the lines above
		let column = self.initialize_resource_internal(component_id);
		if column.is_empty() {
			// SAFETY: column is of type R and has been allocated above
			column.push(value, ComponentTicks::new(change_tick));
		} else {
			let ptr = column.get_data_unchecked_mut(0);
			std::ptr::copy_nonoverlapping::<u8>(
				value.as_ptr(),
				ptr.as_ptr(),
				column.item_layout().size(),
			);
			column
				.get_ticks_unchecked_mut(0)
				.set_changed(change_tick);
		}
	}

	/// # Safety
	/// `component_id` must be valid for this world
	#[inline]
	unsafe fn initialize_resource_internal(&mut self, component_id: ComponentId) -> &mut Column {
		// SAFETY: resource archetype always exists
		let resource_archetype = self
			.archetypes
			.archetypes
			.get_unchecked_mut(ArchetypeId::RESOURCE.index());
		let resource_archetype_components = &mut resource_archetype.components;
		let archetype_component_count = &mut self.archetypes.archetype_component_count;
		let components = &self.components;
		resource_archetype
			.unique_components
			.get_or_insert_with(component_id, || {
				resource_archetype_components.insert(
					component_id,
					ArchetypeComponentInfo {
						archetype_component_id: ArchetypeComponentId::new(*archetype_component_count),
						storage_type: StorageType::Table,
					},
				);
				*archetype_component_count += 1;
				let component_info = components.get_info_unchecked(component_id);
				Column::with_capacity(component_info, 1)
			})
	}

	pub(crate) fn initialize_resource<R: Resource>(&mut self) -> ComponentId {
		let component_id = self.components.init_resource::<R>();
		// SAFETY: resource initialized above
		unsafe { self.initialize_resource_internal(component_id) };
		component_id
	}

	pub(crate) fn initialize_non_send_resource<R: 'static>(&mut self) -> ComponentId {
		let component_id = self.components.init_non_send::<R>();
		// SAFETY: resource initialized above
		unsafe { self.initialize_resource_internal(component_id) };
		component_id
	}

	/// returns the resource column if the requested resource exists
	pub(crate) fn get_populated_resource_column(&self, component_id: ComponentId) -> Option<&Column> {
		let resource_archetype = self.archetypes.resource();
		let unique_components = resource_archetype.unique_components();
		unique_components
			.get(component_id)
			.and_then(|column| {
				if column.is_empty() {
					None
				} else {
					Some(column)
				}
			})
	}

	pub(crate) fn validate_non_send_access<T: 'static>(&self) {
		assert!(
			self.main_thread_validator.is_main_thread(),
			"attempted to access NonSend resource {} off of the main thread",
			std::any::type_name::<T>(),
		);
	}

	pub(crate) fn validate_non_send_access_untyped(&self, name: &str) {
		assert!(
			self.main_thread_validator.is_main_thread(),
			"attempted to access NonSend resource {} off of the main thread",
			name
		);
	}

	/// Empties queued entities and adds them to the empty [Archetype](crate::archetype::Archetype).
	/// This should be called before doing operations that might operate on queued entities,
	/// such as inserting a [Component].
	pub(crate) fn flush(&mut self) {
		let empty_archetype = self.archetypes.empty_mut();
		let table = &mut self.storages.tables[empty_archetype.table_id()];
		// PERF: consider pre-allocating space for flushed entities
		// SAFETY: entity is set to a valid location
		unsafe {
			self.entities.flush(|entity, location| {
				// SAFETY: no components are allocated by archetype.allocate() because the archetype
				// is empty
				*location = empty_archetype.allocate(entity, table.allocate(entity));
			});
		}
	}

	#[inline]
	pub fn increment_change_tick(&self) -> u32 {
		self.change_tick.fetch_add(1, Ordering::AcqRel)
	}

	#[inline]
	pub fn read_change_tick(&self) -> u32 {
		self.change_tick.load(Ordering::Acquire)
	}

	#[inline]
	pub fn change_tick(&mut self) -> u32 {
		*self.change_tick.get_mut()
	}

	#[inline]
	pub fn last_change_tick(&self) -> u32 {
		self.last_change_tick
	}

	pub fn check_change_ticks(&mut self) {
		// Iterate over all component change ticks, clamping their age to max age
		// PERF: parallelize
		let change_tick = self.change_tick();
		self
			.storages
			.tables
			.check_change_ticks(change_tick);
		self
			.storages
			.sparse_sets
			.check_change_ticks(change_tick);
		let resource_archetype = self.archetypes.resource_mut();
		for column in resource_archetype
			.unique_components
			.values_mut()
		{
			column.check_change_ticks(change_tick);
		}
	}

	pub fn clear_entities(&mut self) {
		self.storages.tables.clear();
		self.storages.sparse_sets.clear();
		self.archetypes.clear_entities();
		self.entities.clear();
	}
}

impl World {
<<<<<<< HEAD
	/// Gets a resource to the resource with the id [`ComponentId`] if it exists.
	/// The returned pointer must not be used to modify the resource, and must not be
	/// dereferenced after the immutable borrow of the [`World`] ends.
	///
	/// **You should prefer to use the typed API [`World::get_resource`] where possible and only
	/// use this in cases where the actual types are not known at compile time.**
	#[inline]
	pub fn get_resource_by_id(&self, component_id: ComponentId) -> Option<Ptr<'_>> {
		let info = self.components.get_info(component_id)?;
		if !info.is_send_and_sync() {
			self.validate_non_send_access_untyped(info.name());
		}

		let column = self.get_populated_resource_column(component_id)?;
		Some(column.get_data_ptr())
	}

	/// Gets a resource to the resource with the id [`ComponentId`] if it exists.
	/// The returned pointer may be used to modify the resource, as long as the mutable borrow
	/// of the [`World`] is still valid.
	///
	/// **You should prefer to use the typed API [`World::get_resource_mut`] where possible and only
	/// use this in cases where the actual types are not known at compile time.**
	#[inline]
	pub fn get_resource_mut_by_id(&mut self, component_id: ComponentId) -> Option<MutUntyped<'_>> {
		let info = self.components.get_info(component_id)?;
		if !info.is_send_and_sync() {
			self.validate_non_send_access_untyped(info.name());
		}

		let column = self.get_populated_resource_column(component_id)?;

		// SAFETY: get_data_ptr requires that the mutability rules are not violated, and the caller promises
		// to only modify the resource while the mutable borrow of the world is valid
		let ticks = Ticks {
			// SAFETY:
			// - index is in-bounds because the column is initialized and non-empty
			// - no other reference to the ticks of the same row can exist at the same time
			component_ticks: unsafe { &mut *column.get_ticks_unchecked(0).get() },
			last_change_tick: self.last_change_tick(),
			change_tick: self.read_change_tick(),
		};

		Some(MutUntyped {
			// SAFETY: world access is unique, so no other reference can exist at the same time
			value: unsafe { column.get_data_ptr().assert_unique() },
			ticks,
		})
	}

	/// Removes the resource of a given type, if it exists. Otherwise returns [None].
	///
	/// **You should prefer to use the typed API [`World::remove_resource`] where possible and only
	/// use this in cases where the actual types are not known at compile time.**
	pub fn remove_resource_by_id(&mut self, component_id: ComponentId) -> Option<()> {
		let info = self.components.get_info(component_id)?;
		if !info.is_send_and_sync() {
			self.validate_non_send_access_untyped(info.name());
		}

		let resource_archetype = self.archetypes.resource_mut();
		let unique_components = resource_archetype.unique_components_mut();
		let column = unique_components.get_mut(component_id)?;
		if column.is_empty() {
			return None;
		}
		// SAFETY: if a resource column exists, row 0 exists as well
		unsafe { column.swap_remove_unchecked(0) };

		Some(())
	}

	/// Retrieves a mutable untyped reference to the given `entity`'s [Component] of the given [`ComponentId`].
	/// Returns [None] if the `entity` does not have a [Component] of the given type.
	///
	/// **You should prefer to use the typed API [`World::get_mut`] where possible and only
	/// use this in cases where the actual types are not known at compile time.**
	#[inline]
	pub fn get_by_id(&self, entity: Entity, component_id: ComponentId) -> Option<Ptr<'_>> {
		self.components().get_info(component_id)?;
		// SAFETY: entity_location is valid, component_id is valid as checked by the line above
		unsafe {
			get_component(
				self,
				component_id,
				entity,
				self.get_entity(entity)?.location(),
			)
		}
	}

	/// Retrieves a mutable untyped reference to the given `entity`'s [Component] of the given [`ComponentId`].
	/// Returns [None] if the `entity` does not have a [Component] of the given type.
	///
	/// **You should prefer to use the typed API [`World::get_mut`] where possible and only
	/// use this in cases where the actual types are not known at compile time.**
	#[inline]
	pub fn get_mut_by_id(
		&mut self,
		entity: Entity,
		component_id: ComponentId,
	) -> Option<MutUntyped<'_>> {
		self.components().get_info(component_id)?;
		// SAFETY: entity_location is valid, component_id is valid as checked by the line above
		unsafe {
			get_mut_by_id(
				self,
				entity,
				self.get_entity(entity)?.location(),
				component_id,
			)
		}
	}
=======
    /// Gets a resource to the resource with the id [`ComponentId`] if it exists.
    /// The returned pointer must not be used to modify the resource, and must not be
    /// dereferenced after the immutable borrow of the [`World`] ends.
    ///
    /// **You should prefer to use the typed API [`World::get_resource`] where possible and only
    /// use this in cases where the actual types are not known at compile time.**
    #[inline]
    pub fn get_resource_by_id(&self, component_id: ComponentId) -> Option<Ptr<'_>> {
        let info = self.components.get_info(component_id)?;
        if !info.is_send_and_sync() {
            self.validate_non_send_access_untyped(info.name());
        }

        let column = self.get_populated_resource_column(component_id)?;
        Some(column.get_data_ptr())
    }

    /// Gets a resource to the resource with the id [`ComponentId`] if it exists.
    /// The returned pointer may be used to modify the resource, as long as the mutable borrow
    /// of the [`World`] is still valid.
    ///
    /// **You should prefer to use the typed API [`World::get_resource_mut`] where possible and only
    /// use this in cases where the actual types are not known at compile time.**
    #[inline]
    pub fn get_resource_mut_by_id(&mut self, component_id: ComponentId) -> Option<MutUntyped<'_>> {
        let info = self.components.get_info(component_id)?;
        if !info.is_send_and_sync() {
            self.validate_non_send_access_untyped(info.name());
        }

        let column = self.get_populated_resource_column(component_id)?;

        // SAFETY: get_data_ptr requires that the mutability rules are not violated, and the caller promises
        // to only modify the resource while the mutable borrow of the world is valid
        let ticks = Ticks {
            // SAFETY:
            // - index is in-bounds because the column is initialized and non-empty
            // - no other reference to the ticks of the same row can exist at the same time
            component_ticks: unsafe { &mut *column.get_ticks_unchecked(0).get() },
            last_change_tick: self.last_change_tick(),
            change_tick: self.read_change_tick(),
        };

        Some(MutUntyped {
            // SAFETY: world access is unique, so no other reference can exist at the same time
            value: unsafe { column.get_data_ptr().assert_unique() },
            ticks,
        })
    }

    /// Removes the resource of a given type, if it exists. Otherwise returns [None].
    ///
    /// **You should prefer to use the typed API [`World::remove_resource`] where possible and only
    /// use this in cases where the actual types are not known at compile time.**
    pub fn remove_resource_by_id(&mut self, component_id: ComponentId) -> Option<()> {
        let info = self.components.get_info(component_id)?;
        if !info.is_send_and_sync() {
            self.validate_non_send_access_untyped(info.name());
        }

        let resource_archetype = self.archetypes.resource_mut();
        let unique_components = resource_archetype.unique_components_mut();
        let column = unique_components.get_mut(component_id)?;
        if column.is_empty() {
            return None;
        }
        // SAFETY: if a resource column exists, row 0 exists as well
        unsafe { column.swap_remove_unchecked(0) };

        Some(())
    }

    /// Retrieves an immutable untyped reference to the given `entity`'s [Component] of the given [`ComponentId`].
    /// Returns [None] if the `entity` does not have a [Component] of the given type.
    ///
    /// **You should prefer to use the typed API [`World::get_mut`] where possible and only
    /// use this in cases where the actual types are not known at compile time.**
    #[inline]
    pub fn get_by_id(&self, entity: Entity, component_id: ComponentId) -> Option<Ptr<'_>> {
        self.components().get_info(component_id)?;
        // SAFETY: entity_location is valid, component_id is valid as checked by the line above
        unsafe {
            get_component(
                self,
                component_id,
                entity,
                self.get_entity(entity)?.location(),
            )
        }
    }

    /// Retrieves a mutable untyped reference to the given `entity`'s [Component] of the given [`ComponentId`].
    /// Returns [None] if the `entity` does not have a [Component] of the given type.
    ///
    /// **You should prefer to use the typed API [`World::get_mut`] where possible and only
    /// use this in cases where the actual types are not known at compile time.**
    #[inline]
    pub fn get_mut_by_id(
        &mut self,
        entity: Entity,
        component_id: ComponentId,
    ) -> Option<MutUntyped<'_>> {
        self.components().get_info(component_id)?;
        // SAFETY: entity_location is valid, component_id is valid as checked by the line above
        unsafe {
            get_mut_by_id(
                self,
                entity,
                self.get_entity(entity)?.location(),
                component_id,
            )
        }
    }
>>>>>>> cf200f09
}

impl fmt::Debug for World {
	fn fmt(&self, f: &mut fmt::Formatter<'_>) -> fmt::Result {
		f.debug_struct("World")
			.field("id", &self.id)
			.field("entity_count", &self.entities.len())
			.field("archetype_count", &self.archetypes.len())
			.field("component_count", &self.components.len())
			.field(
				"resource_count",
				&self
					.archetypes
					.resource()
					.unique_components
					.len(),
			)
			.finish()
	}
}

// TODO: remove allow on lint - https://github.com/bevyengine/bevy/issues/3666
#[allow(clippy::non_send_fields_in_send_ty)]
// SAFETY: all methods on the world ensure that non-send resources are only accessible on the main thread
unsafe impl Send for World {}
// SAFETY: all methods on the world ensure that non-send resources are only accessible on the main thread
unsafe impl Sync for World {}

/// Creates an instance of the type this trait is implemented for
/// using data from the supplied [World].
///
/// This can be helpful for complex initialization or context-aware defaults.
pub trait FromWorld {
	/// Creates `Self` using data from the given [World]
	fn from_world(world: &mut World) -> Self;
}

impl<T: Default> FromWorld for T {
	fn from_world(_world: &mut World) -> Self {
		T::default()
	}
}

struct MainThreadValidator {
	main_thread: std::thread::ThreadId,
}

impl MainThreadValidator {
	fn is_main_thread(&self) -> bool {
		self.main_thread == std::thread::current().id()
	}
}

impl Default for MainThreadValidator {
	fn default() -> Self {
		Self {
			main_thread: std::thread::current().id(),
		}
	}
}

#[cfg(test)]
mod tests {
	use super::World;
	use crate::{
		change_detection::DetectChanges,
		component::{ComponentDescriptor, ComponentId, ComponentInfo, StorageType},
		ptr::OwningPtr,
	};
	use bevy_ecs_macros::Component;
	use bevy_utils::HashSet;
	use std::{
		any::TypeId,
		panic,
		sync::{
			atomic::{AtomicBool, AtomicU32, Ordering},
			Arc, Mutex,
		},
	};

	// For bevy_ecs_macros
	use crate as bevy_ecs;

	type ID = u8;

	#[derive(Clone, Copy, Debug, PartialEq, Eq)]
	enum DropLogItem {
		Create(ID),
		Drop(ID),
	}

	#[derive(Component)]
	struct MayPanicInDrop {
		drop_log: Arc<Mutex<Vec<DropLogItem>>>,
		expected_panic_flag: Arc<AtomicBool>,
		should_panic: bool,
		id: u8,
	}

	impl MayPanicInDrop {
		fn new(
			drop_log: &Arc<Mutex<Vec<DropLogItem>>>,
			expected_panic_flag: &Arc<AtomicBool>,
			should_panic: bool,
			id: u8,
		) -> Self {
			println!("creating component with id {}", id);
			drop_log
				.lock()
				.unwrap()
				.push(DropLogItem::Create(id));

			Self {
				drop_log: Arc::clone(drop_log),
				expected_panic_flag: Arc::clone(expected_panic_flag),
				should_panic,
				id,
			}
		}
	}

	impl Drop for MayPanicInDrop {
		fn drop(&mut self) {
			println!("dropping component with id {}", self.id);

			{
				let mut drop_log = self.drop_log.lock().unwrap();
				drop_log.push(DropLogItem::Drop(self.id));
				// Don't keep the mutex while panicking, or we'll poison it.
				drop(drop_log);
			}

			if self.should_panic {
				self
					.expected_panic_flag
					.store(true, Ordering::SeqCst);
				panic!("testing what happens on panic inside drop");
			}
		}
	}

	struct DropTestHelper {
		drop_log: Arc<Mutex<Vec<DropLogItem>>>,
		/// Set to `true` right before we intentionally panic, so that if we get
		/// a panic, we know if it was intended or not.
		expected_panic_flag: Arc<AtomicBool>,
	}

	impl DropTestHelper {
		pub fn new() -> Self {
			Self {
				drop_log: Arc::new(Mutex::new(Vec::<DropLogItem>::new())),
				expected_panic_flag: Arc::new(AtomicBool::new(false)),
			}
		}

		pub fn make_component(&self, should_panic: bool, id: ID) -> MayPanicInDrop {
			MayPanicInDrop::new(&self.drop_log, &self.expected_panic_flag, should_panic, id)
		}

		pub fn finish(self, panic_res: std::thread::Result<()>) -> Vec<DropLogItem> {
			let drop_log = self.drop_log.lock().unwrap();
			let expected_panic_flag = self.expected_panic_flag.load(Ordering::SeqCst);

			if !expected_panic_flag {
				match panic_res {
					Ok(()) => panic!("Expected a panic but it didn't happen"),
					Err(e) => panic::resume_unwind(e),
				}
			}

			drop_log.to_owned()
		}
	}

	#[test]
	fn panic_while_overwriting_component() {
		let helper = DropTestHelper::new();

		let res = panic::catch_unwind(|| {
			let mut world = World::new();
			world
				.spawn()
				.insert(helper.make_component(true, 0))
				.insert(helper.make_component(false, 1));

			println!("Done inserting! Dropping world...");
		});

		let drop_log = helper.finish(res);

		assert_eq!(
			&*drop_log,
			[
				DropLogItem::Create(0),
				DropLogItem::Create(1),
				DropLogItem::Drop(0),
				DropLogItem::Drop(1),
			]
		);
	}

	#[derive(Component)]
	struct TestResource(u32);

	#[test]
	fn get_resource_by_id() {
		let mut world = World::new();
		world.insert_resource(TestResource(42));
		let component_id = world
			.components()
			.get_resource_id(std::any::TypeId::of::<TestResource>())
			.unwrap();

		let resource = world.get_resource_by_id(component_id).unwrap();
		// SAFETY: `TestResource` is the correct resource type
		let resource = unsafe { resource.deref::<TestResource>() };

		assert_eq!(resource.0, 42);
	}

	#[test]
	fn get_resource_mut_by_id() {
		let mut world = World::new();
		world.insert_resource(TestResource(42));
		let component_id = world
			.components()
			.get_resource_id(std::any::TypeId::of::<TestResource>())
			.unwrap();

		{
			let mut resource = world
				.get_resource_mut_by_id(component_id)
				.unwrap();
			resource.set_changed();
			// SAFETY: `TestResource` is the correct resource type
			let resource = unsafe {
				resource
					.into_inner()
					.deref_mut::<TestResource>()
			};
			resource.0 = 43;
		}

		let resource = world.get_resource_by_id(component_id).unwrap();
		// SAFETY: `TestResource` is the correct resource type
		let resource = unsafe { resource.deref::<TestResource>() };

		assert_eq!(resource.0, 43);
	}

	#[test]
	fn custom_resource_with_layout() {
		static DROP_COUNT: AtomicU32 = AtomicU32::new(0);

		let mut world = World::new();

		// SAFETY: the drop function is valid for the layout and the data will be safe to access from any thread
		let descriptor = unsafe {
			ComponentDescriptor::new_with_layout(
				"Custom Test Component".to_string(),
				StorageType::Table,
				std::alloc::Layout::new::<[u8; 8]>(),
				Some(|ptr| {
					let data = ptr.read::<[u8; 8]>();
					assert_eq!(data, [0, 1, 2, 3, 4, 5, 6, 7]);
					DROP_COUNT.fetch_add(1, std::sync::atomic::Ordering::SeqCst);
				}),
			)
		};

		let component_id = world.init_component_with_descriptor(descriptor);

		let value: [u8; 8] = [0, 1, 2, 3, 4, 5, 6, 7];
		OwningPtr::make(value, |ptr| {
			// SAFETY: value is valid for the component layout
			unsafe {
				world.insert_resource_by_id(component_id, ptr);
			}
		});

		// SAFETY: [u8; 8] is the correct type for the resource
		let data = unsafe {
			world
				.get_resource_by_id(component_id)
				.unwrap()
				.deref::<[u8; 8]>()
		};
		assert_eq!(*data, [0, 1, 2, 3, 4, 5, 6, 7]);

		assert!(world
			.remove_resource_by_id(component_id)
			.is_some());

		assert_eq!(DROP_COUNT.load(std::sync::atomic::Ordering::SeqCst), 1);
	}

	#[test]
	#[should_panic = "insert_resource_by_id called with component id which doesn't exist in this world"]
	fn insert_resource_by_id_invalid_component_id() {
		let invalid_component_id = ComponentId::new(usize::MAX);

		let mut world = World::new();
		OwningPtr::make((), |ptr| {
			// SAFETY: ptr must be valid for the component_id `invalid_component_id` which is invalid, but checked by `insert_resource_by_id`
			unsafe {
				world.insert_resource_by_id(invalid_component_id, ptr);
			}
		});
	}

	#[derive(Component)]
	struct Foo;

	#[derive(Component)]
	struct Bar;

	#[derive(Component)]
	struct Baz;

	#[test]
	fn inspect_entity_components() {
		let mut world = World::new();
		let ent0 = world
			.spawn()
			.insert_bundle((Foo, Bar, Baz))
			.id();
		let ent1 = world.spawn().insert_bundle((Foo, Bar)).id();
		let ent2 = world.spawn().insert_bundle((Bar, Baz)).id();
		let ent3 = world.spawn().insert_bundle((Foo, Baz)).id();
		let ent4 = world.spawn().insert_bundle((Foo,)).id();
		let ent5 = world.spawn().insert_bundle((Bar,)).id();
		let ent6 = world.spawn().insert_bundle((Baz,)).id();

		fn to_type_ids(component_infos: Vec<&ComponentInfo>) -> HashSet<Option<TypeId>> {
			component_infos
				.into_iter()
				.map(|component_info| component_info.type_id())
				.collect()
		}

		let foo_id = TypeId::of::<Foo>();
		let bar_id = TypeId::of::<Bar>();
		let baz_id = TypeId::of::<Baz>();
		assert_eq!(
			to_type_ids(world.inspect_entity(ent0)),
			[Some(foo_id), Some(bar_id), Some(baz_id)].into()
		);
		assert_eq!(
			to_type_ids(world.inspect_entity(ent1)),
			[Some(foo_id), Some(bar_id)].into()
		);
		assert_eq!(
			to_type_ids(world.inspect_entity(ent2)),
			[Some(bar_id), Some(baz_id)].into()
		);
		assert_eq!(
			to_type_ids(world.inspect_entity(ent3)),
			[Some(foo_id), Some(baz_id)].into()
		);
		assert_eq!(
			to_type_ids(world.inspect_entity(ent4)),
			[Some(foo_id)].into()
		);
		assert_eq!(
			to_type_ids(world.inspect_entity(ent5)),
			[Some(bar_id)].into()
		);
		assert_eq!(
			to_type_ids(world.inspect_entity(ent6)),
			[Some(baz_id)].into()
		);
	}
}<|MERGE_RESOLUTION|>--- conflicted
+++ resolved
@@ -1432,7 +1432,6 @@
 }
 
 impl World {
-<<<<<<< HEAD
 	/// Gets a resource to the resource with the id [`ComponentId`] if it exists.
 	/// The returned pointer must not be used to modify the resource, and must not be
 	/// dereferenced after the immutable borrow of the [`World`] ends.
@@ -1505,7 +1504,7 @@
 		Some(())
 	}
 
-	/// Retrieves a mutable untyped reference to the given `entity`'s [Component] of the given [`ComponentId`].
+	/// Retrieves an immutable untyped reference to the given `entity`'s [Component] of the given [`ComponentId`].
 	/// Returns [None] if the `entity` does not have a [Component] of the given type.
 	///
 	/// **You should prefer to use the typed API [`World::get_mut`] where possible and only
@@ -1546,121 +1545,6 @@
 			)
 		}
 	}
-=======
-    /// Gets a resource to the resource with the id [`ComponentId`] if it exists.
-    /// The returned pointer must not be used to modify the resource, and must not be
-    /// dereferenced after the immutable borrow of the [`World`] ends.
-    ///
-    /// **You should prefer to use the typed API [`World::get_resource`] where possible and only
-    /// use this in cases where the actual types are not known at compile time.**
-    #[inline]
-    pub fn get_resource_by_id(&self, component_id: ComponentId) -> Option<Ptr<'_>> {
-        let info = self.components.get_info(component_id)?;
-        if !info.is_send_and_sync() {
-            self.validate_non_send_access_untyped(info.name());
-        }
-
-        let column = self.get_populated_resource_column(component_id)?;
-        Some(column.get_data_ptr())
-    }
-
-    /// Gets a resource to the resource with the id [`ComponentId`] if it exists.
-    /// The returned pointer may be used to modify the resource, as long as the mutable borrow
-    /// of the [`World`] is still valid.
-    ///
-    /// **You should prefer to use the typed API [`World::get_resource_mut`] where possible and only
-    /// use this in cases where the actual types are not known at compile time.**
-    #[inline]
-    pub fn get_resource_mut_by_id(&mut self, component_id: ComponentId) -> Option<MutUntyped<'_>> {
-        let info = self.components.get_info(component_id)?;
-        if !info.is_send_and_sync() {
-            self.validate_non_send_access_untyped(info.name());
-        }
-
-        let column = self.get_populated_resource_column(component_id)?;
-
-        // SAFETY: get_data_ptr requires that the mutability rules are not violated, and the caller promises
-        // to only modify the resource while the mutable borrow of the world is valid
-        let ticks = Ticks {
-            // SAFETY:
-            // - index is in-bounds because the column is initialized and non-empty
-            // - no other reference to the ticks of the same row can exist at the same time
-            component_ticks: unsafe { &mut *column.get_ticks_unchecked(0).get() },
-            last_change_tick: self.last_change_tick(),
-            change_tick: self.read_change_tick(),
-        };
-
-        Some(MutUntyped {
-            // SAFETY: world access is unique, so no other reference can exist at the same time
-            value: unsafe { column.get_data_ptr().assert_unique() },
-            ticks,
-        })
-    }
-
-    /// Removes the resource of a given type, if it exists. Otherwise returns [None].
-    ///
-    /// **You should prefer to use the typed API [`World::remove_resource`] where possible and only
-    /// use this in cases where the actual types are not known at compile time.**
-    pub fn remove_resource_by_id(&mut self, component_id: ComponentId) -> Option<()> {
-        let info = self.components.get_info(component_id)?;
-        if !info.is_send_and_sync() {
-            self.validate_non_send_access_untyped(info.name());
-        }
-
-        let resource_archetype = self.archetypes.resource_mut();
-        let unique_components = resource_archetype.unique_components_mut();
-        let column = unique_components.get_mut(component_id)?;
-        if column.is_empty() {
-            return None;
-        }
-        // SAFETY: if a resource column exists, row 0 exists as well
-        unsafe { column.swap_remove_unchecked(0) };
-
-        Some(())
-    }
-
-    /// Retrieves an immutable untyped reference to the given `entity`'s [Component] of the given [`ComponentId`].
-    /// Returns [None] if the `entity` does not have a [Component] of the given type.
-    ///
-    /// **You should prefer to use the typed API [`World::get_mut`] where possible and only
-    /// use this in cases where the actual types are not known at compile time.**
-    #[inline]
-    pub fn get_by_id(&self, entity: Entity, component_id: ComponentId) -> Option<Ptr<'_>> {
-        self.components().get_info(component_id)?;
-        // SAFETY: entity_location is valid, component_id is valid as checked by the line above
-        unsafe {
-            get_component(
-                self,
-                component_id,
-                entity,
-                self.get_entity(entity)?.location(),
-            )
-        }
-    }
-
-    /// Retrieves a mutable untyped reference to the given `entity`'s [Component] of the given [`ComponentId`].
-    /// Returns [None] if the `entity` does not have a [Component] of the given type.
-    ///
-    /// **You should prefer to use the typed API [`World::get_mut`] where possible and only
-    /// use this in cases where the actual types are not known at compile time.**
-    #[inline]
-    pub fn get_mut_by_id(
-        &mut self,
-        entity: Entity,
-        component_id: ComponentId,
-    ) -> Option<MutUntyped<'_>> {
-        self.components().get_info(component_id)?;
-        // SAFETY: entity_location is valid, component_id is valid as checked by the line above
-        unsafe {
-            get_mut_by_id(
-                self,
-                entity,
-                self.get_entity(entity)?.location(),
-                component_id,
-            )
-        }
-    }
->>>>>>> cf200f09
 }
 
 impl fmt::Debug for World {
