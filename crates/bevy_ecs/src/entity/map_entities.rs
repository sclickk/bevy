--- conflicted
+++ resolved
@@ -35,19 +35,26 @@
 }
 
 impl EntityMap {
-<<<<<<< HEAD
-	pub fn insert(&mut self, from: Entity, to: Entity) {
-		self.map.insert(from, to);
+	/// Inserts an entities pair into the map.
+	///
+	/// If the map did not have `from` present, [`None`] is returned.
+	///
+	/// If the map did have `from` present, the value is updated, and the old value is returned.
+	pub fn insert(&mut self, from: Entity, to: Entity) -> Option<Entity> {
+		self.map.insert(from, to)
 	}
 
-	pub fn remove(&mut self, entity: Entity) {
-		self.map.remove(&entity);
+	/// Removes an `entity` from the map, returning the mapped value of it if the `entity` was previously in the map.
+	pub fn remove(&mut self, entity: Entity) -> Option<Entity> {
+		self.map.remove(&entity)
 	}
 
+	/// Gets the given entity's corresponding entry in the map for in-place manipulation.
 	pub fn entry(&mut self, entity: Entity) -> Entry<'_, Entity, Entity> {
 		self.map.entry(entity)
 	}
 
+	/// Returns the corresponding mapped entity.
 	pub fn get(&self, entity: Entity) -> Result<Entity, MapEntitiesError> {
 		self
 			.map
@@ -56,59 +63,23 @@
 			.ok_or(MapEntitiesError::EntityNotFound(entity))
 	}
 
+	/// An iterator visiting all keys in arbitrary order.
 	pub fn keys(&self) -> impl Iterator<Item = Entity> + '_ {
 		self.map.keys().cloned()
 	}
 
+	/// An iterator visiting all values in arbitrary order.
 	pub fn values(&self) -> impl Iterator<Item = Entity> + '_ {
 		self.map.values().cloned()
 	}
-=======
-    /// Inserts an entities pair into the map.
-    ///
-    /// If the map did not have `from` present, [`None`] is returned.
-    ///
-    /// If the map did have `from` present, the value is updated, and the old value is returned.
-    pub fn insert(&mut self, from: Entity, to: Entity) -> Option<Entity> {
-        self.map.insert(from, to)
-    }
 
-    /// Removes an `entity` from the map, returning the mapped value of it if the `entity` was previously in the map.
-    pub fn remove(&mut self, entity: Entity) -> Option<Entity> {
-        self.map.remove(&entity)
-    }
+	/// Returns the number of elements in the map.
+	pub fn len(&self) -> usize {
+		self.map.len()
+	}
 
-    /// Gets the given entity's corresponding entry in the map for in-place manipulation.
-    pub fn entry(&mut self, entity: Entity) -> Entry<'_, Entity, Entity> {
-        self.map.entry(entity)
-    }
-
-    /// Returns the corresponding mapped entity.
-    pub fn get(&self, entity: Entity) -> Result<Entity, MapEntitiesError> {
-        self.map
-            .get(&entity)
-            .cloned()
-            .ok_or(MapEntitiesError::EntityNotFound(entity))
-    }
-
-    /// An iterator visiting all keys in arbitrary order.
-    pub fn keys(&self) -> impl Iterator<Item = Entity> + '_ {
-        self.map.keys().cloned()
-    }
-
-    /// An iterator visiting all values in arbitrary order.
-    pub fn values(&self) -> impl Iterator<Item = Entity> + '_ {
-        self.map.values().cloned()
-    }
-
-    /// Returns the number of elements in the map.
-    pub fn len(&self) -> usize {
-        self.map.len()
-    }
-
-    /// Returns true if the map contains no elements.
-    pub fn is_empty(&self) -> bool {
-        self.map.is_empty()
-    }
->>>>>>> 47f19449
+	/// Returns true if the map contains no elements.
+	pub fn is_empty(&self) -> bool {
+		self.map.is_empty()
+	}
 }