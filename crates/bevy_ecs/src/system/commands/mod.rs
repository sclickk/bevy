mod command_queue;
mod parallel_scope;

use crate::{
	bundle::Bundle,
	component::Component,
	entity::{Entities, Entity},
	world::{FromWorld, World},
};
use bevy_utils::tracing::{error, info, warn};
pub use command_queue::CommandQueue;
pub use parallel_scope::*;
use std::marker::PhantomData;

use super::Resource;

/// A [`World`] mutation.
pub trait Command: Send + Sync + 'static {
	fn write(self, world: &mut World);
}

/// A list of commands that runs at the end of the stage of the system that called them.
///
/// Commands are executed one at a time in an exclusive fashion.
//// Each command can be used to modify the [`World`] in arbitrary ways:
/// * spawning or despawning entities
/// * inserting components on new or existing entities
/// * inserting resources
/// * etc.
///
/// # Usage
///
/// Add `mut commands: Commands` as a function argument to your system to get a copy of this struct that will be applied at the end of the current stage.
/// Commands are almost always used as a [`SystemParam`](crate::system::SystemParam).
///
/// ```
/// # use bevy_ecs::prelude::*;
/// #
/// fn my_system(mut commands: Commands) {
///    // ...
/// }
/// ```
///
/// Each command is implemented as a separate method.
/// Check the [`Command`] trait for a list of available commands (or implement your own!).
pub struct Commands<'w, 's> {
	queue: &'s mut CommandQueue,
	entities: &'w Entities,
}

impl<'w, 's> Commands<'w, 's> {
	/// Create a new `Commands` from a queue and a world.
	pub fn new(queue: &'s mut CommandQueue, world: &'w World) -> Self {
		Self {
			queue,
			entities: world.entities(),
		}
	}

	/// Create a new `Commands` from a queue and an [`Entities`] reference.
	pub fn new_from_entities(queue: &'s mut CommandQueue, entities: &'w Entities) -> Self {
		Self { queue, entities }
	}

	/// Creates a new empty [`Entity`] and returns an [`EntityCommands`] builder for it.
	///
	/// To directly spawn an entity with a [`Bundle`] included, you can use
	/// [`spawn_bundle`](Self::spawn_bundle) instead of `.spawn().insert_bundle()`.
	///
	/// See [`World::spawn`] for more details.
	///
	/// # Example
	///
	/// ```
	/// use bevy_ecs::prelude::*;
	///
	/// #[derive(Component)]
	/// struct Label(&'static str);
	/// #[derive(Component)]
	/// struct Strength(u32);
	/// #[derive(Component)]
	/// struct Agility(u32);
	///
	/// fn example_system(mut commands: Commands) {
	///     // Create a new empty entity and retrieve its id.
	///     let empty_entity = commands.spawn().id();
	///
	///     // Create another empty entity, then add some component to it
	///     commands.spawn()
	///         // adds a new component bundle to the entity
	///         .insert_bundle((Strength(1), Agility(2)))
	///         // adds a single component to the entity
	///         .insert(Label("hello world"));
	/// }
	/// # bevy_ecs::system::assert_is_system(example_system);
	/// ```
	pub fn spawn<'a>(&'a mut self) -> EntityCommands<'w, 's, 'a> {
		let entity = self.entities.reserve_entity();
		EntityCommands {
			entity,
			commands: self,
		}
	}

	/// Returns an [`EntityCommands`] for the given `entity` (if it exists) or spawns one if it
	/// doesn't exist. This will return [`None`] if the `entity` exists with a different generation.
	///
	/// # Note
	/// Spawning a specific `entity` value is rarely the right choice. Most apps should favor
	/// [`Commands::spawn`]. This method should generally only be used for sharing entities across
	/// apps, and only when they have a scheme worked out to share an ID space (which doesn't happen
	/// by default).
	pub fn get_or_spawn<'a>(&'a mut self, entity: Entity) -> EntityCommands<'w, 's, 'a> {
		self.add(GetOrSpawn { entity });
		EntityCommands {
			entity,
			commands: self,
		}
	}

	/// Spawns a [`Bundle`] without pre-allocating an [`Entity`]. The [`Entity`] will be allocated
	/// when this [`Command`] is applied.
	pub fn spawn_and_forget(&mut self, bundle: impl Bundle) {
		self.queue.push(Spawn { bundle });
	}

	/// Creates a new entity with the components contained in `bundle`.
	///
	/// This returns an [`EntityCommands`] builder, which enables inserting more components and
	/// bundles using a "builder pattern".
	///
	/// Note that `bundle` is a [`Bundle`], which is a collection of components. [`Bundle`] is
	/// automatically implemented for tuples of components. You can also create your own bundle
	/// types by deriving [`derive@Bundle`].
	///
	/// # Example
	///
	/// ```
	/// use bevy_ecs::prelude::*;
	///
	/// #[derive(Component)]
	/// struct Component1;
	/// #[derive(Component)]
	/// struct Component2;
	/// #[derive(Component)]
	/// struct Label(&'static str);
	/// #[derive(Component)]
	/// struct Strength(u32);
	/// #[derive(Component)]
	/// struct Agility(u32);
	///
	/// #[derive(Bundle)]
	/// struct ExampleBundle {
	///     a: Component1,
	///     b: Component2,
	/// }
	///
	/// fn example_system(mut commands: Commands) {
	///     // Create a new entity with a component bundle.
	///     commands.spawn_bundle(ExampleBundle {
	///         a: Component1,
	///         b: Component2,
	///     });
	///
	///     commands
	///         // Create a new entity with two components using a "tuple bundle".
	///         .spawn_bundle((Component1, Component2))
	///         // spawn_bundle returns a builder, so you can insert more bundles like this:
	///         .insert_bundle((Strength(1), Agility(2)))
	///         // or insert single components like this:
	///         .insert(Label("hello world"));
	/// }
	/// # bevy_ecs::system::assert_is_system(example_system);
	/// ```
	pub fn spawn_bundle<'a, T: Bundle>(&'a mut self, bundle: T) -> EntityCommands<'w, 's, 'a> {
		let mut e = self.spawn();
		e.insert_bundle(bundle);
		e
	}

	/// Alterantive to `spawn_bundle(default())`
	pub fn init_bundle<T: Bundle + Default>(&mut self) {
		self.spawn_bundle(T::default());
	}

	/// Returns an [`EntityCommands`] builder for the requested [`Entity`].
	///
	/// # Example
	///
	/// ```
	/// use bevy_ecs::prelude::*;
	///
	/// #[derive(Component)]
	/// struct Label(&'static str);
	/// #[derive(Component)]
	/// struct Strength(u32);
	/// #[derive(Component)]
	/// struct Agility(u32);

	/// fn example_system(mut commands: Commands) {
	///     // Create a new, empty entity
	///     let entity = commands.spawn().id();
	///
	///     commands.entity(entity)
	///         // adds a new component bundle to the entity
	///         .insert_bundle((Strength(1), Agility(2)))
	///         // adds a single component to the entity
	///         .insert(Label("hello world"));
	/// }
	/// # bevy_ecs::system::assert_is_system(example_system);
	/// ```
	#[track_caller]
	pub fn entity<'a>(&'a mut self, entity: Entity) -> EntityCommands<'w, 's, 'a> {
		assert!(
			self.entities.contains(entity),
			"Attempting to create an EntityCommands for entity {:?}, which doesn't exist.",
			entity
		);
		EntityCommands {
			entity,
			commands: self,
		}
	}

	/// Spawns entities to the [`World`] according to the given iterator (or a type that can
	/// be converted to it).
	///
	/// The end result of this command is equivalent to iterating `bundles_iter` and calling
	/// [`spawn`](Self::spawn) on each bundle, but it is more performant due to memory
	/// pre-allocation.
	///
	/// # Example
	///
	/// ```
	/// # use bevy_ecs::prelude::*;
	/// #
	/// # #[derive(Component)]
	/// # struct Name(String);
	/// # #[derive(Component)]
	/// # struct Score(u32);
	/// #
	/// # fn system(mut commands: Commands) {
	/// commands.spawn_batch(vec![
	///     (
	///         Name("Alice".to_string()),
	///         Score(0),
	///     ),
	///     (
	///         Name("Bob".to_string()),
	///         Score(0),
	///     ),
	/// ]);
	/// # }
	/// # bevy_ecs::system::assert_is_system(system);
	/// ```
	pub fn spawn_batch<I>(&mut self, bundles_iter: I)
	where
		I: IntoIterator + Send + Sync + 'static,
		I::Item: Bundle,
	{
		self.queue.push(SpawnBatch { bundles_iter });
	}

	/// For a given batch of ([Entity], [Bundle]) pairs, either spawns each [Entity] with the given
	/// bundle (if the entity does not exist), or inserts the [Bundle] (if the entity already exists).
	///
	/// This is faster than doing equivalent operations one-by-one.
	///
	/// # Note
	///
	/// Spawning a specific `entity` value is rarely the right choice. Most apps should use [`Commands::spawn_batch`].
	/// This method should generally only be used for sharing entities across apps, and only when they have a scheme
	/// worked out to share an ID space (which doesn't happen by default).
	pub fn insert_or_spawn_batch<I, B>(&mut self, bundles_iter: I)
	where
		I: IntoIterator + Send + Sync + 'static,
		I::IntoIter: Iterator<Item = (Entity, B)>,
		B: Bundle,
	{
		self
			.queue
			.push(InsertOrSpawnBatch { bundles_iter });
	}

	/// Inserts a resource with standard starting values to the [`World`].
	///
	/// If the resource already exists, nothing happens.
	///
	/// The value given by the [`FromWorld::from_world`] method will be used.
	/// Note that any resource with the `Default` trait automatically implements `FromWorld`,
	/// and those default values will be here instead.
	///
	/// See [`World::init_resource`] for more details.
	/// Note that commands do not take effect immediately.
	/// When possible, prefer the equivalent methods on `App` or `World`.
	///
	/// # Example
	///
	/// ```
	/// # use bevy_ecs::prelude::*;
	/// #
	/// # #[derive(Default)]
	/// # struct Scoreboard {
	/// #     current_score: u32,
	/// #     high_score: u32,
	/// # }
	/// #
	/// # fn initialise_scoreboard(mut commands: Commands) {
	/// commands.init_resource::<Scoreboard>();
	/// # }
	/// # bevy_ecs::system::assert_is_system(initialise_scoreboard);
	/// ```
	pub fn init_resource<R: Resource + FromWorld>(&mut self) {
		self.queue.push(InitResource::<R> {
			_phantom: PhantomData::<R>::default(),
		});
	}

	/// Inserts a resource to the [`World`], overwriting any previous value of the same type.
	///
	/// See [`World::insert_resource`] for more details.
	/// Note that commands do not take effect immediately.
	/// When possible, prefer the equivalent methods on `App` or `World`.
	///
	/// # Example
	///
	/// ```
	/// # use bevy_ecs::prelude::*;
	/// #
	/// # struct Scoreboard {
	/// #     current_score: u32,
	/// #     high_score: u32,
	/// # }
	/// #
	/// # fn system(mut commands: Commands) {
	/// commands.insert_resource(Scoreboard {
	///     current_score: 0,
	///     high_score: 0,
	/// });
	/// # }
	/// # bevy_ecs::system::assert_is_system(system);
	/// ```
	pub fn insert_resource<R: Resource>(&mut self, resource: R) {
		self.queue.push(InsertResource { resource });
	}

	/// Removes a resource from the [`World`].
	///
	/// See [`World::remove_resource`] for more details.
	///
	/// # Example
	///
	/// ```
	/// # use bevy_ecs::prelude::*;
	/// #
	/// # struct Scoreboard {
	/// #     current_score: u32,
	/// #     high_score: u32,
	/// # }
	/// #
	/// # fn system(mut commands: Commands) {
	/// commands.remove_resource::<Scoreboard>();
	/// # }
	/// # bevy_ecs::system::assert_is_system(system);
	/// ```
	pub fn remove_resource<R: Resource>(&mut self) {
		self.queue.push(RemoveResource::<R> {
			phantom: PhantomData,
		});
	}

	/// Adds a command directly to the command list.
	///
	/// # Example
	///
	/// ```
	/// # use bevy_ecs::prelude::*;
	/// use bevy_ecs::system::InsertBundle;
	/// #
	/// # struct PlayerEntity { entity: Entity }
	/// # #[derive(Component)]
	/// # struct Health(u32);
	/// # #[derive(Component)]
	/// # struct Strength(u32);
	/// # #[derive(Component)]
	/// # struct Defense(u32);
	/// #
	/// # #[derive(Bundle)]
	/// # struct CombatBundle {
	/// #     health: Health,
	/// #     strength: Strength,
	/// #     defense: Defense,
	/// # }
	///
	/// fn add_combat_stats_system(mut commands: Commands, player: Res<PlayerEntity>) {
	///     commands.add(InsertBundle {
	///         entity: player.entity,
	///         bundle: CombatBundle {
	///             health: Health(100),
	///             strength: Strength(40),
	///             defense: Defense(20),
	///         },
	///     });
	/// }
	/// # bevy_ecs::system::assert_is_system(add_combat_stats_system);
	/// ```
	pub fn add<C: Command>(&mut self, command: C) {
		self.queue.push(command);
	}
}

/// A list of commands that will be run to modify an [entity](crate::entity).
pub struct EntityCommands<'w, 's, 'a> {
	entity: Entity,
	commands: &'a mut Commands<'w, 's>,
}

impl<'w, 's, 'a> EntityCommands<'w, 's, 'a> {
<<<<<<< HEAD
	/// Returns the [`Entity`] id of the entity.
	///
	/// # Example
	///
	/// ```
	/// # use bevy_ecs::prelude::*;
	/// #
	/// fn my_system(mut commands: Commands) {
	///     let entity_id = commands.spawn().id();
	/// }
	/// # bevy_ecs::system::assert_is_system(my_system);
	/// ```
	#[inline]
	#[must_use = "Omit the .id() call if you do not need to store the `Entity` identifier."]
	pub fn id(&self) -> Entity {
		self.entity
	}

	/// Adds a [`Bundle`] of components to the entity.
	///
	/// # Example
	///
	/// ```
	/// # use bevy_ecs::prelude::*;
	/// #
	/// # struct PlayerEntity { entity: Entity }
	/// # #[derive(Component)]
	/// # struct Health(u32);
	/// # #[derive(Component)]
	/// # struct Strength(u32);
	/// # #[derive(Component)]
	/// # struct Defense(u32);
	/// #
	/// # #[derive(Bundle)]
	/// # struct CombatBundle {
	/// #     health: Health,
	/// #     strength: Strength,
	/// #     defense: Defense,
	/// # }
	/// #
	/// fn add_combat_stats_system(mut commands: Commands, player: Res<PlayerEntity>) {
	///     commands.entity(player.entity).insert_bundle(CombatBundle {
	///         health: Health(100),
	///         strength: Strength(40),
	///         defense: Defense(20),
	///     });
	/// }
	/// # bevy_ecs::system::assert_is_system(add_combat_stats_system);
	/// ```
	pub fn insert_bundle(&mut self, bundle: impl Bundle) -> &mut Self {
		self.commands.add(InsertBundle {
			entity: self.entity,
			bundle,
		});
		self
	}

	/// Adds a single [`Component`] to the entity.
	///
	/// # Example
	///
	/// `Self::insert` can be chained with [`Commands::spawn`].
	///
	/// ```
	/// # use bevy_ecs::prelude::*;
	/// #
	/// # #[derive(Component)]
	/// # struct Component1;
	/// # #[derive(Component)]
	/// # struct Component2;
	/// #
	/// fn example_system(mut commands: Commands) {
	///     // Create a new entity with `Component1` and `Component2`
	///     commands.spawn()
	///         .insert(Component1)
	///         .insert(Component2);
	///
	///     // The following statements are equivalent to above one.
	///     commands.spawn().insert_bundle((Component1, Component2));
	///     commands.spawn_bundle((Component1, Component2));
	/// }
	/// # bevy_ecs::system::assert_is_system(example_system);
	/// ```
	pub fn insert(&mut self, component: impl Component) -> &mut Self {
		self.commands.add(Insert {
			entity: self.entity,
			component,
		});
		self
	}

	/// Removes a [`Bundle`] of components from the entity.
	///
	/// See [`EntityMut::remove_bundle`](crate::world::EntityMut::remove_bundle) for more
	/// details.
	///
	/// # Example
	///
	/// ```
	/// # use bevy_ecs::prelude::*;
	/// #
	/// # struct PlayerEntity { entity: Entity }
	/// #
	/// # #[derive(Component)]
	/// struct Dummy;
	/// # #[derive(Bundle)]
	/// # struct CombatBundle { a: Dummy }; // dummy field, unit bundles are not permitted.
	/// #
	/// fn remove_combat_stats_system(mut commands: Commands, player: Res<PlayerEntity>) {
	///     commands.entity(player.entity).remove_bundle::<CombatBundle>();
	/// }
	/// # bevy_ecs::system::assert_is_system(remove_combat_stats_system);
	/// ```
	pub fn remove_bundle<T>(&mut self) -> &mut Self
	where
		T: Bundle,
	{
		self.commands.add(RemoveBundle::<T> {
			entity: self.entity,
			phantom: PhantomData,
		});
		self
	}

	/// Removes a single component from the entity.
	///
	/// See [`EntityMut::remove`](crate::world::EntityMut::remove) for more details.
	///
	/// # Example
	///
	/// ```
	/// # use bevy_ecs::prelude::*;
	/// #
	/// # struct TargetEnemy { entity: Entity }
	/// # #[derive(Component)]
	/// # struct Enemy;
	/// #
	/// fn convert_enemy_system(mut commands: Commands, enemy: Res<TargetEnemy>) {
	///     commands.entity(enemy.entity).remove::<Enemy>();
	/// }
	/// # bevy_ecs::system::assert_is_system(convert_enemy_system);
	/// ```
	pub fn remove<T>(&mut self) -> &mut Self
	where
		T: Component,
	{
		self.commands.add(Remove::<T> {
			entity: self.entity,
			phantom: PhantomData,
		});
		self
	}

	/// Despawns the entity.
	///
	/// See [`World::despawn`] for more details.
	///
	/// # Example
	///
	/// ```
	/// # use bevy_ecs::prelude::*;
	/// #
	/// # struct CharacterToRemove { entity: Entity }
	/// #
	/// fn remove_character_system(
	///     mut commands: Commands,
	///     character_to_remove: Res<CharacterToRemove>
	/// )
	/// {
	///     commands.entity(character_to_remove.entity).despawn();
	/// }
	/// # bevy_ecs::system::assert_is_system(remove_character_system);
	/// ```
	pub fn despawn(&mut self) {
		self.commands.add(Despawn {
			entity: self.entity,
		});
	}

	/// Returns the underlying [`Commands`].
	pub fn commands(&mut self) -> &mut Commands<'w, 's> {
		self.commands
	}
=======
    /// Returns the [`Entity`] id of the entity.
    ///
    /// # Example
    ///
    /// ```
    /// # use bevy_ecs::prelude::*;
    /// #
    /// fn my_system(mut commands: Commands) {
    ///     let entity_id = commands.spawn().id();
    /// }
    /// # bevy_ecs::system::assert_is_system(my_system);
    /// ```
    #[inline]
    #[must_use = "Omit the .id() call if you do not need to store the `Entity` identifier."]
    pub fn id(&self) -> Entity {
        self.entity
    }

    /// Adds a [`Bundle`] of components to the entity.
    ///
    /// # Example
    ///
    /// ```
    /// # use bevy_ecs::prelude::*;
    /// #
    /// # struct PlayerEntity { entity: Entity }
    /// # #[derive(Component)]
    /// # struct Health(u32);
    /// # #[derive(Component)]
    /// # struct Strength(u32);
    /// # #[derive(Component)]
    /// # struct Defense(u32);
    /// #
    /// # #[derive(Bundle)]
    /// # struct CombatBundle {
    /// #     health: Health,
    /// #     strength: Strength,
    /// #     defense: Defense,
    /// # }
    /// #
    /// fn add_combat_stats_system(mut commands: Commands, player: Res<PlayerEntity>) {
    ///     commands.entity(player.entity).insert_bundle(CombatBundle {
    ///         health: Health(100),
    ///         strength: Strength(40),
    ///         defense: Defense(20),
    ///     });
    /// }
    /// # bevy_ecs::system::assert_is_system(add_combat_stats_system);
    /// ```
    pub fn insert_bundle(&mut self, bundle: impl Bundle) -> &mut Self {
        self.commands.add(InsertBundle {
            entity: self.entity,
            bundle,
        });
        self
    }

    /// Adds a single [`Component`] to the entity.
    ///
    /// # Example
    ///
    /// `Self::insert` can be chained with [`Commands::spawn`].
    ///
    /// ```
    /// # use bevy_ecs::prelude::*;
    /// #
    /// # #[derive(Component)]
    /// # struct Component1;
    /// # #[derive(Component)]
    /// # struct Component2;
    /// #
    /// fn example_system(mut commands: Commands) {
    ///     // Create a new entity with `Component1` and `Component2`
    ///     commands.spawn()
    ///         .insert(Component1)
    ///         .insert(Component2);
    ///
    ///     // The following statements are equivalent to above one.
    ///     commands.spawn().insert_bundle((Component1, Component2));
    ///     commands.spawn_bundle((Component1, Component2));
    /// }
    /// # bevy_ecs::system::assert_is_system(example_system);
    /// ```
    pub fn insert(&mut self, component: impl Component) -> &mut Self {
        self.commands.add(Insert {
            entity: self.entity,
            component,
        });
        self
    }

    /// Removes a [`Bundle`] of components from the entity.
    ///
    /// See [`EntityMut::remove_bundle`](crate::world::EntityMut::remove_bundle) for more
    /// details.
    ///
    /// # Example
    ///
    /// ```
    /// # use bevy_ecs::prelude::*;
    /// #
    /// # struct PlayerEntity { entity: Entity }
    /// #
    /// # #[derive(Component)]
    /// struct Dummy;
    /// # #[derive(Bundle)]
    /// # struct CombatBundle { a: Dummy }; // dummy field, unit bundles are not permitted.
    /// #
    /// fn remove_combat_stats_system(mut commands: Commands, player: Res<PlayerEntity>) {
    ///     commands.entity(player.entity).remove_bundle::<CombatBundle>();
    /// }
    /// # bevy_ecs::system::assert_is_system(remove_combat_stats_system);
    /// ```
    pub fn remove_bundle<T>(&mut self) -> &mut Self
    where
        T: Bundle,
    {
        self.commands.add(RemoveBundle::<T> {
            entity: self.entity,
            phantom: PhantomData,
        });
        self
    }

    /// Removes a single component from the entity.
    ///
    /// See [`EntityMut::remove`](crate::world::EntityMut::remove) for more details.
    ///
    /// # Example
    ///
    /// ```
    /// # use bevy_ecs::prelude::*;
    /// #
    /// # struct TargetEnemy { entity: Entity }
    /// # #[derive(Component)]
    /// # struct Enemy;
    /// #
    /// fn convert_enemy_system(mut commands: Commands, enemy: Res<TargetEnemy>) {
    ///     commands.entity(enemy.entity).remove::<Enemy>();
    /// }
    /// # bevy_ecs::system::assert_is_system(convert_enemy_system);
    /// ```
    pub fn remove<T>(&mut self) -> &mut Self
    where
        T: Component,
    {
        self.commands.add(Remove::<T> {
            entity: self.entity,
            phantom: PhantomData,
        });
        self
    }

    /// Despawns the entity.
    ///
    /// See [`World::despawn`] for more details.
    ///
    /// # Example
    ///
    /// ```
    /// # use bevy_ecs::prelude::*;
    /// #
    /// # struct CharacterToRemove { entity: Entity }
    /// #
    /// fn remove_character_system(
    ///     mut commands: Commands,
    ///     character_to_remove: Res<CharacterToRemove>
    /// )
    /// {
    ///     commands.entity(character_to_remove.entity).despawn();
    /// }
    /// # bevy_ecs::system::assert_is_system(remove_character_system);
    /// ```
    pub fn despawn(&mut self) {
        self.commands.add(Despawn {
            entity: self.entity,
        });
    }

    /// Logs the components of the entity at the info level.
    pub fn log_components(&mut self) {
        self.commands.add(LogComponents {
            entity: self.entity,
        });
    }

    /// Returns the underlying [`Commands`].
    pub fn commands(&mut self) -> &mut Commands<'w, 's> {
        self.commands
    }
>>>>>>> b3fa4790
}

impl<F> Command for F
where
	F: FnOnce(&mut World) + Send + Sync + 'static,
{
	fn write(self, world: &mut World) {
		self(world);
	}
}

#[derive(Debug)]
pub struct Spawn<T> {
	pub bundle: T,
}

impl<T> Command for Spawn<T>
where
	T: Bundle,
{
	fn write(self, world: &mut World) {
		world.spawn().insert_bundle(self.bundle);
	}
}

pub struct GetOrSpawn {
	entity: Entity,
}

impl Command for GetOrSpawn {
	fn write(self, world: &mut World) {
		world.get_or_spawn(self.entity);
	}
}

pub struct SpawnBatch<I>
where
	I: IntoIterator,
	I::Item: Bundle,
{
	pub bundles_iter: I,
}

impl<I> Command for SpawnBatch<I>
where
	I: IntoIterator + Send + Sync + 'static,
	I::Item: Bundle,
{
	fn write(self, world: &mut World) {
		world.spawn_batch(self.bundles_iter);
	}
}

pub struct InsertOrSpawnBatch<I, B>
where
	I: IntoIterator + Send + Sync + 'static,
	B: Bundle,
	I::IntoIter: Iterator<Item = (Entity, B)>,
{
	pub bundles_iter: I,
}

impl<I, B> Command for InsertOrSpawnBatch<I, B>
where
	I: IntoIterator + Send + Sync + 'static,
	B: Bundle,
	I::IntoIter: Iterator<Item = (Entity, B)>,
{
	fn write(self, world: &mut World) {
		if let Err(invalid_entities) = world.insert_or_spawn_batch(self.bundles_iter) {
			error!(
				"Failed to 'insert or spawn' bundle of type {} into the following invalid entities: {:?}",
				std::any::type_name::<B>(),
				invalid_entities
			);
		}
	}
}

#[derive(Debug)]
pub struct Despawn {
	pub entity: Entity,
}

impl Command for Despawn {
	fn write(self, world: &mut World) {
		if !world.despawn(self.entity) {
			warn!("Could not despawn entity {:?} because it doesn't exist in this World.\n\
                    If this command was added to a newly spawned entity, ensure that you have not despawned that entity within the same stage.\n\
                    This may have occurred due to system order ambiguity, or if the spawning system has multiple command buffers", self.entity);
		}
	}
}

pub struct InsertBundle<T> {
	pub entity: Entity,
	pub bundle: T,
}

impl<T> Command for InsertBundle<T>
where
	T: Bundle + 'static,
{
	fn write(self, world: &mut World) {
		if let Some(mut entity) = world.get_entity_mut(self.entity) {
			entity.insert_bundle(self.bundle);
		} else {
			panic!("Could not insert a bundle (of type `{}`) for entity {:?} because it doesn't exist in this World.\n\
                    If this command was added to a newly spawned entity, ensure that you have not despawned that entity within the same stage.\n\
                    This may have occurred due to system order ambiguity, or if the spawning system has multiple command buffers", std::any::type_name::<T>(), self.entity);
		}
	}
}

#[derive(Debug)]
pub struct Insert<T> {
	pub entity: Entity,
	pub component: T,
}

impl<T> Command for Insert<T>
where
	T: Component,
{
	fn write(self, world: &mut World) {
		if let Some(mut entity) = world.get_entity_mut(self.entity) {
			entity.insert(self.component);
		} else {
			panic!("Could not add a component (of type `{}`) to entity {:?} because it doesn't exist in this World.\n\
                    If this command was added to a newly spawned entity, ensure that you have not despawned that entity within the same stage.\n\
                    This may have occurred due to system order ambiguity, or if the spawning system has multiple command buffers", std::any::type_name::<T>(), self.entity);
		}
	}
}

#[derive(Debug)]
pub struct Remove<T> {
	pub entity: Entity,
	pub phantom: PhantomData<T>,
}

impl<T> Command for Remove<T>
where
	T: Component,
{
	fn write(self, world: &mut World) {
		if let Some(mut entity_mut) = world.get_entity_mut(self.entity) {
			entity_mut.remove::<T>();
		}
	}
}

#[derive(Debug)]
pub struct RemoveBundle<T> {
	pub entity: Entity,
	pub phantom: PhantomData<T>,
}

impl<T> Command for RemoveBundle<T>
where
	T: Bundle,
{
	fn write(self, world: &mut World) {
		if let Some(mut entity_mut) = world.get_entity_mut(self.entity) {
			// remove intersection to gracefully handle components that were removed before running
			// this command
			entity_mut.remove_bundle_intersection::<T>();
		}
	}
}

pub struct InitResource<R: Resource + FromWorld> {
	_phantom: PhantomData<R>,
}

impl<R: Resource + FromWorld> Command for InitResource<R> {
	fn write(self, world: &mut World) {
		world.init_resource::<R>();
	}
}

pub struct InsertResource<R: Resource> {
	pub resource: R,
}

impl<R: Resource> Command for InsertResource<R> {
	fn write(self, world: &mut World) {
		world.insert_resource(self.resource);
	}
}

pub struct RemoveResource<R: Resource> {
	pub phantom: PhantomData<R>,
}

impl<R: Resource> Command for RemoveResource<R> {
	fn write(self, world: &mut World) {
		world.remove_resource::<R>();
	}
}

/// [`Command`] to log the components of a given entity. See [`EntityCommands::log_components`].
pub struct LogComponents {
    entity: Entity,
}

impl Command for LogComponents {
    fn write(self, world: &mut World) {
        let debug_infos: Vec<_> = world
            .inspect_entity(self.entity)
            .into_iter()
            .map(|component_info| component_info.name())
            .collect();
        info!("Entity {:?}: {:?}", self.entity, debug_infos);
    }
}

#[cfg(test)]
#[allow(clippy::float_cmp, clippy::approx_constant)]
mod tests {
	use crate::{
		self as bevy_ecs,
		component::Component,
		system::{CommandQueue, Commands},
		world::World,
	};
	use std::sync::{
		atomic::{AtomicUsize, Ordering},
		Arc,
	};

	#[derive(Component)]
	#[component(storage = "SparseSet")]
	struct SparseDropCk(DropCk);

	#[derive(Component)]
	struct DropCk(Arc<AtomicUsize>);
	impl DropCk {
		fn new_pair() -> (Self, Arc<AtomicUsize>) {
			let atomic = Arc::new(AtomicUsize::new(0));
			(DropCk(atomic.clone()), atomic)
		}
	}

	impl Drop for DropCk {
		fn drop(&mut self) {
			self.0.as_ref().fetch_add(1, Ordering::Relaxed);
		}
	}

	#[derive(Component)]
	struct W<T>(T);

	fn simple_command(world: &mut World) {
		world.spawn().insert_bundle((W(0u32), W(42u64)));
	}

	#[test]
	fn commands() {
		let mut world = World::default();
		let mut command_queue = CommandQueue::default();
		let entity = Commands::new(&mut command_queue, &world)
			.spawn_bundle((W(1u32), W(2u64)))
			.id();
		command_queue.apply(&mut world);
		assert!(world.entities().len() == 1);
		let results = world
			.query::<(&W<u32>, &W<u64>)>()
			.iter(&world)
			.map(|(a, b)| (a.0, b.0))
			.collect::<Vec<_>>();
		assert_eq!(results, vec![(1u32, 2u64)]);
		// test entity despawn
		{
			let mut commands = Commands::new(&mut command_queue, &world);
			commands.entity(entity).despawn();
			commands.entity(entity).despawn(); // double despawn shouldn't panic
		}
		command_queue.apply(&mut world);
		let results2 = world
			.query::<(&W<u32>, &W<u64>)>()
			.iter(&world)
			.map(|(a, b)| (a.0, b.0))
			.collect::<Vec<_>>();
		assert_eq!(results2, vec![]);

		// test adding simple (FnOnce) commands
		{
			let mut commands = Commands::new(&mut command_queue, &world);

			// set up a simple command using a closure that adds one additional entity
			commands.add(|world: &mut World| {
				world.spawn().insert_bundle((W(42u32), W(0u64)));
			});

			// set up a simple command using a function that adds one additional entity
			commands.add(simple_command);
		}
		command_queue.apply(&mut world);
		let results3 = world
			.query::<(&W<u32>, &W<u64>)>()
			.iter(&world)
			.map(|(a, b)| (a.0, b.0))
			.collect::<Vec<_>>();

		assert_eq!(results3, vec![(42u32, 0u64), (0u32, 42u64)]);
	}

	#[test]
	fn remove_components() {
		let mut world = World::default();

		let mut command_queue = CommandQueue::default();
		let (dense_dropck, dense_is_dropped) = DropCk::new_pair();
		let (sparse_dropck, sparse_is_dropped) = DropCk::new_pair();
		let sparse_dropck = SparseDropCk(sparse_dropck);

		let entity = Commands::new(&mut command_queue, &world)
			.spawn()
			.insert_bundle((W(1u32), W(2u64), dense_dropck, sparse_dropck))
			.id();
		command_queue.apply(&mut world);
		let results_before = world
			.query::<(&W<u32>, &W<u64>)>()
			.iter(&world)
			.map(|(a, b)| (a.0, b.0))
			.collect::<Vec<_>>();
		assert_eq!(results_before, vec![(1u32, 2u64)]);

		// test component removal
		Commands::new(&mut command_queue, &world)
			.entity(entity)
			.remove::<W<u32>>()
			.remove_bundle::<(W<u32>, W<u64>, SparseDropCk, DropCk)>();

		assert_eq!(dense_is_dropped.load(Ordering::Relaxed), 0);
		assert_eq!(sparse_is_dropped.load(Ordering::Relaxed), 0);
		command_queue.apply(&mut world);
		assert_eq!(dense_is_dropped.load(Ordering::Relaxed), 1);
		assert_eq!(sparse_is_dropped.load(Ordering::Relaxed), 1);

		let results_after = world
			.query::<(&W<u32>, &W<u64>)>()
			.iter(&world)
			.map(|(a, b)| (a.0, b.0))
			.collect::<Vec<_>>();
		assert_eq!(results_after, vec![]);
		let results_after_u64 = world
			.query::<&W<u64>>()
			.iter(&world)
			.map(|v| v.0)
			.collect::<Vec<_>>();
		assert_eq!(results_after_u64, vec![]);
	}

	#[test]
	fn remove_resources() {
		let mut world = World::default();
		let mut queue = CommandQueue::default();
		{
			let mut commands = Commands::new(&mut queue, &world);
			commands.insert_resource(123);
			commands.insert_resource(456.0);
		}

		queue.apply(&mut world);
		assert!(world.contains_resource::<i32>());
		assert!(world.contains_resource::<f64>());

		{
			let mut commands = Commands::new(&mut queue, &world);
			// test resource removal
			commands.remove_resource::<i32>();
		}
		queue.apply(&mut world);
		assert!(!world.contains_resource::<i32>());
		assert!(world.contains_resource::<f64>());
	}
}<|MERGE_RESOLUTION|>--- conflicted
+++ resolved
@@ -416,7 +416,6 @@
 }
 
 impl<'w, 's, 'a> EntityCommands<'w, 's, 'a> {
-<<<<<<< HEAD
 	/// Returns the [`Entity`] id of the entity.
 	///
 	/// # Example
@@ -596,202 +595,17 @@
 		});
 	}
 
+	/// Logs the components of the entity at the info level.
+	pub fn log_components(&mut self) {
+		self.commands.add(LogComponents {
+			entity: self.entity,
+		});
+	}
+
 	/// Returns the underlying [`Commands`].
 	pub fn commands(&mut self) -> &mut Commands<'w, 's> {
 		self.commands
 	}
-=======
-    /// Returns the [`Entity`] id of the entity.
-    ///
-    /// # Example
-    ///
-    /// ```
-    /// # use bevy_ecs::prelude::*;
-    /// #
-    /// fn my_system(mut commands: Commands) {
-    ///     let entity_id = commands.spawn().id();
-    /// }
-    /// # bevy_ecs::system::assert_is_system(my_system);
-    /// ```
-    #[inline]
-    #[must_use = "Omit the .id() call if you do not need to store the `Entity` identifier."]
-    pub fn id(&self) -> Entity {
-        self.entity
-    }
-
-    /// Adds a [`Bundle`] of components to the entity.
-    ///
-    /// # Example
-    ///
-    /// ```
-    /// # use bevy_ecs::prelude::*;
-    /// #
-    /// # struct PlayerEntity { entity: Entity }
-    /// # #[derive(Component)]
-    /// # struct Health(u32);
-    /// # #[derive(Component)]
-    /// # struct Strength(u32);
-    /// # #[derive(Component)]
-    /// # struct Defense(u32);
-    /// #
-    /// # #[derive(Bundle)]
-    /// # struct CombatBundle {
-    /// #     health: Health,
-    /// #     strength: Strength,
-    /// #     defense: Defense,
-    /// # }
-    /// #
-    /// fn add_combat_stats_system(mut commands: Commands, player: Res<PlayerEntity>) {
-    ///     commands.entity(player.entity).insert_bundle(CombatBundle {
-    ///         health: Health(100),
-    ///         strength: Strength(40),
-    ///         defense: Defense(20),
-    ///     });
-    /// }
-    /// # bevy_ecs::system::assert_is_system(add_combat_stats_system);
-    /// ```
-    pub fn insert_bundle(&mut self, bundle: impl Bundle) -> &mut Self {
-        self.commands.add(InsertBundle {
-            entity: self.entity,
-            bundle,
-        });
-        self
-    }
-
-    /// Adds a single [`Component`] to the entity.
-    ///
-    /// # Example
-    ///
-    /// `Self::insert` can be chained with [`Commands::spawn`].
-    ///
-    /// ```
-    /// # use bevy_ecs::prelude::*;
-    /// #
-    /// # #[derive(Component)]
-    /// # struct Component1;
-    /// # #[derive(Component)]
-    /// # struct Component2;
-    /// #
-    /// fn example_system(mut commands: Commands) {
-    ///     // Create a new entity with `Component1` and `Component2`
-    ///     commands.spawn()
-    ///         .insert(Component1)
-    ///         .insert(Component2);
-    ///
-    ///     // The following statements are equivalent to above one.
-    ///     commands.spawn().insert_bundle((Component1, Component2));
-    ///     commands.spawn_bundle((Component1, Component2));
-    /// }
-    /// # bevy_ecs::system::assert_is_system(example_system);
-    /// ```
-    pub fn insert(&mut self, component: impl Component) -> &mut Self {
-        self.commands.add(Insert {
-            entity: self.entity,
-            component,
-        });
-        self
-    }
-
-    /// Removes a [`Bundle`] of components from the entity.
-    ///
-    /// See [`EntityMut::remove_bundle`](crate::world::EntityMut::remove_bundle) for more
-    /// details.
-    ///
-    /// # Example
-    ///
-    /// ```
-    /// # use bevy_ecs::prelude::*;
-    /// #
-    /// # struct PlayerEntity { entity: Entity }
-    /// #
-    /// # #[derive(Component)]
-    /// struct Dummy;
-    /// # #[derive(Bundle)]
-    /// # struct CombatBundle { a: Dummy }; // dummy field, unit bundles are not permitted.
-    /// #
-    /// fn remove_combat_stats_system(mut commands: Commands, player: Res<PlayerEntity>) {
-    ///     commands.entity(player.entity).remove_bundle::<CombatBundle>();
-    /// }
-    /// # bevy_ecs::system::assert_is_system(remove_combat_stats_system);
-    /// ```
-    pub fn remove_bundle<T>(&mut self) -> &mut Self
-    where
-        T: Bundle,
-    {
-        self.commands.add(RemoveBundle::<T> {
-            entity: self.entity,
-            phantom: PhantomData,
-        });
-        self
-    }
-
-    /// Removes a single component from the entity.
-    ///
-    /// See [`EntityMut::remove`](crate::world::EntityMut::remove) for more details.
-    ///
-    /// # Example
-    ///
-    /// ```
-    /// # use bevy_ecs::prelude::*;
-    /// #
-    /// # struct TargetEnemy { entity: Entity }
-    /// # #[derive(Component)]
-    /// # struct Enemy;
-    /// #
-    /// fn convert_enemy_system(mut commands: Commands, enemy: Res<TargetEnemy>) {
-    ///     commands.entity(enemy.entity).remove::<Enemy>();
-    /// }
-    /// # bevy_ecs::system::assert_is_system(convert_enemy_system);
-    /// ```
-    pub fn remove<T>(&mut self) -> &mut Self
-    where
-        T: Component,
-    {
-        self.commands.add(Remove::<T> {
-            entity: self.entity,
-            phantom: PhantomData,
-        });
-        self
-    }
-
-    /// Despawns the entity.
-    ///
-    /// See [`World::despawn`] for more details.
-    ///
-    /// # Example
-    ///
-    /// ```
-    /// # use bevy_ecs::prelude::*;
-    /// #
-    /// # struct CharacterToRemove { entity: Entity }
-    /// #
-    /// fn remove_character_system(
-    ///     mut commands: Commands,
-    ///     character_to_remove: Res<CharacterToRemove>
-    /// )
-    /// {
-    ///     commands.entity(character_to_remove.entity).despawn();
-    /// }
-    /// # bevy_ecs::system::assert_is_system(remove_character_system);
-    /// ```
-    pub fn despawn(&mut self) {
-        self.commands.add(Despawn {
-            entity: self.entity,
-        });
-    }
-
-    /// Logs the components of the entity at the info level.
-    pub fn log_components(&mut self) {
-        self.commands.add(LogComponents {
-            entity: self.entity,
-        });
-    }
-
-    /// Returns the underlying [`Commands`].
-    pub fn commands(&mut self) -> &mut Commands<'w, 's> {
-        self.commands
-    }
->>>>>>> b3fa4790
 }
 
 impl<F> Command for F
@@ -995,18 +809,18 @@
 
 /// [`Command`] to log the components of a given entity. See [`EntityCommands::log_components`].
 pub struct LogComponents {
-    entity: Entity,
+	entity: Entity,
 }
 
 impl Command for LogComponents {
-    fn write(self, world: &mut World) {
-        let debug_infos: Vec<_> = world
-            .inspect_entity(self.entity)
-            .into_iter()
-            .map(|component_info| component_info.name())
-            .collect();
-        info!("Entity {:?}: {:?}", self.entity, debug_infos);
-    }
+	fn write(self, world: &mut World) {
+		let debug_infos: Vec<_> = world
+			.inspect_entity(self.entity)
+			.into_iter()
+			.map(|component_info| component_info.name())
+			.collect();
+		info!("Entity {:?}: {:?}", self.entity, debug_infos);
+	}
 }
 
 #[cfg(test)]
