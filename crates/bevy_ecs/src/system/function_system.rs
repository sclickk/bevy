--- conflicted
+++ resolved
@@ -1,29 +1,15 @@
 use crate::{
-<<<<<<< HEAD
 	archetype::{ArchetypeComponentId, ArchetypeGeneration, ArchetypeId},
 	change_detection::MAX_CHANGE_AGE,
 	component::ComponentId,
 	prelude::FromWorld,
 	query::{Access, FilteredAccessSet},
-	schedule::SystemLabel,
+	schedule::{SystemLabel, SystemLabelId},
 	system::{
 		check_system_change_tick, ReadOnlySystemParamFetch, System, SystemParam, SystemParamFetch,
 		SystemParamItem, SystemParamState,
 	},
 	world::{World, WorldId},
-=======
-    archetype::{ArchetypeComponentId, ArchetypeGeneration, ArchetypeId},
-    change_detection::MAX_CHANGE_AGE,
-    component::ComponentId,
-    prelude::FromWorld,
-    query::{Access, FilteredAccessSet},
-    schedule::{SystemLabel, SystemLabelId},
-    system::{
-        check_system_change_tick, ReadOnlySystemParamFetch, System, SystemParam, SystemParamFetch,
-        SystemParamItem, SystemParamState,
-    },
-    world::{World, WorldId},
->>>>>>> c43295af
 };
 use bevy_ecs_macros::all_tuples;
 use std::{borrow::Cow, fmt::Debug, marker::PhantomData};
@@ -377,7 +363,6 @@
 	Marker: 'static,
 	F: SystemParamFunction<In, Out, Param, Marker> + Send + Sync + 'static,
 {
-<<<<<<< HEAD
 	type In = In;
 	type Out = Out;
 
@@ -470,105 +455,19 @@
 			self.system_meta.name.as_ref(),
 		);
 	}
-	fn default_labels(&self) -> Vec<Box<dyn SystemLabel>> {
-		vec![Box::new(self.func.as_system_label())]
-	}
-=======
-    type In = In;
-    type Out = Out;
-
-    #[inline]
-    fn name(&self) -> Cow<'static, str> {
-        self.system_meta.name.clone()
-    }
-
-    #[inline]
-    fn component_access(&self) -> &Access<ComponentId> {
-        self.system_meta.component_access_set.combined_access()
-    }
-
-    #[inline]
-    fn archetype_component_access(&self) -> &Access<ArchetypeComponentId> {
-        &self.system_meta.archetype_component_access
-    }
-
-    #[inline]
-    fn is_send(&self) -> bool {
-        self.system_meta.is_send
-    }
-
-    #[inline]
-    unsafe fn run_unsafe(&mut self, input: Self::In, world: &World) -> Self::Out {
-        let change_tick = world.increment_change_tick();
-
-        // Safety:
-        // We update the archetype component access correctly based on `Param`'s requirements
-        // in `update_archetype_component_access`.
-        // Our caller upholds the requirements.
-        let params = <Param as SystemParam>::Fetch::get_param(
-            self.param_state.as_mut().expect(Self::PARAM_MESSAGE),
-            &self.system_meta,
-            world,
-            change_tick,
-        );
-        let out = self.func.run(input, params);
-        self.system_meta.last_change_tick = change_tick;
-        out
-    }
-
-    #[inline]
-    fn apply_buffers(&mut self, world: &mut World) {
-        let param_state = self.param_state.as_mut().expect(Self::PARAM_MESSAGE);
-        param_state.apply(world);
-    }
-
-    #[inline]
-    fn initialize(&mut self, world: &mut World) {
-        self.world_id = Some(world.id());
-        self.system_meta.last_change_tick = world.change_tick().wrapping_sub(MAX_CHANGE_AGE);
-        self.param_state = Some(<Param::Fetch as SystemParamState>::init(
-            world,
-            &mut self.system_meta,
-        ));
-    }
-
-    fn update_archetype_component_access(&mut self, world: &World) {
-        assert!(self.world_id == Some(world.id()), "Encountered a mismatched World. A System cannot be used with Worlds other than the one it was initialized with.");
-        let archetypes = world.archetypes();
-        let new_generation = archetypes.generation();
-        let old_generation = std::mem::replace(&mut self.archetype_generation, new_generation);
-        let archetype_index_range = old_generation.value()..new_generation.value();
-
-        for archetype_index in archetype_index_range {
-            self.param_state.as_mut().unwrap().new_archetype(
-                &archetypes[ArchetypeId::new(archetype_index)],
-                &mut self.system_meta,
-            );
-        }
-    }
-
-    #[inline]
-    fn check_change_tick(&mut self, change_tick: u32) {
-        check_system_change_tick(
-            &mut self.system_meta.last_change_tick,
-            change_tick,
-            self.system_meta.name.as_ref(),
-        );
-    }
-    fn default_labels(&self) -> Vec<SystemLabelId> {
-        vec![self.func.as_system_label().as_label()]
-    }
->>>>>>> c43295af
+	fn default_labels(&self) -> Vec<SystemLabelId> {
+		vec![self.func.as_system_label().as_label()]
+	}
 }
 
 /// A [`SystemLabel`] that was automatically generated for a system on the basis of its `TypeId`.
 pub struct SystemTypeIdLabel<T: 'static>(PhantomData<fn() -> T>);
 
 impl<T: 'static> SystemLabel for SystemTypeIdLabel<T> {
-    #[inline]
-    fn as_str(&self) -> &'static str {
-        std::any::type_name::<T>()
-    }
+	#[inline]
+	fn as_str(&self) -> &'static str {
+		std::any::type_name::<T>()
+	}
 }
 
 impl<T> Debug for SystemTypeIdLabel<T> {
@@ -578,44 +477,14 @@
 			.finish()
 	}
 }
-<<<<<<< HEAD
-impl<T> Hash for SystemTypeIdLabel<T> {
-	fn hash<H: std::hash::Hasher>(&self, _state: &mut H) {
-		// All SystemTypeIds of a given type are the same.
-	}
-}
+
 impl<T> Clone for SystemTypeIdLabel<T> {
 	fn clone(&self) -> Self {
-		Self(PhantomData)
-	}
-=======
-
-impl<T> Clone for SystemTypeIdLabel<T> {
-    fn clone(&self) -> Self {
-        *self
-    }
->>>>>>> c43295af
+		*self
+	}
 }
 impl<T> Copy for SystemTypeIdLabel<T> {}
 
-<<<<<<< HEAD
-impl<T> PartialEq for SystemTypeIdLabel<T> {
-	#[inline]
-	fn eq(&self, _other: &Self) -> bool {
-		// All labels of a given type are equal, as they will all have the same type id
-		true
-	}
-}
-impl<T> Eq for SystemTypeIdLabel<T> {}
-
-impl<T> SystemLabel for SystemTypeIdLabel<T> {
-	fn dyn_clone(&self) -> Box<dyn SystemLabel> {
-		Box::new(*self)
-	}
-}
-
-=======
->>>>>>> c43295af
 /// A trait implemented for all functions that can be used as [`System`]s.
 ///
 /// This trait can be useful for making your own systems which accept other systems,
@@ -741,42 +610,21 @@
 /// Used to implicitly convert systems to their default labels. For example, it will convert
 /// "system functions" to their [`SystemTypeIdLabel`].
 pub trait AsSystemLabel<Marker> {
-<<<<<<< HEAD
-	type SystemLabel: SystemLabel;
-	fn as_system_label(&self) -> Self::SystemLabel;
-=======
-    fn as_system_label(&self) -> SystemLabelId;
->>>>>>> c43295af
+	fn as_system_label(&self) -> SystemLabelId;
 }
 
 impl<In, Out, Param: SystemParam, Marker, T: SystemParamFunction<In, Out, Param, Marker>>
 	AsSystemLabel<(In, Out, Param, Marker)> for T
 {
-<<<<<<< HEAD
-	type SystemLabel = SystemTypeIdLabel<Self>;
-
-	fn as_system_label(&self) -> Self::SystemLabel {
-		SystemTypeIdLabel(PhantomData::<fn() -> Self>)
-	}
-}
-
-impl<T: SystemLabel + Clone> AsSystemLabel<()> for T {
-	type SystemLabel = T;
-
-	fn as_system_label(&self) -> Self::SystemLabel {
-		self.clone()
-	}
-=======
-    #[inline]
-    fn as_system_label(&self) -> SystemLabelId {
-        SystemTypeIdLabel::<T>(PhantomData).as_label()
-    }
+	#[inline]
+	fn as_system_label(&self) -> SystemLabelId {
+		SystemTypeIdLabel::<T>(PhantomData).as_label()
+	}
 }
 
 impl<T: SystemLabel> AsSystemLabel<()> for T {
-    #[inline]
-    fn as_system_label(&self) -> SystemLabelId {
-        self.as_label()
-    }
->>>>>>> c43295af
+	#[inline]
+	fn as_system_label(&self) -> SystemLabelId {
+		self.as_label()
+	}
 }