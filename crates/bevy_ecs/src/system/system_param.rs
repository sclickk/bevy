--- conflicted
+++ resolved
@@ -1466,27 +1466,15 @@
 {
 	type Item = StaticSystemParam<'world, 'state, P>;
 
-<<<<<<< HEAD
 	unsafe fn get_param(
 		state: &'state mut Self,
 		system_meta: &SystemMeta,
 		world: &'world World,
 		change_tick: u32,
 	) -> Self::Item {
-		// Safe: We properly delegate SystemParamState
+		// SAFETY: We properly delegate SystemParamState
 		StaticSystemParam(S::get_param(&mut state.0, system_meta, world, change_tick))
 	}
-=======
-    unsafe fn get_param(
-        state: &'state mut Self,
-        system_meta: &SystemMeta,
-        world: &'world World,
-        change_tick: u32,
-    ) -> Self::Item {
-        // SAFETY: We properly delegate SystemParamState
-        StaticSystemParam(S::get_param(&mut state.0, system_meta, world, change_tick))
-    }
->>>>>>> 5b5013d5
 }
 
 // SAFETY: all methods are just delegated to `S`'s `SystemParamState` implementation
