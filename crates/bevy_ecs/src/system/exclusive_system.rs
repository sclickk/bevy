--- conflicted
+++ resolved
@@ -106,7 +106,6 @@
 
 #[cfg(test)]
 mod tests {
-<<<<<<< HEAD
 	use crate::{
 		self as bevy_ecs,
 		component::Component,
@@ -129,10 +128,10 @@
 			query: Query<Entity, With<Foo>>,
 			mut counter: ResMut<usize>,
 		) {
-			for entity in query.iter() {
+			query.for_each(|entity| {
 				*counter += 1;
 				commands.entity(entity).remove::<Foo>();
-			}
+			});
 		}
 
 		let mut stage = SystemStage::parallel().with_system(removal);
@@ -169,68 +168,4 @@
 		stage.run(&mut world);
 		assert_eq!(*world.resource::<Vec<usize>>(), vec![0, 1]);
 	}
-=======
-    use crate::{
-        self as bevy_ecs,
-        component::Component,
-        entity::Entity,
-        query::With,
-        schedule::{Stage, SystemStage},
-        system::{Commands, IntoExclusiveSystem, Query, ResMut},
-        world::World,
-    };
-
-    #[derive(Component)]
-    struct Foo(f32);
-
-    #[test]
-    fn parallel_with_commands_as_exclusive() {
-        let mut world = World::new();
-
-        fn removal(
-            mut commands: Commands,
-            query: Query<Entity, With<Foo>>,
-            mut counter: ResMut<usize>,
-        ) {
-            for entity in &query {
-                *counter += 1;
-                commands.entity(entity).remove::<Foo>();
-            }
-        }
-
-        let mut stage = SystemStage::parallel().with_system(removal);
-        world.spawn().insert(Foo(0.0f32));
-        world.insert_resource(0usize);
-        stage.run(&mut world);
-        stage.run(&mut world);
-        assert_eq!(*world.resource::<usize>(), 1);
-
-        let mut stage = SystemStage::parallel().with_system(removal.exclusive_system());
-        world.spawn().insert(Foo(0.0f32));
-        world.insert_resource(0usize);
-        stage.run(&mut world);
-        stage.run(&mut world);
-        assert_eq!(*world.resource::<usize>(), 1);
-    }
-
-    #[test]
-    fn update_archetype_for_exclusive_system_coerced() {
-        fn spawn_entity(mut commands: crate::prelude::Commands) {
-            commands.spawn().insert(Foo(0.0));
-        }
-
-        fn count_entities(query: Query<&Foo>, mut res: ResMut<Vec<usize>>) {
-            res.push(query.iter().len());
-        }
-
-        let mut world = World::new();
-        world.insert_resource(Vec::<usize>::new());
-        let mut stage = SystemStage::parallel()
-            .with_system(spawn_entity)
-            .with_system(count_entities.exclusive_system());
-        stage.run(&mut world);
-        stage.run(&mut world);
-        assert_eq!(*world.resource::<Vec<usize>>(), vec![0, 1]);
-    }
->>>>>>> a1d3f1b3
 }