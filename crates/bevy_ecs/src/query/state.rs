--- conflicted
+++ resolved
@@ -42,7 +42,6 @@
 }
 
 impl<Q: WorldQuery, F: WorldQuery> QueryState<Q, F> {
-<<<<<<< HEAD
 	/// Converts this `QueryState` reference to a `QueryState` that does not access anything mutably.
 	pub fn as_readonly(&self) -> &QueryState<Q::ReadOnly, F::ReadOnly> {
 		// SAFETY: invariant on `WorldQuery` trait upholds that `Q::ReadOnly` and `F::ReadOnly`
@@ -54,7 +53,7 @@
 	/// which can be faster.
 	///
 	/// This doesn't use `NopWorldQuery` as it loses filter functionality, for example
-	/// `NopWorldQuery<Changed<T>>` is functionally equivelent to `With<T>`.
+	/// `NopWorldQuery<Changed<T>>` is functionally equivalent to `With<T>`.
 	pub fn as_nop(&self) -> &QueryState<NopWorldQuery<Q>, F> {
 		// SAFETY: `NopWorldQuery` doesn't have any accesses and defers to
 		// `Q` for table/archetype matching
@@ -78,43 +77,6 @@
 	) -> &QueryState<NewQ, NewF> {
 		&*(self as *const QueryState<Q, F> as *const QueryState<NewQ, NewF>)
 	}
-=======
-    /// Converts this `QueryState` reference to a `QueryState` that does not access anything mutably.
-    pub fn as_readonly(&self) -> &QueryState<Q::ReadOnly, F::ReadOnly> {
-        // SAFETY: invariant on `WorldQuery` trait upholds that `Q::ReadOnly` and `F::ReadOnly`
-        // have a subset of the access, and match the exact same archetypes/tables as `Q`/`F` respectively.
-        unsafe { self.as_transmuted_state::<Q::ReadOnly, F::ReadOnly>() }
-    }
-
-    /// Converts this `QueryState` reference to a `QueryState` that does not return any data
-    /// which can be faster.
-    ///
-    /// This doesn't use `NopWorldQuery` as it loses filter functionality, for example
-    /// `NopWorldQuery<Changed<T>>` is functionally equivalent to `With<T>`.
-    pub fn as_nop(&self) -> &QueryState<NopWorldQuery<Q>, F> {
-        // SAFETY: `NopWorldQuery` doesn't have any accesses and defers to
-        // `Q` for table/archetype matching
-        unsafe { self.as_transmuted_state::<NopWorldQuery<Q>, F>() }
-    }
-
-    /// Converts this `QueryState` reference to any other `QueryState` with
-    /// the same `WorldQuery::State` associated types.
-    ///
-    /// Consider using `as_readonly` or `as_nop` instead which are safe functions.
-    ///
-    /// # SAFETY
-    ///
-    /// `NewQ` must have a subset of the access that `Q` does and match the exact same archetypes/tables
-    /// `NewF` must have a subset of the access that `F` does and match the exact same archetypes/tables
-    pub(crate) unsafe fn as_transmuted_state<
-        NewQ: WorldQuery<State = Q::State>,
-        NewF: WorldQuery<State = F::State>,
-    >(
-        &self,
-    ) -> &QueryState<NewQ, NewF> {
-        &*(self as *const QueryState<Q, F> as *const QueryState<NewQ, NewF>)
-    }
->>>>>>> cfee0e88
 }
 
 impl<Q: WorldQuery, F: WorldQuery> QueryState<Q, F> {
