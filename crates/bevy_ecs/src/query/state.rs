use crate::{
<<<<<<< HEAD
	archetype::{Archetype, ArchetypeComponentId, ArchetypeGeneration, ArchetypeId},
	component::ComponentId,
	entity::Entity,
	prelude::FromWorld,
	query::{
		Access, Fetch, FetchState, FilteredAccess, NopFetch, QueryCombinationIter, QueryIter,
		WorldQuery,
	},
	storage::TableId,
	world::{World, WorldId},
=======
    archetype::{Archetype, ArchetypeComponentId, ArchetypeGeneration, ArchetypeId},
    component::ComponentId,
    entity::Entity,
    prelude::FromWorld,
    query::{
        Access, Fetch, FetchState, FilteredAccess, QueryCombinationIter, QueryIter, WorldQuery,
    },
    storage::TableId,
    world::{World, WorldId},
>>>>>>> 1ac8a476
};
use bevy_tasks::ComputeTaskPool;
#[cfg(feature = "trace")]
use bevy_utils::tracing::Instrument;
use fixedbitset::FixedBitSet;
use std::{borrow::Borrow, fmt};

use super::{NopWorldQuery, QueryFetch, QueryItem, QueryManyIter, ROQueryItem};

/// Provides scoped access to a [`World`] state according to a given [`WorldQuery`] and query filter.
#[repr(C)]
// SAFETY NOTE:
// Do not add any new fields that use the `Q` or `F` generic parameters as this may
// make `QueryState::as_transmuted_state` unsound if not done with care.
pub struct QueryState<Q: WorldQuery, F: WorldQuery = ()> {
	world_id: WorldId,
	pub(crate) archetype_generation: ArchetypeGeneration,
	pub(crate) matched_tables: FixedBitSet,
	pub(crate) matched_archetypes: FixedBitSet,
	pub(crate) archetype_component_access: Access<ArchetypeComponentId>,
	pub(crate) component_access: FilteredAccess<ComponentId>,
	// NOTE: we maintain both a TableId bitset and a vec because iterating the vec is faster
	pub(crate) matched_table_ids: Vec<TableId>,
	// NOTE: we maintain both a ArchetypeId bitset and a vec because iterating the vec is faster
	pub(crate) matched_archetype_ids: Vec<ArchetypeId>,
	pub(crate) fetch_state: Q::State,
	pub(crate) filter_state: F::State,
}

impl<Q: WorldQuery, F: WorldQuery> FromWorld for QueryState<Q, F> {
	fn from_world(world: &mut World) -> Self {
		world.query_filtered()
	}
}

impl<Q: WorldQuery, F: WorldQuery> QueryState<Q, F> {
<<<<<<< HEAD
	/// Creates a new [`QueryState`] from a given [`World`] and inherits the result of `world.id()`.
	pub fn new(world: &mut World) -> Self {
		let fetch_state = <Q::State as FetchState>::init(world);
		let filter_state = <F::State as FetchState>::init(world);

		let mut component_access = FilteredAccess::default();
		QueryFetch::<'static, Q>::update_component_access(&fetch_state, &mut component_access);

		// Use a temporary empty FilteredAccess for filters. This prevents them from conflicting with the
		// main Query's `fetch_state` access. Filters are allowed to conflict with the main query fetch
		// because they are evaluated *before* a specific reference is constructed.
		let mut filter_component_access = FilteredAccess::default();
		QueryFetch::<'static, F>::update_component_access(&filter_state, &mut filter_component_access);

		// Merge the temporary filter access with the main access. This ensures that filter access is
		// properly considered in a global "cross-query" context (both within systems and across systems).
		component_access.extend(&filter_component_access);

		let mut state = Self {
			world_id: world.id(),
			archetype_generation: ArchetypeGeneration::initial(),
			matched_table_ids: Vec::new(),
			matched_archetype_ids: Vec::new(),
			fetch_state,
			filter_state,
			component_access,
			matched_tables: Default::default(),
			matched_archetypes: Default::default(),
			archetype_component_access: Default::default(),
		};
		state.update_archetypes(world);
		state
	}

	/// Checks if the query is empty for the given [`World`], where the last change and current tick are given.
	#[inline]
	pub fn is_empty(&self, world: &World, last_change_tick: u32, change_tick: u32) -> bool {
		// SAFETY: NopFetch does not access any members while &self ensures no one has exclusive access
		unsafe {
			self
				.iter_unchecked_manual::<NopFetch<Q::State>>(world, last_change_tick, change_tick)
				.next()
				.is_none()
		}
	}

	/// Takes a query for the given [`World`], checks if the given world is the same as the query, and
	/// generates new archetypes for the given world.
	///
	/// # Panics
	///
	/// Panics if the `world.id()` does not equal the current [`QueryState`] internal id.
	pub fn update_archetypes(&mut self, world: &World) {
		self.validate_world(world);
		let archetypes = world.archetypes();
		let new_generation = archetypes.generation();
		let old_generation = std::mem::replace(&mut self.archetype_generation, new_generation);
		let archetype_index_range = old_generation.value()..new_generation.value();

		for archetype_index in archetype_index_range {
			self.new_archetype(&archetypes[ArchetypeId::new(archetype_index)]);
		}
	}

	#[inline]
	pub fn validate_world(&self, world: &World) {
		assert!(
=======
    /// Converts this `QueryState` reference to a `QueryState` that does not access anything mutably.
    pub fn as_readonly(&self) -> &QueryState<Q::ReadOnly, F::ReadOnly> {
        // SAFETY: invariant on `WorldQuery` trait upholds that `Q::ReadOnly` and `F::ReadOnly`
        // have a subset of the access, and match the exact same archetypes/tables as `Q`/`F` respectively.
        unsafe { self.as_transmuted_state::<Q::ReadOnly, F::ReadOnly>() }
    }

    /// Converts this `QueryState` reference to a `QueryState` that does not return any data
    /// which can be faster.
    ///
    /// This doesn't use `NopWorldQuery` as it loses filter functionality, for example
    /// `NopWorldQuery<Changed<T>>` is functionally equivelent to `With<T>`.
    pub fn as_nop(&self) -> &QueryState<NopWorldQuery<Q>, F> {
        // SAFETY: `NopWorldQuery` doesn't have any accesses and defers to
        // `Q` for table/archetype matching
        unsafe { self.as_transmuted_state::<NopWorldQuery<Q>, F>() }
    }

    /// Converts this `QueryState` reference to any other `QueryState` with
    /// the same `WorldQuery::State` associated types.
    ///
    /// Consider using `as_readonly` or `as_nop` instead which are safe functions.
    ///
    /// # SAFETY
    ///
    /// `NewQ` must have a subset of the access that `Q` does and match the exact same archetypes/tables
    /// `NewF` must have a subset of the access that `F` does and match the exact same archetypes/tables
    pub(crate) unsafe fn as_transmuted_state<
        NewQ: WorldQuery<State = Q::State>,
        NewF: WorldQuery<State = F::State>,
    >(
        &self,
    ) -> &QueryState<NewQ, NewF> {
        &*(self as *const QueryState<Q, F> as *const QueryState<NewQ, NewF>)
    }
}

impl<Q: WorldQuery, F: WorldQuery> QueryState<Q, F> {
    /// Creates a new [`QueryState`] from a given [`World`] and inherits the result of `world.id()`.
    pub fn new(world: &mut World) -> Self {
        let fetch_state = <Q::State as FetchState>::init(world);
        let filter_state = <F::State as FetchState>::init(world);

        let mut component_access = FilteredAccess::default();
        QueryFetch::<'static, Q>::update_component_access(&fetch_state, &mut component_access);

        // Use a temporary empty FilteredAccess for filters. This prevents them from conflicting with the
        // main Query's `fetch_state` access. Filters are allowed to conflict with the main query fetch
        // because they are evaluated *before* a specific reference is constructed.
        let mut filter_component_access = FilteredAccess::default();
        QueryFetch::<'static, F>::update_component_access(
            &filter_state,
            &mut filter_component_access,
        );

        // Merge the temporary filter access with the main access. This ensures that filter access is
        // properly considered in a global "cross-query" context (both within systems and across systems).
        component_access.extend(&filter_component_access);

        let mut state = Self {
            world_id: world.id(),
            archetype_generation: ArchetypeGeneration::initial(),
            matched_table_ids: Vec::new(),
            matched_archetype_ids: Vec::new(),
            fetch_state,
            filter_state,
            component_access,
            matched_tables: Default::default(),
            matched_archetypes: Default::default(),
            archetype_component_access: Default::default(),
        };
        state.update_archetypes(world);
        state
    }

    /// Checks if the query is empty for the given [`World`], where the last change and current tick are given.
    #[inline]
    pub fn is_empty(&self, world: &World, last_change_tick: u32, change_tick: u32) -> bool {
        // SAFETY: NopFetch does not access any members while &self ensures no one has exclusive access
        unsafe {
            self.as_nop()
                .iter_unchecked_manual(world, last_change_tick, change_tick)
                .next()
                .is_none()
        }
    }

    /// Takes a query for the given [`World`], checks if the given world is the same as the query, and
    /// generates new archetypes for the given world.
    ///
    /// # Panics
    ///
    /// Panics if the `world.id()` does not equal the current [`QueryState`] internal id.
    pub fn update_archetypes(&mut self, world: &World) {
        self.validate_world(world);
        let archetypes = world.archetypes();
        let new_generation = archetypes.generation();
        let old_generation = std::mem::replace(&mut self.archetype_generation, new_generation);
        let archetype_index_range = old_generation.value()..new_generation.value();

        for archetype_index in archetype_index_range {
            self.new_archetype(&archetypes[ArchetypeId::new(archetype_index)]);
        }
    }

    #[inline]
    pub fn validate_world(&self, world: &World) {
        assert!(
>>>>>>> 1ac8a476
            world.id() == self.world_id,
            "Attempted to use {} with a mismatched World. QueryStates can only be used with the World they were created from.",
                std::any::type_name::<Self>(),
        );
<<<<<<< HEAD
	}

	/// Creates a new [`Archetype`].
	pub fn new_archetype(&mut self, archetype: &Archetype) {
		if self
			.fetch_state
			.matches_component_set(&|id| archetype.contains(id))
			&& self
				.filter_state
				.matches_component_set(&|id| archetype.contains(id))
		{
			QueryFetch::<'static, Q>::update_archetype_component_access(
				&self.fetch_state,
				archetype,
				&mut self.archetype_component_access,
			);
			QueryFetch::<'static, F>::update_archetype_component_access(
				&self.filter_state,
				archetype,
				&mut self.archetype_component_access,
			);
			let archetype_index = archetype.id().index();
			if !self
				.matched_archetypes
				.contains(archetype_index)
			{
				self
					.matched_archetypes
					.grow(archetype_index + 1);
				self
					.matched_archetypes
					.set(archetype_index, true);
				self.matched_archetype_ids.push(archetype.id());
			}
			let table_index = archetype.table_id().index();
			if !self.matched_tables.contains(table_index) {
				self.matched_tables.grow(table_index + 1);
				self.matched_tables.set(table_index, true);
				self
					.matched_table_ids
					.push(archetype.table_id());
			}
		}
	}

	/// Gets the query result for the given [`World`] and [`Entity`].
	///
	/// This can only be called for read-only queries, see [`Self::get_mut`] for write-queries.
	#[inline]
	pub fn get<'w>(
		&mut self,
		world: &'w World,
		entity: Entity,
	) -> Result<ROQueryItem<'w, Q>, QueryEntityError> {
		self.update_archetypes(world);
		// SAFETY: query is read only
		unsafe {
			self.get_unchecked_manual::<ROQueryFetch<'w, Q>>(
				world,
				entity,
				world.last_change_tick(),
				world.read_change_tick(),
			)
		}
	}

	/// Returns the read-only query results for the given array of [`Entity`].
	///
	/// In case of a nonexisting entity or mismatched component, a [`QueryEntityError`] is
	/// returned instead.
	///
	/// Note that the unlike [`QueryState::get_many_mut`], the entities passed in do not need to be unique.
	///
	/// # Examples
	///
	/// ```rust
	/// use bevy_ecs::prelude::*;
	/// use bevy_ecs::query::QueryEntityError;
	///
	/// #[derive(Component, PartialEq, Debug)]
	/// struct A(usize);
	///
	/// let mut world = World::new();
	/// let entity_vec: Vec<Entity> = (0..3).map(|i|world.spawn().insert(A(i)).id()).collect();
	/// let entities: [Entity; 3] = entity_vec.try_into().unwrap();
	///
	/// world.spawn().insert(A(73));
	///
	/// let mut query_state = world.query::<&A>();
	///
	/// let component_values = query_state.get_many(&world, entities).unwrap();
	///
	/// assert_eq!(component_values, [&A(0), &A(1), &A(2)]);
	///
	/// let wrong_entity = Entity::from_raw(365);
	///
	/// assert_eq!(query_state.get_many(&world, [wrong_entity]), Err(QueryEntityError::NoSuchEntity(wrong_entity)));
	/// ```
	#[inline]
	pub fn get_many<'w, const N: usize>(
		&mut self,
		world: &'w World,
		entities: [Entity; N],
	) -> Result<[ROQueryItem<'w, Q>; N], QueryEntityError> {
		self.update_archetypes(world);

		// SAFETY: update_archetypes validates the `World` matches
		unsafe {
			self.get_many_read_only_manual(
				world,
				entities,
				world.last_change_tick(),
				world.read_change_tick(),
			)
		}
	}

	/// Gets the query result for the given [`World`] and [`Entity`].
	#[inline]
	pub fn get_mut<'w>(
		&mut self,
		world: &'w mut World,
		entity: Entity,
	) -> Result<QueryItem<'w, Q>, QueryEntityError> {
		self.update_archetypes(world);
		// SAFETY: query has unique world access
		unsafe {
			self.get_unchecked_manual::<QueryFetch<'w, Q>>(
				world,
				entity,
				world.last_change_tick(),
				world.read_change_tick(),
			)
		}
	}

	/// Returns the query results for the given array of [`Entity`].
	///
	/// In case of a nonexisting entity or mismatched component, a [`QueryEntityError`] is
	/// returned instead.
	///
	/// ```rust
	/// use bevy_ecs::prelude::*;
	/// use bevy_ecs::query::QueryEntityError;
	///
	/// #[derive(Component, PartialEq, Debug)]
	/// struct A(usize);
	///
	/// let mut world = World::new();
	///
	/// let entities: Vec<Entity> = (0..3).map(|i|world.spawn().insert(A(i)).id()).collect();
	/// let entities: [Entity; 3] = entities.try_into().unwrap();
	///
	/// world.spawn().insert(A(73));
	///
	/// let mut query_state = world.query::<&mut A>();
	///
	/// let mut mutable_component_values = query_state.get_many_mut(&mut world, entities).unwrap();
	///
	/// for mut a in &mut mutable_component_values {
	///     a.0 += 5;
	/// }
	///
	/// let component_values = query_state.get_many(&world, entities).unwrap();
	///
	/// assert_eq!(component_values, [&A(5), &A(6), &A(7)]);
	///
	/// let wrong_entity = Entity::from_raw(57);
	/// let invalid_entity = world.spawn().id();
	///
	/// assert_eq!(query_state.get_many_mut(&mut world, [wrong_entity]).unwrap_err(), QueryEntityError::NoSuchEntity(wrong_entity));
	/// assert_eq!(query_state.get_many_mut(&mut world, [invalid_entity]).unwrap_err(), QueryEntityError::QueryDoesNotMatch(invalid_entity));
	/// assert_eq!(query_state.get_many_mut(&mut world, [entities[0], entities[0]]).unwrap_err(), QueryEntityError::AliasedMutability(entities[0]));
	/// ```
	#[inline]
	pub fn get_many_mut<'w, const N: usize>(
		&mut self,
		world: &'w mut World,
		entities: [Entity; N],
	) -> Result<[QueryItem<'w, Q>; N], QueryEntityError> {
		self.update_archetypes(world);

		// SAFETY: method requires exclusive world access
		// and world has been validated via update_archetypes
		unsafe {
			self.get_many_unchecked_manual(
				world,
				entities,
				world.last_change_tick(),
				world.read_change_tick(),
			)
		}
	}

	#[inline]
	pub fn get_manual<'w>(
		&self,
		world: &'w World,
		entity: Entity,
	) -> Result<ROQueryItem<'w, Q>, QueryEntityError> {
		self.validate_world(world);
		// SAFETY: query is read only and world is validated
		unsafe {
			self.get_unchecked_manual::<ROQueryFetch<'w, Q>>(
				world,
				entity,
				world.last_change_tick(),
				world.read_change_tick(),
			)
		}
	}

	/// Gets the query result for the given [`World`] and [`Entity`].
	///
	/// # Safety
	///
	/// This does not check for mutable query correctness. To be safe, make sure mutable queries
	/// have unique access to the components they query.
	#[inline]
	pub unsafe fn get_unchecked<'w>(
		&mut self,
		world: &'w World,
		entity: Entity,
	) -> Result<QueryItem<'w, Q>, QueryEntityError> {
		self.update_archetypes(world);
		self.get_unchecked_manual::<QueryFetch<'w, Q>>(
			world,
			entity,
			world.last_change_tick(),
			world.read_change_tick(),
		)
	}

	/// Gets the query result for the given [`World`] and [`Entity`], where the last change and
	/// the current change tick are given.
	///
	/// # Safety
	///
	/// This does not check for mutable query correctness. To be safe, make sure mutable queries
	/// have unique access to the components they query.
	///
	/// This must be called on the same `World` that the `Query` was generated from:
	/// use `QueryState::validate_world` to verify this.
	pub(crate) unsafe fn get_unchecked_manual<'w, QF: Fetch<'w, State = Q::State>>(
		&self,
		world: &'w World,
		entity: Entity,
		last_change_tick: u32,
		change_tick: u32,
	) -> Result<QF::Item, QueryEntityError> {
		let location = world
			.entities
			.get(entity)
			.ok_or(QueryEntityError::NoSuchEntity(entity))?;
		if !self
			.matched_archetypes
			.contains(location.archetype_id.index())
		{
			return Err(QueryEntityError::QueryDoesNotMatch(entity));
		}
		let archetype = &world.archetypes[location.archetype_id];
		let mut fetch = QF::init(world, &self.fetch_state, last_change_tick, change_tick);
		let mut filter =
			<QueryFetch<F> as Fetch>::init(world, &self.filter_state, last_change_tick, change_tick);

		fetch.set_archetype(&self.fetch_state, archetype, &world.storages().tables);
		filter.set_archetype(&self.filter_state, archetype, &world.storages().tables);
		if filter.archetype_filter_fetch(location.index) {
			Ok(fetch.archetype_fetch(location.index))
		} else {
			Err(QueryEntityError::QueryDoesNotMatch(entity))
		}
	}

	/// Gets the read-only query results for the given [`World`] and array of [`Entity`], where the last change and
	/// the current change tick are given.
	///
	/// # Safety
	///
	/// This must be called on the same `World` that the `Query` was generated from:
	/// use `QueryState::validate_world` to verify this.
	pub(crate) unsafe fn get_many_read_only_manual<'w, const N: usize>(
		&self,
		world: &'w World,
		entities: [Entity; N],
		last_change_tick: u32,
		change_tick: u32,
	) -> Result<[ROQueryItem<'w, Q>; N], QueryEntityError> {
		// SAFETY: fetch is read-only
		// and world must be validated
		let array_of_results = entities.map(|entity| {
			self.get_unchecked_manual::<ROQueryFetch<'w, Q>>(world, entity, last_change_tick, change_tick)
		});

		// TODO: Replace with TryMap once https://github.com/rust-lang/rust/issues/79711 is stabilized
		// If any of the get calls failed, bubble up the error
		for result in &array_of_results {
			match result {
				Ok(_) => (),
				Err(error) => return Err(*error),
			}
		}

		// Since we have verified that all entities are present, we can safely unwrap
		Ok(array_of_results.map(Result::unwrap))
	}

	/// Gets the query results for the given [`World`] and array of [`Entity`], where the last change and
	/// the current change tick are given.
	///
	/// # Safety
	///
	/// This does not check for unique access to subsets of the entity-component data.
	/// To be safe, make sure mutable queries have unique access to the components they query.
	///
	/// This must be called on the same `World` that the `Query` was generated from:
	/// use `QueryState::validate_world` to verify this.
	pub(crate) unsafe fn get_many_unchecked_manual<'w, const N: usize>(
		&self,
		world: &'w World,
		entities: [Entity; N],
		last_change_tick: u32,
		change_tick: u32,
	) -> Result<[QueryItem<'w, Q>; N], QueryEntityError> {
		// Verify that all entities are unique
		for i in 0..N {
			for j in 0..i {
				if entities[i] == entities[j] {
					return Err(QueryEntityError::AliasedMutability(entities[i]));
				}
			}
		}

		let array_of_results = entities.map(|entity| {
			self.get_unchecked_manual::<QueryFetch<'w, Q>>(world, entity, last_change_tick, change_tick)
		});

		// If any of the get calls failed, bubble up the error
		for result in &array_of_results {
			match result {
				Ok(_) => (),
				Err(error) => return Err(*error),
			}
		}

		// Since we have verified that all entities are present, we can safely unwrap
		Ok(array_of_results.map(Result::unwrap))
	}

	/// Returns an [`Iterator`] over the query results for the given [`World`].
	///
	/// This can only be called for read-only queries, see [`Self::iter_mut`] for write-queries.
	#[inline]
	pub fn iter<'w, 's>(
		&'s mut self,
		world: &'w World,
	) -> QueryIter<'w, 's, Q, ROQueryFetch<'w, Q>, F> {
		// SAFETY: query is read only
		unsafe {
			self.update_archetypes(world);
			self.iter_unchecked_manual(world, world.last_change_tick(), world.read_change_tick())
		}
	}

	/// Returns an [`Iterator`] over the query results for the given [`World`].
	#[inline]
	pub fn iter_mut<'w, 's>(
		&'s mut self,
		world: &'w mut World,
	) -> QueryIter<'w, 's, Q, QueryFetch<'w, Q>, F> {
		// SAFETY: query has unique world access
		unsafe {
			self.update_archetypes(world);
			self.iter_unchecked_manual(world, world.last_change_tick(), world.read_change_tick())
		}
	}

	/// Returns an [`Iterator`] over the query results for the given [`World`] without updating the query's archetypes.
	/// Archetypes must be manually updated before by using [`Self::update_archetypes`].
	///
	/// This can only be called for read-only queries.
	#[inline]
	pub fn iter_manual<'w, 's>(
		&'s self,
		world: &'w World,
	) -> QueryIter<'w, 's, Q, ROQueryFetch<'w, Q>, F> {
		self.validate_world(world);
		// SAFETY: query is read only and world is validated
		unsafe { self.iter_unchecked_manual(world, world.last_change_tick(), world.read_change_tick()) }
	}

	/// Returns an [`Iterator`] over all possible combinations of `K` query results without repetition.
	/// This can only be called for read-only queries.
	///
	///  For permutations of size `K` of query returning `N` results, you will get:
	/// - if `K == N`: one permutation of all query results
	/// - if `K < N`: all possible `K`-sized combinations of query results, without repetition
	/// - if `K > N`: empty set (no `K`-sized combinations exist)
	///
	/// This can only be called for read-only queries, see [`Self::iter_combinations_mut`] for
	/// write-queries.
	#[inline]
	pub fn iter_combinations<'w, 's, const K: usize>(
		&'s mut self,
		world: &'w World,
	) -> QueryCombinationIter<'w, 's, Q, F, K> {
		// SAFETY: query is read only
		unsafe {
			self.update_archetypes(world);
			self.iter_combinations_unchecked_manual(
				world,
				world.last_change_tick(),
				world.read_change_tick(),
			)
		}
	}

	/// Iterates over all possible combinations of `K` query results for the given [`World`]
	/// without repetition.
	///
	///  For permutations of size `K` of query returning `N` results, you will get:
	/// - if `K == N`: one permutation of all query results
	/// - if `K < N`: all possible `K`-sized combinations of query results, without repetition
	/// - if `K > N`: empty set (no `K`-sized combinations exist)
	#[inline]
	pub fn iter_combinations_mut<'w, 's, const K: usize>(
		&'s mut self,
		world: &'w mut World,
	) -> QueryCombinationIter<'w, 's, Q, F, K> {
		// SAFETY: query has unique world access
		unsafe {
			self.update_archetypes(world);
			self.iter_combinations_unchecked_manual(
				world,
				world.last_change_tick(),
				world.read_change_tick(),
			)
		}
	}

	/// Returns an [`Iterator`] over the query results of a list of [`Entity`]'s.
	///
	/// This can only return immutable data (mutable data will be cast to an immutable form).
	/// See [`Self::many_for_each_mut`] for queries that contain at least one mutable component.
	///
	#[inline]
	pub fn iter_many<'w, 's, EntityList: IntoIterator>(
		&'s mut self,
		world: &'w World,
		entities: EntityList,
	) -> QueryManyIter<'w, 's, Q, ROQueryFetch<'w, Q>, F, EntityList::IntoIter>
	where
		EntityList::Item: Borrow<Entity>,
	{
		// SAFETY: query is read only
		unsafe {
			self.update_archetypes(world);
			self.iter_many_unchecked_manual(
				entities,
				world,
				world.last_change_tick(),
				world.read_change_tick(),
			)
		}
	}

	/// Returns an [`Iterator`] over the query results for the given [`World`].
	///
	/// # Safety
	///
	/// This does not check for mutable query correctness. To be safe, make sure mutable queries
	/// have unique access to the components they query.
	#[inline]
	pub unsafe fn iter_unchecked<'w, 's>(
		&'s mut self,
		world: &'w World,
	) -> QueryIter<'w, 's, Q, QueryFetch<'w, Q>, F> {
		self.update_archetypes(world);
		self.iter_unchecked_manual(world, world.last_change_tick(), world.read_change_tick())
	}

	/// Returns an [`Iterator`] over all possible combinations of `K` query results for the
	/// given [`World`] without repetition.
	/// This can only be called for read-only queries.
	///
	/// # Safety
	///
	/// This does not check for mutable query correctness. To be safe, make sure mutable queries
	/// have unique access to the components they query.
	#[inline]
	pub unsafe fn iter_combinations_unchecked<'w, 's, const K: usize>(
		&'s mut self,
		world: &'w World,
	) -> QueryCombinationIter<'w, 's, Q, F, K> {
		self.update_archetypes(world);
		self.iter_combinations_unchecked_manual(
			world,
			world.last_change_tick(),
			world.read_change_tick(),
		)
	}

	/// Returns an [`Iterator`] for the given [`World`], where the last change and
	/// the current change tick are given.
	///
	/// # Safety
	///
	/// This does not check for mutable query correctness. To be safe, make sure mutable queries
	/// have unique access to the components they query.
	/// This does not validate that `world.id()` matches `self.world_id`. Calling this on a `world`
	/// with a mismatched [`WorldId`] is unsound.
	#[inline]
	pub(crate) unsafe fn iter_unchecked_manual<'w, 's, QF: Fetch<'w, State = Q::State>>(
		&'s self,
		world: &'w World,
		last_change_tick: u32,
		change_tick: u32,
	) -> QueryIter<'w, 's, Q, QF, F> {
		QueryIter::new(world, self, last_change_tick, change_tick)
	}

	/// Returns an [`Iterator`] for the given [`World`] and list of [`Entity`]'s, where the last change and
	/// the current change tick are given.
	///
	/// # Safety
	///
	/// This does not check for mutable query correctness. To be safe, make sure mutable queries
	/// have unique access to the components they query.
	/// this does not check for entity uniqueness
	/// This does not validate that `world.id()` matches `self.world_id`. Calling this on a `world`
	/// with a mismatched [`WorldId`] is unsound.
	#[inline]
	pub(crate) unsafe fn iter_many_unchecked_manual<
		'w,
		's,
		QF: Fetch<'w, State = Q::State>,
		EntityList: IntoIterator,
	>(
		&'s self,
		entities: EntityList,
		world: &'w World,
		last_change_tick: u32,
		change_tick: u32,
	) -> QueryManyIter<'w, 's, Q, QF, F, EntityList::IntoIter>
	where
		EntityList::Item: Borrow<Entity>,
	{
		QueryManyIter::new(world, self, entities, last_change_tick, change_tick)
	}

	/// Returns an [`Iterator`] over all possible combinations of `K` query results for the
	/// given [`World`] without repetition.
	/// This can only be called for read-only queries.
	///
	/// # Safety
	///
	/// This does not check for mutable query correctness. To be safe, make sure mutable queries
	/// have unique access to the components they query.
	/// This does not validate that `world.id()` matches `self.world_id`. Calling this on a `world`
	/// with a mismatched [`WorldId`] is unsound.
	#[inline]
	pub(crate) unsafe fn iter_combinations_unchecked_manual<'w, 's, const K: usize>(
		&'s self,
		world: &'w World,
		last_change_tick: u32,
		change_tick: u32,
	) -> QueryCombinationIter<'w, 's, Q, F, K> {
		QueryCombinationIter::new(world, self, last_change_tick, change_tick)
	}

	/// Runs `func` on each query result for the given [`World`]. This is faster than the equivalent
	/// iter() method, but cannot be chained like a normal [`Iterator`].
	///
	/// This can only be called for read-only queries, see [`Self::for_each_mut`] for write-queries.
	#[inline]
	pub fn for_each<'w, FN: FnMut(ROQueryItem<'w, Q>)>(&mut self, world: &'w World, func: FN) {
		// SAFETY: query is read only
		unsafe {
			self.update_archetypes(world);
			self.for_each_unchecked_manual::<ROQueryFetch<Q>, FN>(
				world,
				func,
				world.last_change_tick(),
				world.read_change_tick(),
			);
		}
	}

	/// Runs `func` on each query result for the given [`World`]. This is faster than the equivalent
	/// `iter_mut()` method, but cannot be chained like a normal [`Iterator`].
	#[inline]
	pub fn for_each_mut<'w, FN: FnMut(QueryItem<'w, Q>)>(&mut self, world: &'w mut World, func: FN) {
		// SAFETY: query has unique world access
		unsafe {
			self.update_archetypes(world);
			self.for_each_unchecked_manual::<QueryFetch<Q>, FN>(
				world,
				func,
				world.last_change_tick(),
				world.read_change_tick(),
			);
		}
	}

	/// Runs `func` on each query result for the given [`World`]. This is faster than the equivalent
	/// iter() method, but cannot be chained like a normal [`Iterator`].
	///
	/// This can only be called for read-only queries.
	///
	/// # Safety
	///
	/// This does not check for mutable query correctness. To be safe, make sure mutable queries
	/// have unique access to the components they query.
	#[inline]
	pub unsafe fn for_each_unchecked<'w, FN: FnMut(QueryItem<'w, Q>)>(
		&mut self,
		world: &'w World,
		func: FN,
	) {
		self.update_archetypes(world);
		self.for_each_unchecked_manual::<QueryFetch<Q>, FN>(
			world,
			func,
			world.last_change_tick(),
			world.read_change_tick(),
		);
	}

	/// Runs `func` on each query result in parallel.
	///
	/// This can only be called for read-only queries, see [`Self::par_for_each_mut`] for
	/// write-queries.
	///
	/// # Panics
	/// The [`ComputeTaskPool`] is not initialized. If using this from a query that is being
	/// initialized and run from the ECS scheduler, this should never panic.
	#[inline]
	pub fn par_for_each<'w, FN: Fn(ROQueryItem<'w, Q>) + Send + Sync + Clone>(
		&mut self,
		world: &'w World,
		batch_size: usize,
		func: FN,
	) {
		// SAFETY: query is read only
		unsafe {
			self.update_archetypes(world);
			self.par_for_each_unchecked_manual::<ROQueryFetch<Q>, FN>(
				world,
				batch_size,
				func,
				world.last_change_tick(),
				world.read_change_tick(),
			);
		}
	}

	/// Runs `func` on each query result in parallel.
	///
	/// # Panics
	/// The [`ComputeTaskPool`] is not initialized. If using this from a query that is being
	/// initialized and run from the ECS scheduler, this should never panic.
	#[inline]
	pub fn par_for_each_mut<'w, FN: Fn(QueryItem<'w, Q>) + Send + Sync + Clone>(
		&mut self,
		world: &'w mut World,
		batch_size: usize,
		func: FN,
	) {
		// SAFETY: query has unique world access
		unsafe {
			self.update_archetypes(world);
			self.par_for_each_unchecked_manual::<QueryFetch<Q>, FN>(
				world,
				batch_size,
				func,
				world.last_change_tick(),
				world.read_change_tick(),
			);
		}
	}

	/// Runs `func` on each query result in parallel.
	///
	/// This can only be called for read-only queries.
	///
	/// # Panics
	/// The [`ComputeTaskPool`] is not initialized. If using this from a query that is being
	/// initialized and run from the ECS scheduler, this should never panic.
	///
	/// # Safety
	///
	/// This does not check for mutable query correctness. To be safe, make sure mutable queries
	/// have unique access to the components they query.
	#[inline]
	pub unsafe fn par_for_each_unchecked<'w, FN: Fn(QueryItem<'w, Q>) + Send + Sync + Clone>(
		&mut self,
		world: &'w World,
		batch_size: usize,
		func: FN,
	) {
		self.update_archetypes(world);
		self.par_for_each_unchecked_manual::<QueryFetch<Q>, FN>(
			world,
			batch_size,
			func,
			world.last_change_tick(),
			world.read_change_tick(),
		);
	}

	/// Runs `func` on each query result where the entities match.
	#[inline]
	pub fn many_for_each_mut<EntityList: IntoIterator>(
		&mut self,
		world: &mut World,
		entities: EntityList,
		func: impl FnMut(QueryItem<'_, Q>),
	) where
		EntityList::Item: Borrow<Entity>,
	{
		// SAFETY: query has unique world access
		unsafe {
			self.update_archetypes(world);
			self.many_for_each_unchecked_manual(
				world,
				entities,
				func,
				world.last_change_tick(),
				world.read_change_tick(),
			);
		};
	}

	/// Runs `func` on each query result for the given [`World`], where the last change and
	/// the current change tick are given. This is faster than the equivalent
	/// iter() method, but cannot be chained like a normal [`Iterator`].
	///
	/// # Safety
	///
	/// This does not check for mutable query correctness. To be safe, make sure mutable queries
	/// have unique access to the components they query.
	/// This does not validate that `world.id()` matches `self.world_id`. Calling this on a `world`
	/// with a mismatched [`WorldId`] is unsound.
	pub(crate) unsafe fn for_each_unchecked_manual<
		'w,
		QF: Fetch<'w, State = Q::State>,
		FN: FnMut(QF::Item),
	>(
		&self,
		world: &'w World,
		mut func: FN,
		last_change_tick: u32,
		change_tick: u32,
	) {
		// NOTE: If you are changing query iteration code, remember to update the following places, where relevant:
		// QueryIter, QueryIterationCursor, QueryState::for_each_unchecked_manual, QueryState::many_for_each_unchecked_manual, QueryState::par_for_each_unchecked_manual
		let mut fetch = QF::init(world, &self.fetch_state, last_change_tick, change_tick);
		let mut filter =
			<QueryFetch<F> as Fetch>::init(world, &self.filter_state, last_change_tick, change_tick);
		let tables = &world.storages().tables;

		if <QueryFetch<'static, Q>>::IS_DENSE && <QueryFetch<'static, F>>::IS_DENSE {
			for table_id in &self.matched_table_ids {
				let table = &tables[*table_id];
				fetch.set_table(&self.fetch_state, table);
				filter.set_table(&self.filter_state, table);

				for table_index in 0..table.len() {
					if !filter.table_filter_fetch(table_index) {
						continue;
					}
					let item = fetch.table_fetch(table_index);
					func(item);
				}
			}
		} else {
			let archetypes = &world.archetypes;
			for archetype_id in &self.matched_archetype_ids {
				let archetype = &archetypes[*archetype_id];
				fetch.set_archetype(&self.fetch_state, archetype, tables);
				filter.set_archetype(&self.filter_state, archetype, tables);

				for archetype_index in 0..archetype.len() {
					if !filter.archetype_filter_fetch(archetype_index) {
						continue;
					}
					func(fetch.archetype_fetch(archetype_index));
				}
			}
		}
	}

	/// Runs `func` on each query result in parallel for the given [`World`], where the last change and
	/// the current change tick are given. This is faster than the equivalent
	/// iter() method, but cannot be chained like a normal [`Iterator`].
	///
	/// # Panics
	/// The [`ComputeTaskPool`] is not initialized. If using this from a query that is being
	/// initialized and run from the ECS scheduler, this should never panic.
	///
	/// # Safety
	///
	/// This does not check for mutable query correctness. To be safe, make sure mutable queries
	/// have unique access to the components they query.
	/// This does not validate that `world.id()` matches `self.world_id`. Calling this on a `world`
	/// with a mismatched [`WorldId`] is unsound.
	pub(crate) unsafe fn par_for_each_unchecked_manual<
		'w,
		QF: Fetch<'w, State = Q::State>,
		FN: Fn(QF::Item) + Send + Sync + Clone,
	>(
		&self,
		world: &'w World,
		batch_size: usize,
		func: FN,
		last_change_tick: u32,
		change_tick: u32,
	) {
		// NOTE: If you are changing query iteration code, remember to update the following places, where relevant:
		// QueryIter, QueryIterationCursor, QueryState::for_each_unchecked_manual, QueryState::many_for_each_unchecked_manual, QueryState::par_for_each_unchecked_manual
		ComputeTaskPool::get().scope(|scope| {
			if QF::IS_DENSE && <QueryFetch<'static, F>>::IS_DENSE {
				let tables = &world.storages().tables;
				for table_id in &self.matched_table_ids {
					let table = &tables[*table_id];
					let mut offset = 0;
					while offset < table.len() {
						let func = func.clone();
						let len = batch_size.min(table.len() - offset);
						let task = async move {
							let mut fetch = QF::init(world, &self.fetch_state, last_change_tick, change_tick);
							let mut filter = <QueryFetch<F> as Fetch>::init(
								world,
								&self.filter_state,
								last_change_tick,
								change_tick,
							);
							let tables = &world.storages().tables;
							let table = &tables[*table_id];
							fetch.set_table(&self.fetch_state, table);
							filter.set_table(&self.filter_state, table);
							for table_index in offset..offset + len {
								if !filter.table_filter_fetch(table_index) {
									continue;
								}
								let item = fetch.table_fetch(table_index);
								func(item);
							}
						};
						#[cfg(feature = "trace")]
						let span = bevy_utils::tracing::info_span!(
							"par_for_each",
							query = std::any::type_name::<Q>(),
							filter = std::any::type_name::<F>(),
							count = len,
						);
						#[cfg(feature = "trace")]
						let task = task.instrument(span);
						scope.spawn(task);
						offset += batch_size;
					}
				}
			} else {
				let archetypes = &world.archetypes;
				for archetype_id in &self.matched_archetype_ids {
					let mut offset = 0;
					let archetype = &archetypes[*archetype_id];
					while offset < archetype.len() {
						let func = func.clone();
						let len = batch_size.min(archetype.len() - offset);
						let task = async move {
							let mut fetch = QF::init(world, &self.fetch_state, last_change_tick, change_tick);
							let mut filter = <QueryFetch<F> as Fetch>::init(
								world,
								&self.filter_state,
								last_change_tick,
								change_tick,
							);
							let tables = &world.storages().tables;
							let archetype = &world.archetypes[*archetype_id];
							fetch.set_archetype(&self.fetch_state, archetype, tables);
							filter.set_archetype(&self.filter_state, archetype, tables);

							for archetype_index in offset..offset + len {
								if !filter.archetype_filter_fetch(archetype_index) {
									continue;
								}
								func(fetch.archetype_fetch(archetype_index));
							}
						};

						#[cfg(feature = "trace")]
						let span = bevy_utils::tracing::info_span!(
							"par_for_each",
							query = std::any::type_name::<Q>(),
							filter = std::any::type_name::<F>(),
							count = len,
						);
						#[cfg(feature = "trace")]
						let task = task.instrument(span);

						scope.spawn(task);
						offset += batch_size;
					}
				}
			}
		});
	}

	/// Runs `func` on each query result for the given [`World`] and list of [`Entity`]'s, where the last change and
	/// the current change tick are given. This is faster than the equivalent
	/// iter() method, but cannot be chained like a normal [`Iterator`].
	///
	/// # Safety
	///
	/// This does not check for mutable query correctness. To be safe, make sure mutable queries
	/// have unique access to the components they query.
	/// This does not validate that `world.id()` matches `self.world_id`. Calling this on a `world`
	/// with a mismatched [`WorldId`] is unsound.
	pub(crate) unsafe fn many_for_each_unchecked_manual<EntityList: IntoIterator>(
		&self,
		world: &World,
		entity_list: EntityList,
		mut func: impl FnMut(QueryItem<'_, Q>),
		last_change_tick: u32,
		change_tick: u32,
	) where
		EntityList::Item: Borrow<Entity>,
	{
		// NOTE: If you are changing query iteration code, remember to update the following places, where relevant:
		// QueryIter, QueryIterationCursor, QueryState::for_each_unchecked_manual, QueryState::many_for_each_unchecked_manual, QueryState::par_for_each_unchecked_manual
		let mut fetch =
			<QueryFetch<Q> as Fetch>::init(world, &self.fetch_state, last_change_tick, change_tick);
		let mut filter =
			<QueryFetch<F> as Fetch>::init(world, &self.filter_state, last_change_tick, change_tick);

		let tables = &world.storages.tables;

		for entity in entity_list {
			let location = match world.entities.get(*entity.borrow()) {
				Some(location) => location,
				None => continue,
			};

			if !self
				.matched_archetypes
				.contains(location.archetype_id.index())
			{
				continue;
			}

			let archetype = &world.archetypes[location.archetype_id];

			fetch.set_archetype(&self.fetch_state, archetype, tables);
			filter.set_archetype(&self.filter_state, archetype, tables);
			if filter.archetype_filter_fetch(location.index) {
				func(fetch.archetype_fetch(location.index));
			}
		}
	}

	/// Returns a single immutable query result when there is exactly one entity matching
	/// the query.
	///
	/// This can only be called for read-only queries,
	/// see [`single_mut`](Self::single_mut) for write-queries.
	///
	/// # Panics
	///
	/// Panics if the number of query results is not exactly one. Use
	/// [`get_single`](Self::get_single) to return a `Result` instead of panicking.
	#[track_caller]
	#[inline]
	pub fn single<'w>(&mut self, world: &'w World) -> ROQueryItem<'w, Q> {
		self.get_single(world).unwrap()
	}

	/// Returns a single immutable query result when there is exactly one entity matching
	/// the query.
	///
	/// This can only be called for read-only queries,
	/// see [`get_single_mut`](Self::get_single_mut) for write-queries.
	///
	/// If the number of query results is not exactly one, a [`QuerySingleError`] is returned
	/// instead.
	#[inline]
	pub fn get_single<'w>(
		&mut self,
		world: &'w World,
	) -> Result<ROQueryItem<'w, Q>, QuerySingleError> {
		self.update_archetypes(world);

		// SAFETY: query is read only
		unsafe {
			self.get_single_unchecked_manual::<ROQueryFetch<'w, Q>>(
				world,
				world.last_change_tick(),
				world.read_change_tick(),
			)
		}
	}

	/// Returns a single mutable query result when there is exactly one entity matching
	/// the query.
	///
	/// # Panics
	///
	/// Panics if the number of query results is not exactly one. Use
	/// [`get_single_mut`](Self::get_single_mut) to return a `Result` instead of panicking.
	#[track_caller]
	#[inline]
	pub fn single_mut<'w>(&mut self, world: &'w mut World) -> QueryItem<'w, Q> {
		// SAFETY: query has unique world access
		self.get_single_mut(world).unwrap()
	}

	/// Returns a single mutable query result when there is exactly one entity matching
	/// the query.
	///
	/// If the number of query results is not exactly one, a [`QuerySingleError`] is returned
	/// instead.
	#[inline]
	pub fn get_single_mut<'w>(
		&mut self,
		world: &'w mut World,
	) -> Result<QueryItem<'w, Q>, QuerySingleError> {
		self.update_archetypes(world);

		// SAFETY: query has unique world access
		unsafe {
			self.get_single_unchecked_manual::<QueryFetch<'w, Q>>(
				world,
				world.last_change_tick(),
				world.read_change_tick(),
			)
		}
	}

	/// Returns a query result when there is exactly one entity matching the query.
	///
	/// If the number of query results is not exactly one, a [`QuerySingleError`] is returned
	/// instead.
	///
	/// # Safety
	///
	/// This does not check for mutable query correctness. To be safe, make sure mutable queries
	/// have unique access to the components they query.
	#[inline]
	pub unsafe fn get_single_unchecked<'w>(
		&mut self,
		world: &'w World,
	) -> Result<QueryItem<'w, Q>, QuerySingleError> {
		self.update_archetypes(world);

		self.get_single_unchecked_manual::<QueryFetch<'w, Q>>(
			world,
			world.last_change_tick(),
			world.read_change_tick(),
		)
	}

	/// Returns a query result when there is exactly one entity matching the query,
	/// where the last change and the current change tick are given.
	///
	/// If the number of query results is not exactly one, a [`QuerySingleError`] is returned
	/// instead.
	///
	/// # Safety
	///
	/// This does not check for mutable query correctness. To be safe, make sure mutable queries
	/// have unique access to the components they query.
	#[inline]
	pub unsafe fn get_single_unchecked_manual<'w, QF: Fetch<'w, State = Q::State>>(
		&self,
		world: &'w World,
		last_change_tick: u32,
		change_tick: u32,
	) -> Result<QF::Item, QuerySingleError> {
		let mut query = self.iter_unchecked_manual::<QF>(world, last_change_tick, change_tick);
		let first = query.next();
		let extra = query.next().is_some();

		match (first, extra) {
			(Some(r), false) => Ok(r),
			(None, _) => Err(QuerySingleError::NoEntities(std::any::type_name::<Self>())),
			(Some(_), _) => Err(QuerySingleError::MultipleEntities(std::any::type_name::<
				Self,
			>())),
		}
	}
=======
    }

    /// Creates a new [`Archetype`].
    pub fn new_archetype(&mut self, archetype: &Archetype) {
        if self
            .fetch_state
            .matches_component_set(&|id| archetype.contains(id))
            && self
                .filter_state
                .matches_component_set(&|id| archetype.contains(id))
        {
            QueryFetch::<'static, Q>::update_archetype_component_access(
                &self.fetch_state,
                archetype,
                &mut self.archetype_component_access,
            );
            QueryFetch::<'static, F>::update_archetype_component_access(
                &self.filter_state,
                archetype,
                &mut self.archetype_component_access,
            );
            let archetype_index = archetype.id().index();
            if !self.matched_archetypes.contains(archetype_index) {
                self.matched_archetypes.grow(archetype_index + 1);
                self.matched_archetypes.set(archetype_index, true);
                self.matched_archetype_ids.push(archetype.id());
            }
            let table_index = archetype.table_id().index();
            if !self.matched_tables.contains(table_index) {
                self.matched_tables.grow(table_index + 1);
                self.matched_tables.set(table_index, true);
                self.matched_table_ids.push(archetype.table_id());
            }
        }
    }

    /// Gets the query result for the given [`World`] and [`Entity`].
    ///
    /// This can only be called for read-only queries, see [`Self::get_mut`] for write-queries.
    #[inline]
    pub fn get<'w>(
        &mut self,
        world: &'w World,
        entity: Entity,
    ) -> Result<ROQueryItem<'w, Q>, QueryEntityError> {
        self.update_archetypes(world);
        // SAFETY: query is read only
        unsafe {
            self.as_readonly().get_unchecked_manual(
                world,
                entity,
                world.last_change_tick(),
                world.read_change_tick(),
            )
        }
    }

    /// Returns the read-only query results for the given array of [`Entity`].
    ///
    /// In case of a nonexisting entity or mismatched component, a [`QueryEntityError`] is
    /// returned instead.
    ///
    /// Note that the unlike [`QueryState::get_many_mut`], the entities passed in do not need to be unique.
    ///
    /// # Examples
    ///
    /// ```rust
    /// use bevy_ecs::prelude::*;
    /// use bevy_ecs::query::QueryEntityError;
    ///
    /// #[derive(Component, PartialEq, Debug)]
    /// struct A(usize);
    ///
    /// let mut world = World::new();
    /// let entity_vec: Vec<Entity> = (0..3).map(|i|world.spawn().insert(A(i)).id()).collect();
    /// let entities: [Entity; 3] = entity_vec.try_into().unwrap();
    ///
    /// world.spawn().insert(A(73));
    ///
    /// let mut query_state = world.query::<&A>();
    ///
    /// let component_values = query_state.get_many(&world, entities).unwrap();
    ///
    /// assert_eq!(component_values, [&A(0), &A(1), &A(2)]);
    ///
    /// let wrong_entity = Entity::from_raw(365);
    ///
    /// assert_eq!(query_state.get_many(&world, [wrong_entity]), Err(QueryEntityError::NoSuchEntity(wrong_entity)));
    /// ```
    #[inline]
    pub fn get_many<'w, const N: usize>(
        &mut self,
        world: &'w World,
        entities: [Entity; N],
    ) -> Result<[ROQueryItem<'w, Q>; N], QueryEntityError> {
        self.update_archetypes(world);

        // SAFETY: update_archetypes validates the `World` matches
        unsafe {
            self.get_many_read_only_manual(
                world,
                entities,
                world.last_change_tick(),
                world.read_change_tick(),
            )
        }
    }

    /// Gets the query result for the given [`World`] and [`Entity`].
    #[inline]
    pub fn get_mut<'w>(
        &mut self,
        world: &'w mut World,
        entity: Entity,
    ) -> Result<QueryItem<'w, Q>, QueryEntityError> {
        self.update_archetypes(world);
        // SAFETY: query has unique world access
        unsafe {
            self.get_unchecked_manual(
                world,
                entity,
                world.last_change_tick(),
                world.read_change_tick(),
            )
        }
    }

    /// Returns the query results for the given array of [`Entity`].
    ///
    /// In case of a nonexisting entity or mismatched component, a [`QueryEntityError`] is
    /// returned instead.
    ///
    /// ```rust
    /// use bevy_ecs::prelude::*;
    /// use bevy_ecs::query::QueryEntityError;
    ///
    /// #[derive(Component, PartialEq, Debug)]
    /// struct A(usize);
    ///
    /// let mut world = World::new();
    ///
    /// let entities: Vec<Entity> = (0..3).map(|i|world.spawn().insert(A(i)).id()).collect();
    /// let entities: [Entity; 3] = entities.try_into().unwrap();
    ///
    /// world.spawn().insert(A(73));
    ///
    /// let mut query_state = world.query::<&mut A>();
    ///
    /// let mut mutable_component_values = query_state.get_many_mut(&mut world, entities).unwrap();
    ///
    /// for mut a in &mut mutable_component_values {
    ///     a.0 += 5;
    /// }
    ///
    /// let component_values = query_state.get_many(&world, entities).unwrap();
    ///
    /// assert_eq!(component_values, [&A(5), &A(6), &A(7)]);
    ///
    /// let wrong_entity = Entity::from_raw(57);
    /// let invalid_entity = world.spawn().id();
    ///
    /// assert_eq!(query_state.get_many_mut(&mut world, [wrong_entity]).unwrap_err(), QueryEntityError::NoSuchEntity(wrong_entity));
    /// assert_eq!(query_state.get_many_mut(&mut world, [invalid_entity]).unwrap_err(), QueryEntityError::QueryDoesNotMatch(invalid_entity));
    /// assert_eq!(query_state.get_many_mut(&mut world, [entities[0], entities[0]]).unwrap_err(), QueryEntityError::AliasedMutability(entities[0]));
    /// ```
    #[inline]
    pub fn get_many_mut<'w, const N: usize>(
        &mut self,
        world: &'w mut World,
        entities: [Entity; N],
    ) -> Result<[QueryItem<'w, Q>; N], QueryEntityError> {
        self.update_archetypes(world);

        // SAFETY: method requires exclusive world access
        // and world has been validated via update_archetypes
        unsafe {
            self.get_many_unchecked_manual(
                world,
                entities,
                world.last_change_tick(),
                world.read_change_tick(),
            )
        }
    }

    #[inline]
    pub fn get_manual<'w>(
        &self,
        world: &'w World,
        entity: Entity,
    ) -> Result<ROQueryItem<'w, Q>, QueryEntityError> {
        self.validate_world(world);
        // SAFETY: query is read only and world is validated
        unsafe {
            self.as_readonly().get_unchecked_manual(
                world,
                entity,
                world.last_change_tick(),
                world.read_change_tick(),
            )
        }
    }

    /// Gets the query result for the given [`World`] and [`Entity`].
    ///
    /// # Safety
    ///
    /// This does not check for mutable query correctness. To be safe, make sure mutable queries
    /// have unique access to the components they query.
    #[inline]
    pub unsafe fn get_unchecked<'w>(
        &mut self,
        world: &'w World,
        entity: Entity,
    ) -> Result<QueryItem<'w, Q>, QueryEntityError> {
        self.update_archetypes(world);
        self.get_unchecked_manual(
            world,
            entity,
            world.last_change_tick(),
            world.read_change_tick(),
        )
    }

    /// Gets the query result for the given [`World`] and [`Entity`], where the last change and
    /// the current change tick are given.
    ///
    /// # Safety
    ///
    /// This does not check for mutable query correctness. To be safe, make sure mutable queries
    /// have unique access to the components they query.
    ///
    /// This must be called on the same `World` that the `Query` was generated from:
    /// use `QueryState::validate_world` to verify this.
    pub(crate) unsafe fn get_unchecked_manual<'w>(
        &self,
        world: &'w World,
        entity: Entity,
        last_change_tick: u32,
        change_tick: u32,
    ) -> Result<QueryItem<'w, Q>, QueryEntityError> {
        let location = world
            .entities
            .get(entity)
            .ok_or(QueryEntityError::NoSuchEntity(entity))?;
        if !self
            .matched_archetypes
            .contains(location.archetype_id.index())
        {
            return Err(QueryEntityError::QueryDoesNotMatch(entity));
        }
        let archetype = &world.archetypes[location.archetype_id];
        let mut fetch =
            <QueryFetch<Q> as Fetch>::init(world, &self.fetch_state, last_change_tick, change_tick);
        let mut filter = <QueryFetch<F> as Fetch>::init(
            world,
            &self.filter_state,
            last_change_tick,
            change_tick,
        );

        fetch.set_archetype(&self.fetch_state, archetype, &world.storages().tables);
        filter.set_archetype(&self.filter_state, archetype, &world.storages().tables);
        if filter.archetype_filter_fetch(location.index) {
            Ok(fetch.archetype_fetch(location.index))
        } else {
            Err(QueryEntityError::QueryDoesNotMatch(entity))
        }
    }

    /// Gets the read-only query results for the given [`World`] and array of [`Entity`], where the last change and
    /// the current change tick are given.
    ///
    /// # Safety
    ///
    /// This must be called on the same `World` that the `Query` was generated from:
    /// use `QueryState::validate_world` to verify this.
    pub(crate) unsafe fn get_many_read_only_manual<'w, const N: usize>(
        &self,
        world: &'w World,
        entities: [Entity; N],
        last_change_tick: u32,
        change_tick: u32,
    ) -> Result<[ROQueryItem<'w, Q>; N], QueryEntityError> {
        // SAFETY: fetch is read-only
        // and world must be validated
        let array_of_results = entities.map(|entity| {
            self.as_readonly()
                .get_unchecked_manual(world, entity, last_change_tick, change_tick)
        });

        // TODO: Replace with TryMap once https://github.com/rust-lang/rust/issues/79711 is stabilized
        // If any of the get calls failed, bubble up the error
        for result in &array_of_results {
            match result {
                Ok(_) => (),
                Err(error) => return Err(*error),
            }
        }

        // Since we have verified that all entities are present, we can safely unwrap
        Ok(array_of_results.map(|result| result.unwrap()))
    }

    /// Gets the query results for the given [`World`] and array of [`Entity`], where the last change and
    /// the current change tick are given.
    ///
    /// # Safety
    ///
    /// This does not check for unique access to subsets of the entity-component data.
    /// To be safe, make sure mutable queries have unique access to the components they query.
    ///
    /// This must be called on the same `World` that the `Query` was generated from:
    /// use `QueryState::validate_world` to verify this.
    pub(crate) unsafe fn get_many_unchecked_manual<'w, const N: usize>(
        &self,
        world: &'w World,
        entities: [Entity; N],
        last_change_tick: u32,
        change_tick: u32,
    ) -> Result<[QueryItem<'w, Q>; N], QueryEntityError> {
        // Verify that all entities are unique
        for i in 0..N {
            for j in 0..i {
                if entities[i] == entities[j] {
                    return Err(QueryEntityError::AliasedMutability(entities[i]));
                }
            }
        }

        let array_of_results = entities
            .map(|entity| self.get_unchecked_manual(world, entity, last_change_tick, change_tick));

        // If any of the get calls failed, bubble up the error
        for result in &array_of_results {
            match result {
                Ok(_) => (),
                Err(error) => return Err(*error),
            }
        }

        // Since we have verified that all entities are present, we can safely unwrap
        Ok(array_of_results.map(|result| result.unwrap()))
    }

    /// Returns an [`Iterator`] over the query results for the given [`World`].
    ///
    /// This can only be called for read-only queries, see [`Self::iter_mut`] for write-queries.
    #[inline]
    pub fn iter<'w, 's>(
        &'s mut self,
        world: &'w World,
    ) -> QueryIter<'w, 's, Q::ReadOnly, F::ReadOnly> {
        // SAFETY: query is read only
        unsafe {
            self.update_archetypes(world);
            self.as_readonly().iter_unchecked_manual(
                world,
                world.last_change_tick(),
                world.read_change_tick(),
            )
        }
    }

    /// Returns an [`Iterator`] over the query results for the given [`World`].
    #[inline]
    pub fn iter_mut<'w, 's>(&'s mut self, world: &'w mut World) -> QueryIter<'w, 's, Q, F> {
        // SAFETY: query has unique world access
        unsafe {
            self.update_archetypes(world);
            self.iter_unchecked_manual(world, world.last_change_tick(), world.read_change_tick())
        }
    }

    /// Returns an [`Iterator`] over the query results for the given [`World`] without updating the query's archetypes.
    /// Archetypes must be manually updated before by using [`Self::update_archetypes`].
    ///
    /// This can only be called for read-only queries.
    #[inline]
    pub fn iter_manual<'w, 's>(
        &'s self,
        world: &'w World,
    ) -> QueryIter<'w, 's, Q::ReadOnly, F::ReadOnly> {
        self.validate_world(world);
        // SAFETY: query is read only and world is validated
        unsafe {
            self.as_readonly().iter_unchecked_manual(
                world,
                world.last_change_tick(),
                world.read_change_tick(),
            )
        }
    }

    /// Returns an [`Iterator`] over all possible combinations of `K` query results without repetition.
    /// This can only be called for read-only queries.
    ///
    ///  For permutations of size `K` of query returning `N` results, you will get:
    /// - if `K == N`: one permutation of all query results
    /// - if `K < N`: all possible `K`-sized combinations of query results, without repetition
    /// - if `K > N`: empty set (no `K`-sized combinations exist)
    ///
    /// This can only be called for read-only queries, see [`Self::iter_combinations_mut`] for
    /// write-queries.
    #[inline]
    pub fn iter_combinations<'w, 's, const K: usize>(
        &'s mut self,
        world: &'w World,
    ) -> QueryCombinationIter<'w, 's, Q::ReadOnly, F::ReadOnly, K> {
        // SAFETY: query is read only
        unsafe {
            self.update_archetypes(world);
            self.as_readonly().iter_combinations_unchecked_manual(
                world,
                world.last_change_tick(),
                world.read_change_tick(),
            )
        }
    }

    /// Iterates over all possible combinations of `K` query results for the given [`World`]
    /// without repetition.
    ///
    ///  For permutations of size `K` of query returning `N` results, you will get:
    /// - if `K == N`: one permutation of all query results
    /// - if `K < N`: all possible `K`-sized combinations of query results, without repetition
    /// - if `K > N`: empty set (no `K`-sized combinations exist)
    #[inline]
    pub fn iter_combinations_mut<'w, 's, const K: usize>(
        &'s mut self,
        world: &'w mut World,
    ) -> QueryCombinationIter<'w, 's, Q, F, K> {
        // SAFETY: query has unique world access
        unsafe {
            self.update_archetypes(world);
            self.iter_combinations_unchecked_manual(
                world,
                world.last_change_tick(),
                world.read_change_tick(),
            )
        }
    }

    /// Returns an [`Iterator`] over the query results of a list of [`Entity`]'s.
    ///
    /// This can only return immutable data (mutable data will be cast to an immutable form).
    /// See [`Self::many_for_each_mut`] for queries that contain at least one mutable component.
    ///
    #[inline]
    pub fn iter_many<'w, 's, EntityList: IntoIterator>(
        &'s mut self,
        world: &'w World,
        entities: EntityList,
    ) -> QueryManyIter<'w, 's, Q::ReadOnly, F::ReadOnly, EntityList::IntoIter>
    where
        EntityList::Item: Borrow<Entity>,
    {
        // SAFETY: query is read only
        unsafe {
            self.update_archetypes(world);
            self.as_readonly().iter_many_unchecked_manual(
                entities,
                world,
                world.last_change_tick(),
                world.read_change_tick(),
            )
        }
    }

    /// Returns an [`Iterator`] over the query results for the given [`World`].
    ///
    /// # Safety
    ///
    /// This does not check for mutable query correctness. To be safe, make sure mutable queries
    /// have unique access to the components they query.
    #[inline]
    pub unsafe fn iter_unchecked<'w, 's>(
        &'s mut self,
        world: &'w World,
    ) -> QueryIter<'w, 's, Q, F> {
        self.update_archetypes(world);
        self.iter_unchecked_manual(world, world.last_change_tick(), world.read_change_tick())
    }

    /// Returns an [`Iterator`] over all possible combinations of `K` query results for the
    /// given [`World`] without repetition.
    /// This can only be called for read-only queries.
    ///
    /// # Safety
    ///
    /// This does not check for mutable query correctness. To be safe, make sure mutable queries
    /// have unique access to the components they query.
    #[inline]
    pub unsafe fn iter_combinations_unchecked<'w, 's, const K: usize>(
        &'s mut self,
        world: &'w World,
    ) -> QueryCombinationIter<'w, 's, Q, F, K> {
        self.update_archetypes(world);
        self.iter_combinations_unchecked_manual(
            world,
            world.last_change_tick(),
            world.read_change_tick(),
        )
    }

    /// Returns an [`Iterator`] for the given [`World`], where the last change and
    /// the current change tick are given.
    ///
    /// # Safety
    ///
    /// This does not check for mutable query correctness. To be safe, make sure mutable queries
    /// have unique access to the components they query.
    /// This does not validate that `world.id()` matches `self.world_id`. Calling this on a `world`
    /// with a mismatched [`WorldId`] is unsound.
    #[inline]
    pub(crate) unsafe fn iter_unchecked_manual<'w, 's>(
        &'s self,
        world: &'w World,
        last_change_tick: u32,
        change_tick: u32,
    ) -> QueryIter<'w, 's, Q, F> {
        QueryIter::new(world, self, last_change_tick, change_tick)
    }

    /// Returns an [`Iterator`] for the given [`World`] and list of [`Entity`]'s, where the last change and
    /// the current change tick are given.
    ///
    /// # Safety
    ///
    /// This does not check for mutable query correctness. To be safe, make sure mutable queries
    /// have unique access to the components they query.
    /// This does not check for entity uniqueness
    /// This does not validate that `world.id()` matches `self.world_id`. Calling this on a `world`
    /// with a mismatched [`WorldId`] is unsound.
    #[inline]
    pub(crate) unsafe fn iter_many_unchecked_manual<'w, 's, EntityList: IntoIterator>(
        &'s self,
        entities: EntityList,
        world: &'w World,
        last_change_tick: u32,
        change_tick: u32,
    ) -> QueryManyIter<'w, 's, Q, F, EntityList::IntoIter>
    where
        EntityList::Item: Borrow<Entity>,
    {
        QueryManyIter::new(world, self, entities, last_change_tick, change_tick)
    }

    /// Returns an [`Iterator`] over all possible combinations of `K` query results for the
    /// given [`World`] without repetition.
    /// This can only be called for read-only queries.
    ///
    /// # Safety
    ///
    /// This does not check for mutable query correctness. To be safe, make sure mutable queries
    /// have unique access to the components they query.
    /// This does not validate that `world.id()` matches `self.world_id`. Calling this on a `world`
    /// with a mismatched [`WorldId`] is unsound.
    #[inline]
    pub(crate) unsafe fn iter_combinations_unchecked_manual<'w, 's, const K: usize>(
        &'s self,
        world: &'w World,
        last_change_tick: u32,
        change_tick: u32,
    ) -> QueryCombinationIter<'w, 's, Q, F, K> {
        QueryCombinationIter::new(world, self, last_change_tick, change_tick)
    }

    /// Runs `func` on each query result for the given [`World`]. This is faster than the equivalent
    /// iter() method, but cannot be chained like a normal [`Iterator`].
    ///
    /// This can only be called for read-only queries, see [`Self::for_each_mut`] for write-queries.
    #[inline]
    pub fn for_each<'w, FN: FnMut(ROQueryItem<'w, Q>)>(&mut self, world: &'w World, func: FN) {
        // SAFETY: query is read only
        unsafe {
            self.update_archetypes(world);
            self.as_readonly().for_each_unchecked_manual(
                world,
                func,
                world.last_change_tick(),
                world.read_change_tick(),
            );
        }
    }

    /// Runs `func` on each query result for the given [`World`]. This is faster than the equivalent
    /// `iter_mut()` method, but cannot be chained like a normal [`Iterator`].
    #[inline]
    pub fn for_each_mut<'w, FN: FnMut(QueryItem<'w, Q>)>(
        &mut self,
        world: &'w mut World,
        func: FN,
    ) {
        // SAFETY: query has unique world access
        unsafe {
            self.update_archetypes(world);
            self.for_each_unchecked_manual(
                world,
                func,
                world.last_change_tick(),
                world.read_change_tick(),
            );
        }
    }

    /// Runs `func` on each query result for the given [`World`]. This is faster than the equivalent
    /// iter() method, but cannot be chained like a normal [`Iterator`].
    ///
    /// This can only be called for read-only queries.
    ///
    /// # Safety
    ///
    /// This does not check for mutable query correctness. To be safe, make sure mutable queries
    /// have unique access to the components they query.
    #[inline]
    pub unsafe fn for_each_unchecked<'w, FN: FnMut(QueryItem<'w, Q>)>(
        &mut self,
        world: &'w World,
        func: FN,
    ) {
        self.update_archetypes(world);
        self.for_each_unchecked_manual(
            world,
            func,
            world.last_change_tick(),
            world.read_change_tick(),
        );
    }

    /// Runs `func` on each query result in parallel.
    ///
    /// This can only be called for read-only queries, see [`Self::par_for_each_mut`] for
    /// write-queries.
    ///
    /// # Panics
    /// The [`ComputeTaskPool`] is not initialized. If using this from a query that is being
    /// initialized and run from the ECS scheduler, this should never panic.
    #[inline]
    pub fn par_for_each<'w, FN: Fn(ROQueryItem<'w, Q>) + Send + Sync + Clone>(
        &mut self,
        world: &'w World,
        batch_size: usize,
        func: FN,
    ) {
        // SAFETY: query is read only
        unsafe {
            self.update_archetypes(world);
            self.as_readonly().par_for_each_unchecked_manual(
                world,
                batch_size,
                func,
                world.last_change_tick(),
                world.read_change_tick(),
            );
        }
    }

    /// Runs `func` on each query result in parallel.
    ///
    /// # Panics
    /// The [`ComputeTaskPool`] is not initialized. If using this from a query that is being
    /// initialized and run from the ECS scheduler, this should never panic.
    #[inline]
    pub fn par_for_each_mut<'w, FN: Fn(QueryItem<'w, Q>) + Send + Sync + Clone>(
        &mut self,
        world: &'w mut World,
        batch_size: usize,
        func: FN,
    ) {
        // SAFETY: query has unique world access
        unsafe {
            self.update_archetypes(world);
            self.par_for_each_unchecked_manual(
                world,
                batch_size,
                func,
                world.last_change_tick(),
                world.read_change_tick(),
            );
        }
    }

    /// Runs `func` on each query result in parallel.
    ///
    /// This can only be called for read-only queries.
    ///
    /// # Panics
    /// The [`ComputeTaskPool`] is not initialized. If using this from a query that is being
    /// initialized and run from the ECS scheduler, this should never panic.
    ///
    /// # Safety
    ///
    /// This does not check for mutable query correctness. To be safe, make sure mutable queries
    /// have unique access to the components they query.
    #[inline]
    pub unsafe fn par_for_each_unchecked<'w, FN: Fn(QueryItem<'w, Q>) + Send + Sync + Clone>(
        &mut self,
        world: &'w World,
        batch_size: usize,
        func: FN,
    ) {
        self.update_archetypes(world);
        self.par_for_each_unchecked_manual(
            world,
            batch_size,
            func,
            world.last_change_tick(),
            world.read_change_tick(),
        );
    }

    /// Runs `func` on each query result where the entities match.
    #[inline]
    pub fn many_for_each_mut<EntityList: IntoIterator>(
        &mut self,
        world: &mut World,
        entities: EntityList,
        func: impl FnMut(QueryItem<'_, Q>),
    ) where
        EntityList::Item: Borrow<Entity>,
    {
        // SAFETY: query has unique world access
        unsafe {
            self.update_archetypes(world);
            self.many_for_each_unchecked_manual(
                world,
                entities,
                func,
                world.last_change_tick(),
                world.read_change_tick(),
            );
        };
    }

    /// Runs `func` on each query result for the given [`World`], where the last change and
    /// the current change tick are given. This is faster than the equivalent
    /// iter() method, but cannot be chained like a normal [`Iterator`].
    ///
    /// # Safety
    ///
    /// This does not check for mutable query correctness. To be safe, make sure mutable queries
    /// have unique access to the components they query.
    /// This does not validate that `world.id()` matches `self.world_id`. Calling this on a `world`
    /// with a mismatched [`WorldId`] is unsound.
    pub(crate) unsafe fn for_each_unchecked_manual<'w, FN: FnMut(QueryItem<'w, Q>)>(
        &self,
        world: &'w World,
        mut func: FN,
        last_change_tick: u32,
        change_tick: u32,
    ) {
        // NOTE: If you are changing query iteration code, remember to update the following places, where relevant:
        // QueryIter, QueryIterationCursor, QueryState::for_each_unchecked_manual, QueryState::many_for_each_unchecked_manual, QueryState::par_for_each_unchecked_manual
        let mut fetch =
            <QueryFetch<Q> as Fetch>::init(world, &self.fetch_state, last_change_tick, change_tick);
        let mut filter = <QueryFetch<F> as Fetch>::init(
            world,
            &self.filter_state,
            last_change_tick,
            change_tick,
        );

        if <QueryFetch<'static, Q>>::IS_DENSE && <QueryFetch<'static, F>>::IS_DENSE {
            let tables = &world.storages().tables;
            for table_id in &self.matched_table_ids {
                let table = &tables[*table_id];
                fetch.set_table(&self.fetch_state, table);
                filter.set_table(&self.filter_state, table);

                for table_index in 0..table.len() {
                    if !filter.table_filter_fetch(table_index) {
                        continue;
                    }
                    let item = fetch.table_fetch(table_index);
                    func(item);
                }
            }
        } else {
            let archetypes = &world.archetypes;
            let tables = &world.storages().tables;
            for archetype_id in &self.matched_archetype_ids {
                let archetype = &archetypes[*archetype_id];
                fetch.set_archetype(&self.fetch_state, archetype, tables);
                filter.set_archetype(&self.filter_state, archetype, tables);

                for archetype_index in 0..archetype.len() {
                    if !filter.archetype_filter_fetch(archetype_index) {
                        continue;
                    }
                    func(fetch.archetype_fetch(archetype_index));
                }
            }
        }
    }

    /// Runs `func` on each query result in parallel for the given [`World`], where the last change and
    /// the current change tick are given. This is faster than the equivalent
    /// iter() method, but cannot be chained like a normal [`Iterator`].
    ///
    /// # Panics
    /// The [`ComputeTaskPool`] is not initialized. If using this from a query that is being
    /// initialized and run from the ECS scheduler, this should never panic.
    ///
    /// # Safety
    ///
    /// This does not check for mutable query correctness. To be safe, make sure mutable queries
    /// have unique access to the components they query.
    /// This does not validate that `world.id()` matches `self.world_id`. Calling this on a `world`
    /// with a mismatched [`WorldId`] is unsound.
    pub(crate) unsafe fn par_for_each_unchecked_manual<
        'w,
        FN: Fn(QueryItem<'w, Q>) + Send + Sync + Clone,
    >(
        &self,
        world: &'w World,
        batch_size: usize,
        func: FN,
        last_change_tick: u32,
        change_tick: u32,
    ) {
        // NOTE: If you are changing query iteration code, remember to update the following places, where relevant:
        // QueryIter, QueryIterationCursor, QueryState::for_each_unchecked_manual, QueryState::many_for_each_unchecked_manual, QueryState::par_for_each_unchecked_manual
        ComputeTaskPool::get().scope(|scope| {
            if <QueryFetch<'static, Q>>::IS_DENSE && <QueryFetch<'static, F>>::IS_DENSE {
                let tables = &world.storages().tables;
                for table_id in &self.matched_table_ids {
                    let table = &tables[*table_id];
                    let mut offset = 0;
                    while offset < table.len() {
                        let func = func.clone();
                        let len = batch_size.min(table.len() - offset);
                        let task = async move {
                            let mut fetch = <QueryFetch<Q> as Fetch>::init(
                                world,
                                &self.fetch_state,
                                last_change_tick,
                                change_tick,
                            );
                            let mut filter = <QueryFetch<F> as Fetch>::init(
                                world,
                                &self.filter_state,
                                last_change_tick,
                                change_tick,
                            );
                            let tables = &world.storages().tables;
                            let table = &tables[*table_id];
                            fetch.set_table(&self.fetch_state, table);
                            filter.set_table(&self.filter_state, table);
                            for table_index in offset..offset + len {
                                if !filter.table_filter_fetch(table_index) {
                                    continue;
                                }
                                let item = fetch.table_fetch(table_index);
                                func(item);
                            }
                        };
                        #[cfg(feature = "trace")]
                        let span = bevy_utils::tracing::info_span!(
                            "par_for_each",
                            query = std::any::type_name::<Q>(),
                            filter = std::any::type_name::<F>(),
                            count = len,
                        );
                        #[cfg(feature = "trace")]
                        let task = task.instrument(span);
                        scope.spawn(task);
                        offset += batch_size;
                    }
                }
            } else {
                let archetypes = &world.archetypes;
                for archetype_id in &self.matched_archetype_ids {
                    let mut offset = 0;
                    let archetype = &archetypes[*archetype_id];
                    while offset < archetype.len() {
                        let func = func.clone();
                        let len = batch_size.min(archetype.len() - offset);
                        let task = async move {
                            let mut fetch = <QueryFetch<Q> as Fetch>::init(
                                world,
                                &self.fetch_state,
                                last_change_tick,
                                change_tick,
                            );
                            let mut filter = <QueryFetch<F> as Fetch>::init(
                                world,
                                &self.filter_state,
                                last_change_tick,
                                change_tick,
                            );
                            let tables = &world.storages().tables;
                            let archetype = &world.archetypes[*archetype_id];
                            fetch.set_archetype(&self.fetch_state, archetype, tables);
                            filter.set_archetype(&self.filter_state, archetype, tables);

                            for archetype_index in offset..offset + len {
                                if !filter.archetype_filter_fetch(archetype_index) {
                                    continue;
                                }
                                func(fetch.archetype_fetch(archetype_index));
                            }
                        };

                        #[cfg(feature = "trace")]
                        let span = bevy_utils::tracing::info_span!(
                            "par_for_each",
                            query = std::any::type_name::<Q>(),
                            filter = std::any::type_name::<F>(),
                            count = len,
                        );
                        #[cfg(feature = "trace")]
                        let task = task.instrument(span);

                        scope.spawn(task);
                        offset += batch_size;
                    }
                }
            }
        });
    }

    /// Runs `func` on each query result for the given [`World`] and list of [`Entity`]'s, where the last change and
    /// the current change tick are given. This is faster than the equivalent
    /// iter() method, but cannot be chained like a normal [`Iterator`].
    ///
    /// # Safety
    ///
    /// This does not check for mutable query correctness. To be safe, make sure mutable queries
    /// have unique access to the components they query.
    /// This does not validate that `world.id()` matches `self.world_id`. Calling this on a `world`
    /// with a mismatched [`WorldId`] is unsound.
    pub(crate) unsafe fn many_for_each_unchecked_manual<EntityList: IntoIterator>(
        &self,
        world: &World,
        entity_list: EntityList,
        mut func: impl FnMut(QueryItem<'_, Q>),
        last_change_tick: u32,
        change_tick: u32,
    ) where
        EntityList::Item: Borrow<Entity>,
    {
        // NOTE: If you are changing query iteration code, remember to update the following places, where relevant:
        // QueryIter, QueryIterationCursor, QueryState::for_each_unchecked_manual, QueryState::many_for_each_unchecked_manual, QueryState::par_for_each_unchecked_manual
        let mut fetch =
            <QueryFetch<Q> as Fetch>::init(world, &self.fetch_state, last_change_tick, change_tick);
        let mut filter = <QueryFetch<F> as Fetch>::init(
            world,
            &self.filter_state,
            last_change_tick,
            change_tick,
        );

        let tables = &world.storages.tables;

        for entity in entity_list {
            let location = match world.entities.get(*entity.borrow()) {
                Some(location) => location,
                None => continue,
            };

            if !self
                .matched_archetypes
                .contains(location.archetype_id.index())
            {
                continue;
            }

            let archetype = &world.archetypes[location.archetype_id];

            fetch.set_archetype(&self.fetch_state, archetype, tables);
            filter.set_archetype(&self.filter_state, archetype, tables);
            if filter.archetype_filter_fetch(location.index) {
                func(fetch.archetype_fetch(location.index));
            }
        }
    }

    /// Returns a single immutable query result when there is exactly one entity matching
    /// the query.
    ///
    /// This can only be called for read-only queries,
    /// see [`single_mut`](Self::single_mut) for write-queries.
    ///
    /// # Panics
    ///
    /// Panics if the number of query results is not exactly one. Use
    /// [`get_single`](Self::get_single) to return a `Result` instead of panicking.
    #[track_caller]
    #[inline]
    pub fn single<'w>(&mut self, world: &'w World) -> ROQueryItem<'w, Q> {
        self.get_single(world).unwrap()
    }

    /// Returns a single immutable query result when there is exactly one entity matching
    /// the query.
    ///
    /// This can only be called for read-only queries,
    /// see [`get_single_mut`](Self::get_single_mut) for write-queries.
    ///
    /// If the number of query results is not exactly one, a [`QuerySingleError`] is returned
    /// instead.
    #[inline]
    pub fn get_single<'w>(
        &mut self,
        world: &'w World,
    ) -> Result<ROQueryItem<'w, Q>, QuerySingleError> {
        self.update_archetypes(world);

        // SAFETY: query is read only
        unsafe {
            self.as_readonly().get_single_unchecked_manual(
                world,
                world.last_change_tick(),
                world.read_change_tick(),
            )
        }
    }

    /// Returns a single mutable query result when there is exactly one entity matching
    /// the query.
    ///
    /// # Panics
    ///
    /// Panics if the number of query results is not exactly one. Use
    /// [`get_single_mut`](Self::get_single_mut) to return a `Result` instead of panicking.
    #[track_caller]
    #[inline]
    pub fn single_mut<'w>(&mut self, world: &'w mut World) -> QueryItem<'w, Q> {
        // SAFETY: query has unique world access
        self.get_single_mut(world).unwrap()
    }

    /// Returns a single mutable query result when there is exactly one entity matching
    /// the query.
    ///
    /// If the number of query results is not exactly one, a [`QuerySingleError`] is returned
    /// instead.
    #[inline]
    pub fn get_single_mut<'w>(
        &mut self,
        world: &'w mut World,
    ) -> Result<QueryItem<'w, Q>, QuerySingleError> {
        self.update_archetypes(world);

        // SAFETY: query has unique world access
        unsafe {
            self.get_single_unchecked_manual(
                world,
                world.last_change_tick(),
                world.read_change_tick(),
            )
        }
    }

    /// Returns a query result when there is exactly one entity matching the query.
    ///
    /// If the number of query results is not exactly one, a [`QuerySingleError`] is returned
    /// instead.
    ///
    /// # Safety
    ///
    /// This does not check for mutable query correctness. To be safe, make sure mutable queries
    /// have unique access to the components they query.
    #[inline]
    pub unsafe fn get_single_unchecked<'w>(
        &mut self,
        world: &'w World,
    ) -> Result<QueryItem<'w, Q>, QuerySingleError> {
        self.update_archetypes(world);
        self.get_single_unchecked_manual(world, world.last_change_tick(), world.read_change_tick())
    }

    /// Returns a query result when there is exactly one entity matching the query,
    /// where the last change and the current change tick are given.
    ///
    /// If the number of query results is not exactly one, a [`QuerySingleError`] is returned
    /// instead.
    ///
    /// # Safety
    ///
    /// This does not check for mutable query correctness. To be safe, make sure mutable queries
    /// have unique access to the components they query.
    #[inline]
    pub unsafe fn get_single_unchecked_manual<'w>(
        &self,
        world: &'w World,
        last_change_tick: u32,
        change_tick: u32,
    ) -> Result<QueryItem<'w, Q>, QuerySingleError> {
        let mut query = self.iter_unchecked_manual(world, last_change_tick, change_tick);
        let first = query.next();
        let extra = query.next().is_some();

        match (first, extra) {
            (Some(r), false) => Ok(r),
            (None, _) => Err(QuerySingleError::NoEntities(std::any::type_name::<Self>())),
            (Some(_), _) => Err(QuerySingleError::MultipleEntities(std::any::type_name::<
                Self,
            >())),
        }
    }
>>>>>>> 1ac8a476
}

/// An error that occurs when retrieving a specific [`Entity`]'s query result.
// TODO: return the type_name as part of this error
#[derive(Debug, PartialEq, Eq, Clone, Copy)]
pub enum QueryEntityError {
	QueryDoesNotMatch(Entity),
	NoSuchEntity(Entity),
	AliasedMutability(Entity),
}

impl std::error::Error for QueryEntityError {}

impl fmt::Display for QueryEntityError {
	fn fmt(&self, f: &mut fmt::Formatter) -> fmt::Result {
		match self {
			QueryEntityError::QueryDoesNotMatch(_) => {
				write!(f, "The given entity does not have the requested component.")
			},
			QueryEntityError::NoSuchEntity(_) => write!(f, "The requested entity does not exist."),
			QueryEntityError::AliasedMutability(_) => {
				write!(f, "The entity was requested mutably more than once.")
			},
		}
	}
}

#[cfg(test)]
mod tests {
	use crate::{prelude::*, query::QueryEntityError};

	#[test]
	fn get_many_unchecked_manual_uniqueness() {
		let mut world = World::new();

		let entities: Vec<Entity> = (0..10).map(|_| world.spawn().id()).collect();

		let query_state = world.query::<Entity>();

		// These don't matter for the test
		let last_change_tick = world.last_change_tick();
		let change_tick = world.read_change_tick();

		// It's best to test get_many_unchecked_manual directly,
		// as it is shared and unsafe
		// We don't care about aliased mutabilty for the read-only equivalent

		// SAFETY: mutable access is not checked, but we own the world and don't use the query results
		assert!(unsafe {
			query_state
				.get_many_unchecked_manual::<10>(
					&world,
					entities.clone().try_into().unwrap(),
					last_change_tick,
					change_tick,
				)
				.is_ok()
		});

		assert_eq!(
			// SAFETY: mutable access is not checked, but we own the world and don't use the query results
			unsafe {
				query_state
					.get_many_unchecked_manual(
						&world,
						[entities[0], entities[0]],
						last_change_tick,
						change_tick,
					)
					.unwrap_err()
			},
			QueryEntityError::AliasedMutability(entities[0])
		);

		assert_eq!(
			// SAFETY: mutable access is not checked, but we own the world and don't use the query results
			unsafe {
				query_state
					.get_many_unchecked_manual(
						&world,
						[entities[0], entities[1], entities[0]],
						last_change_tick,
						change_tick,
					)
					.unwrap_err()
			},
			QueryEntityError::AliasedMutability(entities[0])
		);

		assert_eq!(
			// SAFETY: mutable access is not checked, but we own the world and don't use the query results
			unsafe {
				query_state
					.get_many_unchecked_manual(
						&world,
						[entities[9], entities[9]],
						last_change_tick,
						change_tick,
					)
					.unwrap_err()
			},
			QueryEntityError::AliasedMutability(entities[9])
		);
	}

	#[test]
	#[should_panic]
	fn right_world_get() {
		let mut world_1 = World::new();
		let world_2 = World::new();

		let mut query_state = world_1.query::<Entity>();
		let _panics = query_state.get(&world_2, Entity::from_raw(0));
	}

	#[test]
	#[should_panic]
	fn right_world_get_many() {
		let mut world_1 = World::new();
		let world_2 = World::new();

		let mut query_state = world_1.query::<Entity>();
		let _panics = query_state.get_many(&world_2, []);
	}

	#[test]
	#[should_panic]
	fn right_world_get_many_mut() {
		let mut world_1 = World::new();
		let mut world_2 = World::new();

		let mut query_state = world_1.query::<Entity>();
		let _panics = query_state.get_many_mut(&mut world_2, []);
	}
}

/// An error that occurs when evaluating a [`QueryState`] as a single expected resulted via
/// [`QueryState::single`] or [`QueryState::single_mut`].
#[derive(Debug)]
pub enum QuerySingleError {
	NoEntities(&'static str),
	MultipleEntities(&'static str),
}

impl std::error::Error for QuerySingleError {}

impl std::fmt::Display for QuerySingleError {
	fn fmt(&self, f: &mut std::fmt::Formatter) -> std::fmt::Result {
		match self {
			QuerySingleError::NoEntities(query) => write!(f, "No entities fit the query {}", query),
			QuerySingleError::MultipleEntities(query) => {
				write!(f, "Multiple entities fit the query {}!", query)
			},
		}
	}
}<|MERGE_RESOLUTION|>--- conflicted
+++ resolved
@@ -1,26 +1,11 @@
 use crate::{
-<<<<<<< HEAD
 	archetype::{Archetype, ArchetypeComponentId, ArchetypeGeneration, ArchetypeId},
 	component::ComponentId,
 	entity::Entity,
 	prelude::FromWorld,
-	query::{
-		Access, Fetch, FetchState, FilteredAccess, NopFetch, QueryCombinationIter, QueryIter,
-		WorldQuery,
-	},
+	query::{Access, Fetch, FetchState, FilteredAccess, QueryCombinationIter, QueryIter, WorldQuery},
 	storage::TableId,
 	world::{World, WorldId},
-=======
-    archetype::{Archetype, ArchetypeComponentId, ArchetypeGeneration, ArchetypeId},
-    component::ComponentId,
-    entity::Entity,
-    prelude::FromWorld,
-    query::{
-        Access, Fetch, FetchState, FilteredAccess, QueryCombinationIter, QueryIter, WorldQuery,
-    },
-    storage::TableId,
-    world::{World, WorldId},
->>>>>>> 1ac8a476
 };
 use bevy_tasks::ComputeTaskPool;
 #[cfg(feature = "trace")]
@@ -57,7 +42,44 @@
 }
 
 impl<Q: WorldQuery, F: WorldQuery> QueryState<Q, F> {
-<<<<<<< HEAD
+	/// Converts this `QueryState` reference to a `QueryState` that does not access anything mutably.
+	pub fn as_readonly(&self) -> &QueryState<Q::ReadOnly, F::ReadOnly> {
+		// SAFETY: invariant on `WorldQuery` trait upholds that `Q::ReadOnly` and `F::ReadOnly`
+		// have a subset of the access, and match the exact same archetypes/tables as `Q`/`F` respectively.
+		unsafe { self.as_transmuted_state::<Q::ReadOnly, F::ReadOnly>() }
+	}
+
+	/// Converts this `QueryState` reference to a `QueryState` that does not return any data
+	/// which can be faster.
+	///
+	/// This doesn't use `NopWorldQuery` as it loses filter functionality, for example
+	/// `NopWorldQuery<Changed<T>>` is functionally equivelent to `With<T>`.
+	pub fn as_nop(&self) -> &QueryState<NopWorldQuery<Q>, F> {
+		// SAFETY: `NopWorldQuery` doesn't have any accesses and defers to
+		// `Q` for table/archetype matching
+		unsafe { self.as_transmuted_state::<NopWorldQuery<Q>, F>() }
+	}
+
+	/// Converts this `QueryState` reference to any other `QueryState` with
+	/// the same `WorldQuery::State` associated types.
+	///
+	/// Consider using `as_readonly` or `as_nop` instead which are safe functions.
+	///
+	/// # SAFETY
+	///
+	/// `NewQ` must have a subset of the access that `Q` does and match the exact same archetypes/tables
+	/// `NewF` must have a subset of the access that `F` does and match the exact same archetypes/tables
+	pub(crate) unsafe fn as_transmuted_state<
+		NewQ: WorldQuery<State = Q::State>,
+		NewF: WorldQuery<State = F::State>,
+	>(
+		&self,
+	) -> &QueryState<NewQ, NewF> {
+		&*(self as *const QueryState<Q, F> as *const QueryState<NewQ, NewF>)
+	}
+}
+
+impl<Q: WorldQuery, F: WorldQuery> QueryState<Q, F> {
 	/// Creates a new [`QueryState`] from a given [`World`] and inherits the result of `world.id()`.
 	pub fn new(world: &mut World) -> Self {
 		let fetch_state = <Q::State as FetchState>::init(world);
@@ -98,7 +120,8 @@
 		// SAFETY: NopFetch does not access any members while &self ensures no one has exclusive access
 		unsafe {
 			self
-				.iter_unchecked_manual::<NopFetch<Q::State>>(world, last_change_tick, change_tick)
+				.as_nop()
+				.iter_unchecked_manual(world, last_change_tick, change_tick)
 				.next()
 				.is_none()
 		}
@@ -125,121 +148,10 @@
 	#[inline]
 	pub fn validate_world(&self, world: &World) {
 		assert!(
-=======
-    /// Converts this `QueryState` reference to a `QueryState` that does not access anything mutably.
-    pub fn as_readonly(&self) -> &QueryState<Q::ReadOnly, F::ReadOnly> {
-        // SAFETY: invariant on `WorldQuery` trait upholds that `Q::ReadOnly` and `F::ReadOnly`
-        // have a subset of the access, and match the exact same archetypes/tables as `Q`/`F` respectively.
-        unsafe { self.as_transmuted_state::<Q::ReadOnly, F::ReadOnly>() }
-    }
-
-    /// Converts this `QueryState` reference to a `QueryState` that does not return any data
-    /// which can be faster.
-    ///
-    /// This doesn't use `NopWorldQuery` as it loses filter functionality, for example
-    /// `NopWorldQuery<Changed<T>>` is functionally equivelent to `With<T>`.
-    pub fn as_nop(&self) -> &QueryState<NopWorldQuery<Q>, F> {
-        // SAFETY: `NopWorldQuery` doesn't have any accesses and defers to
-        // `Q` for table/archetype matching
-        unsafe { self.as_transmuted_state::<NopWorldQuery<Q>, F>() }
-    }
-
-    /// Converts this `QueryState` reference to any other `QueryState` with
-    /// the same `WorldQuery::State` associated types.
-    ///
-    /// Consider using `as_readonly` or `as_nop` instead which are safe functions.
-    ///
-    /// # SAFETY
-    ///
-    /// `NewQ` must have a subset of the access that `Q` does and match the exact same archetypes/tables
-    /// `NewF` must have a subset of the access that `F` does and match the exact same archetypes/tables
-    pub(crate) unsafe fn as_transmuted_state<
-        NewQ: WorldQuery<State = Q::State>,
-        NewF: WorldQuery<State = F::State>,
-    >(
-        &self,
-    ) -> &QueryState<NewQ, NewF> {
-        &*(self as *const QueryState<Q, F> as *const QueryState<NewQ, NewF>)
-    }
-}
-
-impl<Q: WorldQuery, F: WorldQuery> QueryState<Q, F> {
-    /// Creates a new [`QueryState`] from a given [`World`] and inherits the result of `world.id()`.
-    pub fn new(world: &mut World) -> Self {
-        let fetch_state = <Q::State as FetchState>::init(world);
-        let filter_state = <F::State as FetchState>::init(world);
-
-        let mut component_access = FilteredAccess::default();
-        QueryFetch::<'static, Q>::update_component_access(&fetch_state, &mut component_access);
-
-        // Use a temporary empty FilteredAccess for filters. This prevents them from conflicting with the
-        // main Query's `fetch_state` access. Filters are allowed to conflict with the main query fetch
-        // because they are evaluated *before* a specific reference is constructed.
-        let mut filter_component_access = FilteredAccess::default();
-        QueryFetch::<'static, F>::update_component_access(
-            &filter_state,
-            &mut filter_component_access,
-        );
-
-        // Merge the temporary filter access with the main access. This ensures that filter access is
-        // properly considered in a global "cross-query" context (both within systems and across systems).
-        component_access.extend(&filter_component_access);
-
-        let mut state = Self {
-            world_id: world.id(),
-            archetype_generation: ArchetypeGeneration::initial(),
-            matched_table_ids: Vec::new(),
-            matched_archetype_ids: Vec::new(),
-            fetch_state,
-            filter_state,
-            component_access,
-            matched_tables: Default::default(),
-            matched_archetypes: Default::default(),
-            archetype_component_access: Default::default(),
-        };
-        state.update_archetypes(world);
-        state
-    }
-
-    /// Checks if the query is empty for the given [`World`], where the last change and current tick are given.
-    #[inline]
-    pub fn is_empty(&self, world: &World, last_change_tick: u32, change_tick: u32) -> bool {
-        // SAFETY: NopFetch does not access any members while &self ensures no one has exclusive access
-        unsafe {
-            self.as_nop()
-                .iter_unchecked_manual(world, last_change_tick, change_tick)
-                .next()
-                .is_none()
-        }
-    }
-
-    /// Takes a query for the given [`World`], checks if the given world is the same as the query, and
-    /// generates new archetypes for the given world.
-    ///
-    /// # Panics
-    ///
-    /// Panics if the `world.id()` does not equal the current [`QueryState`] internal id.
-    pub fn update_archetypes(&mut self, world: &World) {
-        self.validate_world(world);
-        let archetypes = world.archetypes();
-        let new_generation = archetypes.generation();
-        let old_generation = std::mem::replace(&mut self.archetype_generation, new_generation);
-        let archetype_index_range = old_generation.value()..new_generation.value();
-
-        for archetype_index in archetype_index_range {
-            self.new_archetype(&archetypes[ArchetypeId::new(archetype_index)]);
-        }
-    }
-
-    #[inline]
-    pub fn validate_world(&self, world: &World) {
-        assert!(
->>>>>>> 1ac8a476
             world.id() == self.world_id,
             "Attempted to use {} with a mismatched World. QueryStates can only be used with the World they were created from.",
                 std::any::type_name::<Self>(),
         );
-<<<<<<< HEAD
 	}
 
 	/// Creates a new [`Archetype`].
@@ -297,7 +209,7 @@
 		self.update_archetypes(world);
 		// SAFETY: query is read only
 		unsafe {
-			self.get_unchecked_manual::<ROQueryFetch<'w, Q>>(
+			self.as_readonly().get_unchecked_manual(
 				world,
 				entity,
 				world.last_change_tick(),
@@ -367,7 +279,7 @@
 		self.update_archetypes(world);
 		// SAFETY: query has unique world access
 		unsafe {
-			self.get_unchecked_manual::<QueryFetch<'w, Q>>(
+			self.get_unchecked_manual(
 				world,
 				entity,
 				world.last_change_tick(),
@@ -443,7 +355,7 @@
 		self.validate_world(world);
 		// SAFETY: query is read only and world is validated
 		unsafe {
-			self.get_unchecked_manual::<ROQueryFetch<'w, Q>>(
+			self.as_readonly().get_unchecked_manual(
 				world,
 				entity,
 				world.last_change_tick(),
@@ -465,7 +377,7 @@
 		entity: Entity,
 	) -> Result<QueryItem<'w, Q>, QueryEntityError> {
 		self.update_archetypes(world);
-		self.get_unchecked_manual::<QueryFetch<'w, Q>>(
+		self.get_unchecked_manual(
 			world,
 			entity,
 			world.last_change_tick(),
@@ -483,13 +395,13 @@
 	///
 	/// This must be called on the same `World` that the `Query` was generated from:
 	/// use `QueryState::validate_world` to verify this.
-	pub(crate) unsafe fn get_unchecked_manual<'w, QF: Fetch<'w, State = Q::State>>(
+	pub(crate) unsafe fn get_unchecked_manual<'w>(
 		&self,
 		world: &'w World,
 		entity: Entity,
 		last_change_tick: u32,
 		change_tick: u32,
-	) -> Result<QF::Item, QueryEntityError> {
+	) -> Result<QueryItem<'w, Q>, QueryEntityError> {
 		let location = world
 			.entities
 			.get(entity)
@@ -501,7 +413,8 @@
 			return Err(QueryEntityError::QueryDoesNotMatch(entity));
 		}
 		let archetype = &world.archetypes[location.archetype_id];
-		let mut fetch = QF::init(world, &self.fetch_state, last_change_tick, change_tick);
+		let mut fetch =
+			<QueryFetch<Q> as Fetch>::init(world, &self.fetch_state, last_change_tick, change_tick);
 		let mut filter =
 			<QueryFetch<F> as Fetch>::init(world, &self.filter_state, last_change_tick, change_tick);
 
@@ -531,7 +444,9 @@
 		// SAFETY: fetch is read-only
 		// and world must be validated
 		let array_of_results = entities.map(|entity| {
-			self.get_unchecked_manual::<ROQueryFetch<'w, Q>>(world, entity, last_change_tick, change_tick)
+			self
+				.as_readonly()
+				.get_unchecked_manual(world, entity, last_change_tick, change_tick)
 		});
 
 		// TODO: Replace with TryMap once https://github.com/rust-lang/rust/issues/79711 is stabilized
@@ -573,9 +488,8 @@
 			}
 		}
 
-		let array_of_results = entities.map(|entity| {
-			self.get_unchecked_manual::<QueryFetch<'w, Q>>(world, entity, last_change_tick, change_tick)
-		});
+		let array_of_results = entities
+			.map(|entity| self.get_unchecked_manual(world, entity, last_change_tick, change_tick));
 
 		// If any of the get calls failed, bubble up the error
 		for result in &array_of_results {
@@ -596,27 +510,28 @@
 	pub fn iter<'w, 's>(
 		&'s mut self,
 		world: &'w World,
-	) -> QueryIter<'w, 's, Q, ROQueryFetch<'w, Q>, F> {
+	) -> QueryIter<'w, 's, Q::ReadOnly, F::ReadOnly> {
 		// SAFETY: query is read only
+		unsafe {
+			self.update_archetypes(world);
+			self.as_readonly().iter_unchecked_manual(
+				world,
+				world.last_change_tick(),
+				world.read_change_tick(),
+			)
+		}
+	}
+
+	/// Returns an [`Iterator`] over the query results for the given [`World`].
+	#[inline]
+	pub fn iter_mut<'w, 's>(&'s mut self, world: &'w mut World) -> QueryIter<'w, 's, Q, F> {
+		// SAFETY: query has unique world access
 		unsafe {
 			self.update_archetypes(world);
 			self.iter_unchecked_manual(world, world.last_change_tick(), world.read_change_tick())
 		}
 	}
 
-	/// Returns an [`Iterator`] over the query results for the given [`World`].
-	#[inline]
-	pub fn iter_mut<'w, 's>(
-		&'s mut self,
-		world: &'w mut World,
-	) -> QueryIter<'w, 's, Q, QueryFetch<'w, Q>, F> {
-		// SAFETY: query has unique world access
-		unsafe {
-			self.update_archetypes(world);
-			self.iter_unchecked_manual(world, world.last_change_tick(), world.read_change_tick())
-		}
-	}
-
 	/// Returns an [`Iterator`] over the query results for the given [`World`] without updating the query's archetypes.
 	/// Archetypes must be manually updated before by using [`Self::update_archetypes`].
 	///
@@ -625,10 +540,16 @@
 	pub fn iter_manual<'w, 's>(
 		&'s self,
 		world: &'w World,
-	) -> QueryIter<'w, 's, Q, ROQueryFetch<'w, Q>, F> {
+	) -> QueryIter<'w, 's, Q::ReadOnly, F::ReadOnly> {
 		self.validate_world(world);
 		// SAFETY: query is read only and world is validated
-		unsafe { self.iter_unchecked_manual(world, world.last_change_tick(), world.read_change_tick()) }
+		unsafe {
+			self.as_readonly().iter_unchecked_manual(
+				world,
+				world.last_change_tick(),
+				world.read_change_tick(),
+			)
+		}
 	}
 
 	/// Returns an [`Iterator`] over all possible combinations of `K` query results without repetition.
@@ -645,8 +566,33 @@
 	pub fn iter_combinations<'w, 's, const K: usize>(
 		&'s mut self,
 		world: &'w World,
+	) -> QueryCombinationIter<'w, 's, Q::ReadOnly, F::ReadOnly, K> {
+		// SAFETY: query is read only
+		unsafe {
+			self.update_archetypes(world);
+			self
+				.as_readonly()
+				.iter_combinations_unchecked_manual(
+					world,
+					world.last_change_tick(),
+					world.read_change_tick(),
+				)
+		}
+	}
+
+	/// Iterates over all possible combinations of `K` query results for the given [`World`]
+	/// without repetition.
+	///
+	///  For permutations of size `K` of query returning `N` results, you will get:
+	/// - if `K == N`: one permutation of all query results
+	/// - if `K < N`: all possible `K`-sized combinations of query results, without repetition
+	/// - if `K > N`: empty set (no `K`-sized combinations exist)
+	#[inline]
+	pub fn iter_combinations_mut<'w, 's, const K: usize>(
+		&'s mut self,
+		world: &'w mut World,
 	) -> QueryCombinationIter<'w, 's, Q, F, K> {
-		// SAFETY: query is read only
+		// SAFETY: query has unique world access
 		unsafe {
 			self.update_archetypes(world);
 			self.iter_combinations_unchecked_manual(
@@ -657,29 +603,6 @@
 		}
 	}
 
-	/// Iterates over all possible combinations of `K` query results for the given [`World`]
-	/// without repetition.
-	///
-	///  For permutations of size `K` of query returning `N` results, you will get:
-	/// - if `K == N`: one permutation of all query results
-	/// - if `K < N`: all possible `K`-sized combinations of query results, without repetition
-	/// - if `K > N`: empty set (no `K`-sized combinations exist)
-	#[inline]
-	pub fn iter_combinations_mut<'w, 's, const K: usize>(
-		&'s mut self,
-		world: &'w mut World,
-	) -> QueryCombinationIter<'w, 's, Q, F, K> {
-		// SAFETY: query has unique world access
-		unsafe {
-			self.update_archetypes(world);
-			self.iter_combinations_unchecked_manual(
-				world,
-				world.last_change_tick(),
-				world.read_change_tick(),
-			)
-		}
-	}
-
 	/// Returns an [`Iterator`] over the query results of a list of [`Entity`]'s.
 	///
 	/// This can only return immutable data (mutable data will be cast to an immutable form).
@@ -690,14 +613,14 @@
 		&'s mut self,
 		world: &'w World,
 		entities: EntityList,
-	) -> QueryManyIter<'w, 's, Q, ROQueryFetch<'w, Q>, F, EntityList::IntoIter>
+	) -> QueryManyIter<'w, 's, Q::ReadOnly, F::ReadOnly, EntityList::IntoIter>
 	where
 		EntityList::Item: Borrow<Entity>,
 	{
 		// SAFETY: query is read only
 		unsafe {
 			self.update_archetypes(world);
-			self.iter_many_unchecked_manual(
+			self.as_readonly().iter_many_unchecked_manual(
 				entities,
 				world,
 				world.last_change_tick(),
@@ -713,10 +636,7 @@
 	/// This does not check for mutable query correctness. To be safe, make sure mutable queries
 	/// have unique access to the components they query.
 	#[inline]
-	pub unsafe fn iter_unchecked<'w, 's>(
-		&'s mut self,
-		world: &'w World,
-	) -> QueryIter<'w, 's, Q, QueryFetch<'w, Q>, F> {
+	pub unsafe fn iter_unchecked<'w, 's>(&'s mut self, world: &'w World) -> QueryIter<'w, 's, Q, F> {
 		self.update_archetypes(world);
 		self.iter_unchecked_manual(world, world.last_change_tick(), world.read_change_tick())
 	}
@@ -752,12 +672,12 @@
 	/// This does not validate that `world.id()` matches `self.world_id`. Calling this on a `world`
 	/// with a mismatched [`WorldId`] is unsound.
 	#[inline]
-	pub(crate) unsafe fn iter_unchecked_manual<'w, 's, QF: Fetch<'w, State = Q::State>>(
+	pub(crate) unsafe fn iter_unchecked_manual<'w, 's>(
 		&'s self,
 		world: &'w World,
 		last_change_tick: u32,
 		change_tick: u32,
-	) -> QueryIter<'w, 's, Q, QF, F> {
+	) -> QueryIter<'w, 's, Q, F> {
 		QueryIter::new(world, self, last_change_tick, change_tick)
 	}
 
@@ -768,22 +688,17 @@
 	///
 	/// This does not check for mutable query correctness. To be safe, make sure mutable queries
 	/// have unique access to the components they query.
-	/// this does not check for entity uniqueness
+	/// This does not check for entity uniqueness
 	/// This does not validate that `world.id()` matches `self.world_id`. Calling this on a `world`
 	/// with a mismatched [`WorldId`] is unsound.
 	#[inline]
-	pub(crate) unsafe fn iter_many_unchecked_manual<
-		'w,
-		's,
-		QF: Fetch<'w, State = Q::State>,
-		EntityList: IntoIterator,
-	>(
+	pub(crate) unsafe fn iter_many_unchecked_manual<'w, 's, EntityList: IntoIterator>(
 		&'s self,
 		entities: EntityList,
 		world: &'w World,
 		last_change_tick: u32,
 		change_tick: u32,
-	) -> QueryManyIter<'w, 's, Q, QF, F, EntityList::IntoIter>
+	) -> QueryManyIter<'w, 's, Q, F, EntityList::IntoIter>
 	where
 		EntityList::Item: Borrow<Entity>,
 	{
@@ -819,7 +734,7 @@
 		// SAFETY: query is read only
 		unsafe {
 			self.update_archetypes(world);
-			self.for_each_unchecked_manual::<ROQueryFetch<Q>, FN>(
+			self.as_readonly().for_each_unchecked_manual(
 				world,
 				func,
 				world.last_change_tick(),
@@ -835,7 +750,7 @@
 		// SAFETY: query has unique world access
 		unsafe {
 			self.update_archetypes(world);
-			self.for_each_unchecked_manual::<QueryFetch<Q>, FN>(
+			self.for_each_unchecked_manual(
 				world,
 				func,
 				world.last_change_tick(),
@@ -860,7 +775,7 @@
 		func: FN,
 	) {
 		self.update_archetypes(world);
-		self.for_each_unchecked_manual::<QueryFetch<Q>, FN>(
+		self.for_each_unchecked_manual(
 			world,
 			func,
 			world.last_change_tick(),
@@ -886,13 +801,15 @@
 		// SAFETY: query is read only
 		unsafe {
 			self.update_archetypes(world);
-			self.par_for_each_unchecked_manual::<ROQueryFetch<Q>, FN>(
-				world,
-				batch_size,
-				func,
-				world.last_change_tick(),
-				world.read_change_tick(),
-			);
+			self
+				.as_readonly()
+				.par_for_each_unchecked_manual(
+					world,
+					batch_size,
+					func,
+					world.last_change_tick(),
+					world.read_change_tick(),
+				);
 		}
 	}
 
@@ -911,7 +828,7 @@
 		// SAFETY: query has unique world access
 		unsafe {
 			self.update_archetypes(world);
-			self.par_for_each_unchecked_manual::<QueryFetch<Q>, FN>(
+			self.par_for_each_unchecked_manual(
 				world,
 				batch_size,
 				func,
@@ -941,7 +858,7 @@
 		func: FN,
 	) {
 		self.update_archetypes(world);
-		self.par_for_each_unchecked_manual::<QueryFetch<Q>, FN>(
+		self.par_for_each_unchecked_manual(
 			world,
 			batch_size,
 			func,
@@ -983,11 +900,7 @@
 	/// have unique access to the components they query.
 	/// This does not validate that `world.id()` matches `self.world_id`. Calling this on a `world`
 	/// with a mismatched [`WorldId`] is unsound.
-	pub(crate) unsafe fn for_each_unchecked_manual<
-		'w,
-		QF: Fetch<'w, State = Q::State>,
-		FN: FnMut(QF::Item),
-	>(
+	pub(crate) unsafe fn for_each_unchecked_manual<'w, FN: FnMut(QueryItem<'w, Q>)>(
 		&self,
 		world: &'w World,
 		mut func: FN,
@@ -996,11 +909,12 @@
 	) {
 		// NOTE: If you are changing query iteration code, remember to update the following places, where relevant:
 		// QueryIter, QueryIterationCursor, QueryState::for_each_unchecked_manual, QueryState::many_for_each_unchecked_manual, QueryState::par_for_each_unchecked_manual
-		let mut fetch = QF::init(world, &self.fetch_state, last_change_tick, change_tick);
+		let mut fetch =
+			<QueryFetch<Q> as Fetch>::init(world, &self.fetch_state, last_change_tick, change_tick);
 		let mut filter =
 			<QueryFetch<F> as Fetch>::init(world, &self.filter_state, last_change_tick, change_tick);
+
 		let tables = &world.storages().tables;
-
 		if <QueryFetch<'static, Q>>::IS_DENSE && <QueryFetch<'static, F>>::IS_DENSE {
 			for table_id in &self.matched_table_ids {
 				let table = &tables[*table_id];
@@ -1048,8 +962,7 @@
 	/// with a mismatched [`WorldId`] is unsound.
 	pub(crate) unsafe fn par_for_each_unchecked_manual<
 		'w,
-		QF: Fetch<'w, State = Q::State>,
-		FN: Fn(QF::Item) + Send + Sync + Clone,
+		FN: Fn(QueryItem<'w, Q>) + Send + Sync + Clone,
 	>(
 		&self,
 		world: &'w World,
@@ -1061,7 +974,7 @@
 		// NOTE: If you are changing query iteration code, remember to update the following places, where relevant:
 		// QueryIter, QueryIterationCursor, QueryState::for_each_unchecked_manual, QueryState::many_for_each_unchecked_manual, QueryState::par_for_each_unchecked_manual
 		ComputeTaskPool::get().scope(|scope| {
-			if QF::IS_DENSE && <QueryFetch<'static, F>>::IS_DENSE {
+			if <QueryFetch<'static, Q>>::IS_DENSE && <QueryFetch<'static, F>>::IS_DENSE {
 				let tables = &world.storages().tables;
 				for table_id in &self.matched_table_ids {
 					let table = &tables[*table_id];
@@ -1070,7 +983,12 @@
 						let func = func.clone();
 						let len = batch_size.min(table.len() - offset);
 						let task = async move {
-							let mut fetch = QF::init(world, &self.fetch_state, last_change_tick, change_tick);
+							let mut fetch = <QueryFetch<Q> as Fetch>::init(
+								world,
+								&self.fetch_state,
+								last_change_tick,
+								change_tick,
+							);
 							let mut filter = <QueryFetch<F> as Fetch>::init(
 								world,
 								&self.filter_state,
@@ -1111,7 +1029,12 @@
 						let func = func.clone();
 						let len = batch_size.min(archetype.len() - offset);
 						let task = async move {
-							let mut fetch = QF::init(world, &self.fetch_state, last_change_tick, change_tick);
+							let mut fetch = <QueryFetch<Q> as Fetch>::init(
+								world,
+								&self.fetch_state,
+								last_change_tick,
+								change_tick,
+							);
 							let mut filter = <QueryFetch<F> as Fetch>::init(
 								world,
 								&self.filter_state,
@@ -1234,7 +1157,7 @@
 
 		// SAFETY: query is read only
 		unsafe {
-			self.get_single_unchecked_manual::<ROQueryFetch<'w, Q>>(
+			self.as_readonly().get_single_unchecked_manual(
 				world,
 				world.last_change_tick(),
 				world.read_change_tick(),
@@ -1270,11 +1193,7 @@
 
 		// SAFETY: query has unique world access
 		unsafe {
-			self.get_single_unchecked_manual::<QueryFetch<'w, Q>>(
-				world,
-				world.last_change_tick(),
-				world.read_change_tick(),
-			)
+			self.get_single_unchecked_manual(world, world.last_change_tick(), world.read_change_tick())
 		}
 	}
 
@@ -1293,12 +1212,7 @@
 		world: &'w World,
 	) -> Result<QueryItem<'w, Q>, QuerySingleError> {
 		self.update_archetypes(world);
-
-		self.get_single_unchecked_manual::<QueryFetch<'w, Q>>(
-			world,
-			world.last_change_tick(),
-			world.read_change_tick(),
-		)
+		self.get_single_unchecked_manual(world, world.last_change_tick(), world.read_change_tick())
 	}
 
 	/// Returns a query result when there is exactly one entity matching the query,
@@ -1312,13 +1226,13 @@
 	/// This does not check for mutable query correctness. To be safe, make sure mutable queries
 	/// have unique access to the components they query.
 	#[inline]
-	pub unsafe fn get_single_unchecked_manual<'w, QF: Fetch<'w, State = Q::State>>(
+	pub unsafe fn get_single_unchecked_manual<'w>(
 		&self,
 		world: &'w World,
 		last_change_tick: u32,
 		change_tick: u32,
-	) -> Result<QF::Item, QuerySingleError> {
-		let mut query = self.iter_unchecked_manual::<QF>(world, last_change_tick, change_tick);
+	) -> Result<QueryItem<'w, Q>, QuerySingleError> {
+		let mut query = self.iter_unchecked_manual(world, last_change_tick, change_tick);
 		let first = query.next();
 		let extra = query.next().is_some();
 
@@ -1330,1110 +1244,6 @@
 			>())),
 		}
 	}
-=======
-    }
-
-    /// Creates a new [`Archetype`].
-    pub fn new_archetype(&mut self, archetype: &Archetype) {
-        if self
-            .fetch_state
-            .matches_component_set(&|id| archetype.contains(id))
-            && self
-                .filter_state
-                .matches_component_set(&|id| archetype.contains(id))
-        {
-            QueryFetch::<'static, Q>::update_archetype_component_access(
-                &self.fetch_state,
-                archetype,
-                &mut self.archetype_component_access,
-            );
-            QueryFetch::<'static, F>::update_archetype_component_access(
-                &self.filter_state,
-                archetype,
-                &mut self.archetype_component_access,
-            );
-            let archetype_index = archetype.id().index();
-            if !self.matched_archetypes.contains(archetype_index) {
-                self.matched_archetypes.grow(archetype_index + 1);
-                self.matched_archetypes.set(archetype_index, true);
-                self.matched_archetype_ids.push(archetype.id());
-            }
-            let table_index = archetype.table_id().index();
-            if !self.matched_tables.contains(table_index) {
-                self.matched_tables.grow(table_index + 1);
-                self.matched_tables.set(table_index, true);
-                self.matched_table_ids.push(archetype.table_id());
-            }
-        }
-    }
-
-    /// Gets the query result for the given [`World`] and [`Entity`].
-    ///
-    /// This can only be called for read-only queries, see [`Self::get_mut`] for write-queries.
-    #[inline]
-    pub fn get<'w>(
-        &mut self,
-        world: &'w World,
-        entity: Entity,
-    ) -> Result<ROQueryItem<'w, Q>, QueryEntityError> {
-        self.update_archetypes(world);
-        // SAFETY: query is read only
-        unsafe {
-            self.as_readonly().get_unchecked_manual(
-                world,
-                entity,
-                world.last_change_tick(),
-                world.read_change_tick(),
-            )
-        }
-    }
-
-    /// Returns the read-only query results for the given array of [`Entity`].
-    ///
-    /// In case of a nonexisting entity or mismatched component, a [`QueryEntityError`] is
-    /// returned instead.
-    ///
-    /// Note that the unlike [`QueryState::get_many_mut`], the entities passed in do not need to be unique.
-    ///
-    /// # Examples
-    ///
-    /// ```rust
-    /// use bevy_ecs::prelude::*;
-    /// use bevy_ecs::query::QueryEntityError;
-    ///
-    /// #[derive(Component, PartialEq, Debug)]
-    /// struct A(usize);
-    ///
-    /// let mut world = World::new();
-    /// let entity_vec: Vec<Entity> = (0..3).map(|i|world.spawn().insert(A(i)).id()).collect();
-    /// let entities: [Entity; 3] = entity_vec.try_into().unwrap();
-    ///
-    /// world.spawn().insert(A(73));
-    ///
-    /// let mut query_state = world.query::<&A>();
-    ///
-    /// let component_values = query_state.get_many(&world, entities).unwrap();
-    ///
-    /// assert_eq!(component_values, [&A(0), &A(1), &A(2)]);
-    ///
-    /// let wrong_entity = Entity::from_raw(365);
-    ///
-    /// assert_eq!(query_state.get_many(&world, [wrong_entity]), Err(QueryEntityError::NoSuchEntity(wrong_entity)));
-    /// ```
-    #[inline]
-    pub fn get_many<'w, const N: usize>(
-        &mut self,
-        world: &'w World,
-        entities: [Entity; N],
-    ) -> Result<[ROQueryItem<'w, Q>; N], QueryEntityError> {
-        self.update_archetypes(world);
-
-        // SAFETY: update_archetypes validates the `World` matches
-        unsafe {
-            self.get_many_read_only_manual(
-                world,
-                entities,
-                world.last_change_tick(),
-                world.read_change_tick(),
-            )
-        }
-    }
-
-    /// Gets the query result for the given [`World`] and [`Entity`].
-    #[inline]
-    pub fn get_mut<'w>(
-        &mut self,
-        world: &'w mut World,
-        entity: Entity,
-    ) -> Result<QueryItem<'w, Q>, QueryEntityError> {
-        self.update_archetypes(world);
-        // SAFETY: query has unique world access
-        unsafe {
-            self.get_unchecked_manual(
-                world,
-                entity,
-                world.last_change_tick(),
-                world.read_change_tick(),
-            )
-        }
-    }
-
-    /// Returns the query results for the given array of [`Entity`].
-    ///
-    /// In case of a nonexisting entity or mismatched component, a [`QueryEntityError`] is
-    /// returned instead.
-    ///
-    /// ```rust
-    /// use bevy_ecs::prelude::*;
-    /// use bevy_ecs::query::QueryEntityError;
-    ///
-    /// #[derive(Component, PartialEq, Debug)]
-    /// struct A(usize);
-    ///
-    /// let mut world = World::new();
-    ///
-    /// let entities: Vec<Entity> = (0..3).map(|i|world.spawn().insert(A(i)).id()).collect();
-    /// let entities: [Entity; 3] = entities.try_into().unwrap();
-    ///
-    /// world.spawn().insert(A(73));
-    ///
-    /// let mut query_state = world.query::<&mut A>();
-    ///
-    /// let mut mutable_component_values = query_state.get_many_mut(&mut world, entities).unwrap();
-    ///
-    /// for mut a in &mut mutable_component_values {
-    ///     a.0 += 5;
-    /// }
-    ///
-    /// let component_values = query_state.get_many(&world, entities).unwrap();
-    ///
-    /// assert_eq!(component_values, [&A(5), &A(6), &A(7)]);
-    ///
-    /// let wrong_entity = Entity::from_raw(57);
-    /// let invalid_entity = world.spawn().id();
-    ///
-    /// assert_eq!(query_state.get_many_mut(&mut world, [wrong_entity]).unwrap_err(), QueryEntityError::NoSuchEntity(wrong_entity));
-    /// assert_eq!(query_state.get_many_mut(&mut world, [invalid_entity]).unwrap_err(), QueryEntityError::QueryDoesNotMatch(invalid_entity));
-    /// assert_eq!(query_state.get_many_mut(&mut world, [entities[0], entities[0]]).unwrap_err(), QueryEntityError::AliasedMutability(entities[0]));
-    /// ```
-    #[inline]
-    pub fn get_many_mut<'w, const N: usize>(
-        &mut self,
-        world: &'w mut World,
-        entities: [Entity; N],
-    ) -> Result<[QueryItem<'w, Q>; N], QueryEntityError> {
-        self.update_archetypes(world);
-
-        // SAFETY: method requires exclusive world access
-        // and world has been validated via update_archetypes
-        unsafe {
-            self.get_many_unchecked_manual(
-                world,
-                entities,
-                world.last_change_tick(),
-                world.read_change_tick(),
-            )
-        }
-    }
-
-    #[inline]
-    pub fn get_manual<'w>(
-        &self,
-        world: &'w World,
-        entity: Entity,
-    ) -> Result<ROQueryItem<'w, Q>, QueryEntityError> {
-        self.validate_world(world);
-        // SAFETY: query is read only and world is validated
-        unsafe {
-            self.as_readonly().get_unchecked_manual(
-                world,
-                entity,
-                world.last_change_tick(),
-                world.read_change_tick(),
-            )
-        }
-    }
-
-    /// Gets the query result for the given [`World`] and [`Entity`].
-    ///
-    /// # Safety
-    ///
-    /// This does not check for mutable query correctness. To be safe, make sure mutable queries
-    /// have unique access to the components they query.
-    #[inline]
-    pub unsafe fn get_unchecked<'w>(
-        &mut self,
-        world: &'w World,
-        entity: Entity,
-    ) -> Result<QueryItem<'w, Q>, QueryEntityError> {
-        self.update_archetypes(world);
-        self.get_unchecked_manual(
-            world,
-            entity,
-            world.last_change_tick(),
-            world.read_change_tick(),
-        )
-    }
-
-    /// Gets the query result for the given [`World`] and [`Entity`], where the last change and
-    /// the current change tick are given.
-    ///
-    /// # Safety
-    ///
-    /// This does not check for mutable query correctness. To be safe, make sure mutable queries
-    /// have unique access to the components they query.
-    ///
-    /// This must be called on the same `World` that the `Query` was generated from:
-    /// use `QueryState::validate_world` to verify this.
-    pub(crate) unsafe fn get_unchecked_manual<'w>(
-        &self,
-        world: &'w World,
-        entity: Entity,
-        last_change_tick: u32,
-        change_tick: u32,
-    ) -> Result<QueryItem<'w, Q>, QueryEntityError> {
-        let location = world
-            .entities
-            .get(entity)
-            .ok_or(QueryEntityError::NoSuchEntity(entity))?;
-        if !self
-            .matched_archetypes
-            .contains(location.archetype_id.index())
-        {
-            return Err(QueryEntityError::QueryDoesNotMatch(entity));
-        }
-        let archetype = &world.archetypes[location.archetype_id];
-        let mut fetch =
-            <QueryFetch<Q> as Fetch>::init(world, &self.fetch_state, last_change_tick, change_tick);
-        let mut filter = <QueryFetch<F> as Fetch>::init(
-            world,
-            &self.filter_state,
-            last_change_tick,
-            change_tick,
-        );
-
-        fetch.set_archetype(&self.fetch_state, archetype, &world.storages().tables);
-        filter.set_archetype(&self.filter_state, archetype, &world.storages().tables);
-        if filter.archetype_filter_fetch(location.index) {
-            Ok(fetch.archetype_fetch(location.index))
-        } else {
-            Err(QueryEntityError::QueryDoesNotMatch(entity))
-        }
-    }
-
-    /// Gets the read-only query results for the given [`World`] and array of [`Entity`], where the last change and
-    /// the current change tick are given.
-    ///
-    /// # Safety
-    ///
-    /// This must be called on the same `World` that the `Query` was generated from:
-    /// use `QueryState::validate_world` to verify this.
-    pub(crate) unsafe fn get_many_read_only_manual<'w, const N: usize>(
-        &self,
-        world: &'w World,
-        entities: [Entity; N],
-        last_change_tick: u32,
-        change_tick: u32,
-    ) -> Result<[ROQueryItem<'w, Q>; N], QueryEntityError> {
-        // SAFETY: fetch is read-only
-        // and world must be validated
-        let array_of_results = entities.map(|entity| {
-            self.as_readonly()
-                .get_unchecked_manual(world, entity, last_change_tick, change_tick)
-        });
-
-        // TODO: Replace with TryMap once https://github.com/rust-lang/rust/issues/79711 is stabilized
-        // If any of the get calls failed, bubble up the error
-        for result in &array_of_results {
-            match result {
-                Ok(_) => (),
-                Err(error) => return Err(*error),
-            }
-        }
-
-        // Since we have verified that all entities are present, we can safely unwrap
-        Ok(array_of_results.map(|result| result.unwrap()))
-    }
-
-    /// Gets the query results for the given [`World`] and array of [`Entity`], where the last change and
-    /// the current change tick are given.
-    ///
-    /// # Safety
-    ///
-    /// This does not check for unique access to subsets of the entity-component data.
-    /// To be safe, make sure mutable queries have unique access to the components they query.
-    ///
-    /// This must be called on the same `World` that the `Query` was generated from:
-    /// use `QueryState::validate_world` to verify this.
-    pub(crate) unsafe fn get_many_unchecked_manual<'w, const N: usize>(
-        &self,
-        world: &'w World,
-        entities: [Entity; N],
-        last_change_tick: u32,
-        change_tick: u32,
-    ) -> Result<[QueryItem<'w, Q>; N], QueryEntityError> {
-        // Verify that all entities are unique
-        for i in 0..N {
-            for j in 0..i {
-                if entities[i] == entities[j] {
-                    return Err(QueryEntityError::AliasedMutability(entities[i]));
-                }
-            }
-        }
-
-        let array_of_results = entities
-            .map(|entity| self.get_unchecked_manual(world, entity, last_change_tick, change_tick));
-
-        // If any of the get calls failed, bubble up the error
-        for result in &array_of_results {
-            match result {
-                Ok(_) => (),
-                Err(error) => return Err(*error),
-            }
-        }
-
-        // Since we have verified that all entities are present, we can safely unwrap
-        Ok(array_of_results.map(|result| result.unwrap()))
-    }
-
-    /// Returns an [`Iterator`] over the query results for the given [`World`].
-    ///
-    /// This can only be called for read-only queries, see [`Self::iter_mut`] for write-queries.
-    #[inline]
-    pub fn iter<'w, 's>(
-        &'s mut self,
-        world: &'w World,
-    ) -> QueryIter<'w, 's, Q::ReadOnly, F::ReadOnly> {
-        // SAFETY: query is read only
-        unsafe {
-            self.update_archetypes(world);
-            self.as_readonly().iter_unchecked_manual(
-                world,
-                world.last_change_tick(),
-                world.read_change_tick(),
-            )
-        }
-    }
-
-    /// Returns an [`Iterator`] over the query results for the given [`World`].
-    #[inline]
-    pub fn iter_mut<'w, 's>(&'s mut self, world: &'w mut World) -> QueryIter<'w, 's, Q, F> {
-        // SAFETY: query has unique world access
-        unsafe {
-            self.update_archetypes(world);
-            self.iter_unchecked_manual(world, world.last_change_tick(), world.read_change_tick())
-        }
-    }
-
-    /// Returns an [`Iterator`] over the query results for the given [`World`] without updating the query's archetypes.
-    /// Archetypes must be manually updated before by using [`Self::update_archetypes`].
-    ///
-    /// This can only be called for read-only queries.
-    #[inline]
-    pub fn iter_manual<'w, 's>(
-        &'s self,
-        world: &'w World,
-    ) -> QueryIter<'w, 's, Q::ReadOnly, F::ReadOnly> {
-        self.validate_world(world);
-        // SAFETY: query is read only and world is validated
-        unsafe {
-            self.as_readonly().iter_unchecked_manual(
-                world,
-                world.last_change_tick(),
-                world.read_change_tick(),
-            )
-        }
-    }
-
-    /// Returns an [`Iterator`] over all possible combinations of `K` query results without repetition.
-    /// This can only be called for read-only queries.
-    ///
-    ///  For permutations of size `K` of query returning `N` results, you will get:
-    /// - if `K == N`: one permutation of all query results
-    /// - if `K < N`: all possible `K`-sized combinations of query results, without repetition
-    /// - if `K > N`: empty set (no `K`-sized combinations exist)
-    ///
-    /// This can only be called for read-only queries, see [`Self::iter_combinations_mut`] for
-    /// write-queries.
-    #[inline]
-    pub fn iter_combinations<'w, 's, const K: usize>(
-        &'s mut self,
-        world: &'w World,
-    ) -> QueryCombinationIter<'w, 's, Q::ReadOnly, F::ReadOnly, K> {
-        // SAFETY: query is read only
-        unsafe {
-            self.update_archetypes(world);
-            self.as_readonly().iter_combinations_unchecked_manual(
-                world,
-                world.last_change_tick(),
-                world.read_change_tick(),
-            )
-        }
-    }
-
-    /// Iterates over all possible combinations of `K` query results for the given [`World`]
-    /// without repetition.
-    ///
-    ///  For permutations of size `K` of query returning `N` results, you will get:
-    /// - if `K == N`: one permutation of all query results
-    /// - if `K < N`: all possible `K`-sized combinations of query results, without repetition
-    /// - if `K > N`: empty set (no `K`-sized combinations exist)
-    #[inline]
-    pub fn iter_combinations_mut<'w, 's, const K: usize>(
-        &'s mut self,
-        world: &'w mut World,
-    ) -> QueryCombinationIter<'w, 's, Q, F, K> {
-        // SAFETY: query has unique world access
-        unsafe {
-            self.update_archetypes(world);
-            self.iter_combinations_unchecked_manual(
-                world,
-                world.last_change_tick(),
-                world.read_change_tick(),
-            )
-        }
-    }
-
-    /// Returns an [`Iterator`] over the query results of a list of [`Entity`]'s.
-    ///
-    /// This can only return immutable data (mutable data will be cast to an immutable form).
-    /// See [`Self::many_for_each_mut`] for queries that contain at least one mutable component.
-    ///
-    #[inline]
-    pub fn iter_many<'w, 's, EntityList: IntoIterator>(
-        &'s mut self,
-        world: &'w World,
-        entities: EntityList,
-    ) -> QueryManyIter<'w, 's, Q::ReadOnly, F::ReadOnly, EntityList::IntoIter>
-    where
-        EntityList::Item: Borrow<Entity>,
-    {
-        // SAFETY: query is read only
-        unsafe {
-            self.update_archetypes(world);
-            self.as_readonly().iter_many_unchecked_manual(
-                entities,
-                world,
-                world.last_change_tick(),
-                world.read_change_tick(),
-            )
-        }
-    }
-
-    /// Returns an [`Iterator`] over the query results for the given [`World`].
-    ///
-    /// # Safety
-    ///
-    /// This does not check for mutable query correctness. To be safe, make sure mutable queries
-    /// have unique access to the components they query.
-    #[inline]
-    pub unsafe fn iter_unchecked<'w, 's>(
-        &'s mut self,
-        world: &'w World,
-    ) -> QueryIter<'w, 's, Q, F> {
-        self.update_archetypes(world);
-        self.iter_unchecked_manual(world, world.last_change_tick(), world.read_change_tick())
-    }
-
-    /// Returns an [`Iterator`] over all possible combinations of `K` query results for the
-    /// given [`World`] without repetition.
-    /// This can only be called for read-only queries.
-    ///
-    /// # Safety
-    ///
-    /// This does not check for mutable query correctness. To be safe, make sure mutable queries
-    /// have unique access to the components they query.
-    #[inline]
-    pub unsafe fn iter_combinations_unchecked<'w, 's, const K: usize>(
-        &'s mut self,
-        world: &'w World,
-    ) -> QueryCombinationIter<'w, 's, Q, F, K> {
-        self.update_archetypes(world);
-        self.iter_combinations_unchecked_manual(
-            world,
-            world.last_change_tick(),
-            world.read_change_tick(),
-        )
-    }
-
-    /// Returns an [`Iterator`] for the given [`World`], where the last change and
-    /// the current change tick are given.
-    ///
-    /// # Safety
-    ///
-    /// This does not check for mutable query correctness. To be safe, make sure mutable queries
-    /// have unique access to the components they query.
-    /// This does not validate that `world.id()` matches `self.world_id`. Calling this on a `world`
-    /// with a mismatched [`WorldId`] is unsound.
-    #[inline]
-    pub(crate) unsafe fn iter_unchecked_manual<'w, 's>(
-        &'s self,
-        world: &'w World,
-        last_change_tick: u32,
-        change_tick: u32,
-    ) -> QueryIter<'w, 's, Q, F> {
-        QueryIter::new(world, self, last_change_tick, change_tick)
-    }
-
-    /// Returns an [`Iterator`] for the given [`World`] and list of [`Entity`]'s, where the last change and
-    /// the current change tick are given.
-    ///
-    /// # Safety
-    ///
-    /// This does not check for mutable query correctness. To be safe, make sure mutable queries
-    /// have unique access to the components they query.
-    /// This does not check for entity uniqueness
-    /// This does not validate that `world.id()` matches `self.world_id`. Calling this on a `world`
-    /// with a mismatched [`WorldId`] is unsound.
-    #[inline]
-    pub(crate) unsafe fn iter_many_unchecked_manual<'w, 's, EntityList: IntoIterator>(
-        &'s self,
-        entities: EntityList,
-        world: &'w World,
-        last_change_tick: u32,
-        change_tick: u32,
-    ) -> QueryManyIter<'w, 's, Q, F, EntityList::IntoIter>
-    where
-        EntityList::Item: Borrow<Entity>,
-    {
-        QueryManyIter::new(world, self, entities, last_change_tick, change_tick)
-    }
-
-    /// Returns an [`Iterator`] over all possible combinations of `K` query results for the
-    /// given [`World`] without repetition.
-    /// This can only be called for read-only queries.
-    ///
-    /// # Safety
-    ///
-    /// This does not check for mutable query correctness. To be safe, make sure mutable queries
-    /// have unique access to the components they query.
-    /// This does not validate that `world.id()` matches `self.world_id`. Calling this on a `world`
-    /// with a mismatched [`WorldId`] is unsound.
-    #[inline]
-    pub(crate) unsafe fn iter_combinations_unchecked_manual<'w, 's, const K: usize>(
-        &'s self,
-        world: &'w World,
-        last_change_tick: u32,
-        change_tick: u32,
-    ) -> QueryCombinationIter<'w, 's, Q, F, K> {
-        QueryCombinationIter::new(world, self, last_change_tick, change_tick)
-    }
-
-    /// Runs `func` on each query result for the given [`World`]. This is faster than the equivalent
-    /// iter() method, but cannot be chained like a normal [`Iterator`].
-    ///
-    /// This can only be called for read-only queries, see [`Self::for_each_mut`] for write-queries.
-    #[inline]
-    pub fn for_each<'w, FN: FnMut(ROQueryItem<'w, Q>)>(&mut self, world: &'w World, func: FN) {
-        // SAFETY: query is read only
-        unsafe {
-            self.update_archetypes(world);
-            self.as_readonly().for_each_unchecked_manual(
-                world,
-                func,
-                world.last_change_tick(),
-                world.read_change_tick(),
-            );
-        }
-    }
-
-    /// Runs `func` on each query result for the given [`World`]. This is faster than the equivalent
-    /// `iter_mut()` method, but cannot be chained like a normal [`Iterator`].
-    #[inline]
-    pub fn for_each_mut<'w, FN: FnMut(QueryItem<'w, Q>)>(
-        &mut self,
-        world: &'w mut World,
-        func: FN,
-    ) {
-        // SAFETY: query has unique world access
-        unsafe {
-            self.update_archetypes(world);
-            self.for_each_unchecked_manual(
-                world,
-                func,
-                world.last_change_tick(),
-                world.read_change_tick(),
-            );
-        }
-    }
-
-    /// Runs `func` on each query result for the given [`World`]. This is faster than the equivalent
-    /// iter() method, but cannot be chained like a normal [`Iterator`].
-    ///
-    /// This can only be called for read-only queries.
-    ///
-    /// # Safety
-    ///
-    /// This does not check for mutable query correctness. To be safe, make sure mutable queries
-    /// have unique access to the components they query.
-    #[inline]
-    pub unsafe fn for_each_unchecked<'w, FN: FnMut(QueryItem<'w, Q>)>(
-        &mut self,
-        world: &'w World,
-        func: FN,
-    ) {
-        self.update_archetypes(world);
-        self.for_each_unchecked_manual(
-            world,
-            func,
-            world.last_change_tick(),
-            world.read_change_tick(),
-        );
-    }
-
-    /// Runs `func` on each query result in parallel.
-    ///
-    /// This can only be called for read-only queries, see [`Self::par_for_each_mut`] for
-    /// write-queries.
-    ///
-    /// # Panics
-    /// The [`ComputeTaskPool`] is not initialized. If using this from a query that is being
-    /// initialized and run from the ECS scheduler, this should never panic.
-    #[inline]
-    pub fn par_for_each<'w, FN: Fn(ROQueryItem<'w, Q>) + Send + Sync + Clone>(
-        &mut self,
-        world: &'w World,
-        batch_size: usize,
-        func: FN,
-    ) {
-        // SAFETY: query is read only
-        unsafe {
-            self.update_archetypes(world);
-            self.as_readonly().par_for_each_unchecked_manual(
-                world,
-                batch_size,
-                func,
-                world.last_change_tick(),
-                world.read_change_tick(),
-            );
-        }
-    }
-
-    /// Runs `func` on each query result in parallel.
-    ///
-    /// # Panics
-    /// The [`ComputeTaskPool`] is not initialized. If using this from a query that is being
-    /// initialized and run from the ECS scheduler, this should never panic.
-    #[inline]
-    pub fn par_for_each_mut<'w, FN: Fn(QueryItem<'w, Q>) + Send + Sync + Clone>(
-        &mut self,
-        world: &'w mut World,
-        batch_size: usize,
-        func: FN,
-    ) {
-        // SAFETY: query has unique world access
-        unsafe {
-            self.update_archetypes(world);
-            self.par_for_each_unchecked_manual(
-                world,
-                batch_size,
-                func,
-                world.last_change_tick(),
-                world.read_change_tick(),
-            );
-        }
-    }
-
-    /// Runs `func` on each query result in parallel.
-    ///
-    /// This can only be called for read-only queries.
-    ///
-    /// # Panics
-    /// The [`ComputeTaskPool`] is not initialized. If using this from a query that is being
-    /// initialized and run from the ECS scheduler, this should never panic.
-    ///
-    /// # Safety
-    ///
-    /// This does not check for mutable query correctness. To be safe, make sure mutable queries
-    /// have unique access to the components they query.
-    #[inline]
-    pub unsafe fn par_for_each_unchecked<'w, FN: Fn(QueryItem<'w, Q>) + Send + Sync + Clone>(
-        &mut self,
-        world: &'w World,
-        batch_size: usize,
-        func: FN,
-    ) {
-        self.update_archetypes(world);
-        self.par_for_each_unchecked_manual(
-            world,
-            batch_size,
-            func,
-            world.last_change_tick(),
-            world.read_change_tick(),
-        );
-    }
-
-    /// Runs `func` on each query result where the entities match.
-    #[inline]
-    pub fn many_for_each_mut<EntityList: IntoIterator>(
-        &mut self,
-        world: &mut World,
-        entities: EntityList,
-        func: impl FnMut(QueryItem<'_, Q>),
-    ) where
-        EntityList::Item: Borrow<Entity>,
-    {
-        // SAFETY: query has unique world access
-        unsafe {
-            self.update_archetypes(world);
-            self.many_for_each_unchecked_manual(
-                world,
-                entities,
-                func,
-                world.last_change_tick(),
-                world.read_change_tick(),
-            );
-        };
-    }
-
-    /// Runs `func` on each query result for the given [`World`], where the last change and
-    /// the current change tick are given. This is faster than the equivalent
-    /// iter() method, but cannot be chained like a normal [`Iterator`].
-    ///
-    /// # Safety
-    ///
-    /// This does not check for mutable query correctness. To be safe, make sure mutable queries
-    /// have unique access to the components they query.
-    /// This does not validate that `world.id()` matches `self.world_id`. Calling this on a `world`
-    /// with a mismatched [`WorldId`] is unsound.
-    pub(crate) unsafe fn for_each_unchecked_manual<'w, FN: FnMut(QueryItem<'w, Q>)>(
-        &self,
-        world: &'w World,
-        mut func: FN,
-        last_change_tick: u32,
-        change_tick: u32,
-    ) {
-        // NOTE: If you are changing query iteration code, remember to update the following places, where relevant:
-        // QueryIter, QueryIterationCursor, QueryState::for_each_unchecked_manual, QueryState::many_for_each_unchecked_manual, QueryState::par_for_each_unchecked_manual
-        let mut fetch =
-            <QueryFetch<Q> as Fetch>::init(world, &self.fetch_state, last_change_tick, change_tick);
-        let mut filter = <QueryFetch<F> as Fetch>::init(
-            world,
-            &self.filter_state,
-            last_change_tick,
-            change_tick,
-        );
-
-        if <QueryFetch<'static, Q>>::IS_DENSE && <QueryFetch<'static, F>>::IS_DENSE {
-            let tables = &world.storages().tables;
-            for table_id in &self.matched_table_ids {
-                let table = &tables[*table_id];
-                fetch.set_table(&self.fetch_state, table);
-                filter.set_table(&self.filter_state, table);
-
-                for table_index in 0..table.len() {
-                    if !filter.table_filter_fetch(table_index) {
-                        continue;
-                    }
-                    let item = fetch.table_fetch(table_index);
-                    func(item);
-                }
-            }
-        } else {
-            let archetypes = &world.archetypes;
-            let tables = &world.storages().tables;
-            for archetype_id in &self.matched_archetype_ids {
-                let archetype = &archetypes[*archetype_id];
-                fetch.set_archetype(&self.fetch_state, archetype, tables);
-                filter.set_archetype(&self.filter_state, archetype, tables);
-
-                for archetype_index in 0..archetype.len() {
-                    if !filter.archetype_filter_fetch(archetype_index) {
-                        continue;
-                    }
-                    func(fetch.archetype_fetch(archetype_index));
-                }
-            }
-        }
-    }
-
-    /// Runs `func` on each query result in parallel for the given [`World`], where the last change and
-    /// the current change tick are given. This is faster than the equivalent
-    /// iter() method, but cannot be chained like a normal [`Iterator`].
-    ///
-    /// # Panics
-    /// The [`ComputeTaskPool`] is not initialized. If using this from a query that is being
-    /// initialized and run from the ECS scheduler, this should never panic.
-    ///
-    /// # Safety
-    ///
-    /// This does not check for mutable query correctness. To be safe, make sure mutable queries
-    /// have unique access to the components they query.
-    /// This does not validate that `world.id()` matches `self.world_id`. Calling this on a `world`
-    /// with a mismatched [`WorldId`] is unsound.
-    pub(crate) unsafe fn par_for_each_unchecked_manual<
-        'w,
-        FN: Fn(QueryItem<'w, Q>) + Send + Sync + Clone,
-    >(
-        &self,
-        world: &'w World,
-        batch_size: usize,
-        func: FN,
-        last_change_tick: u32,
-        change_tick: u32,
-    ) {
-        // NOTE: If you are changing query iteration code, remember to update the following places, where relevant:
-        // QueryIter, QueryIterationCursor, QueryState::for_each_unchecked_manual, QueryState::many_for_each_unchecked_manual, QueryState::par_for_each_unchecked_manual
-        ComputeTaskPool::get().scope(|scope| {
-            if <QueryFetch<'static, Q>>::IS_DENSE && <QueryFetch<'static, F>>::IS_DENSE {
-                let tables = &world.storages().tables;
-                for table_id in &self.matched_table_ids {
-                    let table = &tables[*table_id];
-                    let mut offset = 0;
-                    while offset < table.len() {
-                        let func = func.clone();
-                        let len = batch_size.min(table.len() - offset);
-                        let task = async move {
-                            let mut fetch = <QueryFetch<Q> as Fetch>::init(
-                                world,
-                                &self.fetch_state,
-                                last_change_tick,
-                                change_tick,
-                            );
-                            let mut filter = <QueryFetch<F> as Fetch>::init(
-                                world,
-                                &self.filter_state,
-                                last_change_tick,
-                                change_tick,
-                            );
-                            let tables = &world.storages().tables;
-                            let table = &tables[*table_id];
-                            fetch.set_table(&self.fetch_state, table);
-                            filter.set_table(&self.filter_state, table);
-                            for table_index in offset..offset + len {
-                                if !filter.table_filter_fetch(table_index) {
-                                    continue;
-                                }
-                                let item = fetch.table_fetch(table_index);
-                                func(item);
-                            }
-                        };
-                        #[cfg(feature = "trace")]
-                        let span = bevy_utils::tracing::info_span!(
-                            "par_for_each",
-                            query = std::any::type_name::<Q>(),
-                            filter = std::any::type_name::<F>(),
-                            count = len,
-                        );
-                        #[cfg(feature = "trace")]
-                        let task = task.instrument(span);
-                        scope.spawn(task);
-                        offset += batch_size;
-                    }
-                }
-            } else {
-                let archetypes = &world.archetypes;
-                for archetype_id in &self.matched_archetype_ids {
-                    let mut offset = 0;
-                    let archetype = &archetypes[*archetype_id];
-                    while offset < archetype.len() {
-                        let func = func.clone();
-                        let len = batch_size.min(archetype.len() - offset);
-                        let task = async move {
-                            let mut fetch = <QueryFetch<Q> as Fetch>::init(
-                                world,
-                                &self.fetch_state,
-                                last_change_tick,
-                                change_tick,
-                            );
-                            let mut filter = <QueryFetch<F> as Fetch>::init(
-                                world,
-                                &self.filter_state,
-                                last_change_tick,
-                                change_tick,
-                            );
-                            let tables = &world.storages().tables;
-                            let archetype = &world.archetypes[*archetype_id];
-                            fetch.set_archetype(&self.fetch_state, archetype, tables);
-                            filter.set_archetype(&self.filter_state, archetype, tables);
-
-                            for archetype_index in offset..offset + len {
-                                if !filter.archetype_filter_fetch(archetype_index) {
-                                    continue;
-                                }
-                                func(fetch.archetype_fetch(archetype_index));
-                            }
-                        };
-
-                        #[cfg(feature = "trace")]
-                        let span = bevy_utils::tracing::info_span!(
-                            "par_for_each",
-                            query = std::any::type_name::<Q>(),
-                            filter = std::any::type_name::<F>(),
-                            count = len,
-                        );
-                        #[cfg(feature = "trace")]
-                        let task = task.instrument(span);
-
-                        scope.spawn(task);
-                        offset += batch_size;
-                    }
-                }
-            }
-        });
-    }
-
-    /// Runs `func` on each query result for the given [`World`] and list of [`Entity`]'s, where the last change and
-    /// the current change tick are given. This is faster than the equivalent
-    /// iter() method, but cannot be chained like a normal [`Iterator`].
-    ///
-    /// # Safety
-    ///
-    /// This does not check for mutable query correctness. To be safe, make sure mutable queries
-    /// have unique access to the components they query.
-    /// This does not validate that `world.id()` matches `self.world_id`. Calling this on a `world`
-    /// with a mismatched [`WorldId`] is unsound.
-    pub(crate) unsafe fn many_for_each_unchecked_manual<EntityList: IntoIterator>(
-        &self,
-        world: &World,
-        entity_list: EntityList,
-        mut func: impl FnMut(QueryItem<'_, Q>),
-        last_change_tick: u32,
-        change_tick: u32,
-    ) where
-        EntityList::Item: Borrow<Entity>,
-    {
-        // NOTE: If you are changing query iteration code, remember to update the following places, where relevant:
-        // QueryIter, QueryIterationCursor, QueryState::for_each_unchecked_manual, QueryState::many_for_each_unchecked_manual, QueryState::par_for_each_unchecked_manual
-        let mut fetch =
-            <QueryFetch<Q> as Fetch>::init(world, &self.fetch_state, last_change_tick, change_tick);
-        let mut filter = <QueryFetch<F> as Fetch>::init(
-            world,
-            &self.filter_state,
-            last_change_tick,
-            change_tick,
-        );
-
-        let tables = &world.storages.tables;
-
-        for entity in entity_list {
-            let location = match world.entities.get(*entity.borrow()) {
-                Some(location) => location,
-                None => continue,
-            };
-
-            if !self
-                .matched_archetypes
-                .contains(location.archetype_id.index())
-            {
-                continue;
-            }
-
-            let archetype = &world.archetypes[location.archetype_id];
-
-            fetch.set_archetype(&self.fetch_state, archetype, tables);
-            filter.set_archetype(&self.filter_state, archetype, tables);
-            if filter.archetype_filter_fetch(location.index) {
-                func(fetch.archetype_fetch(location.index));
-            }
-        }
-    }
-
-    /// Returns a single immutable query result when there is exactly one entity matching
-    /// the query.
-    ///
-    /// This can only be called for read-only queries,
-    /// see [`single_mut`](Self::single_mut) for write-queries.
-    ///
-    /// # Panics
-    ///
-    /// Panics if the number of query results is not exactly one. Use
-    /// [`get_single`](Self::get_single) to return a `Result` instead of panicking.
-    #[track_caller]
-    #[inline]
-    pub fn single<'w>(&mut self, world: &'w World) -> ROQueryItem<'w, Q> {
-        self.get_single(world).unwrap()
-    }
-
-    /// Returns a single immutable query result when there is exactly one entity matching
-    /// the query.
-    ///
-    /// This can only be called for read-only queries,
-    /// see [`get_single_mut`](Self::get_single_mut) for write-queries.
-    ///
-    /// If the number of query results is not exactly one, a [`QuerySingleError`] is returned
-    /// instead.
-    #[inline]
-    pub fn get_single<'w>(
-        &mut self,
-        world: &'w World,
-    ) -> Result<ROQueryItem<'w, Q>, QuerySingleError> {
-        self.update_archetypes(world);
-
-        // SAFETY: query is read only
-        unsafe {
-            self.as_readonly().get_single_unchecked_manual(
-                world,
-                world.last_change_tick(),
-                world.read_change_tick(),
-            )
-        }
-    }
-
-    /// Returns a single mutable query result when there is exactly one entity matching
-    /// the query.
-    ///
-    /// # Panics
-    ///
-    /// Panics if the number of query results is not exactly one. Use
-    /// [`get_single_mut`](Self::get_single_mut) to return a `Result` instead of panicking.
-    #[track_caller]
-    #[inline]
-    pub fn single_mut<'w>(&mut self, world: &'w mut World) -> QueryItem<'w, Q> {
-        // SAFETY: query has unique world access
-        self.get_single_mut(world).unwrap()
-    }
-
-    /// Returns a single mutable query result when there is exactly one entity matching
-    /// the query.
-    ///
-    /// If the number of query results is not exactly one, a [`QuerySingleError`] is returned
-    /// instead.
-    #[inline]
-    pub fn get_single_mut<'w>(
-        &mut self,
-        world: &'w mut World,
-    ) -> Result<QueryItem<'w, Q>, QuerySingleError> {
-        self.update_archetypes(world);
-
-        // SAFETY: query has unique world access
-        unsafe {
-            self.get_single_unchecked_manual(
-                world,
-                world.last_change_tick(),
-                world.read_change_tick(),
-            )
-        }
-    }
-
-    /// Returns a query result when there is exactly one entity matching the query.
-    ///
-    /// If the number of query results is not exactly one, a [`QuerySingleError`] is returned
-    /// instead.
-    ///
-    /// # Safety
-    ///
-    /// This does not check for mutable query correctness. To be safe, make sure mutable queries
-    /// have unique access to the components they query.
-    #[inline]
-    pub unsafe fn get_single_unchecked<'w>(
-        &mut self,
-        world: &'w World,
-    ) -> Result<QueryItem<'w, Q>, QuerySingleError> {
-        self.update_archetypes(world);
-        self.get_single_unchecked_manual(world, world.last_change_tick(), world.read_change_tick())
-    }
-
-    /// Returns a query result when there is exactly one entity matching the query,
-    /// where the last change and the current change tick are given.
-    ///
-    /// If the number of query results is not exactly one, a [`QuerySingleError`] is returned
-    /// instead.
-    ///
-    /// # Safety
-    ///
-    /// This does not check for mutable query correctness. To be safe, make sure mutable queries
-    /// have unique access to the components they query.
-    #[inline]
-    pub unsafe fn get_single_unchecked_manual<'w>(
-        &self,
-        world: &'w World,
-        last_change_tick: u32,
-        change_tick: u32,
-    ) -> Result<QueryItem<'w, Q>, QuerySingleError> {
-        let mut query = self.iter_unchecked_manual(world, last_change_tick, change_tick);
-        let first = query.next();
-        let extra = query.next().is_some();
-
-        match (first, extra) {
-            (Some(r), false) => Ok(r),
-            (None, _) => Err(QuerySingleError::NoEntities(std::any::type_name::<Self>())),
-            (Some(_), _) => Err(QuerySingleError::MultipleEntities(std::any::type_name::<
-                Self,
-            >())),
-        }
-    }
->>>>>>> 1ac8a476
 }
 
 /// An error that occurs when retrieving a specific [`Entity`]'s query result.
