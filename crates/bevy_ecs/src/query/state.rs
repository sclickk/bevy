--- conflicted
+++ resolved
@@ -112,7 +112,6 @@
             "Attempted to use {} with a mismatched World. QueryStates can only be used with the World they were created from.",
                 std::any::type_name::<Self>(),
         );
-<<<<<<< HEAD
 	}
 
 	/// Creates a new [`Archetype`].
@@ -507,10 +506,10 @@
 	/// Returns an [`Iterator`] over all possible combinations of `K` query results without repetition.
 	/// This can only be called for read-only queries.
 	///
-	///  For permutations of size K of query returning N results, you will get:
-	/// - if K == N: one permutation of all query results
-	/// - if K < N: all possible K-sized combinations of query results, without repetition
-	/// - if K > N: empty set (no K-sized combinations exist)
+	///  For permutations of size `K` of query returning `N` results, you will get:
+	/// - if `K == N`: one permutation of all query results
+	/// - if `K < N`: all possible `K`-sized combinations of query results, without repetition
+	/// - if `K > N`: empty set (no `K`-sized combinations exist)
 	///
 	/// This can only be called for read-only queries, see [`Self::iter_combinations_mut`] for
 	/// write-queries.
@@ -533,10 +532,10 @@
 	/// Iterates over all possible combinations of `K` query results for the given [`World`]
 	/// without repetition.
 	///
-	///  For permutations of size K of query returning N results, you will get:
-	/// - if K == N: one permutation of all query results
-	/// - if K < N: all possible K-sized combinations of query results, without repetition
-	/// - if K > N: empty set (no K-sized combinations exist)
+	///  For permutations of size `K` of query returning `N` results, you will get:
+	/// - if `K == N`: one permutation of all query results
+	/// - if `K < N`: all possible `K`-sized combinations of query results, without repetition
+	/// - if `K > N`: empty set (no `K`-sized combinations exist)
 	#[inline]
 	pub fn iter_combinations_mut<'w, 's, const K: usize>(
 		&'s mut self,
@@ -1203,1120 +1202,6 @@
 			>())),
 		}
 	}
-=======
-    }
-
-    /// Creates a new [`Archetype`].
-    pub fn new_archetype(&mut self, archetype: &Archetype) {
-        if self
-            .fetch_state
-            .matches_component_set(&|id| archetype.contains(id))
-            && self
-                .filter_state
-                .matches_component_set(&|id| archetype.contains(id))
-        {
-            QueryFetch::<'static, Q>::update_archetype_component_access(
-                &self.fetch_state,
-                archetype,
-                &mut self.archetype_component_access,
-            );
-            QueryFetch::<'static, F>::update_archetype_component_access(
-                &self.filter_state,
-                archetype,
-                &mut self.archetype_component_access,
-            );
-            let archetype_index = archetype.id().index();
-            if !self.matched_archetypes.contains(archetype_index) {
-                self.matched_archetypes.grow(archetype_index + 1);
-                self.matched_archetypes.set(archetype_index, true);
-                self.matched_archetype_ids.push(archetype.id());
-            }
-            let table_index = archetype.table_id().index();
-            if !self.matched_tables.contains(table_index) {
-                self.matched_tables.grow(table_index + 1);
-                self.matched_tables.set(table_index, true);
-                self.matched_table_ids.push(archetype.table_id());
-            }
-        }
-    }
-
-    /// Gets the query result for the given [`World`] and [`Entity`].
-    ///
-    /// This can only be called for read-only queries, see [`Self::get_mut`] for write-queries.
-    #[inline]
-    pub fn get<'w>(
-        &mut self,
-        world: &'w World,
-        entity: Entity,
-    ) -> Result<ROQueryItem<'w, Q>, QueryEntityError> {
-        self.update_archetypes(world);
-        // SAFETY: query is read only
-        unsafe {
-            self.get_unchecked_manual::<ROQueryFetch<'w, Q>>(
-                world,
-                entity,
-                world.last_change_tick(),
-                world.read_change_tick(),
-            )
-        }
-    }
-
-    /// Returns the read-only query results for the given array of [`Entity`].
-    ///
-    /// In case of a nonexisting entity or mismatched component, a [`QueryEntityError`] is
-    /// returned instead.
-    ///
-    /// Note that the unlike [`QueryState::get_many_mut`], the entities passed in do not need to be unique.
-    ///
-    /// # Examples
-    ///
-    /// ```rust
-    /// use bevy_ecs::prelude::*;
-    /// use bevy_ecs::query::QueryEntityError;
-    ///
-    /// #[derive(Component, PartialEq, Debug)]
-    /// struct A(usize);
-    ///
-    /// let mut world = World::new();
-    /// let entity_vec: Vec<Entity> = (0..3).map(|i|world.spawn().insert(A(i)).id()).collect();
-    /// let entities: [Entity; 3] = entity_vec.try_into().unwrap();
-    ///
-    /// world.spawn().insert(A(73));
-    ///
-    /// let mut query_state = world.query::<&A>();
-    ///
-    /// let component_values = query_state.get_many(&world, entities).unwrap();
-    ///
-    /// assert_eq!(component_values, [&A(0), &A(1), &A(2)]);
-    ///
-    /// let wrong_entity = Entity::from_raw(365);
-    ///
-    /// assert_eq!(query_state.get_many(&world, [wrong_entity]), Err(QueryEntityError::NoSuchEntity(wrong_entity)));
-    /// ```
-    #[inline]
-    pub fn get_many<'w, const N: usize>(
-        &mut self,
-        world: &'w World,
-        entities: [Entity; N],
-    ) -> Result<[ROQueryItem<'w, Q>; N], QueryEntityError> {
-        self.update_archetypes(world);
-
-        // SAFETY: update_archetypes validates the `World` matches
-        unsafe {
-            self.get_many_read_only_manual(
-                world,
-                entities,
-                world.last_change_tick(),
-                world.read_change_tick(),
-            )
-        }
-    }
-
-    /// Gets the query result for the given [`World`] and [`Entity`].
-    #[inline]
-    pub fn get_mut<'w>(
-        &mut self,
-        world: &'w mut World,
-        entity: Entity,
-    ) -> Result<QueryItem<'w, Q>, QueryEntityError> {
-        self.update_archetypes(world);
-        // SAFETY: query has unique world access
-        unsafe {
-            self.get_unchecked_manual::<QueryFetch<'w, Q>>(
-                world,
-                entity,
-                world.last_change_tick(),
-                world.read_change_tick(),
-            )
-        }
-    }
-
-    /// Returns the query results for the given array of [`Entity`].
-    ///
-    /// In case of a nonexisting entity or mismatched component, a [`QueryEntityError`] is
-    /// returned instead.
-    ///
-    /// ```rust
-    /// use bevy_ecs::prelude::*;
-    /// use bevy_ecs::query::QueryEntityError;
-    ///
-    /// #[derive(Component, PartialEq, Debug)]
-    /// struct A(usize);
-    ///
-    /// let mut world = World::new();
-    ///
-    /// let entities: Vec<Entity> = (0..3).map(|i|world.spawn().insert(A(i)).id()).collect();
-    /// let entities: [Entity; 3] = entities.try_into().unwrap();
-    ///
-    /// world.spawn().insert(A(73));
-    ///
-    /// let mut query_state = world.query::<&mut A>();
-    ///
-    /// let mut mutable_component_values = query_state.get_many_mut(&mut world, entities).unwrap();
-    ///
-    /// for mut a in &mut mutable_component_values {
-    ///     a.0 += 5;
-    /// }
-    ///
-    /// let component_values = query_state.get_many(&world, entities).unwrap();
-    ///
-    /// assert_eq!(component_values, [&A(5), &A(6), &A(7)]);
-    ///
-    /// let wrong_entity = Entity::from_raw(57);
-    /// let invalid_entity = world.spawn().id();
-    ///
-    /// assert_eq!(query_state.get_many_mut(&mut world, [wrong_entity]).unwrap_err(), QueryEntityError::NoSuchEntity(wrong_entity));
-    /// assert_eq!(query_state.get_many_mut(&mut world, [invalid_entity]).unwrap_err(), QueryEntityError::QueryDoesNotMatch(invalid_entity));
-    /// assert_eq!(query_state.get_many_mut(&mut world, [entities[0], entities[0]]).unwrap_err(), QueryEntityError::AliasedMutability(entities[0]));
-    /// ```
-    #[inline]
-    pub fn get_many_mut<'w, const N: usize>(
-        &mut self,
-        world: &'w mut World,
-        entities: [Entity; N],
-    ) -> Result<[QueryItem<'w, Q>; N], QueryEntityError> {
-        self.update_archetypes(world);
-
-        // SAFETY: method requires exclusive world access
-        // and world has been validated via update_archetypes
-        unsafe {
-            self.get_many_unchecked_manual(
-                world,
-                entities,
-                world.last_change_tick(),
-                world.read_change_tick(),
-            )
-        }
-    }
-
-    #[inline]
-    pub fn get_manual<'w>(
-        &self,
-        world: &'w World,
-        entity: Entity,
-    ) -> Result<ROQueryItem<'w, Q>, QueryEntityError> {
-        self.validate_world(world);
-        // SAFETY: query is read only and world is validated
-        unsafe {
-            self.get_unchecked_manual::<ROQueryFetch<'w, Q>>(
-                world,
-                entity,
-                world.last_change_tick(),
-                world.read_change_tick(),
-            )
-        }
-    }
-
-    /// Gets the query result for the given [`World`] and [`Entity`].
-    ///
-    /// # Safety
-    ///
-    /// This does not check for mutable query correctness. To be safe, make sure mutable queries
-    /// have unique access to the components they query.
-    #[inline]
-    pub unsafe fn get_unchecked<'w>(
-        &mut self,
-        world: &'w World,
-        entity: Entity,
-    ) -> Result<QueryItem<'w, Q>, QueryEntityError> {
-        self.update_archetypes(world);
-        self.get_unchecked_manual::<QueryFetch<'w, Q>>(
-            world,
-            entity,
-            world.last_change_tick(),
-            world.read_change_tick(),
-        )
-    }
-
-    /// Gets the query result for the given [`World`] and [`Entity`], where the last change and
-    /// the current change tick are given.
-    ///
-    /// # Safety
-    ///
-    /// This does not check for mutable query correctness. To be safe, make sure mutable queries
-    /// have unique access to the components they query.
-    ///
-    /// This must be called on the same `World` that the `Query` was generated from:
-    /// use `QueryState::validate_world` to verify this.
-    pub(crate) unsafe fn get_unchecked_manual<'w, QF: Fetch<'w, State = Q::State>>(
-        &self,
-        world: &'w World,
-        entity: Entity,
-        last_change_tick: u32,
-        change_tick: u32,
-    ) -> Result<QF::Item, QueryEntityError> {
-        let location = world
-            .entities
-            .get(entity)
-            .ok_or(QueryEntityError::NoSuchEntity(entity))?;
-        if !self
-            .matched_archetypes
-            .contains(location.archetype_id.index())
-        {
-            return Err(QueryEntityError::QueryDoesNotMatch(entity));
-        }
-        let archetype = &world.archetypes[location.archetype_id];
-        let mut fetch = QF::init(world, &self.fetch_state, last_change_tick, change_tick);
-        let mut filter = <QueryFetch<F> as Fetch>::init(
-            world,
-            &self.filter_state,
-            last_change_tick,
-            change_tick,
-        );
-
-        fetch.set_archetype(&self.fetch_state, archetype, &world.storages().tables);
-        filter.set_archetype(&self.filter_state, archetype, &world.storages().tables);
-        if filter.archetype_filter_fetch(location.index) {
-            Ok(fetch.archetype_fetch(location.index))
-        } else {
-            Err(QueryEntityError::QueryDoesNotMatch(entity))
-        }
-    }
-
-    /// Gets the read-only query results for the given [`World`] and array of [`Entity`], where the last change and
-    /// the current change tick are given.
-    ///
-    /// # Safety
-    ///
-    /// This must be called on the same `World` that the `Query` was generated from:
-    /// use `QueryState::validate_world` to verify this.
-    pub(crate) unsafe fn get_many_read_only_manual<'w, const N: usize>(
-        &self,
-        world: &'w World,
-        entities: [Entity; N],
-        last_change_tick: u32,
-        change_tick: u32,
-    ) -> Result<[ROQueryItem<'w, Q>; N], QueryEntityError> {
-        // SAFETY: fetch is read-only
-        // and world must be validated
-        let array_of_results = entities.map(|entity| {
-            self.get_unchecked_manual::<ROQueryFetch<'w, Q>>(
-                world,
-                entity,
-                last_change_tick,
-                change_tick,
-            )
-        });
-
-        // TODO: Replace with TryMap once https://github.com/rust-lang/rust/issues/79711 is stabilized
-        // If any of the get calls failed, bubble up the error
-        for result in &array_of_results {
-            match result {
-                Ok(_) => (),
-                Err(error) => return Err(*error),
-            }
-        }
-
-        // Since we have verified that all entities are present, we can safely unwrap
-        Ok(array_of_results.map(|result| result.unwrap()))
-    }
-
-    /// Gets the query results for the given [`World`] and array of [`Entity`], where the last change and
-    /// the current change tick are given.
-    ///
-    /// # Safety
-    ///
-    /// This does not check for unique access to subsets of the entity-component data.
-    /// To be safe, make sure mutable queries have unique access to the components they query.
-    ///
-    /// This must be called on the same `World` that the `Query` was generated from:
-    /// use `QueryState::validate_world` to verify this.
-    pub(crate) unsafe fn get_many_unchecked_manual<'w, const N: usize>(
-        &self,
-        world: &'w World,
-        entities: [Entity; N],
-        last_change_tick: u32,
-        change_tick: u32,
-    ) -> Result<[QueryItem<'w, Q>; N], QueryEntityError> {
-        // Verify that all entities are unique
-        for i in 0..N {
-            for j in 0..i {
-                if entities[i] == entities[j] {
-                    return Err(QueryEntityError::AliasedMutability(entities[i]));
-                }
-            }
-        }
-
-        let array_of_results = entities.map(|entity| {
-            self.get_unchecked_manual::<QueryFetch<'w, Q>>(
-                world,
-                entity,
-                last_change_tick,
-                change_tick,
-            )
-        });
-
-        // If any of the get calls failed, bubble up the error
-        for result in &array_of_results {
-            match result {
-                Ok(_) => (),
-                Err(error) => return Err(*error),
-            }
-        }
-
-        // Since we have verified that all entities are present, we can safely unwrap
-        Ok(array_of_results.map(|result| result.unwrap()))
-    }
-
-    /// Returns an [`Iterator`] over the query results for the given [`World`].
-    ///
-    /// This can only be called for read-only queries, see [`Self::iter_mut`] for write-queries.
-    #[inline]
-    pub fn iter<'w, 's>(
-        &'s mut self,
-        world: &'w World,
-    ) -> QueryIter<'w, 's, Q, ROQueryFetch<'w, Q>, F> {
-        // SAFETY: query is read only
-        unsafe {
-            self.update_archetypes(world);
-            self.iter_unchecked_manual(world, world.last_change_tick(), world.read_change_tick())
-        }
-    }
-
-    /// Returns an [`Iterator`] over the query results for the given [`World`].
-    #[inline]
-    pub fn iter_mut<'w, 's>(
-        &'s mut self,
-        world: &'w mut World,
-    ) -> QueryIter<'w, 's, Q, QueryFetch<'w, Q>, F> {
-        // SAFETY: query has unique world access
-        unsafe {
-            self.update_archetypes(world);
-            self.iter_unchecked_manual(world, world.last_change_tick(), world.read_change_tick())
-        }
-    }
-
-    /// Returns an [`Iterator`] over the query results for the given [`World`] without updating the query's archetypes.
-    /// Archetypes must be manually updated before by using [`Self::update_archetypes`].
-    ///
-    /// This can only be called for read-only queries.
-    #[inline]
-    pub fn iter_manual<'w, 's>(
-        &'s self,
-        world: &'w World,
-    ) -> QueryIter<'w, 's, Q, ROQueryFetch<'w, Q>, F> {
-        self.validate_world(world);
-        // SAFETY: query is read only and world is validated
-        unsafe {
-            self.iter_unchecked_manual(world, world.last_change_tick(), world.read_change_tick())
-        }
-    }
-
-    /// Returns an [`Iterator`] over all possible combinations of `K` query results without repetition.
-    /// This can only be called for read-only queries.
-    ///
-    ///  For permutations of size `K` of query returning `N` results, you will get:
-    /// - if `K == N`: one permutation of all query results
-    /// - if `K < N`: all possible `K`-sized combinations of query results, without repetition
-    /// - if `K > N`: empty set (no `K`-sized combinations exist)
-    ///
-    /// This can only be called for read-only queries, see [`Self::iter_combinations_mut`] for
-    /// write-queries.
-    #[inline]
-    pub fn iter_combinations<'w, 's, const K: usize>(
-        &'s mut self,
-        world: &'w World,
-    ) -> QueryCombinationIter<'w, 's, Q, F, K> {
-        // SAFETY: query is read only
-        unsafe {
-            self.update_archetypes(world);
-            self.iter_combinations_unchecked_manual(
-                world,
-                world.last_change_tick(),
-                world.read_change_tick(),
-            )
-        }
-    }
-
-    /// Iterates over all possible combinations of `K` query results for the given [`World`]
-    /// without repetition.
-    ///
-    ///  For permutations of size `K` of query returning `N` results, you will get:
-    /// - if `K == N`: one permutation of all query results
-    /// - if `K < N`: all possible `K`-sized combinations of query results, without repetition
-    /// - if `K > N`: empty set (no `K`-sized combinations exist)
-    #[inline]
-    pub fn iter_combinations_mut<'w, 's, const K: usize>(
-        &'s mut self,
-        world: &'w mut World,
-    ) -> QueryCombinationIter<'w, 's, Q, F, K> {
-        // SAFETY: query has unique world access
-        unsafe {
-            self.update_archetypes(world);
-            self.iter_combinations_unchecked_manual(
-                world,
-                world.last_change_tick(),
-                world.read_change_tick(),
-            )
-        }
-    }
-
-    /// Returns an [`Iterator`] over the query results of a list of [`Entity`]'s.
-    ///
-    /// This can only return immutable data (mutable data will be cast to an immutable form).
-    /// See [`Self::many_for_each_mut`] for queries that contain at least one mutable component.
-    ///
-    #[inline]
-    pub fn iter_many<'w, 's, EntityList: IntoIterator>(
-        &'s mut self,
-        world: &'w World,
-        entities: EntityList,
-    ) -> QueryManyIter<'w, 's, Q, ROQueryFetch<'w, Q>, F, EntityList::IntoIter>
-    where
-        EntityList::Item: Borrow<Entity>,
-    {
-        // SAFETY: query is read only
-        unsafe {
-            self.update_archetypes(world);
-            self.iter_many_unchecked_manual(
-                entities,
-                world,
-                world.last_change_tick(),
-                world.read_change_tick(),
-            )
-        }
-    }
-
-    /// Returns an [`Iterator`] over the query results for the given [`World`].
-    ///
-    /// # Safety
-    ///
-    /// This does not check for mutable query correctness. To be safe, make sure mutable queries
-    /// have unique access to the components they query.
-    #[inline]
-    pub unsafe fn iter_unchecked<'w, 's>(
-        &'s mut self,
-        world: &'w World,
-    ) -> QueryIter<'w, 's, Q, QueryFetch<'w, Q>, F> {
-        self.update_archetypes(world);
-        self.iter_unchecked_manual(world, world.last_change_tick(), world.read_change_tick())
-    }
-
-    /// Returns an [`Iterator`] over all possible combinations of `K` query results for the
-    /// given [`World`] without repetition.
-    /// This can only be called for read-only queries.
-    ///
-    /// # Safety
-    ///
-    /// This does not check for mutable query correctness. To be safe, make sure mutable queries
-    /// have unique access to the components they query.
-    #[inline]
-    pub unsafe fn iter_combinations_unchecked<'w, 's, const K: usize>(
-        &'s mut self,
-        world: &'w World,
-    ) -> QueryCombinationIter<'w, 's, Q, F, K> {
-        self.update_archetypes(world);
-        self.iter_combinations_unchecked_manual(
-            world,
-            world.last_change_tick(),
-            world.read_change_tick(),
-        )
-    }
-
-    /// Returns an [`Iterator`] for the given [`World`], where the last change and
-    /// the current change tick are given.
-    ///
-    /// # Safety
-    ///
-    /// This does not check for mutable query correctness. To be safe, make sure mutable queries
-    /// have unique access to the components they query.
-    /// This does not validate that `world.id()` matches `self.world_id`. Calling this on a `world`
-    /// with a mismatched [`WorldId`] is unsound.
-    #[inline]
-    pub(crate) unsafe fn iter_unchecked_manual<'w, 's, QF: Fetch<'w, State = Q::State>>(
-        &'s self,
-        world: &'w World,
-        last_change_tick: u32,
-        change_tick: u32,
-    ) -> QueryIter<'w, 's, Q, QF, F> {
-        QueryIter::new(world, self, last_change_tick, change_tick)
-    }
-
-    /// Returns an [`Iterator`] for the given [`World`] and list of [`Entity`]'s, where the last change and
-    /// the current change tick are given.
-    ///
-    /// # Safety
-    ///
-    /// This does not check for mutable query correctness. To be safe, make sure mutable queries
-    /// have unique access to the components they query.
-    /// this does not check for entity uniqueness
-    /// This does not validate that `world.id()` matches `self.world_id`. Calling this on a `world`
-    /// with a mismatched [`WorldId`] is unsound.
-    #[inline]
-    pub(crate) unsafe fn iter_many_unchecked_manual<
-        'w,
-        's,
-        QF: Fetch<'w, State = Q::State>,
-        EntityList: IntoIterator,
-    >(
-        &'s self,
-        entities: EntityList,
-        world: &'w World,
-        last_change_tick: u32,
-        change_tick: u32,
-    ) -> QueryManyIter<'w, 's, Q, QF, F, EntityList::IntoIter>
-    where
-        EntityList::Item: Borrow<Entity>,
-    {
-        QueryManyIter::new(world, self, entities, last_change_tick, change_tick)
-    }
-
-    /// Returns an [`Iterator`] over all possible combinations of `K` query results for the
-    /// given [`World`] without repetition.
-    /// This can only be called for read-only queries.
-    ///
-    /// # Safety
-    ///
-    /// This does not check for mutable query correctness. To be safe, make sure mutable queries
-    /// have unique access to the components they query.
-    /// This does not validate that `world.id()` matches `self.world_id`. Calling this on a `world`
-    /// with a mismatched [`WorldId`] is unsound.
-    #[inline]
-    pub(crate) unsafe fn iter_combinations_unchecked_manual<'w, 's, const K: usize>(
-        &'s self,
-        world: &'w World,
-        last_change_tick: u32,
-        change_tick: u32,
-    ) -> QueryCombinationIter<'w, 's, Q, F, K> {
-        QueryCombinationIter::new(world, self, last_change_tick, change_tick)
-    }
-
-    /// Runs `func` on each query result for the given [`World`]. This is faster than the equivalent
-    /// iter() method, but cannot be chained like a normal [`Iterator`].
-    ///
-    /// This can only be called for read-only queries, see [`Self::for_each_mut`] for write-queries.
-    #[inline]
-    pub fn for_each<'w, FN: FnMut(ROQueryItem<'w, Q>)>(&mut self, world: &'w World, func: FN) {
-        // SAFETY: query is read only
-        unsafe {
-            self.update_archetypes(world);
-            self.for_each_unchecked_manual::<ROQueryFetch<Q>, FN>(
-                world,
-                func,
-                world.last_change_tick(),
-                world.read_change_tick(),
-            );
-        }
-    }
-
-    /// Runs `func` on each query result for the given [`World`]. This is faster than the equivalent
-    /// `iter_mut()` method, but cannot be chained like a normal [`Iterator`].
-    #[inline]
-    pub fn for_each_mut<'w, FN: FnMut(QueryItem<'w, Q>)>(
-        &mut self,
-        world: &'w mut World,
-        func: FN,
-    ) {
-        // SAFETY: query has unique world access
-        unsafe {
-            self.update_archetypes(world);
-            self.for_each_unchecked_manual::<QueryFetch<Q>, FN>(
-                world,
-                func,
-                world.last_change_tick(),
-                world.read_change_tick(),
-            );
-        }
-    }
-
-    /// Runs `func` on each query result for the given [`World`]. This is faster than the equivalent
-    /// iter() method, but cannot be chained like a normal [`Iterator`].
-    ///
-    /// This can only be called for read-only queries.
-    ///
-    /// # Safety
-    ///
-    /// This does not check for mutable query correctness. To be safe, make sure mutable queries
-    /// have unique access to the components they query.
-    #[inline]
-    pub unsafe fn for_each_unchecked<'w, FN: FnMut(QueryItem<'w, Q>)>(
-        &mut self,
-        world: &'w World,
-        func: FN,
-    ) {
-        self.update_archetypes(world);
-        self.for_each_unchecked_manual::<QueryFetch<Q>, FN>(
-            world,
-            func,
-            world.last_change_tick(),
-            world.read_change_tick(),
-        );
-    }
-
-    /// Runs `func` on each query result in parallel.
-    ///
-    /// This can only be called for read-only queries, see [`Self::par_for_each_mut`] for
-    /// write-queries.
-    ///
-    /// # Panics
-    /// The [`ComputeTaskPool`] is not initialized. If using this from a query that is being
-    /// initialized and run from the ECS scheduler, this should never panic.
-    #[inline]
-    pub fn par_for_each<'w, FN: Fn(ROQueryItem<'w, Q>) + Send + Sync + Clone>(
-        &mut self,
-        world: &'w World,
-        batch_size: usize,
-        func: FN,
-    ) {
-        // SAFETY: query is read only
-        unsafe {
-            self.update_archetypes(world);
-            self.par_for_each_unchecked_manual::<ROQueryFetch<Q>, FN>(
-                world,
-                batch_size,
-                func,
-                world.last_change_tick(),
-                world.read_change_tick(),
-            );
-        }
-    }
-
-    /// Runs `func` on each query result in parallel.
-    ///
-    /// # Panics
-    /// The [`ComputeTaskPool`] is not initialized. If using this from a query that is being
-    /// initialized and run from the ECS scheduler, this should never panic.
-    #[inline]
-    pub fn par_for_each_mut<'w, FN: Fn(QueryItem<'w, Q>) + Send + Sync + Clone>(
-        &mut self,
-        world: &'w mut World,
-        batch_size: usize,
-        func: FN,
-    ) {
-        // SAFETY: query has unique world access
-        unsafe {
-            self.update_archetypes(world);
-            self.par_for_each_unchecked_manual::<QueryFetch<Q>, FN>(
-                world,
-                batch_size,
-                func,
-                world.last_change_tick(),
-                world.read_change_tick(),
-            );
-        }
-    }
-
-    /// Runs `func` on each query result in parallel.
-    ///
-    /// This can only be called for read-only queries.
-    ///
-    /// # Panics
-    /// The [`ComputeTaskPool`] is not initialized. If using this from a query that is being
-    /// initialized and run from the ECS scheduler, this should never panic.
-    ///
-    /// # Safety
-    ///
-    /// This does not check for mutable query correctness. To be safe, make sure mutable queries
-    /// have unique access to the components they query.
-    #[inline]
-    pub unsafe fn par_for_each_unchecked<'w, FN: Fn(QueryItem<'w, Q>) + Send + Sync + Clone>(
-        &mut self,
-        world: &'w World,
-        batch_size: usize,
-        func: FN,
-    ) {
-        self.update_archetypes(world);
-        self.par_for_each_unchecked_manual::<QueryFetch<Q>, FN>(
-            world,
-            batch_size,
-            func,
-            world.last_change_tick(),
-            world.read_change_tick(),
-        );
-    }
-
-    /// Runs `func` on each query result where the entities match.
-    #[inline]
-    pub fn many_for_each_mut<EntityList: IntoIterator>(
-        &mut self,
-        world: &mut World,
-        entities: EntityList,
-        func: impl FnMut(QueryItem<'_, Q>),
-    ) where
-        EntityList::Item: Borrow<Entity>,
-    {
-        // SAFETY: query has unique world access
-        unsafe {
-            self.update_archetypes(world);
-            self.many_for_each_unchecked_manual(
-                world,
-                entities,
-                func,
-                world.last_change_tick(),
-                world.read_change_tick(),
-            );
-        };
-    }
-
-    /// Runs `func` on each query result for the given [`World`], where the last change and
-    /// the current change tick are given. This is faster than the equivalent
-    /// iter() method, but cannot be chained like a normal [`Iterator`].
-    ///
-    /// # Safety
-    ///
-    /// This does not check for mutable query correctness. To be safe, make sure mutable queries
-    /// have unique access to the components they query.
-    /// This does not validate that `world.id()` matches `self.world_id`. Calling this on a `world`
-    /// with a mismatched [`WorldId`] is unsound.
-    pub(crate) unsafe fn for_each_unchecked_manual<
-        'w,
-        QF: Fetch<'w, State = Q::State>,
-        FN: FnMut(QF::Item),
-    >(
-        &self,
-        world: &'w World,
-        mut func: FN,
-        last_change_tick: u32,
-        change_tick: u32,
-    ) {
-        // NOTE: If you are changing query iteration code, remember to update the following places, where relevant:
-        // QueryIter, QueryIterationCursor, QueryState::for_each_unchecked_manual, QueryState::many_for_each_unchecked_manual, QueryState::par_for_each_unchecked_manual
-        let mut fetch = QF::init(world, &self.fetch_state, last_change_tick, change_tick);
-        let mut filter = <QueryFetch<F> as Fetch>::init(
-            world,
-            &self.filter_state,
-            last_change_tick,
-            change_tick,
-        );
-
-        if <QueryFetch<'static, Q>>::IS_DENSE && <QueryFetch<'static, F>>::IS_DENSE {
-            let tables = &world.storages().tables;
-            for table_id in &self.matched_table_ids {
-                let table = &tables[*table_id];
-                fetch.set_table(&self.fetch_state, table);
-                filter.set_table(&self.filter_state, table);
-
-                for table_index in 0..table.len() {
-                    if !filter.table_filter_fetch(table_index) {
-                        continue;
-                    }
-                    let item = fetch.table_fetch(table_index);
-                    func(item);
-                }
-            }
-        } else {
-            let archetypes = &world.archetypes;
-            let tables = &world.storages().tables;
-            for archetype_id in &self.matched_archetype_ids {
-                let archetype = &archetypes[*archetype_id];
-                fetch.set_archetype(&self.fetch_state, archetype, tables);
-                filter.set_archetype(&self.filter_state, archetype, tables);
-
-                for archetype_index in 0..archetype.len() {
-                    if !filter.archetype_filter_fetch(archetype_index) {
-                        continue;
-                    }
-                    func(fetch.archetype_fetch(archetype_index));
-                }
-            }
-        }
-    }
-
-    /// Runs `func` on each query result in parallel for the given [`World`], where the last change and
-    /// the current change tick are given. This is faster than the equivalent
-    /// iter() method, but cannot be chained like a normal [`Iterator`].
-    ///
-    /// # Panics
-    /// The [`ComputeTaskPool`] is not initialized. If using this from a query that is being
-    /// initialized and run from the ECS scheduler, this should never panic.
-    ///
-    /// # Safety
-    ///
-    /// This does not check for mutable query correctness. To be safe, make sure mutable queries
-    /// have unique access to the components they query.
-    /// This does not validate that `world.id()` matches `self.world_id`. Calling this on a `world`
-    /// with a mismatched [`WorldId`] is unsound.
-    pub(crate) unsafe fn par_for_each_unchecked_manual<
-        'w,
-        QF: Fetch<'w, State = Q::State>,
-        FN: Fn(QF::Item) + Send + Sync + Clone,
-    >(
-        &self,
-        world: &'w World,
-        batch_size: usize,
-        func: FN,
-        last_change_tick: u32,
-        change_tick: u32,
-    ) {
-        // NOTE: If you are changing query iteration code, remember to update the following places, where relevant:
-        // QueryIter, QueryIterationCursor, QueryState::for_each_unchecked_manual, QueryState::many_for_each_unchecked_manual, QueryState::par_for_each_unchecked_manual
-        ComputeTaskPool::get().scope(|scope| {
-            if QF::IS_DENSE && <QueryFetch<'static, F>>::IS_DENSE {
-                let tables = &world.storages().tables;
-                for table_id in &self.matched_table_ids {
-                    let table = &tables[*table_id];
-                    let mut offset = 0;
-                    while offset < table.len() {
-                        let func = func.clone();
-                        let len = batch_size.min(table.len() - offset);
-                        let task = async move {
-                            let mut fetch =
-                                QF::init(world, &self.fetch_state, last_change_tick, change_tick);
-                            let mut filter = <QueryFetch<F> as Fetch>::init(
-                                world,
-                                &self.filter_state,
-                                last_change_tick,
-                                change_tick,
-                            );
-                            let tables = &world.storages().tables;
-                            let table = &tables[*table_id];
-                            fetch.set_table(&self.fetch_state, table);
-                            filter.set_table(&self.filter_state, table);
-                            for table_index in offset..offset + len {
-                                if !filter.table_filter_fetch(table_index) {
-                                    continue;
-                                }
-                                let item = fetch.table_fetch(table_index);
-                                func(item);
-                            }
-                        };
-                        #[cfg(feature = "trace")]
-                        let span = bevy_utils::tracing::info_span!(
-                            "par_for_each",
-                            query = std::any::type_name::<Q>(),
-                            filter = std::any::type_name::<F>(),
-                            count = len,
-                        );
-                        #[cfg(feature = "trace")]
-                        let task = task.instrument(span);
-                        scope.spawn(task);
-                        offset += batch_size;
-                    }
-                }
-            } else {
-                let archetypes = &world.archetypes;
-                for archetype_id in &self.matched_archetype_ids {
-                    let mut offset = 0;
-                    let archetype = &archetypes[*archetype_id];
-                    while offset < archetype.len() {
-                        let func = func.clone();
-                        let len = batch_size.min(archetype.len() - offset);
-                        let task = async move {
-                            let mut fetch =
-                                QF::init(world, &self.fetch_state, last_change_tick, change_tick);
-                            let mut filter = <QueryFetch<F> as Fetch>::init(
-                                world,
-                                &self.filter_state,
-                                last_change_tick,
-                                change_tick,
-                            );
-                            let tables = &world.storages().tables;
-                            let archetype = &world.archetypes[*archetype_id];
-                            fetch.set_archetype(&self.fetch_state, archetype, tables);
-                            filter.set_archetype(&self.filter_state, archetype, tables);
-
-                            for archetype_index in offset..offset + len {
-                                if !filter.archetype_filter_fetch(archetype_index) {
-                                    continue;
-                                }
-                                func(fetch.archetype_fetch(archetype_index));
-                            }
-                        };
-
-                        #[cfg(feature = "trace")]
-                        let span = bevy_utils::tracing::info_span!(
-                            "par_for_each",
-                            query = std::any::type_name::<Q>(),
-                            filter = std::any::type_name::<F>(),
-                            count = len,
-                        );
-                        #[cfg(feature = "trace")]
-                        let task = task.instrument(span);
-
-                        scope.spawn(task);
-                        offset += batch_size;
-                    }
-                }
-            }
-        });
-    }
-
-    /// Runs `func` on each query result for the given [`World`] and list of [`Entity`]'s, where the last change and
-    /// the current change tick are given. This is faster than the equivalent
-    /// iter() method, but cannot be chained like a normal [`Iterator`].
-    ///
-    /// # Safety
-    ///
-    /// This does not check for mutable query correctness. To be safe, make sure mutable queries
-    /// have unique access to the components they query.
-    /// This does not validate that `world.id()` matches `self.world_id`. Calling this on a `world`
-    /// with a mismatched [`WorldId`] is unsound.
-    pub(crate) unsafe fn many_for_each_unchecked_manual<EntityList: IntoIterator>(
-        &self,
-        world: &World,
-        entity_list: EntityList,
-        mut func: impl FnMut(QueryItem<'_, Q>),
-        last_change_tick: u32,
-        change_tick: u32,
-    ) where
-        EntityList::Item: Borrow<Entity>,
-    {
-        // NOTE: If you are changing query iteration code, remember to update the following places, where relevant:
-        // QueryIter, QueryIterationCursor, QueryState::for_each_unchecked_manual, QueryState::many_for_each_unchecked_manual, QueryState::par_for_each_unchecked_manual
-        let mut fetch =
-            <QueryFetch<Q> as Fetch>::init(world, &self.fetch_state, last_change_tick, change_tick);
-        let mut filter = <QueryFetch<F> as Fetch>::init(
-            world,
-            &self.filter_state,
-            last_change_tick,
-            change_tick,
-        );
-
-        let tables = &world.storages.tables;
-
-        for entity in entity_list {
-            let location = match world.entities.get(*entity.borrow()) {
-                Some(location) => location,
-                None => continue,
-            };
-
-            if !self
-                .matched_archetypes
-                .contains(location.archetype_id.index())
-            {
-                continue;
-            }
-
-            let archetype = &world.archetypes[location.archetype_id];
-
-            fetch.set_archetype(&self.fetch_state, archetype, tables);
-            filter.set_archetype(&self.filter_state, archetype, tables);
-            if filter.archetype_filter_fetch(location.index) {
-                func(fetch.archetype_fetch(location.index));
-            }
-        }
-    }
-
-    /// Returns a single immutable query result when there is exactly one entity matching
-    /// the query.
-    ///
-    /// This can only be called for read-only queries,
-    /// see [`single_mut`](Self::single_mut) for write-queries.
-    ///
-    /// # Panics
-    ///
-    /// Panics if the number of query results is not exactly one. Use
-    /// [`get_single`](Self::get_single) to return a `Result` instead of panicking.
-    #[track_caller]
-    #[inline]
-    pub fn single<'w>(&mut self, world: &'w World) -> ROQueryItem<'w, Q> {
-        self.get_single(world).unwrap()
-    }
-
-    /// Returns a single immutable query result when there is exactly one entity matching
-    /// the query.
-    ///
-    /// This can only be called for read-only queries,
-    /// see [`get_single_mut`](Self::get_single_mut) for write-queries.
-    ///
-    /// If the number of query results is not exactly one, a [`QuerySingleError`] is returned
-    /// instead.
-    #[inline]
-    pub fn get_single<'w>(
-        &mut self,
-        world: &'w World,
-    ) -> Result<ROQueryItem<'w, Q>, QuerySingleError> {
-        self.update_archetypes(world);
-
-        // SAFETY: query is read only
-        unsafe {
-            self.get_single_unchecked_manual::<ROQueryFetch<'w, Q>>(
-                world,
-                world.last_change_tick(),
-                world.read_change_tick(),
-            )
-        }
-    }
-
-    /// Returns a single mutable query result when there is exactly one entity matching
-    /// the query.
-    ///
-    /// # Panics
-    ///
-    /// Panics if the number of query results is not exactly one. Use
-    /// [`get_single_mut`](Self::get_single_mut) to return a `Result` instead of panicking.
-    #[track_caller]
-    #[inline]
-    pub fn single_mut<'w>(&mut self, world: &'w mut World) -> QueryItem<'w, Q> {
-        // SAFETY: query has unique world access
-        self.get_single_mut(world).unwrap()
-    }
-
-    /// Returns a single mutable query result when there is exactly one entity matching
-    /// the query.
-    ///
-    /// If the number of query results is not exactly one, a [`QuerySingleError`] is returned
-    /// instead.
-    #[inline]
-    pub fn get_single_mut<'w>(
-        &mut self,
-        world: &'w mut World,
-    ) -> Result<QueryItem<'w, Q>, QuerySingleError> {
-        self.update_archetypes(world);
-
-        // SAFETY: query has unique world access
-        unsafe {
-            self.get_single_unchecked_manual::<QueryFetch<'w, Q>>(
-                world,
-                world.last_change_tick(),
-                world.read_change_tick(),
-            )
-        }
-    }
-
-    /// Returns a query result when there is exactly one entity matching the query.
-    ///
-    /// If the number of query results is not exactly one, a [`QuerySingleError`] is returned
-    /// instead.
-    ///
-    /// # Safety
-    ///
-    /// This does not check for mutable query correctness. To be safe, make sure mutable queries
-    /// have unique access to the components they query.
-    #[inline]
-    pub unsafe fn get_single_unchecked<'w>(
-        &mut self,
-        world: &'w World,
-    ) -> Result<QueryItem<'w, Q>, QuerySingleError> {
-        self.update_archetypes(world);
-
-        self.get_single_unchecked_manual::<QueryFetch<'w, Q>>(
-            world,
-            world.last_change_tick(),
-            world.read_change_tick(),
-        )
-    }
-
-    /// Returns a query result when there is exactly one entity matching the query,
-    /// where the last change and the current change tick are given.
-    ///
-    /// If the number of query results is not exactly one, a [`QuerySingleError`] is returned
-    /// instead.
-    ///
-    /// # Safety
-    ///
-    /// This does not check for mutable query correctness. To be safe, make sure mutable queries
-    /// have unique access to the components they query.
-    #[inline]
-    pub unsafe fn get_single_unchecked_manual<'w, QF: Fetch<'w, State = Q::State>>(
-        &self,
-        world: &'w World,
-        last_change_tick: u32,
-        change_tick: u32,
-    ) -> Result<QF::Item, QuerySingleError> {
-        let mut query = self.iter_unchecked_manual::<QF>(world, last_change_tick, change_tick);
-        let first = query.next();
-        let extra = query.next().is_some();
-
-        match (first, extra) {
-            (Some(r), false) => Ok(r),
-            (None, _) => Err(QuerySingleError::NoEntities(std::any::type_name::<Self>())),
-            (Some(_), _) => Err(QuerySingleError::MultipleEntities(std::any::type_name::<
-                Self,
-            >())),
-        }
-    }
->>>>>>> f9c1a8a3
 }
 
 /// An error that occurs when retrieving a specific [`Entity`]'s query result.
