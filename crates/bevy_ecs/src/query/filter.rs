--- conflicted
+++ resolved
@@ -666,7 +666,6 @@
 }
 
 impl_tick_filter!(
-<<<<<<< HEAD
 	/// A filter on a component that only retains results added after the system last ran.
 	///
 	/// A common use for this filter is one-time initialization.
@@ -686,7 +685,7 @@
 	/// # struct Name {};
 	///
 	/// fn print_add_name_component(query: Query<&Name, Added<Name>>) {
-	///     for name in query.iter() {
+	///     for name in &query {
 	///         println!("Named entity created: {:?}", name)
 	///     }
 	/// }
@@ -726,7 +725,7 @@
 	/// # struct Transform {};
 	///
 	/// fn print_moving_objects_system(query: Query<&Name, Changed<Transform>>) {
-	///     for name in query.iter() {
+	///     for name in &query {
 	///         println!("Entity Moved: {:?}", name);
 	///     }
 	/// }
@@ -739,80 +738,6 @@
 	/// The [`Fetch`] of [`Changed`].
 	ChangedFetch,
 	ComponentTicks::is_changed
-=======
-    /// A filter on a component that only retains results added after the system last ran.
-    ///
-    /// A common use for this filter is one-time initialization.
-    ///
-    /// To retain all results without filtering but still check whether they were added after the
-    /// system last ran, use [`ChangeTrackers<T>`](crate::query::ChangeTrackers).
-    ///
-    /// # Examples
-    ///
-    /// ```
-    /// # use bevy_ecs::component::Component;
-    /// # use bevy_ecs::query::Added;
-    /// # use bevy_ecs::system::IntoSystem;
-    /// # use bevy_ecs::system::Query;
-    /// #
-    /// # #[derive(Component, Debug)]
-    /// # struct Name {};
-    ///
-    /// fn print_add_name_component(query: Query<&Name, Added<Name>>) {
-    ///     for name in &query {
-    ///         println!("Named entity created: {:?}", name)
-    ///     }
-    /// }
-    ///
-    /// # bevy_ecs::system::assert_is_system(print_add_name_component);
-    /// ```
-    Added,
-    /// The [`FetchState`] of [`Added`].
-    AddedState,
-    /// The [`Fetch`] of [`Added`].
-    AddedFetch,
-    ComponentTicks::is_added
-);
-
-impl_tick_filter!(
-    /// A filter on a component that only retains results added or mutably dereferenced after the system last ran.
-    ///  
-    /// A common use for this filter is avoiding redundant work when values have not changed.
-    ///
-    /// **Note** that simply *mutably dereferencing* a component is considered a change ([`DerefMut`](std::ops::DerefMut)).
-    /// Bevy does not compare components to their previous values.
-    ///
-    /// To retain all results without filtering but still check whether they were changed after the
-    /// system last ran, use [`ChangeTrackers<T>`](crate::query::ChangeTrackers).
-    ///
-    /// # Examples
-    ///
-    /// ```
-    /// # use bevy_ecs::component::Component;
-    /// # use bevy_ecs::query::Changed;
-    /// # use bevy_ecs::system::IntoSystem;
-    /// # use bevy_ecs::system::Query;
-    /// #
-    /// # #[derive(Component, Debug)]
-    /// # struct Name {};
-    /// # #[derive(Component)]
-    /// # struct Transform {};
-    ///
-    /// fn print_moving_objects_system(query: Query<&Name, Changed<Transform>>) {
-    ///     for name in &query {
-    ///         println!("Entity Moved: {:?}", name);
-    ///     }
-    /// }
-    ///
-    /// # bevy_ecs::system::assert_is_system(print_moving_objects_system);
-    /// ```
-    Changed,
-    /// The [`FetchState`] of [`Changed`].
-    ChangedState,
-    /// The [`Fetch`] of [`Changed`].
-    ChangedFetch,
-    ComponentTicks::is_changed
->>>>>>> a1d3f1b3
 );
 
 /// A marker trait to indicate that the filter works at an archetype level.
