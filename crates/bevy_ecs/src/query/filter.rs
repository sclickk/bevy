use crate::{
	archetype::{Archetype, ArchetypeComponentId},
	component::{Component, ComponentId, ComponentStorage, ComponentTicks, StorageType},
	entity::Entity,
	query::{
		debug_checked_unreachable, Access, Fetch, FetchState, FilteredAccess, QueryFetch, WorldQuery,
		WorldQueryGats,
	},
	storage::{ComponentSparseSet, Table, Tables},
	world::World,
};
use bevy_ecs_macros::all_tuples;
use bevy_ptr::{ThinSlicePtr, UnsafeCellDeref};
use std::{cell::UnsafeCell, marker::PhantomData};

use super::ReadOnlyWorldQuery;

/// Filter that selects entities with a component `T`.
///
/// This can be used in a [`Query`](crate::system::Query) if entities are required to have the
/// component `T` but you don't actually care about components value.
///
/// This is the negation of [`Without`].
///
/// # Examples
///
/// ```
/// # use bevy_ecs::component::Component;
/// # use bevy_ecs::query::With;
/// # use bevy_ecs::system::IntoSystem;
/// # use bevy_ecs::system::Query;
/// #
/// # #[derive(Component)]
/// # struct IsBeautiful;
/// # #[derive(Component)]
/// # struct Name { name: &'static str };
/// #
/// fn compliment_entity_system(query: Query<&Name, With<IsBeautiful>>) {
///     for name in query.iter() {
///         println!("{} is looking lovely today!", name.name);
///     }
/// }
/// # bevy_ecs::system::assert_is_system(compliment_entity_system);
/// ```
pub struct With<T>(PhantomData<T>);

// SAFETY: `ROQueryFetch<Self>` is the same as `QueryFetch<Self>`
unsafe impl<T: Component> WorldQuery for With<T> {
	type ReadOnly = Self;
	type State = WithState<T>;

	#[allow(clippy::semicolon_if_nothing_returned)]
	fn shrink<'wlong: 'wshort, 'wshort>(
		item: super::QueryItem<'wlong, Self>,
	) -> super::QueryItem<'wshort, Self> {
		item
	}
}

/// The [`Fetch`] of [`With`].
#[doc(hidden)]
pub struct WithFetch<T> {
	marker: PhantomData<T>,
}

/// The [`FetchState`] of [`With`].
#[doc(hidden)]
pub struct WithState<T> {
	component_id: ComponentId,
	marker: PhantomData<T>,
}

impl<T: Component> FetchState for WithState<T> {
	fn init(world: &mut World) -> Self {
		let component_id = world.init_component::<T>();
		Self {
			component_id,
			marker: PhantomData,
		}
	}

	fn matches_component_set(&self, set_contains_id: &impl Fn(ComponentId) -> bool) -> bool {
		set_contains_id(self.component_id)
	}
}

impl<T: Component> WorldQueryGats<'_> for With<T> {
	type Fetch = WithFetch<T>;
	type _State = WithState<T>;
}

// SAFETY: no component access or archetype component access
unsafe impl<'w, T: Component> Fetch<'w> for WithFetch<T> {
	type Item = ();
	type State = WithState<T>;

	unsafe fn init(
		_world: &World,
		_state: &WithState<T>,
		_last_change_tick: u32,
		_change_tick: u32,
	) -> Self {
		Self {
			marker: PhantomData,
		}
	}

	const IS_DENSE: bool = {
		match T::Storage::STORAGE_TYPE {
			StorageType::Table => true,
			StorageType::SparseSet => false,
		}
	};

	const IS_ARCHETYPAL: bool = true;

	#[inline]
	unsafe fn set_table(&mut self, _state: &Self::State, _table: &Table) {}

	#[inline]
	unsafe fn set_archetype(
		&mut self,
		_state: &Self::State,
		_archetype: &Archetype,
		_tables: &Tables,
	) {
	}

	#[inline]
	unsafe fn archetype_fetch(&mut self, _archetype_index: usize) {}

	#[inline]
	unsafe fn table_fetch(&mut self, _table_row: usize) {}

	#[inline]
	fn update_component_access(state: &Self::State, access: &mut FilteredAccess<ComponentId>) {
		access.add_with(state.component_id);
	}

	#[inline]
	fn update_archetype_component_access(
		_state: &Self::State,
		_archetype: &Archetype,
		_access: &mut Access<ArchetypeComponentId>,
	) {
	}
}

// SAFETY: no component access or archetype component access
unsafe impl<T: Component> ReadOnlyWorldQuery for With<T> {}

impl<T> Clone for WithFetch<T> {
	fn clone(&self) -> Self {
		Self {
			marker: self.marker,
		}
	}
}

impl<T> Copy for WithFetch<T> {}

/// Filter that selects entities without a component `T`.
///
/// This is the negation of [`With`].
///
/// # Examples
///
/// ```
/// # use bevy_ecs::component::Component;
/// # use bevy_ecs::query::Without;
/// # use bevy_ecs::system::IntoSystem;
/// # use bevy_ecs::system::Query;
/// #
/// # #[derive(Component)]
/// # struct Permit;
/// # #[derive(Component)]
/// # struct Name { name: &'static str };
/// #
/// fn no_permit_system(query: Query<&Name, Without<Permit>>) {
///     for name in query.iter() {
///         println!("{} has no permit!", name.name);
///     }
/// }
/// # bevy_ecs::system::assert_is_system(no_permit_system);
/// ```
pub struct Without<T>(PhantomData<T>);

// SAFETY: `ROQueryFetch<Self>` is the same as `QueryFetch<Self>`
unsafe impl<T: Component> WorldQuery for Without<T> {
	type ReadOnly = Self;
	type State = WithoutState<T>;

	#[allow(clippy::semicolon_if_nothing_returned)]
	fn shrink<'wlong: 'wshort, 'wshort>(
		item: super::QueryItem<'wlong, Self>,
	) -> super::QueryItem<'wshort, Self> {
		item
	}
}

/// The [`Fetch`] of [`Without`].
#[doc(hidden)]
pub struct WithoutFetch<T> {
	marker: PhantomData<T>,
}

/// The [`FetchState`] of [`Without`].
#[doc(hidden)]
pub struct WithoutState<T> {
	component_id: ComponentId,
	marker: PhantomData<T>,
}

impl<T: Component> FetchState for WithoutState<T> {
	fn init(world: &mut World) -> Self {
		let component_id = world.init_component::<T>();
		Self {
			component_id,
			marker: PhantomData,
		}
	}

	fn matches_component_set(&self, set_contains_id: &impl Fn(ComponentId) -> bool) -> bool {
		!set_contains_id(self.component_id)
	}
}

impl<T: Component> WorldQueryGats<'_> for Without<T> {
	type Fetch = WithoutFetch<T>;
	type _State = WithoutState<T>;
}

// SAFETY: no component access or archetype component access
unsafe impl<'w, T: Component> Fetch<'w> for WithoutFetch<T> {
	type Item = ();
	type State = WithoutState<T>;

	unsafe fn init(
		_world: &World,
		_state: &WithoutState<T>,
		_last_change_tick: u32,
		_change_tick: u32,
	) -> Self {
		WithoutFetch {
			marker: PhantomData,
		}
	}

	const IS_DENSE: bool = {
		match T::Storage::STORAGE_TYPE {
			StorageType::Table => true,
			StorageType::SparseSet => false,
		}
	};

	const IS_ARCHETYPAL: bool = true;

	#[inline]
	unsafe fn set_table(&mut self, _state: &Self::State, _table: &Table) {}

	#[inline]
	unsafe fn set_archetype(
		&mut self,
		_state: &Self::State,
		_archetype: &Archetype,
		_tables: &Tables,
	) {
	}

	#[inline]
	unsafe fn archetype_fetch(&mut self, _archetype_index: usize) {}

	#[inline]
	unsafe fn table_fetch(&mut self, _table_row: usize) {}

	#[inline]
	fn update_component_access(state: &Self::State, access: &mut FilteredAccess<ComponentId>) {
		access.add_without(state.component_id);
	}

	#[inline]
	fn update_archetype_component_access(
		_state: &Self::State,
		_archetype: &Archetype,
		_access: &mut Access<ArchetypeComponentId>,
	) {
	}
}

// SAFETY: no component access or archetype component access
unsafe impl<T: Component> ReadOnlyWorldQuery for Without<T> {}

impl<T> Clone for WithoutFetch<T> {
	fn clone(&self) -> Self {
		Self {
			marker: self.marker,
		}
	}
}

impl<T> Copy for WithoutFetch<T> {}

/// A filter that tests if any of the given filters apply.
///
/// This is useful for example if a system with multiple components in a query only wants to run
/// when one or more of the components have changed.
///
/// The `And` equivalent to this filter is a [`prim@tuple`] testing that all the contained filters
/// apply instead.
///
/// # Examples
///
/// ```
/// # use bevy_ecs::component::Component;
/// # use bevy_ecs::entity::Entity;
/// # use bevy_ecs::query::Changed;
/// # use bevy_ecs::query::Or;
/// # use bevy_ecs::system::IntoSystem;
/// # use bevy_ecs::system::Query;
/// #
/// # #[derive(Component, Debug)]
/// # struct Color {};
/// # #[derive(Component)]
/// # struct Style {};
/// #
/// fn print_cool_entity_system(query: Query<Entity, Or<(Changed<Color>, Changed<Style>)>>) {
///     for entity in query.iter() {
///         println!("Entity {:?} got a new style or color", entity);
///     }
/// }
/// # bevy_ecs::system::assert_is_system(print_cool_entity_system);
/// ```
#[derive(Clone, Copy)]
pub struct Or<T>(pub T);

/// The [`Fetch`] of [`Or`].
#[derive(Clone, Copy)]
#[doc(hidden)]
pub struct OrFetch<'w, T: Fetch<'w>> {
	fetch: T,
	matches: bool,
	_marker: PhantomData<&'w ()>,
}

macro_rules! impl_query_filter_tuple {
    ($(($filter: ident, $state: ident)),*) => {
        #[allow(unused_variables)]
        #[allow(non_snake_case)]
        // SAFETY: defers to soundness of `$filter: WorldQuery` impl
        unsafe impl<$($filter: WorldQuery),*> WorldQuery for Or<($($filter,)*)> {
            type ReadOnly = Or<($($filter::ReadOnly,)*)>;
            type State = Or<($($filter::State,)*)>;

            fn shrink<'wlong: 'wshort, 'wshort>(item: super::QueryItem<'wlong, Self>) -> super::QueryItem<'wshort, Self> {
                item
            }
        }

        #[allow(unused_variables)]
        #[allow(non_snake_case)]
        impl<'w, $($filter: WorldQueryGats<'w>),*> WorldQueryGats<'w> for Or<($($filter,)*)> {
            type Fetch = Or<($(OrFetch<'w, QueryFetch<'w, $filter>>,)*)>;
            type _State = Or<($($filter::_State,)*)>;
        }

        #[allow(unused_variables)]
        #[allow(non_snake_case)]
        // SAFETY: update_component_access and update_archetype_component_access are called for each item in the tuple
        unsafe impl<'w, $($filter: Fetch<'w>),*> Fetch<'w> for Or<($(OrFetch<'w, $filter>,)*)> {
            type State = Or<($(<$filter as Fetch<'w>>::State,)*)>;
            type Item = bool;

            const IS_DENSE: bool = true $(&& $filter::IS_DENSE)*;

            const IS_ARCHETYPAL: bool = true $(&& $filter::IS_ARCHETYPAL)*;

            unsafe fn init(world: &'w World, state: & Or<($(<$filter as Fetch<'w>>::State,)*)>, last_change_tick: u32, change_tick: u32) -> Self {
                let ($($filter,)*) = &state.0;
                Or(($(OrFetch {
                    fetch: <$filter as Fetch<'w>>::init(world, $filter, last_change_tick, change_tick),
                    matches: false,
                    _marker: PhantomData,
                },)*))
            }

            #[inline]
            unsafe fn set_table(&mut self, state: &Self::State, table: &'w Table) {
                let ($($filter,)*) = &mut self.0;
                let ($($state,)*) = &state.0;
                $(
                    $filter.matches = $state.matches_component_set(&|id| table.has_column(id));
                    if $filter.matches {
                        $filter.fetch.set_table($state, table);
                    }
                )*
            }

            #[inline]
            unsafe fn set_archetype(&mut self, state: & Self::State, archetype: &'w Archetype, tables: &'w Tables) {
                let ($($filter,)*) = &mut self.0;
                let ($($state,)*) = &state.0;
                $(
                    $filter.matches = $state.matches_component_set(&|id| archetype.contains(id));
                    if $filter.matches {
                        $filter.fetch.set_archetype($state, archetype, tables);
                    }
                )*
            }

            #[inline]
            unsafe fn table_fetch(&mut self, table_row: usize) -> bool {
                let ($($filter,)*) = &mut self.0;
                false $(|| ($filter.matches && $filter.fetch.table_filter_fetch(table_row)))*
            }

            #[inline]
            unsafe fn archetype_fetch(&mut self, archetype_index: usize) -> bool {
                let ($($filter,)*) = &mut self.0;
                false $(|| ($filter.matches && $filter.fetch.archetype_filter_fetch(archetype_index)))*
            }

            #[inline]
            unsafe fn table_filter_fetch(&mut self, table_row: usize) -> bool {
                self.table_fetch(table_row)
            }

            #[inline]
            unsafe fn archetype_filter_fetch(&mut self, archetype_index: usize) -> bool {
                self.archetype_fetch(archetype_index)
            }

            fn update_component_access(state: &Self::State, access: &mut FilteredAccess<ComponentId>) {
                let ($($filter,)*) = &state.0;

                // We do not unconditionally add `$filter`'s `with`/`without` accesses to `access`
                // as this would be unsound. For example the following two queries should conflict:
                // - Query<&mut B, Or<(With<A>, ())>>
                // - Query<&mut B, Without<A>>
                //
                // If we were to unconditionally add `$name`'s `with`/`without` accesses then `Or<(With<A>, ())>`
                // would have a `With<A>` access which is incorrect as this `WorldQuery` will match entities that
                // do not have the `A` component. This is the same logic as the `AnyOf<...>: WorldQuery` impl.
                //
                // The correct thing to do here is to only add a `with`/`without` access to `_access` if all
                // `$filter` params have that `with`/`without` access. More jargony put- we add the intersection
                // of all `with`/`without` accesses of the `$filter` params to `access`.
                let mut _intersected_access = access.clone();
                let mut _not_first = false;
                $(
                    if _not_first {
                        let mut intermediate = access.clone();
                        $filter::update_component_access($filter, &mut intermediate);
                        _intersected_access.extend_intersect_filter(&intermediate);
                        _intersected_access.extend_access(&intermediate);
                    } else {
                        $filter::update_component_access($filter, &mut _intersected_access);
                        _not_first = true;
                    }
                )*

                *access = _intersected_access;
            }

            fn update_archetype_component_access(state: &Self::State, archetype: &Archetype, access: &mut Access<ArchetypeComponentId>) {
                let ($($filter,)*) = &state.0;
                $($filter::update_archetype_component_access($filter, archetype, access);)*
            }
        }

        #[allow(unused_variables)]
        #[allow(non_snake_case)]
        impl<$($filter: FetchState),*> FetchState for Or<($($filter,)*)> {
            fn init(world: &mut World) -> Self {
                Or(($($filter::init(world),)*))
            }

            fn matches_component_set(&self, _set_contains_id: &impl Fn(ComponentId) -> bool) -> bool {
                let ($($filter,)*) = &self.0;
                false $(|| $filter.matches_component_set(_set_contains_id))*
            }
        }

        // SAFE: filters are read only
        unsafe impl<$($filter: ReadOnlyWorldQuery),*> ReadOnlyWorldQuery for Or<($($filter,)*)> {}
    };
}

all_tuples!(impl_query_filter_tuple, 0, 15, F, S);

macro_rules! impl_tick_filter {
    (
        $(#[$meta:meta])*
        $name: ident,
        $(#[$state_meta:meta])*
        $state_name: ident,
        $(#[$fetch_meta:meta])*
        $fetch_name: ident,
        $is_detected: expr
    ) => {
        $(#[$meta])*
        pub struct $name<T>(PhantomData<T>);

        #[doc(hidden)]
        $(#[$fetch_meta])*
        pub struct $fetch_name<'w, T> {
            table_ticks: Option<ThinSlicePtr<'w, UnsafeCell<ComponentTicks>>>,
            entity_table_rows: Option<ThinSlicePtr<'w, usize>>,
            marker: PhantomData<T>,
            entities: Option<ThinSlicePtr<'w, Entity>>,
            sparse_set: Option<&'w ComponentSparseSet>,
            last_change_tick: u32,
            change_tick: u32,
        }

        #[doc(hidden)]
        $(#[$state_meta])*
        pub struct $state_name<T> {
            component_id: ComponentId,
            marker: PhantomData<T>,
        }

        // SAFETY: `ROQueryFetch<Self>` is the same as `QueryFetch<Self>`
        unsafe impl<T: Component> WorldQuery for $name<T> {
            type ReadOnly = Self;
            type State = $state_name<T>;

            fn shrink<'wlong: 'wshort, 'wshort>(item: super::QueryItem<'wlong, Self>) -> super::QueryItem<'wshort, Self> {
                item
            }
        }

        impl<T: Component> FetchState for $state_name<T> {
            fn init(world: &mut World) -> Self {
                Self {
                    component_id: world.init_component::<T>(),
                    marker: PhantomData,
                }
            }

            fn matches_component_set(&self, set_contains_id: &impl Fn(ComponentId) -> bool) -> bool {
                set_contains_id(self.component_id)
            }
        }

        impl<'w, T: Component> WorldQueryGats<'w> for $name<T> {
            type Fetch = $fetch_name<'w, T>;
            type _State = $state_name<T>;
        }

        // SAFETY: this reads the T component. archetype component access and component access are updated to reflect that
        unsafe impl<'w, T: Component> Fetch<'w> for $fetch_name<'w, T> {
            type State = $state_name<T>;
            type Item = bool;

            unsafe fn init(world: &'w World, state: & $state_name<T>, last_change_tick: u32, change_tick: u32) -> Self {
                Self {
                    table_ticks: None,
                    entities: None,
                    entity_table_rows: None,
                    sparse_set: (T::Storage::STORAGE_TYPE == StorageType::SparseSet)
                        .then(|| world.storages().sparse_sets.get(state.component_id).unwrap()),
                    marker: PhantomData,
                    last_change_tick,
                    change_tick,
                }
            }

            const IS_DENSE: bool = {
                match T::Storage::STORAGE_TYPE {
                    StorageType::Table => true,
                    StorageType::SparseSet => false,
                }
            };

            const IS_ARCHETYPAL:  bool = false;

            unsafe fn set_table(&mut self, state: &Self::State, table: &'w Table) {
                self.table_ticks = Some(table.get_column(state.component_id).unwrap().get_ticks_slice().into());
            }

            unsafe fn set_archetype(&mut self, state: &Self::State, archetype: &'w Archetype, tables: &'w Tables) {
                match T::Storage::STORAGE_TYPE {
                    StorageType::Table => {
                        self.entity_table_rows = Some(archetype.entity_table_rows().into());
                        let table = &tables[archetype.table_id()];
                        self.table_ticks = Some(table.get_column(state.component_id).unwrap().get_ticks_slice().into());
                    }
                    StorageType::SparseSet => self.entities = Some(archetype.entities().into()),
                }
            }

            unsafe fn table_fetch(&mut self, table_row: usize) -> bool {
                $is_detected(&*(self.table_ticks.unwrap_or_else(|| debug_checked_unreachable()).get(table_row)).deref(), self.last_change_tick, self.change_tick)
            }

            unsafe fn archetype_fetch(&mut self, archetype_index: usize) -> bool {
                match T::Storage::STORAGE_TYPE {
                    StorageType::Table => {
                        let table_row = *self.entity_table_rows.unwrap_or_else(|| debug_checked_unreachable()).get(archetype_index);
                        $is_detected(&*(self.table_ticks.unwrap_or_else(|| debug_checked_unreachable()).get(table_row)).deref(), self.last_change_tick, self.change_tick)
                    }
                    StorageType::SparseSet => {
                        let entity = *self.entities.unwrap_or_else(|| debug_checked_unreachable()).get(archetype_index);
                        let ticks = self
                            .sparse_set
                            .unwrap_or_else(|| debug_checked_unreachable())
                            .get_ticks(entity)
                            .map(|ticks| &*ticks.get())
                            .cloned()
                            .unwrap();
                        $is_detected(&ticks, self.last_change_tick, self.change_tick)
                    }
                }
            }

            #[inline]
            unsafe fn table_filter_fetch(&mut self, table_row: usize) -> bool {
                self.table_fetch(table_row)
            }

            #[inline]
            unsafe fn archetype_filter_fetch(&mut self, archetype_index: usize) -> bool {
                self.archetype_fetch(archetype_index)
            }

            #[inline]
            fn update_component_access(state: &Self::State, access: &mut FilteredAccess<ComponentId>) {
                if access.access().has_write(state.component_id) {
                    panic!("$state_name<{}> conflicts with a previous access in this query. Shared access cannot coincide with exclusive access.",
                        std::any::type_name::<T>());
                }
                access.add_read(state.component_id);
            }

            #[inline]
            fn update_archetype_component_access(
                state: &Self::State,
                archetype: &Archetype,
                access: &mut Access<ArchetypeComponentId>,
            ) {
                if let Some(archetype_component_id) = archetype.get_archetype_component_id(state.component_id) {
                    access.add_read(archetype_component_id);
                }
            }
        }

        /// SAFETY: read-only access
        unsafe impl<T: Component> ReadOnlyWorldQuery for $name<T> {}

        impl<T> Clone for $fetch_name<'_, T> {
            fn clone(&self) -> Self {
                Self {
                    table_ticks: self.table_ticks.clone(),
                    entity_table_rows: self.entity_table_rows.clone(),
                    marker: self.marker.clone(),
                    entities: self.entities.clone(),
                    sparse_set: self.sparse_set.clone(),
                    last_change_tick: self.last_change_tick.clone(),
                    change_tick: self.change_tick.clone(),
                }
            }
        }

        impl<T> Copy for $fetch_name<'_, T> {}
    };
}

impl_tick_filter!(
	/// A filter on a component that only retains results added after the system last ran.
	///
	/// A common use for this filter is one-time initialization.
	///
	/// To retain all results without filtering but still check whether they were added after the
	/// system last ran, use [`ChangeTrackers<T>`](crate::query::ChangeTrackers).
	///
	/// # Examples
	///
	/// ```
	/// # use bevy_ecs::component::Component;
	/// # use bevy_ecs::query::Added;
	/// # use bevy_ecs::system::IntoSystem;
	/// # use bevy_ecs::system::Query;
	/// #
	/// # #[derive(Component, Debug)]
	/// # struct Name {};
	///
	/// fn print_add_name_component(query: Query<&Name, Added<Name>>) {
	///     for name in query.iter() {
	///         println!("Named entity created: {:?}", name)
	///     }
	/// }
	///
	/// # bevy_ecs::system::assert_is_system(print_add_name_component);
	/// ```
	Added,
	/// The [`FetchState`] of [`Added`].
	AddedState,
	/// The [`Fetch`] of [`Added`].
	AddedFetch,
	ComponentTicks::is_added
);

impl_tick_filter!(
<<<<<<< HEAD
	/// A filter on a component that only retains results added or mutably dereferenced after the system last ran.
	///  
	/// A common use for this filter is avoiding redundant work when values have not changed.
	///
	/// **Note** that simply *mutably dereferencing* a component is considered a change ([`DerefMut`](std::ops::DerefMut)).
	/// Bevy does not compare components to their previous values.
	///
	/// To retain all results without filtering but still check whether they were changed after the
	/// system last ran, use [`ChangeTrackers<T>`](crate::query::ChangeTrackers).
	///
	/// # Examples
	///
	/// ```
	/// # use bevy_ecs::component::Component;
	/// # use bevy_ecs::query::Changed;
	/// # use bevy_ecs::system::IntoSystem;
	/// # use bevy_ecs::system::Query;
	/// #
	/// # #[derive(Component, Debug)]
	/// # struct Name {};
	/// # #[derive(Component)]
	/// # struct Transform {};
	///
	/// fn print_moving_objects_system(query: Query<&Name, Changed<Transform>>) {
	///     for name in query.iter() {
	///         println!("Entity Moved: {:?}", name);
	///     }
	/// }
	///
	/// # bevy_ecs::system::assert_is_system(print_moving_objects_system);
	/// ```
	Changed,
	/// The [`FetchState`] of [`Changed`].
	ChangedState,
	/// The [`Fetch`] of [`Changed`].
	ChangedFetch,
	ComponentTicks::is_changed
);
=======
    /// A filter on a component that only retains results added or mutably dereferenced after the system last ran.
    ///  
    /// A common use for this filter is avoiding redundant work when values have not changed.
    ///
    /// **Note** that simply *mutably dereferencing* a component is considered a change ([`DerefMut`](std::ops::DerefMut)).
    /// Bevy does not compare components to their previous values.
    ///
    /// To retain all results without filtering but still check whether they were changed after the
    /// system last ran, use [`ChangeTrackers<T>`](crate::query::ChangeTrackers).
    ///
    /// # Examples
    ///
    /// ```
    /// # use bevy_ecs::component::Component;
    /// # use bevy_ecs::query::Changed;
    /// # use bevy_ecs::system::IntoSystem;
    /// # use bevy_ecs::system::Query;
    /// #
    /// # #[derive(Component, Debug)]
    /// # struct Name {};
    /// # #[derive(Component)]
    /// # struct Transform {};
    ///
    /// fn print_moving_objects_system(query: Query<&Name, Changed<Transform>>) {
    ///     for name in query.iter() {
    ///         println!("Entity Moved: {:?}", name);
    ///     }
    /// }
    ///
    /// # bevy_ecs::system::assert_is_system(print_moving_objects_system);
    /// ```
    Changed,
    /// The [`FetchState`] of [`Changed`].
    ChangedState,
    /// The [`Fetch`] of [`Changed`].
    ChangedFetch,
    ComponentTicks::is_changed
);

/// A marker trait to indicate that the filter works at an archetype level.
///
/// This is needed to implement [`ExactSizeIterator`](std::iter::ExactSizeIterator) for
/// [`QueryIter`](crate::query::QueryIter) that contains archetype-level filters.
///
/// The trait must only be implement for filters where its corresponding [`Fetch::IS_ARCHETYPAL`](crate::query::Fetch::IS_ARCHETYPAL)
/// is [`prim@true`]. As such, only the [`With`] and [`Without`] filters can implement the trait.
/// [Tuples](prim@tuple) and [`Or`] filters are automatically implemented with the trait only if its containing types
/// also implement the same trait.
///
/// [`Added`] and [`Changed`] works with entities, and therefore are not archetypal. As such
/// they do not implement [`ArchetypeFilter`].
pub trait ArchetypeFilter {}

impl<T> ArchetypeFilter for With<T> {}
impl<T> ArchetypeFilter for Without<T> {}

macro_rules! impl_archetype_filter_tuple {
    ($($filter: ident),*) => {
        impl<$($filter: ArchetypeFilter),*> ArchetypeFilter for ($($filter,)*) {}

        impl<$($filter: ArchetypeFilter),*> ArchetypeFilter for Or<($($filter,)*)> {}
    };
}

all_tuples!(impl_archetype_filter_tuple, 0, 15, F);
>>>>>>> 7d554146
<|MERGE_RESOLUTION|>--- conflicted
+++ resolved
@@ -701,7 +701,6 @@
 );
 
 impl_tick_filter!(
-<<<<<<< HEAD
 	/// A filter on a component that only retains results added or mutably dereferenced after the system last ran.
 	///  
 	/// A common use for this filter is avoiding redundant work when values have not changed.
@@ -740,45 +739,6 @@
 	ChangedFetch,
 	ComponentTicks::is_changed
 );
-=======
-    /// A filter on a component that only retains results added or mutably dereferenced after the system last ran.
-    ///  
-    /// A common use for this filter is avoiding redundant work when values have not changed.
-    ///
-    /// **Note** that simply *mutably dereferencing* a component is considered a change ([`DerefMut`](std::ops::DerefMut)).
-    /// Bevy does not compare components to their previous values.
-    ///
-    /// To retain all results without filtering but still check whether they were changed after the
-    /// system last ran, use [`ChangeTrackers<T>`](crate::query::ChangeTrackers).
-    ///
-    /// # Examples
-    ///
-    /// ```
-    /// # use bevy_ecs::component::Component;
-    /// # use bevy_ecs::query::Changed;
-    /// # use bevy_ecs::system::IntoSystem;
-    /// # use bevy_ecs::system::Query;
-    /// #
-    /// # #[derive(Component, Debug)]
-    /// # struct Name {};
-    /// # #[derive(Component)]
-    /// # struct Transform {};
-    ///
-    /// fn print_moving_objects_system(query: Query<&Name, Changed<Transform>>) {
-    ///     for name in query.iter() {
-    ///         println!("Entity Moved: {:?}", name);
-    ///     }
-    /// }
-    ///
-    /// # bevy_ecs::system::assert_is_system(print_moving_objects_system);
-    /// ```
-    Changed,
-    /// The [`FetchState`] of [`Changed`].
-    ChangedState,
-    /// The [`Fetch`] of [`Changed`].
-    ChangedFetch,
-    ComponentTicks::is_changed
-);
 
 /// A marker trait to indicate that the filter works at an archetype level.
 ///
@@ -805,5 +765,4 @@
     };
 }
 
-all_tuples!(impl_archetype_filter_tuple, 0, 15, F);
->>>>>>> 7d554146
+all_tuples!(impl_archetype_filter_tuple, 0, 15, F);