use crate::{
	archetype::{Archetype, ArchetypeComponentId},
	change_detection::Ticks,
	component::{Component, ComponentId, ComponentStorage, ComponentTicks, StorageType},
	entity::Entity,
	query::{debug_checked_unreachable, Access, FilteredAccess},
	storage::{ComponentSparseSet, Table, Tables},
	world::{Mut, World},
};
use bevy_ecs_macros::all_tuples;
pub use bevy_ecs_macros::WorldQuery;
use bevy_ptr::{ThinSlicePtr, UnsafeCellDeref};
use std::{cell::UnsafeCell, marker::PhantomData};

/// Types that can be queried from a [`World`].
///
/// Notable types that implement this trait are `&T` and `&mut T` where `T` implements [`Component`],
/// allowing you to query for components immutably and mutably accordingly.
///
/// See [`Query`](crate::system::Query) for a primer on queries.
///
/// # Basic [`WorldQuery`]'s
///
/// Here is a small list of the most important world queries to know about where `C` stands for a
/// [`Component`] and `WQ` stands for a [`WorldQuery`]:
/// - `&C`: Queries immutably for the component `C`
/// - `&mut C`: Queries mutably for the component `C`
/// - `Option<WQ>`: Queries the inner [`WorldQuery`] `WQ` but instead of discarding the entity if the world
///     query fails it returns [`None`]. See [`Query`](crate::system::Query).
/// - `(WQ1, WQ2, ...)`: Queries all contained world queries allowing to query for more than one thing.
///     This is the `And` operator for filters. See [`Or`].
/// - `ChangeTrackers<C>`: See the docs of [`ChangeTrackers`].
/// - [`Entity`]: Using the entity type as a world query will grant access to the entity that is
///     being queried for. See [`Entity`].
///
/// Bevy also offers a few filters like [`Added`](crate::query::Added), [`Changed`](crate::query::Changed),
/// [`With`](crate::query::With), [`Without`](crate::query::Without) and [`Or`].
/// For more information on these consult the item's corresponding documentation.
///
/// [`Or`]: crate::query::Or
///
/// # Derive
///
/// This trait can be derived with the [`derive@super::WorldQuery`] macro.
///
/// You may want to implement a custom query with the derive macro for the following reasons:
/// - Named structs can be clearer and easier to use than complex query tuples. Access via struct
///   fields is more convenient than destructuring tuples or accessing them via `q.0, q.1, ...`
///   pattern and saves a lot of maintenance burden when adding or removing components.
/// - Nested queries enable the composition pattern and makes query types easier to re-use.
/// - You can bypass the limit of 15 components that exists for query tuples.
///
/// Implementing the trait manually can allow for a fundamentally new type of behaviour.
///
/// The derive macro implements [`WorldQuery`] for your type and declares an additional struct
/// which will be used as an item for query iterators. The implementation also generates two other
/// structs that implement [`Fetch`] and [`FetchState`] and are used as [`WorldQuery::Fetch`](WorldQueryGats::Fetch) and
/// [`WorldQuery::State`] associated types respectively.
///
/// The derive macro requires every struct field to implement the `WorldQuery` trait.
///
/// **Note:** currently, the macro only supports named structs.
///
/// ```
/// # use bevy_ecs::prelude::*;
/// use bevy_ecs::query::WorldQuery;
///
/// #[derive(Component)]
/// struct Foo;
/// #[derive(Component)]
/// struct Bar;
///
/// #[derive(WorldQuery)]
/// struct MyQuery {
///     entity: Entity,
///     // We must explicitly list out all lifetimes, as we are defining a struct
///     foo: &'static Foo,
///     bar: Option<&'static Bar>,
/// }
///
/// fn my_system(query: Query<MyQuery>) {
///     for q in &query {
///         // Note the type of the returned item.
///         let q: MyQueryItem<'_> = q;
///         q.foo;
///     }
/// }
///
/// # bevy_ecs::system::assert_is_system(my_system);
/// ```
///
/// ## Mutable queries
///
/// All queries that are derived with the `WorldQuery` macro provide only an immutable access by default.
/// If you need a mutable access to components, you can mark a struct with the `mutable` attribute.
///
/// ```
/// # use bevy_ecs::prelude::*;
/// use bevy_ecs::query::WorldQuery;
///
/// #[derive(Component)]
/// struct Health(f32);
/// #[derive(Component)]
/// struct Buff(f32);
///
/// #[derive(WorldQuery)]
/// #[world_query(mutable)]
/// struct HealthQuery {
///     health: &'static mut Health,
///     buff: Option<&'static mut Buff>,
/// }
///
/// // This implementation is only available when iterating with `iter_mut`.
/// impl<'w> HealthQueryItem<'w> {
///     fn damage(&mut self, value: f32) {
///         self.health.0 -= value;
///     }
///
///     fn total(&self) -> f32 {
///         self.health.0 + self.buff.as_deref().map_or(0.0, |Buff(buff)| *buff)
///     }
/// }
///
/// // If you want to use it with `iter`, you'll need to write an additional implementation.
/// impl<'w> HealthQueryReadOnlyItem<'w> {
///     fn total(&self) -> f32 {
///         self.health.0 + self.buff.map_or(0.0, |Buff(buff)| *buff)
///     }
/// }
///
/// fn my_system(mut health_query: Query<HealthQuery>) {
///     // Iterator's item is `HealthQueryReadOnlyItem`.
///     for health in &health_query {
///         println!("Total: {}", health.total());
///     }
///     // Iterator's item is `HealthQueryItem`.
///     for mut health in &mut health_query {
///         health.damage(1.0);
///         println!("Total (mut): {}", health.total());
///     }
/// }
///
/// # bevy_ecs::system::assert_is_system(my_system);
/// ```
///
/// Mutable queries will also have a read only version derived:
/// ```rust
/// # use bevy_ecs::prelude::*;
/// use bevy_ecs::query::WorldQuery;
///
/// #[derive(Component)]
/// pub struct MyComponent;
///
/// #[derive(WorldQuery)]
/// #[world_query(mutable)]
/// pub struct Foo {
///     my_component_yay: &'static mut MyComponent,
/// }
///
/// fn my_system(mut my_query: Query<(FooReadOnly, FooReadOnly)>) {
///     for (i1, i2) in &mut my_query {
///         let _: FooReadOnlyItem<'_> = i1;
///         let _: FooReadOnlyItem<'_> = i2;
///     }
/// }
///
/// # bevy_ecs::system::assert_is_system(my_system);
/// ```
///
/// **Note:** if you omit the `mutable` attribute for a query that doesn't implement
/// `ReadOnlyFetch`, compilation will fail. We insert static checks as in the example above for
/// every query component and a nested query.
/// (The checks neither affect the runtime, nor pollute your local namespace.)
///
/// ```compile_fail
/// # use bevy_ecs::prelude::*;
/// use bevy_ecs::query::WorldQuery;
///
/// #[derive(Component)]
/// struct Foo;
/// #[derive(Component)]
/// struct Bar;
///
/// #[derive(WorldQuery)]
/// struct FooQuery {
///     foo: &'static Foo,
///     bar_query: BarQuery,
/// }
///
/// #[derive(WorldQuery)]
/// #[world_query(mutable)]
/// struct BarQuery {
///     bar: &'static mut Bar,
/// }
/// ```
///
/// ## Derives for items
///
/// If you want query items to have derivable traits, you can pass them with using
/// the `world_query(derive)` attribute. When the `WorldQuery` macro generates the structs
/// for query items, it doesn't automatically inherit derives of a query itself. Since derive macros
/// can't access information about other derives, they need to be passed manually with the
/// `world_query(derive)` attribute.
///
/// ```
/// # use bevy_ecs::prelude::*;
/// use bevy_ecs::query::WorldQuery;
///
/// #[derive(Component, Debug)]
/// struct Foo;
///
/// #[derive(WorldQuery)]
/// #[world_query(mutable, derive(Debug))]
/// struct FooQuery {
///     foo: &'static Foo,
/// }
///
/// fn assert_debug<T: std::fmt::Debug>() {}
///
/// assert_debug::<FooQueryItem>();
/// assert_debug::<FooQueryReadOnlyItem>();
/// ```
///
/// ## Nested queries
///
/// Using nested queries enable the composition pattern, which makes it possible to re-use other
/// query types. All types that implement [`WorldQuery`] (including the ones that use this derive
/// macro) are supported.
///
/// ```
/// # use bevy_ecs::prelude::*;
/// use bevy_ecs::query::WorldQuery;
///
/// #[derive(Component)]
/// struct Foo;
/// #[derive(Component)]
/// struct Bar;
/// #[derive(Component)]
/// struct OptionalFoo;
/// #[derive(Component)]
/// struct OptionalBar;
///
/// #[derive(WorldQuery)]
/// struct MyQuery {
///     foo: FooQuery,
///     bar: (&'static Bar, Option<&'static OptionalBar>)
/// }
///
/// #[derive(WorldQuery)]
/// struct FooQuery {
///     foo: &'static Foo,
///     optional_foo: Option<&'static OptionalFoo>,
/// }
///
/// // You can also compose derived queries with regular ones in tuples.
/// fn my_system(query: Query<(&Foo, MyQuery, FooQuery)>) {
///     for (foo, my_query, foo_query) in &query {
///         foo; my_query; foo_query;
///     }
/// }
///
/// # bevy_ecs::system::assert_is_system(my_system);
/// ```
///
/// ## Ignored fields
///
/// The macro also supports `ignore` attribute for struct members. Fields marked with this attribute
/// must implement the `Default` trait.
///
/// This example demonstrates a query that would iterate over every entity.
///
/// ```
/// # use bevy_ecs::prelude::*;
/// use bevy_ecs::query::WorldQuery;
///
/// #[derive(WorldQuery, Debug)]
/// struct EmptyQuery {
///     empty: (),
/// }
///
/// fn my_system(query: Query<EmptyQuery>) {
///     for _ in &query {}
/// }
///
/// # bevy_ecs::system::assert_is_system(my_system);
/// ```
///
/// ## Filters
///
/// Using [`derive@super::WorldQuery`] macro we can create our own query filters.
///
/// ```
/// # use bevy_ecs::prelude::*;
/// use bevy_ecs::{query::WorldQuery, component::Component};
///
/// #[derive(Component)]
/// struct Foo;
/// #[derive(Component)]
/// struct Bar;
/// #[derive(Component)]
/// struct Baz;
/// #[derive(Component)]
/// struct Qux;
///
/// #[derive(WorldQuery)]
/// struct MyFilter<T: Component, P: Component> {
///     _foo: With<Foo>,
///     _bar: With<Bar>,
///     _or: Or<(With<Baz>, Changed<Foo>, Added<Bar>)>,
///     _generic_tuple: (With<T>, Without<P>),
/// }
///
/// fn my_system(query: Query<Entity, MyFilter<Foo, Qux>>) {
///     for _ in &query {}
/// }
///
/// # bevy_ecs::system::assert_is_system(my_system);
/// ```
/// # Safety
///
/// component access of `ROQueryFetch<Self>` must be a subset of `QueryFetch<Self>`
/// and `ROQueryFetch<Self>` must match exactly the same archetypes/tables as `QueryFetch<Self>`
pub unsafe trait WorldQuery: for<'w> WorldQueryGats<'w, _State = Self::State> {
	type ReadOnly: ReadOnlyWorldQuery<State = Self::State>;
	type State: FetchState;

	/// This function manually implements variance for the query items.
	fn shrink<'wlong: 'wshort, 'wshort>(item: QueryItem<'wlong, Self>) -> QueryItem<'wshort, Self>;
}

/// A world query that is read only.
///
/// # Safety
///
/// This must only be implemented for read-only [`WorldQuery`]'s.
pub unsafe trait ReadOnlyWorldQuery: WorldQuery {}

/// The [`Fetch`] of a [`WorldQuery`], which declares which data it needs access to
pub type QueryFetch<'w, Q> = <Q as WorldQueryGats<'w>>::Fetch;
/// The item type returned when a [`WorldQuery`] is iterated over
pub type QueryItem<'w, Q> = <<Q as WorldQueryGats<'w>>::Fetch as Fetch<'w>>::Item;
/// The read-only [`Fetch`] of a [`WorldQuery`], which declares which data it needs access to when accessed immutably
pub type ROQueryFetch<'w, Q> = QueryFetch<'w, <Q as WorldQuery>::ReadOnly>;
/// The read-only variant of the item type returned when a [`WorldQuery`] is iterated over immutably
pub type ROQueryItem<'w, Q> = QueryItem<'w, <Q as WorldQuery>::ReadOnly>;

/// A helper trait for [`WorldQuery`] that works around Rust's lack of Generic Associated Types
pub trait WorldQueryGats<'world> {
	type Fetch: Fetch<'world, State = Self::_State>;
	type _State: FetchState;
}

/// Types that implement this trait are responsible for fetching query items from tables or
/// archetypes.
///
/// Every type that implements [`WorldQuery`] have their associated [`WorldQuery::Fetch`](WorldQueryGats::Fetch)  and
/// [`WorldQuery::State`] types that are essential for fetching component data.
///
/// # Safety
///
/// Implementor must ensure that [`Fetch::update_component_access`] and
/// [`Fetch::update_archetype_component_access`] exactly reflects the results of
/// [`FetchState::matches_component_set`], [`Fetch::archetype_fetch`], and
/// [`Fetch::table_fetch`].
pub unsafe trait Fetch<'world>: Sized {
	type Item;
	type State: FetchState;

	/// Creates a new instance of this fetch.
	///
	/// # Safety
	///
	/// `state` must have been initialized (via [`FetchState::init`]) using the same `world` passed
	/// in to this function.
	unsafe fn init(
		world: &'world World,
		state: &Self::State,
		last_change_tick: u32,
		change_tick: u32,
	) -> Self;

	/// Returns true if (and only if) every table of every archetype matched by this fetch contains
	/// all of the matched components. This is used to select a more efficient "table iterator"
	/// for "dense" queries. If this returns true, [`Fetch::set_table`] and [`Fetch::table_fetch`]
	/// will be called for iterators. If this returns false, [`Fetch::set_archetype`] and
	/// [`Fetch::archetype_fetch`] will be called for iterators.
	const IS_DENSE: bool;

	/// Returns true if (and only if) this Fetch relies strictly on archetypes to limit which
	/// components are acessed by the Query.
	///
	/// This enables optimizations for [`crate::query::QueryIter`] that rely on knowing exactly how
	/// many elements are being iterated (such as `Iterator::collect()`).
	const IS_ARCHETYPAL: bool;

	/// Adjusts internal state to account for the next [`Archetype`]. This will always be called on
	/// archetypes that match this [`Fetch`].
	///
	/// # Safety
	///
	/// `archetype` and `tables` must be from the [`World`] [`Fetch::init`] was called on. `state` must
	/// be the [`Self::State`] this was initialized with.
	unsafe fn set_archetype(
		&mut self,
		state: &Self::State,
		archetype: &'world Archetype,
		tables: &'world Tables,
	);

	/// Adjusts internal state to account for the next [`Table`]. This will always be called on tables
	/// that match this [`Fetch`].
	///
	/// # Safety
	///
	/// `table` must be from the [`World`] [`Fetch::init`] was called on. `state` must be the
	/// [`Self::State`] this was initialized with.
	unsafe fn set_table(&mut self, state: &Self::State, table: &'world Table);

	/// Fetch [`Self::Item`] for the given `archetype_index` in the current [`Archetype`]. This must
	/// always be called after [`Fetch::set_archetype`] with an `archetype_index` in the range of
	/// the current [`Archetype`]
	///
	/// # Safety
	/// Must always be called _after_ [`Fetch::set_archetype`]. `archetype_index` must be in the range
	/// of the current archetype
	unsafe fn archetype_fetch(&mut self, archetype_index: usize) -> Self::Item;

	/// Fetch [`Self::Item`] for the given `table_row` in the current [`Table`]. This must always be
	/// called after [`Fetch::set_table`] with a `table_row` in the range of the current [`Table`]
	///
	/// # Safety
	///
	/// Must always be called _after_ [`Fetch::set_table`]. `table_row` must be in the range of the
	/// current table
	unsafe fn table_fetch(&mut self, table_row: usize) -> Self::Item;

	/// # Safety
	///
	/// Must always be called _after_ [`Fetch::set_archetype`]. `archetype_index` must be in the range
	/// of the current archetype.
	#[allow(unused_variables)]
	#[inline]
	unsafe fn archetype_filter_fetch(&mut self, archetype_index: usize) -> bool {
		true
	}

	/// # Safety
	///
	/// Must always be called _after_ [`Fetch::set_table`]. `table_row` must be in the range of the
	/// current table.
	#[allow(unused_variables)]
	#[inline]
	unsafe fn table_filter_fetch(&mut self, table_row: usize) -> bool {
		true
	}

	// This does not have a default body of `{}` because 99% of cases need to add accesses
	// and forgetting to do so would be unsound.
	fn update_component_access(state: &Self::State, access: &mut FilteredAccess<ComponentId>);
	// This does not have a default body of `{}` becaues 99% of cases need to add accesses
	// and forgetting to do so would be unsound.
	fn update_archetype_component_access(
		state: &Self::State,
		archetype: &Archetype,
		access: &mut Access<ArchetypeComponentId>,
	);
}

/// State used to construct a Fetch. This will be cached inside [`QueryState`](crate::query::QueryState),
///  so it is best to move as much data / computation here as possible to reduce the cost of
/// constructing Fetch.
pub trait FetchState: Send + Sync + Sized {
	fn init(world: &mut World) -> Self;
	fn matches_component_set(&self, set_contains_id: &impl Fn(ComponentId) -> bool) -> bool;
}

/// SAFETY: no component or archetype access
unsafe impl WorldQuery for Entity {
	type ReadOnly = Self;
	type State = EntityState;

	fn shrink<'wlong: 'wshort, 'wshort>(item: QueryItem<'wlong, Self>) -> QueryItem<'wshort, Self> {
		item
	}
}

/// The [`Fetch`] of [`Entity`].
#[doc(hidden)]
#[derive(Clone)]
pub struct EntityFetch<'w> {
	entities: Option<ThinSlicePtr<'w, Entity>>,
}

/// SAFETY: access is read only
unsafe impl ReadOnlyWorldQuery for Entity {}

/// The [`FetchState`] of [`Entity`].
#[doc(hidden)]
pub struct EntityState;

impl FetchState for EntityState {
	fn init(_world: &mut World) -> Self {
		Self
	}

	#[inline]
	fn matches_component_set(&self, _set_contains_id: &impl Fn(ComponentId) -> bool) -> bool {
		true
	}
}

impl<'w> WorldQueryGats<'w> for Entity {
	type Fetch = EntityFetch<'w>;
	type _State = EntityState;
}

/// SAFETY: no component or archetype access
unsafe impl<'w> Fetch<'w> for EntityFetch<'w> {
	type Item = Entity;
	type State = EntityState;

	const IS_DENSE: bool = true;

	const IS_ARCHETYPAL: bool = true;

	unsafe fn init(
		_world: &'w World,
		_state: &EntityState,
		_last_change_tick: u32,
		_change_tick: u32,
	) -> EntityFetch<'w> {
		EntityFetch { entities: None }
	}

	#[inline]
	unsafe fn set_archetype(
		&mut self,
		_state: &Self::State,
		archetype: &'w Archetype,
		_tables: &Tables,
	) {
		self.entities = Some(archetype.entities().into());
	}

	#[inline]
	unsafe fn set_table(&mut self, _state: &Self::State, table: &'w Table) {
		self.entities = Some(table.entities().into());
	}

	#[inline]
	unsafe fn table_fetch(&mut self, table_row: usize) -> Self::Item {
		let entities = self
			.entities
			.unwrap_or_else(|| debug_checked_unreachable());
		*entities.get(table_row)
	}

	#[inline]
	unsafe fn archetype_fetch(&mut self, archetype_index: usize) -> Self::Item {
		let entities = self
			.entities
			.unwrap_or_else(|| debug_checked_unreachable());
		*entities.get(archetype_index)
	}

	fn update_component_access(_state: &Self::State, _access: &mut FilteredAccess<ComponentId>) {}

	fn update_archetype_component_access(
		_state: &Self::State,
		_archetype: &Archetype,
		_access: &mut Access<ArchetypeComponentId>,
	) {
	}
}

/// SAFETY: `ROQueryFetch<Self>` is the same as `QueryFetch<Self>`
unsafe impl<T: Component> WorldQuery for &T {
	type ReadOnly = Self;
	type State = ComponentIdState<T>;

	fn shrink<'wlong: 'wshort, 'wshort>(item: QueryItem<'wlong, Self>) -> QueryItem<'wshort, Self> {
		item
	}
}

/// The [`FetchState`] of `&T`.
#[doc(hidden)]
pub struct ComponentIdState<T> {
	component_id: ComponentId,
	marker: PhantomData<T>,
}

impl<T: Component> FetchState for ComponentIdState<T> {
	fn init(world: &mut World) -> Self {
		let component_id = world.init_component::<T>();
		ComponentIdState {
			component_id,
			marker: PhantomData,
		}
	}

	fn matches_component_set(&self, set_contains_id: &impl Fn(ComponentId) -> bool) -> bool {
		set_contains_id(self.component_id)
	}
}

/// The [`Fetch`] of `&T`.
#[doc(hidden)]
pub struct ReadFetch<'w, T> {
	// T::Storage = TableStorage
	table_components: Option<ThinSlicePtr<'w, UnsafeCell<T>>>,
	entity_table_rows: Option<ThinSlicePtr<'w, usize>>,
	// T::Storage = SparseStorage
	entities: Option<ThinSlicePtr<'w, Entity>>,
	sparse_set: Option<&'w ComponentSparseSet>,
}

impl<T> Clone for ReadFetch<'_, T> {
	fn clone(&self) -> Self {
		Self {
			table_components: self.table_components,
			entity_table_rows: self.entity_table_rows,
			entities: self.entities,
			sparse_set: self.sparse_set,
		}
	}
}

/// SAFETY: access is read only
unsafe impl<T: Component> ReadOnlyWorldQuery for &T {}

impl<'w, T: Component> WorldQueryGats<'w> for &T {
	type Fetch = ReadFetch<'w, T>;
	type _State = ComponentIdState<T>;
}

// SAFETY: component access and archetype component access are properly updated to reflect that T is
// read
unsafe impl<'w, T: Component> Fetch<'w> for ReadFetch<'w, T> {
	type Item = &'w T;
	type State = ComponentIdState<T>;

	const IS_DENSE: bool = {
		match T::Storage::STORAGE_TYPE {
			StorageType::Table => true,
			StorageType::SparseSet => false,
		}
	};

	const IS_ARCHETYPAL: bool = true;

	unsafe fn init(
		world: &'w World,
		state: &ComponentIdState<T>,
		_last_change_tick: u32,
		_change_tick: u32,
	) -> ReadFetch<'w, T> {
		ReadFetch {
			table_components: None,
			entity_table_rows: None,
			entities: None,
			sparse_set: (T::Storage::STORAGE_TYPE == StorageType::SparseSet).then(|| {
				world
					.storages()
					.sparse_sets
					.get(state.component_id)
					.unwrap()
			}),
		}
	}

	#[inline]
	unsafe fn set_archetype(
		&mut self,
		state: &Self::State,
		archetype: &'w Archetype,
		tables: &'w Tables,
	) {
		match T::Storage::STORAGE_TYPE {
			StorageType::Table => {
				self.entity_table_rows = Some(archetype.entity_table_rows().into());
				let column = tables[archetype.table_id()]
					.get_column(state.component_id)
					.unwrap();
				self.table_components = Some(column.get_data_slice().into());
			},
			StorageType::SparseSet => self.entities = Some(archetype.entities().into()),
		}
	}

	#[inline]
	unsafe fn set_table(&mut self, state: &Self::State, table: &'w Table) {
		self.table_components = Some(
			table
				.get_column(state.component_id)
				.unwrap()
				.get_data_slice()
				.into(),
		);
	}

	#[inline]
	unsafe fn archetype_fetch(&mut self, archetype_index: usize) -> Self::Item {
		match T::Storage::STORAGE_TYPE {
			StorageType::Table => {
				let (entity_table_rows, table_components) = self
					.entity_table_rows
					.zip(self.table_components)
					.unwrap_or_else(|| debug_checked_unreachable());
				let table_row = *entity_table_rows.get(archetype_index);
				table_components.get(table_row).deref()
			},
			StorageType::SparseSet => {
				let (entities, sparse_set) = self
					.entities
					.zip(self.sparse_set)
					.unwrap_or_else(|| debug_checked_unreachable());
				let entity = *entities.get(archetype_index);
				sparse_set
					.get(entity)
					.unwrap_or_else(|| debug_checked_unreachable())
					.deref::<T>()
			},
		}
	}

	#[inline]
	unsafe fn table_fetch(&mut self, table_row: usize) -> Self::Item {
		let components = self
			.table_components
			.unwrap_or_else(|| debug_checked_unreachable());
		components.get(table_row).deref()
	}

	fn update_component_access(state: &Self::State, access: &mut FilteredAccess<ComponentId>) {
		assert!(
            !access.access().has_write(state.component_id),
            "&{} conflicts with a previous access in this query. Shared access cannot coincide with exclusive access.",
                std::any::type_name::<T>(),
        );
		access.add_read(state.component_id);
	}

	fn update_archetype_component_access(
		state: &Self::State,
		archetype: &Archetype,
		access: &mut Access<ArchetypeComponentId>,
	) {
		if let Some(archetype_component_id) = archetype.get_archetype_component_id(state.component_id) {
			access.add_read(archetype_component_id);
		}
	}
}

/// SAFETY: access of `&T` is a subset of `&mut T`
unsafe impl<'w, T: Component> WorldQuery for &'w mut T {
	type ReadOnly = &'w T;
	type State = ComponentIdState<T>;

	fn shrink<'wlong: 'wshort, 'wshort>(item: QueryItem<'wlong, Self>) -> QueryItem<'wshort, Self> {
		item
	}
}

/// The [`Fetch`] of `&mut T`.
#[doc(hidden)]
pub struct WriteFetch<'w, T> {
	// T::Storage = TableStorage
	table_components: Option<ThinSlicePtr<'w, UnsafeCell<T>>>,
	table_ticks: Option<ThinSlicePtr<'w, UnsafeCell<ComponentTicks>>>,
	entity_table_rows: Option<ThinSlicePtr<'w, usize>>,
	// T::Storage = SparseStorage
	entities: Option<ThinSlicePtr<'w, Entity>>,
	sparse_set: Option<&'w ComponentSparseSet>,

	// TODO: Fix code duplication in Ticks in change_detection.rs
	last_change_tick: u32,
	change_tick: u32,
}

impl<T> Clone for WriteFetch<'_, T> {
	fn clone(&self) -> Self {
		Self {
			table_components: self.table_components,
			table_ticks: self.table_ticks,
			entities: self.entities,
			entity_table_rows: self.entity_table_rows,
			sparse_set: self.sparse_set,
			last_change_tick: self.last_change_tick,
			change_tick: self.change_tick,
		}
	}
}

impl<'w, T: Component> WorldQueryGats<'w> for &mut T {
	type Fetch = WriteFetch<'w, T>;
	type _State = ComponentIdState<T>;
}

/// SAFETY: component access and archetype component access are properly updated to reflect that `T` is
/// read and write
unsafe impl<'w, T: Component> Fetch<'w> for WriteFetch<'w, T> {
	type Item = Mut<'w, T>;
	type State = ComponentIdState<T>;

	const IS_DENSE: bool = {
		match T::Storage::STORAGE_TYPE {
			StorageType::Table => true,
			StorageType::SparseSet => false,
		}
	};

	const IS_ARCHETYPAL: bool = true;

	unsafe fn init(
		world: &'w World,
		state: &ComponentIdState<T>,
		last_change_tick: u32,
		change_tick: u32,
	) -> Self {
		Self {
			table_components: None,
			entities: None,
			entity_table_rows: None,
			sparse_set: (T::Storage::STORAGE_TYPE == StorageType::SparseSet).then(|| {
				world
					.storages()
					.sparse_sets
					.get(state.component_id)
					.unwrap()
			}),
			table_ticks: None,
			last_change_tick,
			change_tick,
		}
	}

	#[inline]
	unsafe fn set_archetype(
		&mut self,
		state: &Self::State,
		archetype: &'w Archetype,
		tables: &'w Tables,
	) {
		match T::Storage::STORAGE_TYPE {
			StorageType::Table => {
				self.entity_table_rows = Some(archetype.entity_table_rows().into());
				let column = tables[archetype.table_id()]
					.get_column(state.component_id)
					.unwrap();
				self.table_components = Some(column.get_data_slice().into());
				self.table_ticks = Some(column.get_ticks_slice().into());
			},
			StorageType::SparseSet => self.entities = Some(archetype.entities().into()),
		}
	}

	#[inline]
	unsafe fn set_table(&mut self, state: &Self::State, table: &'w Table) {
		let column = table.get_column(state.component_id).unwrap();
		self.table_components = Some(column.get_data_slice().into());
		self.table_ticks = Some(column.get_ticks_slice().into());
	}

	#[inline]
	unsafe fn archetype_fetch(&mut self, archetype_index: usize) -> Self::Item {
		match T::Storage::STORAGE_TYPE {
			StorageType::Table => {
				let (entity_table_rows, (table_components, table_ticks)) = self
					.entity_table_rows
					.zip(self.table_components.zip(self.table_ticks))
					.unwrap_or_else(|| debug_checked_unreachable());
				let table_row = *entity_table_rows.get(archetype_index);
				Mut {
					value: table_components.get(table_row).deref_mut(),
					ticks: Ticks {
						component_ticks: table_ticks.get(table_row).deref_mut(),
						change_tick: self.change_tick,
						last_change_tick: self.last_change_tick,
					},
				}
			},
			StorageType::SparseSet => {
				let (entities, sparse_set) = self
					.entities
					.zip(self.sparse_set)
					.unwrap_or_else(|| debug_checked_unreachable());
				let entity = *entities.get(archetype_index);
				let (component, component_ticks) = sparse_set
					.get_with_ticks(entity)
					.unwrap_or_else(|| debug_checked_unreachable());
				Mut {
					value: component.assert_unique().deref_mut(),
					ticks: Ticks {
						component_ticks: component_ticks.deref_mut(),
						change_tick: self.change_tick,
						last_change_tick: self.last_change_tick,
					},
				}
			},
		}
	}

	#[inline]
	unsafe fn table_fetch(&mut self, table_row: usize) -> Self::Item {
		let (table_components, table_ticks) = self
			.table_components
			.zip(self.table_ticks)
			.unwrap_or_else(|| debug_checked_unreachable());
		Mut {
			value: table_components.get(table_row).deref_mut(),
			ticks: Ticks {
				component_ticks: table_ticks.get(table_row).deref_mut(),
				change_tick: self.change_tick,
				last_change_tick: self.last_change_tick,
			},
		}
	}

	fn update_component_access(state: &Self::State, access: &mut FilteredAccess<ComponentId>) {
		assert!(
            !access.access().has_read(state.component_id),
            "&mut {} conflicts with a previous access in this query. Mutable component access must be unique.",
                std::any::type_name::<T>(),
        );
		access.add_write(state.component_id);
	}

	fn update_archetype_component_access(
		state: &Self::State,
		archetype: &Archetype,
		access: &mut Access<ArchetypeComponentId>,
	) {
		if let Some(archetype_component_id) = archetype.get_archetype_component_id(state.component_id) {
			access.add_write(archetype_component_id);
		}
	}
}

// SAFETY: defers to soundness of `T: WorldQuery` impl
unsafe impl<T: WorldQuery> WorldQuery for Option<T> {
	type ReadOnly = Option<T::ReadOnly>;
	type State = OptionState<T::State>;

	fn shrink<'wlong: 'wshort, 'wshort>(item: QueryItem<'wlong, Self>) -> QueryItem<'wshort, Self> {
		item.map(T::shrink)
	}
}

/// The [`Fetch`] of `Option<T>`.
#[doc(hidden)]
#[derive(Clone)]
pub struct OptionFetch<T> {
	fetch: T,
	matches: bool,
}

/// SAFETY: [`OptionFetch`] is read only because `T` is read only
unsafe impl<T: ReadOnlyWorldQuery> ReadOnlyWorldQuery for Option<T> {}

/// The [`FetchState`] of `Option<T>`.
#[doc(hidden)]
pub struct OptionState<T: FetchState> {
	state: T,
}

impl<T: FetchState> FetchState for OptionState<T> {
	fn init(world: &mut World) -> Self {
		Self {
			state: T::init(world),
		}
	}

	fn matches_component_set(&self, _set_contains_id: &impl Fn(ComponentId) -> bool) -> bool {
		true
	}
}

impl<'w, T: WorldQueryGats<'w>> WorldQueryGats<'w> for Option<T> {
	type Fetch = OptionFetch<T::Fetch>;
	type _State = OptionState<T::_State>;
}

// SAFETY: component access and archetype component access are properly updated according to the
// internal Fetch
unsafe impl<'w, T: Fetch<'w>> Fetch<'w> for OptionFetch<T> {
	type Item = Option<T::Item>;
	type State = OptionState<T::State>;

	const IS_DENSE: bool = T::IS_DENSE;

	const IS_ARCHETYPAL: bool = T::IS_ARCHETYPAL;

	unsafe fn init(
		world: &'w World,
		state: &OptionState<T::State>,
		last_change_tick: u32,
		change_tick: u32,
	) -> Self {
		Self {
			fetch: T::init(world, &state.state, last_change_tick, change_tick),
			matches: false,
		}
	}

	#[inline]
	unsafe fn set_archetype(
		&mut self,
		state: &Self::State,
		archetype: &'w Archetype,
		tables: &'w Tables,
	) {
		self.matches = state
			.state
			.matches_component_set(&|id| archetype.contains(id));
		if self.matches {
			self
				.fetch
				.set_archetype(&state.state, archetype, tables);
		}
	}

	#[inline]
	unsafe fn set_table(&mut self, state: &Self::State, table: &'w Table) {
		self.matches = state
			.state
			.matches_component_set(&|id| table.has_column(id));
		if self.matches {
			self.fetch.set_table(&state.state, table);
		}
	}

	#[inline]
	unsafe fn archetype_fetch(&mut self, archetype_index: usize) -> Self::Item {
		self
			.matches
			.then(|| self.fetch.archetype_fetch(archetype_index))
	}

	#[inline]
	unsafe fn table_fetch(&mut self, table_row: usize) -> Self::Item {
		self
			.matches
			.then(|| self.fetch.table_fetch(table_row))
	}

	fn update_component_access(state: &Self::State, access: &mut FilteredAccess<ComponentId>) {
		// We don't want to add the `with`/`without` of `T` as `Option<T>` will match things regardless of
		// `T`'s filters. for example `Query<(Option<&U>, &mut V)>` will match every entity with a `V` component
		// regardless of whether it has a `U` component. If we dont do this the query will not conflict with
		// `Query<&mut V, Without<U>>` which would be unsound.
		let mut intermediate = access.clone();
		T::update_component_access(&state.state, &mut intermediate);
		access.extend_access(&intermediate);
	}

	fn update_archetype_component_access(
		state: &Self::State,
		archetype: &Archetype,
		access: &mut Access<ArchetypeComponentId>,
	) {
		if state.matches_component_set(&|id| archetype.contains(id)) {
			T::update_archetype_component_access(&state.state, archetype, access);
		}
	}
}

/// [`WorldQuery`] that tracks changes and additions for component `T`.
///
/// Wraps a [`Component`] to track whether the component changed for the corresponding entities in
/// a query since the last time the system that includes these queries ran.
///
/// If you only care about entities that changed or that got added use the
/// [`Changed`](crate::query::Changed) and [`Added`](crate::query::Added) filters instead.
///
/// # Examples
///
/// ```
/// # use bevy_ecs::component::Component;
/// # use bevy_ecs::query::ChangeTrackers;
/// # use bevy_ecs::system::IntoSystem;
/// # use bevy_ecs::system::Query;
/// #
/// # #[derive(Component, Debug)]
/// # struct Name {};
/// # #[derive(Component)]
/// # struct Transform {};
/// #
/// fn print_moving_objects_system(query: Query<(&Name, ChangeTrackers<Transform>)>) {
///     for (name, tracker) in &query {
///         if tracker.is_changed() {
///             println!("Entity moved: {:?}", name);
///         } else {
///             println!("Entity stood still: {:?}", name);
///         }
///     }
/// }
/// # bevy_ecs::system::assert_is_system(print_moving_objects_system);
/// ```
#[derive(Clone)]
pub struct ChangeTrackers<T: Component> {
	pub(crate) component_ticks: ComponentTicks,
	// TODO: Fix code duplication with these!
	pub(crate) last_change_tick: u32,
	pub(crate) change_tick: u32,
	marker: PhantomData<T>,
}

impl<T: Component> std::fmt::Debug for ChangeTrackers<T> {
	fn fmt(&self, f: &mut std::fmt::Formatter<'_>) -> std::fmt::Result {
		f.debug_struct("ChangeTrackers")
			.field("component_ticks", &self.component_ticks)
			.field("last_change_tick", &self.last_change_tick)
			.field("change_tick", &self.change_tick)
			.finish()
	}
}

impl<T: Component> ChangeTrackers<T> {
	/// Returns true if this component has been added since the last execution of this system.
	pub fn is_added(&self) -> bool {
		self
			.component_ticks
			.is_added(self.last_change_tick, self.change_tick)
	}

	/// Returns true if this component has been changed since the last execution of this system.
	pub fn is_changed(&self) -> bool {
		self
			.component_ticks
			.is_changed(self.last_change_tick, self.change_tick)
	}
}

// SAFETY: `ROQueryFetch<Self>` is the same as `QueryFetch<Self>`
unsafe impl<T: Component> WorldQuery for ChangeTrackers<T> {
	type ReadOnly = Self;
	type State = ChangeTrackersState<T>;

	fn shrink<'wlong: 'wshort, 'wshort>(item: QueryItem<'wlong, Self>) -> QueryItem<'wshort, Self> {
		item
	}
}

/// The [`FetchState`] of [`ChangeTrackers`].
#[doc(hidden)]
pub struct ChangeTrackersState<T> {
	component_id: ComponentId,
	marker: PhantomData<T>,
}

impl<T: Component> FetchState for ChangeTrackersState<T> {
	fn init(world: &mut World) -> Self {
		let component_id = world.init_component::<T>();
		Self {
			component_id,
			marker: PhantomData,
		}
	}

	fn matches_component_set(&self, set_contains_id: &impl Fn(ComponentId) -> bool) -> bool {
		set_contains_id(self.component_id)
	}
}

/// The [`Fetch`] of [`ChangeTrackers`].
#[doc(hidden)]
pub struct ChangeTrackersFetch<'w, T> {
	// T::Storage = TableStorage
	table_ticks: Option<ThinSlicePtr<'w, UnsafeCell<ComponentTicks>>>,
	entity_table_rows: Option<ThinSlicePtr<'w, usize>>,
	// T::Storage = SparseStorage
	entities: Option<ThinSlicePtr<'w, Entity>>,
	sparse_set: Option<&'w ComponentSparseSet>,

	marker: PhantomData<T>,
	last_change_tick: u32,
	change_tick: u32,
}

impl<T> Clone for ChangeTrackersFetch<'_, T> {
	fn clone(&self) -> Self {
		Self {
			table_ticks: self.table_ticks,
			entity_table_rows: self.entity_table_rows,
			entities: self.entities,
			sparse_set: self.sparse_set,
			marker: self.marker,
			last_change_tick: self.last_change_tick,
			change_tick: self.change_tick,
		}
	}
}

/// SAFETY: access is read only
unsafe impl<T: Component> ReadOnlyWorldQuery for ChangeTrackers<T> {}

impl<'w, T: Component> WorldQueryGats<'w> for ChangeTrackers<T> {
	type Fetch = ChangeTrackersFetch<'w, T>;
	type _State = ChangeTrackersState<T>;
}

// SAFETY: component access and archetype component access are properly updated to reflect that T is
// read
unsafe impl<'w, T: Component> Fetch<'w> for ChangeTrackersFetch<'w, T> {
	type Item = ChangeTrackers<T>;
	type State = ChangeTrackersState<T>;

	const IS_DENSE: bool = {
		match T::Storage::STORAGE_TYPE {
			StorageType::Table => true,
			StorageType::SparseSet => false,
		}
	};

	const IS_ARCHETYPAL: bool = true;

	unsafe fn init(
		world: &'w World,
		state: &ChangeTrackersState<T>,
		last_change_tick: u32,
		change_tick: u32,
	) -> ChangeTrackersFetch<'w, T> {
		ChangeTrackersFetch {
			table_ticks: None,
			entities: None,
			entity_table_rows: None,
			sparse_set: (T::Storage::STORAGE_TYPE == StorageType::SparseSet).then(|| {
				world
					.storages()
					.sparse_sets
					.get(state.component_id)
					.unwrap()
			}),
			marker: PhantomData,
			last_change_tick,
			change_tick,
		}
	}

	#[inline]
	unsafe fn set_archetype(
		&mut self,
		state: &Self::State,
		archetype: &'w Archetype,
		tables: &'w Tables,
	) {
		match T::Storage::STORAGE_TYPE {
			StorageType::Table => {
				self.entity_table_rows = Some(archetype.entity_table_rows().into());
				let column = tables[archetype.table_id()]
					.get_column(state.component_id)
					.unwrap();
				self.table_ticks = Some(column.get_ticks_slice().into());
			},
			StorageType::SparseSet => self.entities = Some(archetype.entities().into()),
		}
	}

	#[inline]
	unsafe fn set_table(&mut self, state: &Self::State, table: &'w Table) {
		self.table_ticks = Some(
			table
				.get_column(state.component_id)
				.unwrap()
				.get_ticks_slice()
				.into(),
		);
	}

	#[inline]
	unsafe fn archetype_fetch(&mut self, archetype_index: usize) -> Self::Item {
		match T::Storage::STORAGE_TYPE {
			StorageType::Table => {
				let entity_table_rows = self
					.entity_table_rows
					.unwrap_or_else(|| debug_checked_unreachable());
				let table_row = *entity_table_rows.get(archetype_index);
				ChangeTrackers {
					component_ticks: {
						let table_ticks = self
							.table_ticks
							.unwrap_or_else(|| debug_checked_unreachable());
						table_ticks.get(table_row).read()
					},
					marker: PhantomData,
					last_change_tick: self.last_change_tick,
					change_tick: self.change_tick,
				}
			},
			StorageType::SparseSet => {
				let entities = self
					.entities
					.unwrap_or_else(|| debug_checked_unreachable());
				let entity = *entities.get(archetype_index);
				ChangeTrackers {
					component_ticks: self
						.sparse_set
						.unwrap_or_else(|| debug_checked_unreachable())
						.get_ticks(entity)
						.map(|ticks| &*ticks.get())
						.cloned()
						.unwrap_or_else(|| debug_checked_unreachable()),
					marker: PhantomData,
					last_change_tick: self.last_change_tick,
					change_tick: self.change_tick,
				}
			},
		}
	}

	#[inline]
	unsafe fn table_fetch(&mut self, table_row: usize) -> Self::Item {
		ChangeTrackers {
			component_ticks: {
				let table_ticks = self
					.table_ticks
					.unwrap_or_else(|| debug_checked_unreachable());
				table_ticks.get(table_row).read()
			},
			marker: PhantomData,
			last_change_tick: self.last_change_tick,
			change_tick: self.change_tick,
		}
	}

	fn update_component_access(state: &Self::State, access: &mut FilteredAccess<ComponentId>) {
		assert!(
            !access.access().has_write(state.component_id),
            "ChangeTrackers<{}> conflicts with a previous access in this query. Shared access cannot coincide with exclusive access.",
                std::any::type_name::<T>()
        );
		access.add_read(state.component_id);
	}

	fn update_archetype_component_access(
		state: &Self::State,
		archetype: &Archetype,
		access: &mut Access<ArchetypeComponentId>,
	) {
		if let Some(archetype_component_id) = archetype.get_archetype_component_id(state.component_id) {
			access.add_read(archetype_component_id);
		}
	}
}

macro_rules! impl_tuple_fetch {
    ($(($name: ident, $state: ident)),*) => {
        #[allow(unused_variables)]
        #[allow(non_snake_case)]
        impl<'w, $($name: WorldQueryGats<'w>),*> WorldQueryGats<'w> for ($($name,)*) {
            type Fetch = ($($name::Fetch,)*);
            type _State = ($($name::_State,)*);
        }

        #[allow(non_snake_case)]
        // SAFETY: update_component_access and update_archetype_component_access are called for each item in the tuple
        unsafe impl<'w, $($name: Fetch<'w>),*> Fetch<'w> for ($($name,)*) {
            type Item = ($($name::Item,)*);
            type State = ($($name::State,)*);

            #[allow(clippy::unused_unit)]
            unsafe fn init(_world: &'w World, state: &Self::State, _last_change_tick: u32, _change_tick: u32) -> Self {
                let ($($name,)*) = state;
                ($($name::init(_world, $name, _last_change_tick, _change_tick),)*)
            }

            const IS_DENSE: bool = true $(&& $name::IS_DENSE)*;

            const IS_ARCHETYPAL: bool = true $(&& $name::IS_ARCHETYPAL)*;

            #[inline]
            unsafe fn set_archetype(&mut self, _state: &Self::State, _archetype: &'w Archetype, _tables: &'w Tables) {
                let ($($name,)*) = self;
                let ($($state,)*) = _state;
                $($name.set_archetype($state, _archetype, _tables);)*
            }

            #[inline]
            unsafe fn set_table(&mut self, _state: &Self::State, _table: &'w Table) {
                let ($($name,)*) = self;
                let ($($state,)*) = _state;
                $($name.set_table($state, _table);)*
            }

            #[inline]
            #[allow(clippy::unused_unit)]
            unsafe fn table_fetch(&mut self, _table_row: usize) -> Self::Item {
                let ($($name,)*) = self;
                ($($name.table_fetch(_table_row),)*)
            }

            #[inline]
            #[allow(clippy::unused_unit)]
            unsafe fn archetype_fetch(&mut self, _archetype_index: usize) -> Self::Item {
                let ($($name,)*) = self;
                ($($name.archetype_fetch(_archetype_index),)*)
            }

            #[allow(unused_variables)]
            #[inline]
            unsafe fn table_filter_fetch(&mut self, table_row: usize) -> bool {
                let ($($name,)*) = self;
                true $(&& $name.table_filter_fetch(table_row))*
            }

            #[allow(unused_variables)]
            #[inline]
            unsafe fn archetype_filter_fetch(&mut self, archetype_index: usize) -> bool {
                let ($($name,)*) = self;
                true $(&& $name.archetype_filter_fetch(archetype_index))*
            }

            fn update_component_access(state: &Self::State, _access: &mut FilteredAccess<ComponentId>) {
                let ($($name,)*) = state;
                $($name::update_component_access($name, _access);)*
            }

            fn update_archetype_component_access(state: &Self::State, _archetype: &Archetype, _access: &mut Access<ArchetypeComponentId>) {
                let ($($name,)*) = state;
                $($name::update_archetype_component_access($name, _archetype, _access);)*
            }
        }

        #[allow(non_snake_case)]
        #[allow(clippy::unused_unit)]
        impl<$($name: FetchState),*> FetchState for ($($name,)*) {
            fn init(_world: &mut World) -> Self {
                ($($name::init(_world),)*)
            }

            fn matches_component_set(&self, _set_contains_id: &impl Fn(ComponentId) -> bool) -> bool {
                let ($($name,)*) = self;
                true $(&& $name.matches_component_set(_set_contains_id))*
            }
        }

        #[allow(non_snake_case)]
        #[allow(clippy::unused_unit)]
        // SAFETY: defers to soundness `$name: WorldQuery` impl
        unsafe impl<$($name: WorldQuery),*> WorldQuery for ($($name,)*) {
            type ReadOnly = ($($name::ReadOnly,)*);
            type State = ($($name::State,)*);

            fn shrink<'wlong: 'wshort, 'wshort>(item: QueryItem<'wlong, Self>) -> QueryItem<'wshort, Self> {
                let ($($name,)*) = item;
                ($(
                    $name::shrink($name),
                )*)
            }
        }

        /// SAFETY: each item in the tuple is read only
        unsafe impl<$($name: ReadOnlyWorldQuery),*> ReadOnlyWorldQuery for ($($name,)*) {}

    };
}

/// The `AnyOf` query parameter fetches entities with any of the component types included in T.
///
/// `Query<AnyOf<(&A, &B, &mut C)>>` is equivalent to `Query<(Option<&A>, Option<&B>, Option<&mut C>), (Or(With<A>, With<B>, With<C>)>`.
/// Each of the components in `T` is returned as an `Option`, as with `Option<A>` queries.
/// Entities are guaranteed to have at least one of the components in `T`.
#[derive(Clone)]
pub struct AnyOf<T>(T);

macro_rules! impl_anytuple_fetch {
    ($(($name: ident, $state: ident)),*) => {
        #[allow(unused_variables)]
        #[allow(non_snake_case)]
        impl<'w, $($name: WorldQueryGats<'w>),*> WorldQueryGats<'w> for AnyOf<($($name,)*)> {
            type Fetch = AnyOf<($(($name::Fetch, bool),)*)>;
            type _State = AnyOf<($($name::_State,)*)>;
        }

        #[allow(non_snake_case)]
        // SAFETY: update_component_access and update_archetype_component_access are called for each item in the tuple
        unsafe impl<'w, $($name: Fetch<'w>),*> Fetch<'w> for AnyOf<($(($name, bool),)*)> {
            type Item = ($(Option<$name::Item>,)*);
            type State = AnyOf<($($name::State,)*)>;

            #[allow(clippy::unused_unit)]
            unsafe fn init(_world: &'w World, state: &Self::State, _last_change_tick: u32, _change_tick: u32) -> Self {
                let ($($name,)*) = &state.0;
                AnyOf(($(($name::init(_world, $name, _last_change_tick, _change_tick), false),)*))
            }

            const IS_DENSE: bool = true $(&& $name::IS_DENSE)*;

            const IS_ARCHETYPAL: bool = true $(&& $name::IS_ARCHETYPAL)*;

            #[inline]
            unsafe fn set_archetype(&mut self, _state: &Self::State, _archetype: &'w Archetype, _tables: &'w Tables) {
                let ($($name,)*) = &mut self.0;
                let ($($state,)*) = &_state.0;
                $(
                    $name.1 = $state.matches_component_set(&|id| _archetype.contains(id));
                    if $name.1 {
                        $name.0.set_archetype($state, _archetype, _tables);
                    }
                )*
            }

            #[inline]
            unsafe fn set_table(&mut self, _state: &Self::State, _table: &'w Table) {
                let ($($name,)*) = &mut self.0;
                let ($($state,)*) = &_state.0;
                $(
                    $name.1 = $state.matches_component_set(&|id| _table.has_column(id));
                    if $name.1 {
                        $name.0.set_table($state, _table);
                    }
                )*
            }

            #[inline]
            #[allow(clippy::unused_unit)]
            unsafe fn table_fetch(&mut self, _table_row: usize) -> Self::Item {
                let ($($name,)*) = &mut self.0;
                ($(
                    $name.1.then(|| $name.0.table_fetch(_table_row)),
                )*)
            }

            #[inline]
            #[allow(clippy::unused_unit)]
            unsafe fn archetype_fetch(&mut self, _archetype_index: usize) -> Self::Item {
                let ($($name,)*) = &mut self.0;
                ($(
                    $name.1.then(|| $name.0.archetype_fetch(_archetype_index)),
                )*)
            }

            fn update_component_access(state: &Self::State, _access: &mut FilteredAccess<ComponentId>) {
                let ($($name,)*) = &state.0;

                // We do not unconditionally add `$name`'s `with`/`without` accesses to `_access`
                // as this would be unsound. For example the following two queries should conflict:
                // - Query<(AnyOf<(&A, ())>, &mut B)>
                // - Query<&mut B, Without<A>>
                //
                // If we were to unconditionally add `$name`'s `with`/`without` accesses then `AnyOf<(&A, ())>`
                // would have a `With<A>` access which is incorrect as this `WorldQuery` will match entities that
                // do not have the `A` component. This is the same logic as the `Or<...>: WorldQuery` impl.
                //
                // The correct thing to do here is to only add a `with`/`without` access to `_access` if all
                // `$name` params have that `with`/`without` access. More jargony put- we add the intersection
                // of all `with`/`without` accesses of the `$name` params to `_access`.
                let mut _intersected_access = _access.clone();
                let mut _not_first = false;
                $(
                    if _not_first {
                        let mut intermediate = _access.clone();
                        $name::update_component_access($name, &mut intermediate);
                        _intersected_access.extend_intersect_filter(&intermediate);
                        _intersected_access.extend_access(&intermediate);
                    } else {

                        $name::update_component_access($name, &mut _intersected_access);
                        _not_first = true;
                    }
                )*

                *_access = _intersected_access;
            }

            fn update_archetype_component_access(state: &Self::State, _archetype: &Archetype, _access: &mut Access<ArchetypeComponentId>) {
                let ($($name,)*) = &state.0;
                $(
                    if $name.matches_component_set(&|id| _archetype.contains(id)) {
                        $name::update_archetype_component_access($name, _archetype, _access);
                    }
                )*
            }
        }

        #[allow(non_snake_case)]
        #[allow(clippy::unused_unit)]
        impl<$($name: FetchState),*> FetchState for AnyOf<($($name,)*)> {
            fn init(_world: &mut World) -> Self {
                AnyOf(($($name::init(_world),)*))
            }

            fn matches_component_set(&self, _set_contains_id: &impl Fn(ComponentId) -> bool) -> bool {
                let ($($name,)*) = &self.0;
                false $(|| $name.matches_component_set(_set_contains_id))*
            }
        }

        #[allow(non_snake_case)]
        #[allow(clippy::unused_unit)]
        // SAFETY: defers to soundness of `$name: WorldQuery` impl
        unsafe impl<$($name: WorldQuery),*> WorldQuery for AnyOf<($($name,)*)> {
            type ReadOnly = AnyOf<($($name::ReadOnly,)*)>;
            type State = AnyOf<($($name::State,)*)>;

            fn shrink<'wlong: 'wshort, 'wshort>(item: QueryItem<'wlong, Self>) -> QueryItem<'wshort, Self> {
                let ($($name,)*) = item;
                ($(
                    $name.map($name::shrink),
                )*)
            }
        }

        /// SAFETY: each item in the tuple is read only
        unsafe impl<$($name: ReadOnlyWorldQuery),*> ReadOnlyWorldQuery for AnyOf<($($name,)*)> {}

    };
}

all_tuples!(impl_tuple_fetch, 0, 15, F, S);
all_tuples!(impl_anytuple_fetch, 0, 15, F, S);

/// [`WorldQuery`] used to nullify queries by turning `Query<Q>` into `Query<NopWorldQuery<Q>>`
///
/// This will rarely be useful to consumers of `bevy_ecs`.
pub struct NopWorldQuery<Q: WorldQuery>(PhantomData<Q>);

/// SAFETY: `Self::ReadOnly` is `Self`
unsafe impl<Q: WorldQuery> WorldQuery for NopWorldQuery<Q> {
    type ReadOnly = Self;
    type State = Q::State;

    fn shrink<'wlong: 'wshort, 'wshort>(_: ()) {}
}
impl<'a, Q: WorldQuery> WorldQueryGats<'a> for NopWorldQuery<Q> {
    type Fetch = NopFetch<QueryFetch<'a, Q>>;
    type _State = <Q as WorldQueryGats<'a>>::_State;
}
/// SAFETY: `NopFetch` never accesses any data
unsafe impl<Q: WorldQuery> ReadOnlyWorldQuery for NopWorldQuery<Q> {}

/// [`Fetch`] that does not actually fetch anything
///
/// Mostly useful when something is generic over the Fetch and you don't want to fetch as you will discard the result
pub struct NopFetch<State> {
	state: PhantomData<State>,
}

// SAFETY: NopFetch doesnt access anything
<<<<<<< HEAD
unsafe impl<'w, State: FetchState> Fetch<'w> for NopFetch<State> {
	type Item = ();
	type State = State;

	const IS_DENSE: bool = true;

	const IS_ARCHETYPAL: bool = true;

	#[inline(always)]
	unsafe fn init(
		_world: &'w World,
		_state: &State,
		_last_change_tick: u32,
		_change_tick: u32,
	) -> Self {
		Self { state: PhantomData }
	}

	#[inline(always)]
	unsafe fn set_archetype(
		&mut self,
		_state: &Self::State,
		_archetype: &Archetype,
		_tables: &Tables,
	) {
	}

	#[inline(always)]
	unsafe fn set_table(&mut self, _state: &Self::State, _table: &Table) {}

	#[inline(always)]
	unsafe fn archetype_fetch(&mut self, _archetype_index: usize) -> Self::Item {}

	#[inline(always)]
	unsafe fn table_fetch(&mut self, _table_row: usize) -> Self::Item {}

	fn update_component_access(_state: &Self::State, _access: &mut FilteredAccess<ComponentId>) {}

	fn update_archetype_component_access(
		_state: &Self::State,
		_archetype: &Archetype,
		_access: &mut Access<ArchetypeComponentId>,
	) {
	}
=======
unsafe impl<'w, F: Fetch<'w>> Fetch<'w> for NopFetch<F> {
    type Item = ();
    type State = F::State;

    const IS_DENSE: bool = F::IS_DENSE;

    const IS_ARCHETYPAL: bool = true;

    #[inline(always)]
    unsafe fn init(
        _world: &'w World,
        _state: &F::State,
        _last_change_tick: u32,
        _change_tick: u32,
    ) -> Self {
        Self { state: PhantomData }
    }

    #[inline(always)]
    unsafe fn set_archetype(
        &mut self,
        _state: &Self::State,
        _archetype: &Archetype,
        _tables: &Tables,
    ) {
    }

    #[inline(always)]
    unsafe fn set_table(&mut self, _state: &Self::State, _table: &Table) {}

    #[inline(always)]
    unsafe fn archetype_fetch(&mut self, _archetype_index: usize) -> Self::Item {}

    #[inline(always)]
    unsafe fn table_fetch(&mut self, _table_row: usize) -> Self::Item {}

    fn update_component_access(_state: &Self::State, _access: &mut FilteredAccess<ComponentId>) {}

    fn update_archetype_component_access(
        _state: &Self::State,
        _archetype: &Archetype,
        _access: &mut Access<ArchetypeComponentId>,
    ) {
    }
>>>>>>> 1ac8a476
}<|MERGE_RESOLUTION|>--- conflicted
+++ resolved
@@ -1618,14 +1618,14 @@
 
 /// SAFETY: `Self::ReadOnly` is `Self`
 unsafe impl<Q: WorldQuery> WorldQuery for NopWorldQuery<Q> {
-    type ReadOnly = Self;
-    type State = Q::State;
-
-    fn shrink<'wlong: 'wshort, 'wshort>(_: ()) {}
+	type ReadOnly = Self;
+	type State = Q::State;
+
+	fn shrink<'wlong: 'wshort, 'wshort>(_: ()) {}
 }
 impl<'a, Q: WorldQuery> WorldQueryGats<'a> for NopWorldQuery<Q> {
-    type Fetch = NopFetch<QueryFetch<'a, Q>>;
-    type _State = <Q as WorldQueryGats<'a>>::_State;
+	type Fetch = NopFetch<QueryFetch<'a, Q>>;
+	type _State = <Q as WorldQueryGats<'a>>::_State;
 }
 /// SAFETY: `NopFetch` never accesses any data
 unsafe impl<Q: WorldQuery> ReadOnlyWorldQuery for NopWorldQuery<Q> {}
@@ -1638,19 +1638,18 @@
 }
 
 // SAFETY: NopFetch doesnt access anything
-<<<<<<< HEAD
-unsafe impl<'w, State: FetchState> Fetch<'w> for NopFetch<State> {
+unsafe impl<'w, F: Fetch<'w>> Fetch<'w> for NopFetch<F> {
 	type Item = ();
-	type State = State;
-
-	const IS_DENSE: bool = true;
+	type State = F::State;
+
+	const IS_DENSE: bool = F::IS_DENSE;
 
 	const IS_ARCHETYPAL: bool = true;
 
 	#[inline(always)]
 	unsafe fn init(
 		_world: &'w World,
-		_state: &State,
+		_state: &F::State,
 		_last_change_tick: u32,
 		_change_tick: u32,
 	) -> Self {
@@ -1683,50 +1682,4 @@
 		_access: &mut Access<ArchetypeComponentId>,
 	) {
 	}
-=======
-unsafe impl<'w, F: Fetch<'w>> Fetch<'w> for NopFetch<F> {
-    type Item = ();
-    type State = F::State;
-
-    const IS_DENSE: bool = F::IS_DENSE;
-
-    const IS_ARCHETYPAL: bool = true;
-
-    #[inline(always)]
-    unsafe fn init(
-        _world: &'w World,
-        _state: &F::State,
-        _last_change_tick: u32,
-        _change_tick: u32,
-    ) -> Self {
-        Self { state: PhantomData }
-    }
-
-    #[inline(always)]
-    unsafe fn set_archetype(
-        &mut self,
-        _state: &Self::State,
-        _archetype: &Archetype,
-        _tables: &Tables,
-    ) {
-    }
-
-    #[inline(always)]
-    unsafe fn set_table(&mut self, _state: &Self::State, _table: &Table) {}
-
-    #[inline(always)]
-    unsafe fn archetype_fetch(&mut self, _archetype_index: usize) -> Self::Item {}
-
-    #[inline(always)]
-    unsafe fn table_fetch(&mut self, _table_row: usize) -> Self::Item {}
-
-    fn update_component_access(_state: &Self::State, _access: &mut FilteredAccess<ComponentId>) {}
-
-    fn update_archetype_component_access(
-        _state: &Self::State,
-        _archetype: &Archetype,
-        _access: &mut Access<ArchetypeComponentId>,
-    ) {
-    }
->>>>>>> 1ac8a476
 }