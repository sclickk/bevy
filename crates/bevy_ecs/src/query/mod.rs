mod access;
mod fetch;
mod filter;
mod iter;
mod state;

pub use access::*;
pub use fetch::*;
pub use filter::*;
pub use iter::*;
pub use state::*;

#[allow(unreachable_code)]
pub(crate) unsafe fn debug_checked_unreachable() -> ! {
	#[cfg(debug_assertions)]
	unreachable!();
	std::hint::unreachable_unchecked();
}

#[cfg(test)]
mod tests {
<<<<<<< HEAD
	use super::WorldQuery;
	use crate::prelude::{AnyOf, Entity, Or, With, Without};
	use crate::system::{IntoSystem, Query, System};
	use crate::{self as bevy_ecs, component::Component, world::World};
	use std::collections::HashSet;

	#[derive(Component, Debug, Hash, Eq, PartialEq, Clone, Copy)]
	struct A(usize);
	#[derive(Component, Debug, Eq, PartialEq, Clone, Copy)]
	struct B(usize);
	#[derive(Component, Debug, Eq, PartialEq, Clone, Copy)]
	struct C(usize);

	#[derive(Component, Debug, Eq, PartialEq, Clone, Copy)]
	#[component(storage = "SparseSet")]
	struct Sparse(usize);

	#[test]
	fn query() {
		let mut world = World::new();
		world.spawn().insert_bundle((A(1), B(1)));
		world.spawn().insert_bundle((A(2),));
		let values = world
			.query::<&A>()
			.iter(&world)
			.collect::<Vec<&A>>();
		assert_eq!(values, vec![&A(1), &A(2)]);

		for (_a, mut b) in world
			.query::<(&A, &mut B)>()
			.iter_mut(&mut world)
		{
			b.0 = 3;
		}
		let values = world
			.query::<&B>()
			.iter(&world)
			.collect::<Vec<&B>>();
		assert_eq!(values, vec![&B(3)]);
	}

	#[test]
	fn query_iter_combinations() {
		let mut world = World::new();

		world.spawn().insert_bundle((A(1), B(1)));
		world.spawn().insert_bundle((A(2),));
		world.spawn().insert_bundle((A(3),));
		world.spawn().insert_bundle((A(4),));

		let mut a_query = world.query::<&A>();
		let w = &world;
		assert_eq!(a_query.iter_combinations::<0>(w).count(), 0);
		assert_eq!(a_query.iter_combinations::<0>(w).size_hint().1, Some(0));
		assert_eq!(a_query.iter_combinations::<1>(w).count(), 4);
		assert_eq!(a_query.iter_combinations::<1>(w).size_hint().1, Some(4));
		assert_eq!(a_query.iter_combinations::<2>(w).count(), 6);
		assert_eq!(a_query.iter_combinations::<2>(w).size_hint().1, Some(6));
		assert_eq!(a_query.iter_combinations::<3>(w).count(), 4);
		assert_eq!(a_query.iter_combinations::<3>(w).size_hint().1, Some(4));
		assert_eq!(a_query.iter_combinations::<4>(w).count(), 1);
		assert_eq!(a_query.iter_combinations::<4>(w).size_hint().1, Some(1));
		assert_eq!(a_query.iter_combinations::<5>(w).count(), 0);
		assert_eq!(a_query.iter_combinations::<5>(w).size_hint().1, Some(0));
		assert_eq!(a_query.iter_combinations::<128>(w).count(), 0);
		assert_eq!(
			a_query
				.iter_combinations::<128>(w)
				.size_hint()
				.1,
			Some(0)
		);

		let values: Vec<[&A; 2]> = world
			.query::<&A>()
			.iter_combinations(&world)
			.collect();
		assert_eq!(
			values,
			vec![
				[&A(1), &A(2)],
				[&A(1), &A(3)],
				[&A(1), &A(4)],
				[&A(2), &A(3)],
				[&A(2), &A(4)],
				[&A(3), &A(4)],
			]
		);
		let size = a_query
			.iter_combinations::<3>(&world)
			.size_hint();
		assert_eq!(size.1, Some(4));
		let values: Vec<[&A; 3]> = a_query.iter_combinations(&world).collect();
		assert_eq!(
			values,
			vec![
				[&A(1), &A(2), &A(3)],
				[&A(1), &A(2), &A(4)],
				[&A(1), &A(3), &A(4)],
				[&A(2), &A(3), &A(4)],
			]
		);

		let mut query = world.query::<&mut A>();
		let mut combinations = query.iter_combinations_mut(&mut world);
		while let Some([mut a, mut b, mut c]) = combinations.fetch_next() {
			a.0 += 10;
			b.0 += 100;
			c.0 += 1000;
		}

		let values: Vec<[&A; 3]> = a_query.iter_combinations(&world).collect();
		assert_eq!(
			values,
			vec![
				[&A(31), &A(212), &A(1203)],
				[&A(31), &A(212), &A(3004)],
				[&A(31), &A(1203), &A(3004)],
				[&A(212), &A(1203), &A(3004)]
			]
		);

		let mut b_query = world.query::<&B>();
		assert_eq!(
			b_query
				.iter_combinations::<2>(&world)
				.size_hint(),
			(0, Some(0))
		);
		let values: Vec<[&B; 2]> = b_query.iter_combinations(&world).collect();
		assert_eq!(values, Vec::<[&B; 2]>::new());
	}

	#[test]
	fn query_filtered_iter_combinations() {
		use bevy_ecs::query::{Added, Changed, Or, With, Without};

		let mut world = World::new();

		world.spawn().insert_bundle((A(1), B(1)));
		world.spawn().insert_bundle((A(2),));
		world.spawn().insert_bundle((A(3),));
		world.spawn().insert_bundle((A(4),));

		let mut a_with_b = world.query_filtered::<&A, With<B>>();
		let w = &world;
		assert_eq!(a_with_b.iter_combinations::<0>(w).count(), 0);
		assert_eq!(a_with_b.iter_combinations::<0>(w).size_hint().1, Some(0));
		assert_eq!(a_with_b.iter_combinations::<1>(w).count(), 1);
		assert_eq!(a_with_b.iter_combinations::<1>(w).size_hint().1, Some(1));
		assert_eq!(a_with_b.iter_combinations::<2>(w).count(), 0);
		assert_eq!(a_with_b.iter_combinations::<2>(w).size_hint().1, Some(0));
		assert_eq!(a_with_b.iter_combinations::<3>(w).count(), 0);
		assert_eq!(a_with_b.iter_combinations::<3>(w).size_hint().1, Some(0));
		assert_eq!(a_with_b.iter_combinations::<4>(w).count(), 0);
		assert_eq!(a_with_b.iter_combinations::<4>(w).size_hint().1, Some(0));
		assert_eq!(a_with_b.iter_combinations::<5>(w).count(), 0);
		assert_eq!(a_with_b.iter_combinations::<5>(w).size_hint().1, Some(0));
		assert_eq!(a_with_b.iter_combinations::<128>(w).count(), 0);
		assert_eq!(
			a_with_b
				.iter_combinations::<128>(w)
				.size_hint()
				.1,
			Some(0)
		);

		let mut a_wout_b = world.query_filtered::<&A, Without<B>>();
		let w = &world;
		assert_eq!(a_wout_b.iter_combinations::<0>(w).count(), 0);
		assert_eq!(a_wout_b.iter_combinations::<0>(w).size_hint().1, Some(0));
		assert_eq!(a_wout_b.iter_combinations::<1>(w).count(), 3);
		assert_eq!(a_wout_b.iter_combinations::<1>(w).size_hint().1, Some(3));
		assert_eq!(a_wout_b.iter_combinations::<2>(w).count(), 3);
		assert_eq!(a_wout_b.iter_combinations::<2>(w).size_hint().1, Some(3));
		assert_eq!(a_wout_b.iter_combinations::<3>(w).count(), 1);
		assert_eq!(a_wout_b.iter_combinations::<3>(w).size_hint().1, Some(1));
		assert_eq!(a_wout_b.iter_combinations::<4>(w).count(), 0);
		assert_eq!(a_wout_b.iter_combinations::<4>(w).size_hint().1, Some(0));
		assert_eq!(a_wout_b.iter_combinations::<5>(w).count(), 0);
		assert_eq!(a_wout_b.iter_combinations::<5>(w).size_hint().1, Some(0));
		assert_eq!(a_wout_b.iter_combinations::<128>(w).count(), 0);
		assert_eq!(
			a_wout_b
				.iter_combinations::<128>(w)
				.size_hint()
				.1,
			Some(0)
		);

		let values: HashSet<[&A; 2]> = a_wout_b.iter_combinations(&world).collect();
		assert_eq!(
			values,
			[[&A(2), &A(3)], [&A(2), &A(4)], [&A(3), &A(4)]]
				.into_iter()
				.collect::<HashSet<_>>()
		);

		let values: HashSet<[&A; 3]> = a_wout_b.iter_combinations(&world).collect();
		assert_eq!(
			values,
			[[&A(2), &A(3), &A(4)],]
				.into_iter()
				.collect::<HashSet<_>>()
		);

		let mut query = world.query_filtered::<&A, Or<(With<A>, With<B>)>>();
		let values: HashSet<[&A; 2]> = query.iter_combinations(&world).collect();
		assert_eq!(
			values,
			[
				[&A(1), &A(2)],
				[&A(1), &A(3)],
				[&A(1), &A(4)],
				[&A(2), &A(3)],
				[&A(2), &A(4)],
				[&A(3), &A(4)],
			]
			.into_iter()
			.collect::<HashSet<_>>()
		);

		let mut query = world.query_filtered::<&mut A, Without<B>>();
		let mut combinations = query.iter_combinations_mut(&mut world);
		while let Some([mut a, mut b, mut c]) = combinations.fetch_next() {
			a.0 += 10;
			b.0 += 100;
			c.0 += 1000;
		}

		let values: HashSet<[&A; 3]> = a_wout_b.iter_combinations(&world).collect();
		assert_eq!(
			values,
			[[&A(12), &A(103), &A(1004)],]
				.into_iter()
				.collect::<HashSet<_>>()
		);

		// Check if Added<T>, Changed<T> works
		let mut world = World::new();

		world.spawn().insert_bundle((A(1), B(1)));
		world.spawn().insert_bundle((A(2), B(2)));
		world.spawn().insert_bundle((A(3), B(3)));
		world.spawn().insert_bundle((A(4), B(4)));

		let mut query_added = world.query_filtered::<&A, Added<A>>();

		world.clear_trackers();
		world.spawn().insert_bundle((A(5),));

		assert_eq!(
			query_added
				.iter_combinations::<2>(&world)
				.count(),
			0
		);

		world.clear_trackers();
		world.spawn().insert_bundle((A(6),));
		world.spawn().insert_bundle((A(7),));

		assert_eq!(
			query_added
				.iter_combinations::<2>(&world)
				.count(),
			1
		);

		world.clear_trackers();
		world.spawn().insert_bundle((A(8),));
		world.spawn().insert_bundle((A(9),));
		world.spawn().insert_bundle((A(10),));

		assert_eq!(
			query_added
				.iter_combinations::<2>(&world)
				.count(),
			3
		);

		world.clear_trackers();

		let mut query_changed = world.query_filtered::<&A, Changed<A>>();

		let mut query = world.query_filtered::<&mut A, With<B>>();
		let mut combinations = query.iter_combinations_mut(&mut world);
		while let Some([mut a, mut b, mut c]) = combinations.fetch_next() {
			a.0 += 10;
			b.0 += 100;
			c.0 += 1000;
		}

		let values: HashSet<[&A; 3]> = query_changed
			.iter_combinations(&world)
			.collect();
		assert_eq!(
			values,
			[
				[&A(31), &A(212), &A(1203)],
				[&A(31), &A(212), &A(3004)],
				[&A(31), &A(1203), &A(3004)],
				[&A(212), &A(1203), &A(3004)]
			]
			.into_iter()
			.collect::<HashSet<_>>()
		);
	}

	#[test]
	fn query_iter_combinations_sparse() {
		let mut world = World::new();

		world.spawn_batch((1..=4).map(|i| (Sparse(i),)));

		let mut query = world.query::<&mut Sparse>();
		let mut combinations = query.iter_combinations_mut(&mut world);
		while let Some([mut a, mut b, mut c]) = combinations.fetch_next() {
			a.0 += 10;
			b.0 += 100;
			c.0 += 1000;
		}

		let mut query = world.query::<&Sparse>();
		let values: Vec<[&Sparse; 3]> = query.iter_combinations(&world).collect();
		assert_eq!(
			values,
			vec![
				[&Sparse(31), &Sparse(212), &Sparse(1203)],
				[&Sparse(31), &Sparse(212), &Sparse(3004)],
				[&Sparse(31), &Sparse(1203), &Sparse(3004)],
				[&Sparse(212), &Sparse(1203), &Sparse(3004)]
			]
		);
	}

	#[test]
	fn multi_storage_query() {
		let mut world = World::new();

		world.spawn().insert_bundle((Sparse(1), B(2)));
		world.spawn().insert_bundle((Sparse(2),));

		let values = world
			.query::<&Sparse>()
			.iter(&world)
			.collect::<Vec<&Sparse>>();
		assert_eq!(values, vec![&Sparse(1), &Sparse(2)]);

		for (_a, mut b) in world
			.query::<(&Sparse, &mut B)>()
			.iter_mut(&mut world)
		{
			b.0 = 3;
		}

		let values = world
			.query::<&B>()
			.iter(&world)
			.collect::<Vec<&B>>();
		assert_eq!(values, vec![&B(3)]);
	}

	#[test]
	fn any_query() {
		let mut world = World::new();

		world.spawn().insert_bundle((A(1), B(2)));
		world.spawn().insert_bundle((A(2),));
		world.spawn().insert_bundle((C(3),));

		let values: Vec<(Option<&A>, Option<&B>)> = world
			.query::<AnyOf<(&A, &B)>>()
			.iter(&world)
			.collect();

		assert_eq!(
			values,
			vec![(Some(&A(1)), Some(&B(2))), (Some(&A(2)), None),]
		);
	}

	#[test]
	#[should_panic = "&mut bevy_ecs::query::tests::A conflicts with a previous access in this query."]
	fn self_conflicting_worldquery() {
		#[derive(WorldQuery)]
		#[world_query(mutable)]
		struct SelfConflicting {
			a: &'static mut A,
			b: &'static mut A,
		}

		let mut world = World::new();
		world.query::<SelfConflicting>();
	}

	#[test]
	fn derived_worldqueries() {
		let mut world = World::new();

		world
			.spawn()
			.insert_bundle((A(10), B(18), C(3), Sparse(4)));

		world
			.spawn()
			.insert_bundle((A(101), B(148), C(13)));
		world
			.spawn()
			.insert_bundle((A(51), B(46), Sparse(72)));
		world
			.spawn()
			.insert_bundle((A(398), C(6), Sparse(9)));
		world
			.spawn()
			.insert_bundle((B(11), C(28), Sparse(92)));

		world
			.spawn()
			.insert_bundle((C(18348), Sparse(101)));
		world.spawn().insert_bundle((B(839), Sparse(5)));
		world.spawn().insert_bundle((B(6721), C(122)));
		world
			.spawn()
			.insert_bundle((A(220), Sparse(63)));
		world.spawn().insert_bundle((A(1092), C(382)));
		world.spawn().insert_bundle((A(2058), B(3019)));

		world
			.spawn()
			.insert_bundle((B(38), C(8), Sparse(100)));
		world
			.spawn()
			.insert_bundle((A(111), C(52), Sparse(1)));
		world
			.spawn()
			.insert_bundle((A(599), B(39), Sparse(13)));
		world
			.spawn()
			.insert_bundle((A(55), B(66), C(77)));

		world.spawn();

		{
			#[derive(WorldQuery)]
			struct CustomAB {
				a: &'static A,
				b: &'static B,
			}

			let custom_param_data = world
				.query::<CustomAB>()
				.iter(&world)
				.map(|item| (*item.a, *item.b))
				.collect::<Vec<_>>();
			let normal_data = world
				.query::<(&A, &B)>()
				.iter(&world)
				.map(|(a, b)| (*a, *b))
				.collect::<Vec<_>>();
			assert_eq!(custom_param_data, normal_data);
		}

		{
			#[derive(WorldQuery)]
			struct FancyParam {
				e: Entity,
				b: &'static B,
				opt: Option<&'static Sparse>,
			}

			let custom_param_data = world
				.query::<FancyParam>()
				.iter(&world)
				.map(|fancy| (fancy.e, *fancy.b, fancy.opt.copied()))
				.collect::<Vec<_>>();
			let normal_data = world
				.query::<(Entity, &B, Option<&Sparse>)>()
				.iter(&world)
				.map(|(e, b, opt)| (e, *b, opt.copied()))
				.collect::<Vec<_>>();
			assert_eq!(custom_param_data, normal_data);
		}

		{
			#[derive(WorldQuery)]
			struct MaybeBSparse {
				blah: Option<(&'static B, &'static Sparse)>,
			}
			#[derive(WorldQuery)]
			struct MatchEverything {
				abcs: AnyOf<(&'static A, &'static B, &'static C)>,
				opt_bsparse: MaybeBSparse,
			}

			let custom_param_data = world
				.query::<MatchEverything>()
				.iter(&world)
				.map(
					|MatchEverythingItem {
					   abcs: (a, b, c),
					   opt_bsparse: MaybeBSparseItem { blah: bsparse },
					 }| {
						(
							(a.copied(), b.copied(), c.copied()),
							bsparse.map(|(b, sparse)| (*b, *sparse)),
						)
					},
				)
				.collect::<Vec<_>>();
			let normal_data = world
				.query::<(AnyOf<(&A, &B, &C)>, Option<(&B, &Sparse)>)>()
				.iter(&world)
				.map(|((a, b, c), bsparse)| {
					(
						(a.copied(), b.copied(), c.copied()),
						bsparse.map(|(b, sparse)| (*b, *sparse)),
					)
				})
				.collect::<Vec<_>>();
			assert_eq!(custom_param_data, normal_data);
		}

		{
			#[derive(WorldQuery)]
			struct AOrBFilter {
				a: Or<(With<A>, With<B>)>,
			}
			#[derive(WorldQuery)]
			struct NoSparseThatsSlow {
				no: Without<Sparse>,
			}

			let custom_param_entities = world
				.query_filtered::<Entity, (AOrBFilter, NoSparseThatsSlow)>()
				.iter(&world)
				.collect::<Vec<_>>();
			let normal_entities = world
				.query_filtered::<Entity, (Or<(With<A>, With<B>)>, Without<Sparse>)>()
				.iter(&world)
				.collect::<Vec<_>>();
			assert_eq!(custom_param_entities, normal_entities);
		}

		{
			#[derive(WorldQuery)]
			struct CSparseFilter {
				tuple_structs_pls: With<C>,
				ugh: With<Sparse>,
			}

			let custom_param_entities = world
				.query_filtered::<Entity, CSparseFilter>()
				.iter(&world)
				.collect::<Vec<_>>();
			let normal_entities = world
				.query_filtered::<Entity, (With<C>, With<Sparse>)>()
				.iter(&world)
				.collect::<Vec<_>>();
			assert_eq!(custom_param_entities, normal_entities);
		}

		{
			#[derive(WorldQuery)]
			struct WithoutComps {
				_1: Without<A>,
				_2: Without<B>,
				_3: Without<C>,
			}

			let custom_param_entities = world
				.query_filtered::<Entity, WithoutComps>()
				.iter(&world)
				.collect::<Vec<_>>();
			let normal_entities = world
				.query_filtered::<Entity, (Without<A>, Without<B>, Without<C>)>()
				.iter(&world)
				.collect::<Vec<_>>();
			assert_eq!(custom_param_entities, normal_entities);
		}
	}

	#[test]
	fn many_entities() {
		let mut world = World::new();
		world.spawn().insert_bundle((A(0), B(0)));
		world.spawn().insert_bundle((A(0), B(0)));
		world.spawn().insert(A(0));
		world.spawn().insert(B(0));
		{
			fn system(has_a: Query<Entity, With<A>>, has_a_and_b: Query<(&A, &B)>) {
				assert_eq!(has_a_and_b.iter_many(&has_a).count(), 2);
			}
			let mut system = IntoSystem::into_system(system);
			system.initialize(&mut world);
			system.run((), &mut world);
		}
		{
			fn system(has_a: Query<Entity, With<A>>, mut b_query: Query<&mut B>) {
				b_query.many_for_each_mut(&has_a, |mut b| {
					b.0 = 1;
				});
			}
			let mut system = IntoSystem::into_system(system);
			system.initialize(&mut world);
			system.run((), &mut world);
		}
		{
			fn system(query: Query<(Option<&A>, &B)>) {
				for (maybe_a, b) in &query {
					match maybe_a {
						Some(_) => assert_eq!(b.0, 1),
						None => assert_eq!(b.0, 0),
					}
				}
			}
			let mut system = IntoSystem::into_system(system);
			system.initialize(&mut world);
			system.run((), &mut world);
		}
	}
=======
    use super::WorldQuery;
    use crate::prelude::{AnyOf, Entity, Or, With, Without};
    use crate::system::{IntoSystem, Query, System};
    use crate::{self as bevy_ecs, component::Component, world::World};
    use std::collections::HashSet;

    #[derive(Component, Debug, Hash, Eq, PartialEq, Clone, Copy)]
    struct A(usize);
    #[derive(Component, Debug, Eq, PartialEq, Clone, Copy)]
    struct B(usize);
    #[derive(Component, Debug, Eq, PartialEq, Clone, Copy)]
    struct C(usize);
    #[derive(Component, Debug, Eq, PartialEq, Clone, Copy)]
    struct D(usize);

    #[derive(Component, Debug, Eq, PartialEq, Clone, Copy)]
    #[component(storage = "SparseSet")]
    struct Sparse(usize);

    #[test]
    fn query() {
        let mut world = World::new();
        world.spawn().insert_bundle((A(1), B(1)));
        world.spawn().insert_bundle((A(2),));
        let values = world.query::<&A>().iter(&world).collect::<Vec<&A>>();
        assert_eq!(values, vec![&A(1), &A(2)]);

        for (_a, mut b) in world.query::<(&A, &mut B)>().iter_mut(&mut world) {
            b.0 = 3;
        }
        let values = world.query::<&B>().iter(&world).collect::<Vec<&B>>();
        assert_eq!(values, vec![&B(3)]);
    }

    #[test]
    fn query_filtered_len() {
        let mut world = World::new();
        world.spawn().insert_bundle((A(1), B(1)));
        world.spawn().insert_bundle((A(2),));
        world.spawn().insert_bundle((A(3),));

        let mut values = world.query_filtered::<&A, With<B>>();
        let n = 1;
        assert_eq!(values.iter(&world).size_hint().0, n);
        assert_eq!(values.iter(&world).size_hint().1.unwrap(), n);
        assert_eq!(values.iter(&world).len(), n);
        assert_eq!(values.iter(&world).count(), n);
        let mut values = world.query_filtered::<&A, Without<B>>();
        let n = 2;
        assert_eq!(values.iter(&world).size_hint().0, n);
        assert_eq!(values.iter(&world).size_hint().1.unwrap(), n);
        assert_eq!(values.iter(&world).len(), n);
        assert_eq!(values.iter(&world).count(), n);

        let mut world = World::new();
        world.spawn().insert_bundle((A(1), B(1), C(1)));
        world.spawn().insert_bundle((A(2), B(2)));
        world.spawn().insert_bundle((A(3), B(3)));
        world.spawn().insert_bundle((A(4), C(4)));
        world.spawn().insert_bundle((A(5), C(5)));
        world.spawn().insert_bundle((A(6), C(6)));
        world.spawn().insert_bundle((A(7),));
        world.spawn().insert_bundle((A(8),));
        world.spawn().insert_bundle((A(9),));
        world.spawn().insert_bundle((A(10),));

        // With/Without for B and C
        let mut values = world.query_filtered::<&A, With<B>>();
        let n = 3;
        assert_eq!(values.iter(&world).size_hint().0, n);
        assert_eq!(values.iter(&world).size_hint().1.unwrap(), n);
        assert_eq!(values.iter(&world).len(), n);
        assert_eq!(values.iter(&world).count(), n);
        let mut values = world.query_filtered::<&A, With<C>>();
        let n = 4;
        assert_eq!(values.iter(&world).size_hint().0, n);
        assert_eq!(values.iter(&world).size_hint().1.unwrap(), n);
        assert_eq!(values.iter(&world).len(), n);
        assert_eq!(values.iter(&world).count(), n);
        let mut values = world.query_filtered::<&A, Without<B>>();
        let n = 7;
        assert_eq!(values.iter(&world).size_hint().0, n);
        assert_eq!(values.iter(&world).size_hint().1.unwrap(), n);
        assert_eq!(values.iter(&world).len(), n);
        assert_eq!(values.iter(&world).count(), n);
        let mut values = world.query_filtered::<&A, Without<C>>();
        let n = 6;
        assert_eq!(values.iter(&world).size_hint().0, n);
        assert_eq!(values.iter(&world).size_hint().1.unwrap(), n);
        assert_eq!(values.iter(&world).len(), n);
        assert_eq!(values.iter(&world).count(), n);

        // With/Without (And) combinations
        let mut values = world.query_filtered::<&A, (With<B>, With<C>)>();
        let n = 1;
        assert_eq!(values.iter(&world).size_hint().0, n);
        assert_eq!(values.iter(&world).size_hint().1.unwrap(), n);
        assert_eq!(values.iter(&world).len(), n);
        assert_eq!(values.iter(&world).count(), n);
        let mut values = world.query_filtered::<&A, (With<B>, Without<C>)>();
        let n = 2;
        assert_eq!(values.iter(&world).size_hint().0, n);
        assert_eq!(values.iter(&world).size_hint().1.unwrap(), n);
        assert_eq!(values.iter(&world).len(), n);
        assert_eq!(values.iter(&world).count(), n);
        let mut values = world.query_filtered::<&A, (Without<B>, With<C>)>();
        let n = 3;
        assert_eq!(values.iter(&world).size_hint().0, n);
        assert_eq!(values.iter(&world).size_hint().1.unwrap(), n);
        assert_eq!(values.iter(&world).len(), n);
        assert_eq!(values.iter(&world).count(), n);
        let mut values = world.query_filtered::<&A, (Without<B>, Without<C>)>();
        let n = 4;
        assert_eq!(values.iter(&world).size_hint().0, n);
        assert_eq!(values.iter(&world).size_hint().1.unwrap(), n);
        assert_eq!(values.iter(&world).len(), n);
        assert_eq!(values.iter(&world).count(), n);

        // With/Without Or<()> combinations
        let mut values = world.query_filtered::<&A, Or<(With<B>, With<C>)>>();
        let n = 6;
        assert_eq!(values.iter(&world).size_hint().0, n);
        assert_eq!(values.iter(&world).size_hint().1.unwrap(), n);
        assert_eq!(values.iter(&world).len(), n);
        assert_eq!(values.iter(&world).count(), n);
        let mut values = world.query_filtered::<&A, Or<(With<B>, Without<C>)>>();
        let n = 7;
        assert_eq!(values.iter(&world).size_hint().0, n);
        assert_eq!(values.iter(&world).size_hint().1.unwrap(), n);
        assert_eq!(values.iter(&world).len(), n);
        assert_eq!(values.iter(&world).count(), n);
        let mut values = world.query_filtered::<&A, Or<(Without<B>, With<C>)>>();
        let n = 8;
        assert_eq!(values.iter(&world).size_hint().0, n);
        assert_eq!(values.iter(&world).size_hint().1.unwrap(), n);
        assert_eq!(values.iter(&world).len(), n);
        assert_eq!(values.iter(&world).count(), n);
        let mut values = world.query_filtered::<&A, Or<(Without<B>, Without<C>)>>();
        let n = 9;
        assert_eq!(values.iter(&world).size_hint().0, n);
        assert_eq!(values.iter(&world).size_hint().1.unwrap(), n);
        assert_eq!(values.iter(&world).len(), n);
        assert_eq!(values.iter(&world).count(), n);

        let mut values = world.query_filtered::<&A, (Or<(With<B>,)>, Or<(With<C>,)>)>();
        let n = 1;
        assert_eq!(values.iter(&world).size_hint().0, n);
        assert_eq!(values.iter(&world).size_hint().1.unwrap(), n);
        assert_eq!(values.iter(&world).len(), n);
        assert_eq!(values.iter(&world).count(), n);
        let mut values = world.query_filtered::<&A, Or<(Or<(With<B>, With<C>)>, With<D>)>>();
        let n = 6;
        assert_eq!(values.iter(&world).size_hint().0, n);
        assert_eq!(values.iter(&world).size_hint().1.unwrap(), n);
        assert_eq!(values.iter(&world).len(), n);
        assert_eq!(values.iter(&world).count(), n);

        world.spawn().insert_bundle((A(11), D(11)));

        let mut values = world.query_filtered::<&A, Or<(Or<(With<B>, With<C>)>, With<D>)>>();
        let n = 7;
        assert_eq!(values.iter(&world).size_hint().0, n);
        assert_eq!(values.iter(&world).size_hint().1.unwrap(), n);
        assert_eq!(values.iter(&world).len(), n);
        assert_eq!(values.iter(&world).count(), n);
        let mut values = world.query_filtered::<&A, Or<(Or<(With<B>, With<C>)>, Without<D>)>>();
        let n = 10;
        assert_eq!(values.iter(&world).size_hint().0, n);
        assert_eq!(values.iter(&world).size_hint().1.unwrap(), n);
        assert_eq!(values.iter(&world).len(), n);
        assert_eq!(values.iter(&world).count(), n);
    }

    #[test]
    fn query_iter_combinations() {
        let mut world = World::new();

        world.spawn().insert_bundle((A(1), B(1)));
        world.spawn().insert_bundle((A(2),));
        world.spawn().insert_bundle((A(3),));
        world.spawn().insert_bundle((A(4),));

        let mut a_query = world.query::<&A>();
        let w = &world;
        assert_eq!(a_query.iter_combinations::<0>(w).count(), 0);
        assert_eq!(a_query.iter_combinations::<0>(w).size_hint().1, Some(0));
        assert_eq!(a_query.iter_combinations::<1>(w).count(), 4);
        assert_eq!(a_query.iter_combinations::<1>(w).size_hint().1, Some(4));
        assert_eq!(a_query.iter_combinations::<2>(w).count(), 6);
        assert_eq!(a_query.iter_combinations::<2>(w).size_hint().1, Some(6));
        assert_eq!(a_query.iter_combinations::<3>(w).count(), 4);
        assert_eq!(a_query.iter_combinations::<3>(w).size_hint().1, Some(4));
        assert_eq!(a_query.iter_combinations::<4>(w).count(), 1);
        assert_eq!(a_query.iter_combinations::<4>(w).size_hint().1, Some(1));
        assert_eq!(a_query.iter_combinations::<5>(w).count(), 0);
        assert_eq!(a_query.iter_combinations::<5>(w).size_hint().1, Some(0));
        assert_eq!(a_query.iter_combinations::<128>(w).count(), 0);
        assert_eq!(a_query.iter_combinations::<128>(w).size_hint().1, Some(0));

        let values: Vec<[&A; 2]> = world.query::<&A>().iter_combinations(&world).collect();
        assert_eq!(
            values,
            vec![
                [&A(1), &A(2)],
                [&A(1), &A(3)],
                [&A(1), &A(4)],
                [&A(2), &A(3)],
                [&A(2), &A(4)],
                [&A(3), &A(4)],
            ]
        );
        let size = a_query.iter_combinations::<3>(&world).size_hint();
        assert_eq!(size.1, Some(4));
        let values: Vec<[&A; 3]> = a_query.iter_combinations(&world).collect();
        assert_eq!(
            values,
            vec![
                [&A(1), &A(2), &A(3)],
                [&A(1), &A(2), &A(4)],
                [&A(1), &A(3), &A(4)],
                [&A(2), &A(3), &A(4)],
            ]
        );

        let mut query = world.query::<&mut A>();
        let mut combinations = query.iter_combinations_mut(&mut world);
        while let Some([mut a, mut b, mut c]) = combinations.fetch_next() {
            a.0 += 10;
            b.0 += 100;
            c.0 += 1000;
        }

        let values: Vec<[&A; 3]> = a_query.iter_combinations(&world).collect();
        assert_eq!(
            values,
            vec![
                [&A(31), &A(212), &A(1203)],
                [&A(31), &A(212), &A(3004)],
                [&A(31), &A(1203), &A(3004)],
                [&A(212), &A(1203), &A(3004)]
            ]
        );

        let mut b_query = world.query::<&B>();
        assert_eq!(
            b_query.iter_combinations::<2>(&world).size_hint(),
            (0, Some(0))
        );
        let values: Vec<[&B; 2]> = b_query.iter_combinations(&world).collect();
        assert_eq!(values, Vec::<[&B; 2]>::new());
    }

    #[test]
    fn query_filtered_iter_combinations() {
        use bevy_ecs::query::{Added, Changed, Or, With, Without};

        let mut world = World::new();

        world.spawn().insert_bundle((A(1), B(1)));
        world.spawn().insert_bundle((A(2),));
        world.spawn().insert_bundle((A(3),));
        world.spawn().insert_bundle((A(4),));

        let mut a_with_b = world.query_filtered::<&A, With<B>>();
        let w = &world;
        assert_eq!(a_with_b.iter_combinations::<0>(w).count(), 0);
        assert_eq!(a_with_b.iter_combinations::<0>(w).size_hint().1, Some(0));
        assert_eq!(a_with_b.iter_combinations::<1>(w).count(), 1);
        assert_eq!(a_with_b.iter_combinations::<1>(w).size_hint().1, Some(1));
        assert_eq!(a_with_b.iter_combinations::<2>(w).count(), 0);
        assert_eq!(a_with_b.iter_combinations::<2>(w).size_hint().1, Some(0));
        assert_eq!(a_with_b.iter_combinations::<3>(w).count(), 0);
        assert_eq!(a_with_b.iter_combinations::<3>(w).size_hint().1, Some(0));
        assert_eq!(a_with_b.iter_combinations::<4>(w).count(), 0);
        assert_eq!(a_with_b.iter_combinations::<4>(w).size_hint().1, Some(0));
        assert_eq!(a_with_b.iter_combinations::<5>(w).count(), 0);
        assert_eq!(a_with_b.iter_combinations::<5>(w).size_hint().1, Some(0));
        assert_eq!(a_with_b.iter_combinations::<128>(w).count(), 0);
        assert_eq!(a_with_b.iter_combinations::<128>(w).size_hint().1, Some(0));

        let mut a_wout_b = world.query_filtered::<&A, Without<B>>();
        let w = &world;
        assert_eq!(a_wout_b.iter_combinations::<0>(w).count(), 0);
        assert_eq!(a_wout_b.iter_combinations::<0>(w).size_hint().1, Some(0));
        assert_eq!(a_wout_b.iter_combinations::<1>(w).count(), 3);
        assert_eq!(a_wout_b.iter_combinations::<1>(w).size_hint().1, Some(3));
        assert_eq!(a_wout_b.iter_combinations::<2>(w).count(), 3);
        assert_eq!(a_wout_b.iter_combinations::<2>(w).size_hint().1, Some(3));
        assert_eq!(a_wout_b.iter_combinations::<3>(w).count(), 1);
        assert_eq!(a_wout_b.iter_combinations::<3>(w).size_hint().1, Some(1));
        assert_eq!(a_wout_b.iter_combinations::<4>(w).count(), 0);
        assert_eq!(a_wout_b.iter_combinations::<4>(w).size_hint().1, Some(0));
        assert_eq!(a_wout_b.iter_combinations::<5>(w).count(), 0);
        assert_eq!(a_wout_b.iter_combinations::<5>(w).size_hint().1, Some(0));
        assert_eq!(a_wout_b.iter_combinations::<128>(w).count(), 0);
        assert_eq!(a_wout_b.iter_combinations::<128>(w).size_hint().1, Some(0));

        let values: HashSet<[&A; 2]> = a_wout_b.iter_combinations(&world).collect();
        assert_eq!(
            values,
            [[&A(2), &A(3)], [&A(2), &A(4)], [&A(3), &A(4)]]
                .into_iter()
                .collect::<HashSet<_>>()
        );

        let values: HashSet<[&A; 3]> = a_wout_b.iter_combinations(&world).collect();
        assert_eq!(
            values,
            [[&A(2), &A(3), &A(4)],].into_iter().collect::<HashSet<_>>()
        );

        let mut query = world.query_filtered::<&A, Or<(With<A>, With<B>)>>();
        let values: HashSet<[&A; 2]> = query.iter_combinations(&world).collect();
        assert_eq!(
            values,
            [
                [&A(1), &A(2)],
                [&A(1), &A(3)],
                [&A(1), &A(4)],
                [&A(2), &A(3)],
                [&A(2), &A(4)],
                [&A(3), &A(4)],
            ]
            .into_iter()
            .collect::<HashSet<_>>()
        );

        let mut query = world.query_filtered::<&mut A, Without<B>>();
        let mut combinations = query.iter_combinations_mut(&mut world);
        while let Some([mut a, mut b, mut c]) = combinations.fetch_next() {
            a.0 += 10;
            b.0 += 100;
            c.0 += 1000;
        }

        let values: HashSet<[&A; 3]> = a_wout_b.iter_combinations(&world).collect();
        assert_eq!(
            values,
            [[&A(12), &A(103), &A(1004)],]
                .into_iter()
                .collect::<HashSet<_>>()
        );

        // Check if Added<T>, Changed<T> works
        let mut world = World::new();

        world.spawn().insert_bundle((A(1), B(1)));
        world.spawn().insert_bundle((A(2), B(2)));
        world.spawn().insert_bundle((A(3), B(3)));
        world.spawn().insert_bundle((A(4), B(4)));

        let mut query_added = world.query_filtered::<&A, Added<A>>();

        world.clear_trackers();
        world.spawn().insert_bundle((A(5),));

        assert_eq!(query_added.iter_combinations::<2>(&world).count(), 0);

        world.clear_trackers();
        world.spawn().insert_bundle((A(6),));
        world.spawn().insert_bundle((A(7),));

        assert_eq!(query_added.iter_combinations::<2>(&world).count(), 1);

        world.clear_trackers();
        world.spawn().insert_bundle((A(8),));
        world.spawn().insert_bundle((A(9),));
        world.spawn().insert_bundle((A(10),));

        assert_eq!(query_added.iter_combinations::<2>(&world).count(), 3);

        world.clear_trackers();

        let mut query_changed = world.query_filtered::<&A, Changed<A>>();

        let mut query = world.query_filtered::<&mut A, With<B>>();
        let mut combinations = query.iter_combinations_mut(&mut world);
        while let Some([mut a, mut b, mut c]) = combinations.fetch_next() {
            a.0 += 10;
            b.0 += 100;
            c.0 += 1000;
        }

        let values: HashSet<[&A; 3]> = query_changed.iter_combinations(&world).collect();
        assert_eq!(
            values,
            [
                [&A(31), &A(212), &A(1203)],
                [&A(31), &A(212), &A(3004)],
                [&A(31), &A(1203), &A(3004)],
                [&A(212), &A(1203), &A(3004)]
            ]
            .into_iter()
            .collect::<HashSet<_>>()
        );
    }

    #[test]
    fn query_iter_combinations_sparse() {
        let mut world = World::new();

        world.spawn_batch((1..=4).map(|i| (Sparse(i),)));

        let mut query = world.query::<&mut Sparse>();
        let mut combinations = query.iter_combinations_mut(&mut world);
        while let Some([mut a, mut b, mut c]) = combinations.fetch_next() {
            a.0 += 10;
            b.0 += 100;
            c.0 += 1000;
        }

        let mut query = world.query::<&Sparse>();
        let values: Vec<[&Sparse; 3]> = query.iter_combinations(&world).collect();
        assert_eq!(
            values,
            vec![
                [&Sparse(31), &Sparse(212), &Sparse(1203)],
                [&Sparse(31), &Sparse(212), &Sparse(3004)],
                [&Sparse(31), &Sparse(1203), &Sparse(3004)],
                [&Sparse(212), &Sparse(1203), &Sparse(3004)]
            ]
        );
    }

    #[test]
    fn multi_storage_query() {
        let mut world = World::new();

        world.spawn().insert_bundle((Sparse(1), B(2)));
        world.spawn().insert_bundle((Sparse(2),));

        let values = world
            .query::<&Sparse>()
            .iter(&world)
            .collect::<Vec<&Sparse>>();
        assert_eq!(values, vec![&Sparse(1), &Sparse(2)]);

        for (_a, mut b) in world.query::<(&Sparse, &mut B)>().iter_mut(&mut world) {
            b.0 = 3;
        }

        let values = world.query::<&B>().iter(&world).collect::<Vec<&B>>();
        assert_eq!(values, vec![&B(3)]);
    }

    #[test]
    fn any_query() {
        let mut world = World::new();

        world.spawn().insert_bundle((A(1), B(2)));
        world.spawn().insert_bundle((A(2),));
        world.spawn().insert_bundle((C(3),));

        let values: Vec<(Option<&A>, Option<&B>)> =
            world.query::<AnyOf<(&A, &B)>>().iter(&world).collect();

        assert_eq!(
            values,
            vec![(Some(&A(1)), Some(&B(2))), (Some(&A(2)), None),]
        );
    }

    #[test]
    #[should_panic = "&mut bevy_ecs::query::tests::A conflicts with a previous access in this query."]
    fn self_conflicting_worldquery() {
        #[derive(WorldQuery)]
        #[world_query(mutable)]
        struct SelfConflicting {
            a: &'static mut A,
            b: &'static mut A,
        }

        let mut world = World::new();
        world.query::<SelfConflicting>();
    }

    #[test]
    fn derived_worldqueries() {
        let mut world = World::new();

        world.spawn().insert_bundle((A(10), B(18), C(3), Sparse(4)));

        world.spawn().insert_bundle((A(101), B(148), C(13)));
        world.spawn().insert_bundle((A(51), B(46), Sparse(72)));
        world.spawn().insert_bundle((A(398), C(6), Sparse(9)));
        world.spawn().insert_bundle((B(11), C(28), Sparse(92)));

        world.spawn().insert_bundle((C(18348), Sparse(101)));
        world.spawn().insert_bundle((B(839), Sparse(5)));
        world.spawn().insert_bundle((B(6721), C(122)));
        world.spawn().insert_bundle((A(220), Sparse(63)));
        world.spawn().insert_bundle((A(1092), C(382)));
        world.spawn().insert_bundle((A(2058), B(3019)));

        world.spawn().insert_bundle((B(38), C(8), Sparse(100)));
        world.spawn().insert_bundle((A(111), C(52), Sparse(1)));
        world.spawn().insert_bundle((A(599), B(39), Sparse(13)));
        world.spawn().insert_bundle((A(55), B(66), C(77)));

        world.spawn();

        {
            #[derive(WorldQuery)]
            struct CustomAB {
                a: &'static A,
                b: &'static B,
            }

            let custom_param_data = world
                .query::<CustomAB>()
                .iter(&world)
                .map(|item| (*item.a, *item.b))
                .collect::<Vec<_>>();
            let normal_data = world
                .query::<(&A, &B)>()
                .iter(&world)
                .map(|(a, b)| (*a, *b))
                .collect::<Vec<_>>();
            assert_eq!(custom_param_data, normal_data);
        }

        {
            #[derive(WorldQuery)]
            struct FancyParam {
                e: Entity,
                b: &'static B,
                opt: Option<&'static Sparse>,
            }

            let custom_param_data = world
                .query::<FancyParam>()
                .iter(&world)
                .map(|fancy| (fancy.e, *fancy.b, fancy.opt.copied()))
                .collect::<Vec<_>>();
            let normal_data = world
                .query::<(Entity, &B, Option<&Sparse>)>()
                .iter(&world)
                .map(|(e, b, opt)| (e, *b, opt.copied()))
                .collect::<Vec<_>>();
            assert_eq!(custom_param_data, normal_data);
        }

        {
            #[derive(WorldQuery)]
            struct MaybeBSparse {
                blah: Option<(&'static B, &'static Sparse)>,
            }
            #[derive(WorldQuery)]
            struct MatchEverything {
                abcs: AnyOf<(&'static A, &'static B, &'static C)>,
                opt_bsparse: MaybeBSparse,
            }

            let custom_param_data = world
                .query::<MatchEverything>()
                .iter(&world)
                .map(
                    |MatchEverythingItem {
                         abcs: (a, b, c),
                         opt_bsparse: MaybeBSparseItem { blah: bsparse },
                     }| {
                        (
                            (a.copied(), b.copied(), c.copied()),
                            bsparse.map(|(b, sparse)| (*b, *sparse)),
                        )
                    },
                )
                .collect::<Vec<_>>();
            let normal_data = world
                .query::<(AnyOf<(&A, &B, &C)>, Option<(&B, &Sparse)>)>()
                .iter(&world)
                .map(|((a, b, c), bsparse)| {
                    (
                        (a.copied(), b.copied(), c.copied()),
                        bsparse.map(|(b, sparse)| (*b, *sparse)),
                    )
                })
                .collect::<Vec<_>>();
            assert_eq!(custom_param_data, normal_data);
        }

        {
            #[derive(WorldQuery)]
            struct AOrBFilter {
                a: Or<(With<A>, With<B>)>,
            }
            #[derive(WorldQuery)]
            struct NoSparseThatsSlow {
                no: Without<Sparse>,
            }

            let custom_param_entities = world
                .query_filtered::<Entity, (AOrBFilter, NoSparseThatsSlow)>()
                .iter(&world)
                .collect::<Vec<_>>();
            let normal_entities = world
                .query_filtered::<Entity, (Or<(With<A>, With<B>)>, Without<Sparse>)>()
                .iter(&world)
                .collect::<Vec<_>>();
            assert_eq!(custom_param_entities, normal_entities);
        }

        {
            #[derive(WorldQuery)]
            struct CSparseFilter {
                tuple_structs_pls: With<C>,
                ugh: With<Sparse>,
            }

            let custom_param_entities = world
                .query_filtered::<Entity, CSparseFilter>()
                .iter(&world)
                .collect::<Vec<_>>();
            let normal_entities = world
                .query_filtered::<Entity, (With<C>, With<Sparse>)>()
                .iter(&world)
                .collect::<Vec<_>>();
            assert_eq!(custom_param_entities, normal_entities);
        }

        {
            #[derive(WorldQuery)]
            struct WithoutComps {
                _1: Without<A>,
                _2: Without<B>,
                _3: Without<C>,
            }

            let custom_param_entities = world
                .query_filtered::<Entity, WithoutComps>()
                .iter(&world)
                .collect::<Vec<_>>();
            let normal_entities = world
                .query_filtered::<Entity, (Without<A>, Without<B>, Without<C>)>()
                .iter(&world)
                .collect::<Vec<_>>();
            assert_eq!(custom_param_entities, normal_entities);
        }
    }

    #[test]
    fn many_entities() {
        let mut world = World::new();
        world.spawn().insert_bundle((A(0), B(0)));
        world.spawn().insert_bundle((A(0), B(0)));
        world.spawn().insert(A(0));
        world.spawn().insert(B(0));
        {
            fn system(has_a: Query<Entity, With<A>>, has_a_and_b: Query<(&A, &B)>) {
                assert_eq!(has_a_and_b.iter_many(&has_a).count(), 2);
            }
            let mut system = IntoSystem::into_system(system);
            system.initialize(&mut world);
            system.run((), &mut world);
        }
        {
            fn system(has_a: Query<Entity, With<A>>, mut b_query: Query<&mut B>) {
                b_query.many_for_each_mut(&has_a, |mut b| {
                    b.0 = 1;
                });
            }
            let mut system = IntoSystem::into_system(system);
            system.initialize(&mut world);
            system.run((), &mut world);
        }
        {
            fn system(query: Query<(Option<&A>, &B)>) {
                for (maybe_a, b) in &query {
                    match maybe_a {
                        Some(_) => assert_eq!(b.0, 1),
                        None => assert_eq!(b.0, 0),
                    }
                }
            }
            let mut system = IntoSystem::into_system(system);
            system.initialize(&mut world);
            system.run((), &mut world);
        }
    }
>>>>>>> 7d554146
}<|MERGE_RESOLUTION|>--- conflicted
+++ resolved
@@ -19,7 +19,6 @@
 
 #[cfg(test)]
 mod tests {
-<<<<<<< HEAD
 	use super::WorldQuery;
 	use crate::prelude::{AnyOf, Entity, Or, With, Without};
 	use crate::system::{IntoSystem, Query, System};
@@ -32,6 +31,8 @@
 	struct B(usize);
 	#[derive(Component, Debug, Eq, PartialEq, Clone, Copy)]
 	struct C(usize);
+	#[derive(Component, Debug, Eq, PartialEq, Clone, Copy)]
+	struct D(usize);
 
 	#[derive(Component, Debug, Eq, PartialEq, Clone, Copy)]
 	#[component(storage = "SparseSet")]
@@ -59,6 +60,145 @@
 			.iter(&world)
 			.collect::<Vec<&B>>();
 		assert_eq!(values, vec![&B(3)]);
+	}
+
+	#[test]
+	fn query_filtered_len() {
+		let mut world = World::new();
+		world.spawn().insert_bundle((A(1), B(1)));
+		world.spawn().insert_bundle((A(2),));
+		world.spawn().insert_bundle((A(3),));
+
+		let mut values = world.query_filtered::<&A, With<B>>();
+		let n = 1;
+		assert_eq!(values.iter(&world).size_hint().0, n);
+		assert_eq!(values.iter(&world).size_hint().1.unwrap(), n);
+		assert_eq!(values.iter(&world).len(), n);
+		assert_eq!(values.iter(&world).count(), n);
+		let mut values = world.query_filtered::<&A, Without<B>>();
+		let n = 2;
+		assert_eq!(values.iter(&world).size_hint().0, n);
+		assert_eq!(values.iter(&world).size_hint().1.unwrap(), n);
+		assert_eq!(values.iter(&world).len(), n);
+		assert_eq!(values.iter(&world).count(), n);
+
+		let mut world = World::new();
+		world.spawn().insert_bundle((A(1), B(1), C(1)));
+		world.spawn().insert_bundle((A(2), B(2)));
+		world.spawn().insert_bundle((A(3), B(3)));
+		world.spawn().insert_bundle((A(4), C(4)));
+		world.spawn().insert_bundle((A(5), C(5)));
+		world.spawn().insert_bundle((A(6), C(6)));
+		world.spawn().insert_bundle((A(7),));
+		world.spawn().insert_bundle((A(8),));
+		world.spawn().insert_bundle((A(9),));
+		world.spawn().insert_bundle((A(10),));
+
+		// With/Without for B and C
+		let mut values = world.query_filtered::<&A, With<B>>();
+		let n = 3;
+		assert_eq!(values.iter(&world).size_hint().0, n);
+		assert_eq!(values.iter(&world).size_hint().1.unwrap(), n);
+		assert_eq!(values.iter(&world).len(), n);
+		assert_eq!(values.iter(&world).count(), n);
+		let mut values = world.query_filtered::<&A, With<C>>();
+		let n = 4;
+		assert_eq!(values.iter(&world).size_hint().0, n);
+		assert_eq!(values.iter(&world).size_hint().1.unwrap(), n);
+		assert_eq!(values.iter(&world).len(), n);
+		assert_eq!(values.iter(&world).count(), n);
+		let mut values = world.query_filtered::<&A, Without<B>>();
+		let n = 7;
+		assert_eq!(values.iter(&world).size_hint().0, n);
+		assert_eq!(values.iter(&world).size_hint().1.unwrap(), n);
+		assert_eq!(values.iter(&world).len(), n);
+		assert_eq!(values.iter(&world).count(), n);
+		let mut values = world.query_filtered::<&A, Without<C>>();
+		let n = 6;
+		assert_eq!(values.iter(&world).size_hint().0, n);
+		assert_eq!(values.iter(&world).size_hint().1.unwrap(), n);
+		assert_eq!(values.iter(&world).len(), n);
+		assert_eq!(values.iter(&world).count(), n);
+
+		// With/Without (And) combinations
+		let mut values = world.query_filtered::<&A, (With<B>, With<C>)>();
+		let n = 1;
+		assert_eq!(values.iter(&world).size_hint().0, n);
+		assert_eq!(values.iter(&world).size_hint().1.unwrap(), n);
+		assert_eq!(values.iter(&world).len(), n);
+		assert_eq!(values.iter(&world).count(), n);
+		let mut values = world.query_filtered::<&A, (With<B>, Without<C>)>();
+		let n = 2;
+		assert_eq!(values.iter(&world).size_hint().0, n);
+		assert_eq!(values.iter(&world).size_hint().1.unwrap(), n);
+		assert_eq!(values.iter(&world).len(), n);
+		assert_eq!(values.iter(&world).count(), n);
+		let mut values = world.query_filtered::<&A, (Without<B>, With<C>)>();
+		let n = 3;
+		assert_eq!(values.iter(&world).size_hint().0, n);
+		assert_eq!(values.iter(&world).size_hint().1.unwrap(), n);
+		assert_eq!(values.iter(&world).len(), n);
+		assert_eq!(values.iter(&world).count(), n);
+		let mut values = world.query_filtered::<&A, (Without<B>, Without<C>)>();
+		let n = 4;
+		assert_eq!(values.iter(&world).size_hint().0, n);
+		assert_eq!(values.iter(&world).size_hint().1.unwrap(), n);
+		assert_eq!(values.iter(&world).len(), n);
+		assert_eq!(values.iter(&world).count(), n);
+
+		// With/Without Or<()> combinations
+		let mut values = world.query_filtered::<&A, Or<(With<B>, With<C>)>>();
+		let n = 6;
+		assert_eq!(values.iter(&world).size_hint().0, n);
+		assert_eq!(values.iter(&world).size_hint().1.unwrap(), n);
+		assert_eq!(values.iter(&world).len(), n);
+		assert_eq!(values.iter(&world).count(), n);
+		let mut values = world.query_filtered::<&A, Or<(With<B>, Without<C>)>>();
+		let n = 7;
+		assert_eq!(values.iter(&world).size_hint().0, n);
+		assert_eq!(values.iter(&world).size_hint().1.unwrap(), n);
+		assert_eq!(values.iter(&world).len(), n);
+		assert_eq!(values.iter(&world).count(), n);
+		let mut values = world.query_filtered::<&A, Or<(Without<B>, With<C>)>>();
+		let n = 8;
+		assert_eq!(values.iter(&world).size_hint().0, n);
+		assert_eq!(values.iter(&world).size_hint().1.unwrap(), n);
+		assert_eq!(values.iter(&world).len(), n);
+		assert_eq!(values.iter(&world).count(), n);
+		let mut values = world.query_filtered::<&A, Or<(Without<B>, Without<C>)>>();
+		let n = 9;
+		assert_eq!(values.iter(&world).size_hint().0, n);
+		assert_eq!(values.iter(&world).size_hint().1.unwrap(), n);
+		assert_eq!(values.iter(&world).len(), n);
+		assert_eq!(values.iter(&world).count(), n);
+
+		let mut values = world.query_filtered::<&A, (Or<(With<B>,)>, Or<(With<C>,)>)>();
+		let n = 1;
+		assert_eq!(values.iter(&world).size_hint().0, n);
+		assert_eq!(values.iter(&world).size_hint().1.unwrap(), n);
+		assert_eq!(values.iter(&world).len(), n);
+		assert_eq!(values.iter(&world).count(), n);
+		let mut values = world.query_filtered::<&A, Or<(Or<(With<B>, With<C>)>, With<D>)>>();
+		let n = 6;
+		assert_eq!(values.iter(&world).size_hint().0, n);
+		assert_eq!(values.iter(&world).size_hint().1.unwrap(), n);
+		assert_eq!(values.iter(&world).len(), n);
+		assert_eq!(values.iter(&world).count(), n);
+
+		world.spawn().insert_bundle((A(11), D(11)));
+
+		let mut values = world.query_filtered::<&A, Or<(Or<(With<B>, With<C>)>, With<D>)>>();
+		let n = 7;
+		assert_eq!(values.iter(&world).size_hint().0, n);
+		assert_eq!(values.iter(&world).size_hint().1.unwrap(), n);
+		assert_eq!(values.iter(&world).len(), n);
+		assert_eq!(values.iter(&world).count(), n);
+		let mut values = world.query_filtered::<&A, Or<(Or<(With<B>, With<C>)>, Without<D>)>>();
+		let n = 10;
+		assert_eq!(values.iter(&world).size_hint().0, n);
+		assert_eq!(values.iter(&world).size_hint().1.unwrap(), n);
+		assert_eq!(values.iter(&world).len(), n);
+		assert_eq!(values.iter(&world).count(), n);
 	}
 
 	#[test]
@@ -641,685 +781,4 @@
 			system.run((), &mut world);
 		}
 	}
-=======
-    use super::WorldQuery;
-    use crate::prelude::{AnyOf, Entity, Or, With, Without};
-    use crate::system::{IntoSystem, Query, System};
-    use crate::{self as bevy_ecs, component::Component, world::World};
-    use std::collections::HashSet;
-
-    #[derive(Component, Debug, Hash, Eq, PartialEq, Clone, Copy)]
-    struct A(usize);
-    #[derive(Component, Debug, Eq, PartialEq, Clone, Copy)]
-    struct B(usize);
-    #[derive(Component, Debug, Eq, PartialEq, Clone, Copy)]
-    struct C(usize);
-    #[derive(Component, Debug, Eq, PartialEq, Clone, Copy)]
-    struct D(usize);
-
-    #[derive(Component, Debug, Eq, PartialEq, Clone, Copy)]
-    #[component(storage = "SparseSet")]
-    struct Sparse(usize);
-
-    #[test]
-    fn query() {
-        let mut world = World::new();
-        world.spawn().insert_bundle((A(1), B(1)));
-        world.spawn().insert_bundle((A(2),));
-        let values = world.query::<&A>().iter(&world).collect::<Vec<&A>>();
-        assert_eq!(values, vec![&A(1), &A(2)]);
-
-        for (_a, mut b) in world.query::<(&A, &mut B)>().iter_mut(&mut world) {
-            b.0 = 3;
-        }
-        let values = world.query::<&B>().iter(&world).collect::<Vec<&B>>();
-        assert_eq!(values, vec![&B(3)]);
-    }
-
-    #[test]
-    fn query_filtered_len() {
-        let mut world = World::new();
-        world.spawn().insert_bundle((A(1), B(1)));
-        world.spawn().insert_bundle((A(2),));
-        world.spawn().insert_bundle((A(3),));
-
-        let mut values = world.query_filtered::<&A, With<B>>();
-        let n = 1;
-        assert_eq!(values.iter(&world).size_hint().0, n);
-        assert_eq!(values.iter(&world).size_hint().1.unwrap(), n);
-        assert_eq!(values.iter(&world).len(), n);
-        assert_eq!(values.iter(&world).count(), n);
-        let mut values = world.query_filtered::<&A, Without<B>>();
-        let n = 2;
-        assert_eq!(values.iter(&world).size_hint().0, n);
-        assert_eq!(values.iter(&world).size_hint().1.unwrap(), n);
-        assert_eq!(values.iter(&world).len(), n);
-        assert_eq!(values.iter(&world).count(), n);
-
-        let mut world = World::new();
-        world.spawn().insert_bundle((A(1), B(1), C(1)));
-        world.spawn().insert_bundle((A(2), B(2)));
-        world.spawn().insert_bundle((A(3), B(3)));
-        world.spawn().insert_bundle((A(4), C(4)));
-        world.spawn().insert_bundle((A(5), C(5)));
-        world.spawn().insert_bundle((A(6), C(6)));
-        world.spawn().insert_bundle((A(7),));
-        world.spawn().insert_bundle((A(8),));
-        world.spawn().insert_bundle((A(9),));
-        world.spawn().insert_bundle((A(10),));
-
-        // With/Without for B and C
-        let mut values = world.query_filtered::<&A, With<B>>();
-        let n = 3;
-        assert_eq!(values.iter(&world).size_hint().0, n);
-        assert_eq!(values.iter(&world).size_hint().1.unwrap(), n);
-        assert_eq!(values.iter(&world).len(), n);
-        assert_eq!(values.iter(&world).count(), n);
-        let mut values = world.query_filtered::<&A, With<C>>();
-        let n = 4;
-        assert_eq!(values.iter(&world).size_hint().0, n);
-        assert_eq!(values.iter(&world).size_hint().1.unwrap(), n);
-        assert_eq!(values.iter(&world).len(), n);
-        assert_eq!(values.iter(&world).count(), n);
-        let mut values = world.query_filtered::<&A, Without<B>>();
-        let n = 7;
-        assert_eq!(values.iter(&world).size_hint().0, n);
-        assert_eq!(values.iter(&world).size_hint().1.unwrap(), n);
-        assert_eq!(values.iter(&world).len(), n);
-        assert_eq!(values.iter(&world).count(), n);
-        let mut values = world.query_filtered::<&A, Without<C>>();
-        let n = 6;
-        assert_eq!(values.iter(&world).size_hint().0, n);
-        assert_eq!(values.iter(&world).size_hint().1.unwrap(), n);
-        assert_eq!(values.iter(&world).len(), n);
-        assert_eq!(values.iter(&world).count(), n);
-
-        // With/Without (And) combinations
-        let mut values = world.query_filtered::<&A, (With<B>, With<C>)>();
-        let n = 1;
-        assert_eq!(values.iter(&world).size_hint().0, n);
-        assert_eq!(values.iter(&world).size_hint().1.unwrap(), n);
-        assert_eq!(values.iter(&world).len(), n);
-        assert_eq!(values.iter(&world).count(), n);
-        let mut values = world.query_filtered::<&A, (With<B>, Without<C>)>();
-        let n = 2;
-        assert_eq!(values.iter(&world).size_hint().0, n);
-        assert_eq!(values.iter(&world).size_hint().1.unwrap(), n);
-        assert_eq!(values.iter(&world).len(), n);
-        assert_eq!(values.iter(&world).count(), n);
-        let mut values = world.query_filtered::<&A, (Without<B>, With<C>)>();
-        let n = 3;
-        assert_eq!(values.iter(&world).size_hint().0, n);
-        assert_eq!(values.iter(&world).size_hint().1.unwrap(), n);
-        assert_eq!(values.iter(&world).len(), n);
-        assert_eq!(values.iter(&world).count(), n);
-        let mut values = world.query_filtered::<&A, (Without<B>, Without<C>)>();
-        let n = 4;
-        assert_eq!(values.iter(&world).size_hint().0, n);
-        assert_eq!(values.iter(&world).size_hint().1.unwrap(), n);
-        assert_eq!(values.iter(&world).len(), n);
-        assert_eq!(values.iter(&world).count(), n);
-
-        // With/Without Or<()> combinations
-        let mut values = world.query_filtered::<&A, Or<(With<B>, With<C>)>>();
-        let n = 6;
-        assert_eq!(values.iter(&world).size_hint().0, n);
-        assert_eq!(values.iter(&world).size_hint().1.unwrap(), n);
-        assert_eq!(values.iter(&world).len(), n);
-        assert_eq!(values.iter(&world).count(), n);
-        let mut values = world.query_filtered::<&A, Or<(With<B>, Without<C>)>>();
-        let n = 7;
-        assert_eq!(values.iter(&world).size_hint().0, n);
-        assert_eq!(values.iter(&world).size_hint().1.unwrap(), n);
-        assert_eq!(values.iter(&world).len(), n);
-        assert_eq!(values.iter(&world).count(), n);
-        let mut values = world.query_filtered::<&A, Or<(Without<B>, With<C>)>>();
-        let n = 8;
-        assert_eq!(values.iter(&world).size_hint().0, n);
-        assert_eq!(values.iter(&world).size_hint().1.unwrap(), n);
-        assert_eq!(values.iter(&world).len(), n);
-        assert_eq!(values.iter(&world).count(), n);
-        let mut values = world.query_filtered::<&A, Or<(Without<B>, Without<C>)>>();
-        let n = 9;
-        assert_eq!(values.iter(&world).size_hint().0, n);
-        assert_eq!(values.iter(&world).size_hint().1.unwrap(), n);
-        assert_eq!(values.iter(&world).len(), n);
-        assert_eq!(values.iter(&world).count(), n);
-
-        let mut values = world.query_filtered::<&A, (Or<(With<B>,)>, Or<(With<C>,)>)>();
-        let n = 1;
-        assert_eq!(values.iter(&world).size_hint().0, n);
-        assert_eq!(values.iter(&world).size_hint().1.unwrap(), n);
-        assert_eq!(values.iter(&world).len(), n);
-        assert_eq!(values.iter(&world).count(), n);
-        let mut values = world.query_filtered::<&A, Or<(Or<(With<B>, With<C>)>, With<D>)>>();
-        let n = 6;
-        assert_eq!(values.iter(&world).size_hint().0, n);
-        assert_eq!(values.iter(&world).size_hint().1.unwrap(), n);
-        assert_eq!(values.iter(&world).len(), n);
-        assert_eq!(values.iter(&world).count(), n);
-
-        world.spawn().insert_bundle((A(11), D(11)));
-
-        let mut values = world.query_filtered::<&A, Or<(Or<(With<B>, With<C>)>, With<D>)>>();
-        let n = 7;
-        assert_eq!(values.iter(&world).size_hint().0, n);
-        assert_eq!(values.iter(&world).size_hint().1.unwrap(), n);
-        assert_eq!(values.iter(&world).len(), n);
-        assert_eq!(values.iter(&world).count(), n);
-        let mut values = world.query_filtered::<&A, Or<(Or<(With<B>, With<C>)>, Without<D>)>>();
-        let n = 10;
-        assert_eq!(values.iter(&world).size_hint().0, n);
-        assert_eq!(values.iter(&world).size_hint().1.unwrap(), n);
-        assert_eq!(values.iter(&world).len(), n);
-        assert_eq!(values.iter(&world).count(), n);
-    }
-
-    #[test]
-    fn query_iter_combinations() {
-        let mut world = World::new();
-
-        world.spawn().insert_bundle((A(1), B(1)));
-        world.spawn().insert_bundle((A(2),));
-        world.spawn().insert_bundle((A(3),));
-        world.spawn().insert_bundle((A(4),));
-
-        let mut a_query = world.query::<&A>();
-        let w = &world;
-        assert_eq!(a_query.iter_combinations::<0>(w).count(), 0);
-        assert_eq!(a_query.iter_combinations::<0>(w).size_hint().1, Some(0));
-        assert_eq!(a_query.iter_combinations::<1>(w).count(), 4);
-        assert_eq!(a_query.iter_combinations::<1>(w).size_hint().1, Some(4));
-        assert_eq!(a_query.iter_combinations::<2>(w).count(), 6);
-        assert_eq!(a_query.iter_combinations::<2>(w).size_hint().1, Some(6));
-        assert_eq!(a_query.iter_combinations::<3>(w).count(), 4);
-        assert_eq!(a_query.iter_combinations::<3>(w).size_hint().1, Some(4));
-        assert_eq!(a_query.iter_combinations::<4>(w).count(), 1);
-        assert_eq!(a_query.iter_combinations::<4>(w).size_hint().1, Some(1));
-        assert_eq!(a_query.iter_combinations::<5>(w).count(), 0);
-        assert_eq!(a_query.iter_combinations::<5>(w).size_hint().1, Some(0));
-        assert_eq!(a_query.iter_combinations::<128>(w).count(), 0);
-        assert_eq!(a_query.iter_combinations::<128>(w).size_hint().1, Some(0));
-
-        let values: Vec<[&A; 2]> = world.query::<&A>().iter_combinations(&world).collect();
-        assert_eq!(
-            values,
-            vec![
-                [&A(1), &A(2)],
-                [&A(1), &A(3)],
-                [&A(1), &A(4)],
-                [&A(2), &A(3)],
-                [&A(2), &A(4)],
-                [&A(3), &A(4)],
-            ]
-        );
-        let size = a_query.iter_combinations::<3>(&world).size_hint();
-        assert_eq!(size.1, Some(4));
-        let values: Vec<[&A; 3]> = a_query.iter_combinations(&world).collect();
-        assert_eq!(
-            values,
-            vec![
-                [&A(1), &A(2), &A(3)],
-                [&A(1), &A(2), &A(4)],
-                [&A(1), &A(3), &A(4)],
-                [&A(2), &A(3), &A(4)],
-            ]
-        );
-
-        let mut query = world.query::<&mut A>();
-        let mut combinations = query.iter_combinations_mut(&mut world);
-        while let Some([mut a, mut b, mut c]) = combinations.fetch_next() {
-            a.0 += 10;
-            b.0 += 100;
-            c.0 += 1000;
-        }
-
-        let values: Vec<[&A; 3]> = a_query.iter_combinations(&world).collect();
-        assert_eq!(
-            values,
-            vec![
-                [&A(31), &A(212), &A(1203)],
-                [&A(31), &A(212), &A(3004)],
-                [&A(31), &A(1203), &A(3004)],
-                [&A(212), &A(1203), &A(3004)]
-            ]
-        );
-
-        let mut b_query = world.query::<&B>();
-        assert_eq!(
-            b_query.iter_combinations::<2>(&world).size_hint(),
-            (0, Some(0))
-        );
-        let values: Vec<[&B; 2]> = b_query.iter_combinations(&world).collect();
-        assert_eq!(values, Vec::<[&B; 2]>::new());
-    }
-
-    #[test]
-    fn query_filtered_iter_combinations() {
-        use bevy_ecs::query::{Added, Changed, Or, With, Without};
-
-        let mut world = World::new();
-
-        world.spawn().insert_bundle((A(1), B(1)));
-        world.spawn().insert_bundle((A(2),));
-        world.spawn().insert_bundle((A(3),));
-        world.spawn().insert_bundle((A(4),));
-
-        let mut a_with_b = world.query_filtered::<&A, With<B>>();
-        let w = &world;
-        assert_eq!(a_with_b.iter_combinations::<0>(w).count(), 0);
-        assert_eq!(a_with_b.iter_combinations::<0>(w).size_hint().1, Some(0));
-        assert_eq!(a_with_b.iter_combinations::<1>(w).count(), 1);
-        assert_eq!(a_with_b.iter_combinations::<1>(w).size_hint().1, Some(1));
-        assert_eq!(a_with_b.iter_combinations::<2>(w).count(), 0);
-        assert_eq!(a_with_b.iter_combinations::<2>(w).size_hint().1, Some(0));
-        assert_eq!(a_with_b.iter_combinations::<3>(w).count(), 0);
-        assert_eq!(a_with_b.iter_combinations::<3>(w).size_hint().1, Some(0));
-        assert_eq!(a_with_b.iter_combinations::<4>(w).count(), 0);
-        assert_eq!(a_with_b.iter_combinations::<4>(w).size_hint().1, Some(0));
-        assert_eq!(a_with_b.iter_combinations::<5>(w).count(), 0);
-        assert_eq!(a_with_b.iter_combinations::<5>(w).size_hint().1, Some(0));
-        assert_eq!(a_with_b.iter_combinations::<128>(w).count(), 0);
-        assert_eq!(a_with_b.iter_combinations::<128>(w).size_hint().1, Some(0));
-
-        let mut a_wout_b = world.query_filtered::<&A, Without<B>>();
-        let w = &world;
-        assert_eq!(a_wout_b.iter_combinations::<0>(w).count(), 0);
-        assert_eq!(a_wout_b.iter_combinations::<0>(w).size_hint().1, Some(0));
-        assert_eq!(a_wout_b.iter_combinations::<1>(w).count(), 3);
-        assert_eq!(a_wout_b.iter_combinations::<1>(w).size_hint().1, Some(3));
-        assert_eq!(a_wout_b.iter_combinations::<2>(w).count(), 3);
-        assert_eq!(a_wout_b.iter_combinations::<2>(w).size_hint().1, Some(3));
-        assert_eq!(a_wout_b.iter_combinations::<3>(w).count(), 1);
-        assert_eq!(a_wout_b.iter_combinations::<3>(w).size_hint().1, Some(1));
-        assert_eq!(a_wout_b.iter_combinations::<4>(w).count(), 0);
-        assert_eq!(a_wout_b.iter_combinations::<4>(w).size_hint().1, Some(0));
-        assert_eq!(a_wout_b.iter_combinations::<5>(w).count(), 0);
-        assert_eq!(a_wout_b.iter_combinations::<5>(w).size_hint().1, Some(0));
-        assert_eq!(a_wout_b.iter_combinations::<128>(w).count(), 0);
-        assert_eq!(a_wout_b.iter_combinations::<128>(w).size_hint().1, Some(0));
-
-        let values: HashSet<[&A; 2]> = a_wout_b.iter_combinations(&world).collect();
-        assert_eq!(
-            values,
-            [[&A(2), &A(3)], [&A(2), &A(4)], [&A(3), &A(4)]]
-                .into_iter()
-                .collect::<HashSet<_>>()
-        );
-
-        let values: HashSet<[&A; 3]> = a_wout_b.iter_combinations(&world).collect();
-        assert_eq!(
-            values,
-            [[&A(2), &A(3), &A(4)],].into_iter().collect::<HashSet<_>>()
-        );
-
-        let mut query = world.query_filtered::<&A, Or<(With<A>, With<B>)>>();
-        let values: HashSet<[&A; 2]> = query.iter_combinations(&world).collect();
-        assert_eq!(
-            values,
-            [
-                [&A(1), &A(2)],
-                [&A(1), &A(3)],
-                [&A(1), &A(4)],
-                [&A(2), &A(3)],
-                [&A(2), &A(4)],
-                [&A(3), &A(4)],
-            ]
-            .into_iter()
-            .collect::<HashSet<_>>()
-        );
-
-        let mut query = world.query_filtered::<&mut A, Without<B>>();
-        let mut combinations = query.iter_combinations_mut(&mut world);
-        while let Some([mut a, mut b, mut c]) = combinations.fetch_next() {
-            a.0 += 10;
-            b.0 += 100;
-            c.0 += 1000;
-        }
-
-        let values: HashSet<[&A; 3]> = a_wout_b.iter_combinations(&world).collect();
-        assert_eq!(
-            values,
-            [[&A(12), &A(103), &A(1004)],]
-                .into_iter()
-                .collect::<HashSet<_>>()
-        );
-
-        // Check if Added<T>, Changed<T> works
-        let mut world = World::new();
-
-        world.spawn().insert_bundle((A(1), B(1)));
-        world.spawn().insert_bundle((A(2), B(2)));
-        world.spawn().insert_bundle((A(3), B(3)));
-        world.spawn().insert_bundle((A(4), B(4)));
-
-        let mut query_added = world.query_filtered::<&A, Added<A>>();
-
-        world.clear_trackers();
-        world.spawn().insert_bundle((A(5),));
-
-        assert_eq!(query_added.iter_combinations::<2>(&world).count(), 0);
-
-        world.clear_trackers();
-        world.spawn().insert_bundle((A(6),));
-        world.spawn().insert_bundle((A(7),));
-
-        assert_eq!(query_added.iter_combinations::<2>(&world).count(), 1);
-
-        world.clear_trackers();
-        world.spawn().insert_bundle((A(8),));
-        world.spawn().insert_bundle((A(9),));
-        world.spawn().insert_bundle((A(10),));
-
-        assert_eq!(query_added.iter_combinations::<2>(&world).count(), 3);
-
-        world.clear_trackers();
-
-        let mut query_changed = world.query_filtered::<&A, Changed<A>>();
-
-        let mut query = world.query_filtered::<&mut A, With<B>>();
-        let mut combinations = query.iter_combinations_mut(&mut world);
-        while let Some([mut a, mut b, mut c]) = combinations.fetch_next() {
-            a.0 += 10;
-            b.0 += 100;
-            c.0 += 1000;
-        }
-
-        let values: HashSet<[&A; 3]> = query_changed.iter_combinations(&world).collect();
-        assert_eq!(
-            values,
-            [
-                [&A(31), &A(212), &A(1203)],
-                [&A(31), &A(212), &A(3004)],
-                [&A(31), &A(1203), &A(3004)],
-                [&A(212), &A(1203), &A(3004)]
-            ]
-            .into_iter()
-            .collect::<HashSet<_>>()
-        );
-    }
-
-    #[test]
-    fn query_iter_combinations_sparse() {
-        let mut world = World::new();
-
-        world.spawn_batch((1..=4).map(|i| (Sparse(i),)));
-
-        let mut query = world.query::<&mut Sparse>();
-        let mut combinations = query.iter_combinations_mut(&mut world);
-        while let Some([mut a, mut b, mut c]) = combinations.fetch_next() {
-            a.0 += 10;
-            b.0 += 100;
-            c.0 += 1000;
-        }
-
-        let mut query = world.query::<&Sparse>();
-        let values: Vec<[&Sparse; 3]> = query.iter_combinations(&world).collect();
-        assert_eq!(
-            values,
-            vec![
-                [&Sparse(31), &Sparse(212), &Sparse(1203)],
-                [&Sparse(31), &Sparse(212), &Sparse(3004)],
-                [&Sparse(31), &Sparse(1203), &Sparse(3004)],
-                [&Sparse(212), &Sparse(1203), &Sparse(3004)]
-            ]
-        );
-    }
-
-    #[test]
-    fn multi_storage_query() {
-        let mut world = World::new();
-
-        world.spawn().insert_bundle((Sparse(1), B(2)));
-        world.spawn().insert_bundle((Sparse(2),));
-
-        let values = world
-            .query::<&Sparse>()
-            .iter(&world)
-            .collect::<Vec<&Sparse>>();
-        assert_eq!(values, vec![&Sparse(1), &Sparse(2)]);
-
-        for (_a, mut b) in world.query::<(&Sparse, &mut B)>().iter_mut(&mut world) {
-            b.0 = 3;
-        }
-
-        let values = world.query::<&B>().iter(&world).collect::<Vec<&B>>();
-        assert_eq!(values, vec![&B(3)]);
-    }
-
-    #[test]
-    fn any_query() {
-        let mut world = World::new();
-
-        world.spawn().insert_bundle((A(1), B(2)));
-        world.spawn().insert_bundle((A(2),));
-        world.spawn().insert_bundle((C(3),));
-
-        let values: Vec<(Option<&A>, Option<&B>)> =
-            world.query::<AnyOf<(&A, &B)>>().iter(&world).collect();
-
-        assert_eq!(
-            values,
-            vec![(Some(&A(1)), Some(&B(2))), (Some(&A(2)), None),]
-        );
-    }
-
-    #[test]
-    #[should_panic = "&mut bevy_ecs::query::tests::A conflicts with a previous access in this query."]
-    fn self_conflicting_worldquery() {
-        #[derive(WorldQuery)]
-        #[world_query(mutable)]
-        struct SelfConflicting {
-            a: &'static mut A,
-            b: &'static mut A,
-        }
-
-        let mut world = World::new();
-        world.query::<SelfConflicting>();
-    }
-
-    #[test]
-    fn derived_worldqueries() {
-        let mut world = World::new();
-
-        world.spawn().insert_bundle((A(10), B(18), C(3), Sparse(4)));
-
-        world.spawn().insert_bundle((A(101), B(148), C(13)));
-        world.spawn().insert_bundle((A(51), B(46), Sparse(72)));
-        world.spawn().insert_bundle((A(398), C(6), Sparse(9)));
-        world.spawn().insert_bundle((B(11), C(28), Sparse(92)));
-
-        world.spawn().insert_bundle((C(18348), Sparse(101)));
-        world.spawn().insert_bundle((B(839), Sparse(5)));
-        world.spawn().insert_bundle((B(6721), C(122)));
-        world.spawn().insert_bundle((A(220), Sparse(63)));
-        world.spawn().insert_bundle((A(1092), C(382)));
-        world.spawn().insert_bundle((A(2058), B(3019)));
-
-        world.spawn().insert_bundle((B(38), C(8), Sparse(100)));
-        world.spawn().insert_bundle((A(111), C(52), Sparse(1)));
-        world.spawn().insert_bundle((A(599), B(39), Sparse(13)));
-        world.spawn().insert_bundle((A(55), B(66), C(77)));
-
-        world.spawn();
-
-        {
-            #[derive(WorldQuery)]
-            struct CustomAB {
-                a: &'static A,
-                b: &'static B,
-            }
-
-            let custom_param_data = world
-                .query::<CustomAB>()
-                .iter(&world)
-                .map(|item| (*item.a, *item.b))
-                .collect::<Vec<_>>();
-            let normal_data = world
-                .query::<(&A, &B)>()
-                .iter(&world)
-                .map(|(a, b)| (*a, *b))
-                .collect::<Vec<_>>();
-            assert_eq!(custom_param_data, normal_data);
-        }
-
-        {
-            #[derive(WorldQuery)]
-            struct FancyParam {
-                e: Entity,
-                b: &'static B,
-                opt: Option<&'static Sparse>,
-            }
-
-            let custom_param_data = world
-                .query::<FancyParam>()
-                .iter(&world)
-                .map(|fancy| (fancy.e, *fancy.b, fancy.opt.copied()))
-                .collect::<Vec<_>>();
-            let normal_data = world
-                .query::<(Entity, &B, Option<&Sparse>)>()
-                .iter(&world)
-                .map(|(e, b, opt)| (e, *b, opt.copied()))
-                .collect::<Vec<_>>();
-            assert_eq!(custom_param_data, normal_data);
-        }
-
-        {
-            #[derive(WorldQuery)]
-            struct MaybeBSparse {
-                blah: Option<(&'static B, &'static Sparse)>,
-            }
-            #[derive(WorldQuery)]
-            struct MatchEverything {
-                abcs: AnyOf<(&'static A, &'static B, &'static C)>,
-                opt_bsparse: MaybeBSparse,
-            }
-
-            let custom_param_data = world
-                .query::<MatchEverything>()
-                .iter(&world)
-                .map(
-                    |MatchEverythingItem {
-                         abcs: (a, b, c),
-                         opt_bsparse: MaybeBSparseItem { blah: bsparse },
-                     }| {
-                        (
-                            (a.copied(), b.copied(), c.copied()),
-                            bsparse.map(|(b, sparse)| (*b, *sparse)),
-                        )
-                    },
-                )
-                .collect::<Vec<_>>();
-            let normal_data = world
-                .query::<(AnyOf<(&A, &B, &C)>, Option<(&B, &Sparse)>)>()
-                .iter(&world)
-                .map(|((a, b, c), bsparse)| {
-                    (
-                        (a.copied(), b.copied(), c.copied()),
-                        bsparse.map(|(b, sparse)| (*b, *sparse)),
-                    )
-                })
-                .collect::<Vec<_>>();
-            assert_eq!(custom_param_data, normal_data);
-        }
-
-        {
-            #[derive(WorldQuery)]
-            struct AOrBFilter {
-                a: Or<(With<A>, With<B>)>,
-            }
-            #[derive(WorldQuery)]
-            struct NoSparseThatsSlow {
-                no: Without<Sparse>,
-            }
-
-            let custom_param_entities = world
-                .query_filtered::<Entity, (AOrBFilter, NoSparseThatsSlow)>()
-                .iter(&world)
-                .collect::<Vec<_>>();
-            let normal_entities = world
-                .query_filtered::<Entity, (Or<(With<A>, With<B>)>, Without<Sparse>)>()
-                .iter(&world)
-                .collect::<Vec<_>>();
-            assert_eq!(custom_param_entities, normal_entities);
-        }
-
-        {
-            #[derive(WorldQuery)]
-            struct CSparseFilter {
-                tuple_structs_pls: With<C>,
-                ugh: With<Sparse>,
-            }
-
-            let custom_param_entities = world
-                .query_filtered::<Entity, CSparseFilter>()
-                .iter(&world)
-                .collect::<Vec<_>>();
-            let normal_entities = world
-                .query_filtered::<Entity, (With<C>, With<Sparse>)>()
-                .iter(&world)
-                .collect::<Vec<_>>();
-            assert_eq!(custom_param_entities, normal_entities);
-        }
-
-        {
-            #[derive(WorldQuery)]
-            struct WithoutComps {
-                _1: Without<A>,
-                _2: Without<B>,
-                _3: Without<C>,
-            }
-
-            let custom_param_entities = world
-                .query_filtered::<Entity, WithoutComps>()
-                .iter(&world)
-                .collect::<Vec<_>>();
-            let normal_entities = world
-                .query_filtered::<Entity, (Without<A>, Without<B>, Without<C>)>()
-                .iter(&world)
-                .collect::<Vec<_>>();
-            assert_eq!(custom_param_entities, normal_entities);
-        }
-    }
-
-    #[test]
-    fn many_entities() {
-        let mut world = World::new();
-        world.spawn().insert_bundle((A(0), B(0)));
-        world.spawn().insert_bundle((A(0), B(0)));
-        world.spawn().insert(A(0));
-        world.spawn().insert(B(0));
-        {
-            fn system(has_a: Query<Entity, With<A>>, has_a_and_b: Query<(&A, &B)>) {
-                assert_eq!(has_a_and_b.iter_many(&has_a).count(), 2);
-            }
-            let mut system = IntoSystem::into_system(system);
-            system.initialize(&mut world);
-            system.run((), &mut world);
-        }
-        {
-            fn system(has_a: Query<Entity, With<A>>, mut b_query: Query<&mut B>) {
-                b_query.many_for_each_mut(&has_a, |mut b| {
-                    b.0 = 1;
-                });
-            }
-            let mut system = IntoSystem::into_system(system);
-            system.initialize(&mut world);
-            system.run((), &mut world);
-        }
-        {
-            fn system(query: Query<(Option<&A>, &B)>) {
-                for (maybe_a, b) in &query {
-                    match maybe_a {
-                        Some(_) => assert_eq!(b.0, 1),
-                        None => assert_eq!(b.0, 0),
-                    }
-                }
-            }
-            let mut system = IntoSystem::into_system(system);
-            system.initialize(&mut world);
-            system.run((), &mut world);
-        }
-    }
->>>>>>> 7d554146
 }