use crate::{
<<<<<<< HEAD
	archetype::{ArchetypeId, Archetypes},
	entity::{Entities, Entity},
	prelude::World,
	query::{Fetch, QueryState, WorldQuery},
	storage::{TableId, Tables},
=======
    archetype::{ArchetypeId, Archetypes},
    entity::{Entities, Entity},
    prelude::World,
    query::{ArchetypeFilter, Fetch, QueryState, WorldQuery},
    storage::{TableId, Tables},
>>>>>>> 7d554146
};
use std::{borrow::Borrow, iter::FusedIterator, marker::PhantomData, mem::MaybeUninit};

use super::{QueryFetch, QueryItem, ReadOnlyWorldQuery};

/// An [`Iterator`] over query results of a [`Query`](crate::system::Query).
///
/// This struct is created by the [`Query::iter`](crate::system::Query::iter) and
/// [`Query::iter_mut`](crate::system::Query::iter_mut) methods.
pub struct QueryIter<'w, 's, Q: WorldQuery, QF: Fetch<'w, State = Q::State>, F: WorldQuery> {
	tables: &'w Tables,
	archetypes: &'w Archetypes,
	query_state: &'s QueryState<Q, F>,
	cursor: QueryIterationCursor<'w, 's, Q, QF, F>,
}

impl<'w, 's, Q: WorldQuery, QF, F: WorldQuery> QueryIter<'w, 's, Q, QF, F>
where
	QF: Fetch<'w, State = Q::State>,
{
	/// # Safety
	/// This does not check for mutable query correctness. To be safe, make sure mutable queries
	/// have unique access to the components they query.
	/// This does not validate that `world.id()` matches `query_state.world_id`. Calling this on a `world`
	/// with a mismatched [`WorldId`](crate::world::WorldId) is unsound.
	pub(crate) unsafe fn new(
		world: &'w World,
		query_state: &'s QueryState<Q, F>,
		last_change_tick: u32,
		change_tick: u32,
	) -> Self {
		QueryIter {
			query_state,
			tables: &world.storages().tables,
			archetypes: &world.archetypes,
			cursor: QueryIterationCursor::init(world, query_state, last_change_tick, change_tick),
		}
	}
}

impl<'w, 's, Q: WorldQuery, QF, F: WorldQuery> Iterator for QueryIter<'w, 's, Q, QF, F>
where
	QF: Fetch<'w, State = Q::State>,
{
	type Item = QF::Item;

	#[inline(always)]
	fn next(&mut self) -> Option<Self::Item> {
		unsafe {
			self
				.cursor
				.next(self.tables, self.archetypes, self.query_state)
		}
	}

	fn size_hint(&self) -> (usize, Option<usize>) {
		let max_size = self
			.query_state
			.matched_archetype_ids
			.iter()
			.map(|id| self.archetypes[*id].len())
			.sum();

		let archetype_query = F::Fetch::IS_ARCHETYPAL && QF::IS_ARCHETYPAL;
		let min_size = if archetype_query { max_size } else { 0 };
		(min_size, Some(max_size))
	}
}

// This is correct as [`QueryIter`] always returns `None` once exhausted.
impl<'w, 's, Q: WorldQuery, QF, F: WorldQuery> FusedIterator for QueryIter<'w, 's, Q, QF, F> where
	QF: Fetch<'w, State = Q::State>
{
}

/// An [`Iterator`] over query results of a [`Query`](crate::system::Query).
///
/// This struct is created by the [`Query::iter_many`](crate::system::Query::iter_many) method.
pub struct QueryManyIter<
	'w,
	's,
	Q: WorldQuery,
	QF: Fetch<'w, State = Q::State>,
	F: WorldQuery,
	I: Iterator,
> where
	I::Item: Borrow<Entity>,
{
	entity_iter: I,
	entities: &'w Entities,
	tables: &'w Tables,
	archetypes: &'w Archetypes,
	fetch: QF,
	filter: QueryFetch<'w, F>,
	query_state: &'s QueryState<Q, F>,
}

impl<'w, 's, Q: WorldQuery, QF: Fetch<'w, State = Q::State>, F: WorldQuery, I: Iterator>
	QueryManyIter<'w, 's, Q, QF, F, I>
where
	I::Item: Borrow<Entity>,
{
	/// # Safety
	/// This does not check for mutable query correctness. To be safe, make sure mutable queries
	/// have unique access to the components they query.
	/// This does not validate that `world.id()` matches `query_state.world_id`. Calling this on a `world`
	/// with a mismatched [`WorldId`](crate::world::WorldId) is unsound.
	pub(crate) unsafe fn new<EntityList: IntoIterator<IntoIter = I>>(
		world: &'w World,
		query_state: &'s QueryState<Q, F>,
		entity_list: EntityList,
		last_change_tick: u32,
		change_tick: u32,
	) -> QueryManyIter<'w, 's, Q, QF, F, I> {
		let fetch = QF::init(
			world,
			&query_state.fetch_state,
			last_change_tick,
			change_tick,
		);
		let filter = QueryFetch::<F>::init(
			world,
			&query_state.filter_state,
			last_change_tick,
			change_tick,
		);
		QueryManyIter {
			query_state,
			entities: &world.entities,
			archetypes: &world.archetypes,
			tables: &world.storages.tables,
			fetch,
			filter,
			entity_iter: entity_list.into_iter(),
		}
	}
}

impl<'w, 's, Q: WorldQuery, QF: Fetch<'w, State = Q::State>, F: WorldQuery, I: Iterator> Iterator
	for QueryManyIter<'w, 'w, Q, QF, F, I>
where
	I::Item: Borrow<Entity>,
{
	type Item = QF::Item;

	#[inline(always)]
	fn next(&mut self) -> Option<Self::Item> {
		unsafe {
			for entity in self.entity_iter.by_ref() {
				let location = match self.entities.get(*entity.borrow()) {
					Some(location) => location,
					None => continue,
				};

				if !self
					.query_state
					.matched_archetypes
					.contains(location.archetype_id.index())
				{
					continue;
				}

				let archetype = &self.archetypes[location.archetype_id];

				self
					.fetch
					.set_archetype(&self.query_state.fetch_state, archetype, self.tables);
				self
					.filter
					.set_archetype(&self.query_state.filter_state, archetype, self.tables);
				if self
					.filter
					.archetype_filter_fetch(location.index)
				{
					return Some(self.fetch.archetype_fetch(location.index));
				}
			}
			None
		}
	}

	fn size_hint(&self) -> (usize, Option<usize>) {
		let (_, max_size) = self.entity_iter.size_hint();
		(0, max_size)
	}
}

pub struct QueryCombinationIter<'w, 's, Q: WorldQuery, F: WorldQuery, const K: usize> {
	tables: &'w Tables,
	archetypes: &'w Archetypes,
	query_state: &'s QueryState<Q, F>,
	cursors: [QueryIterationCursor<'w, 's, Q, QueryFetch<'w, Q>, F>; K],
}

impl<'w, 's, Q: WorldQuery, F: WorldQuery, const K: usize> QueryCombinationIter<'w, 's, Q, F, K> {
	/// # Safety
	/// This does not check for mutable query correctness. To be safe, make sure mutable queries
	/// have unique access to the components they query.
	/// This does not validate that `world.id()` matches `query_state.world_id`. Calling this on a
	/// `world` with a mismatched [`WorldId`](crate::world::WorldId) is unsound.
	pub(crate) unsafe fn new(
		world: &'w World,
		query_state: &'s QueryState<Q, F>,
		last_change_tick: u32,
		change_tick: u32,
	) -> Self {
		// Initialize array with cursors.
		// There is no FromIterator on arrays, so instead initialize it manually with MaybeUninit

		let mut array: MaybeUninit<[QueryIterationCursor<'w, 's, Q, QueryFetch<'w, Q>, F>; K]> =
			MaybeUninit::uninit();
		let ptr = array
			.as_mut_ptr()
			.cast::<QueryIterationCursor<'w, 's, Q, QueryFetch<'w, Q>, F>>();
		if K != 0 {
			ptr.write(QueryIterationCursor::init(
				world,
				query_state,
				last_change_tick,
				change_tick,
			));
		}
		for slot in (1..K).map(|offset| ptr.add(offset)) {
			slot.write(QueryIterationCursor::init_empty(
				world,
				query_state,
				last_change_tick,
				change_tick,
			));
		}

		QueryCombinationIter {
			query_state,
			tables: &world.storages().tables,
			archetypes: &world.archetypes,
			cursors: array.assume_init(),
		}
	}

	/// Safety:
	/// The lifetime here is not restrictive enough for Fetch with &mut access,
	/// as calling `fetch_next_aliased_unchecked` multiple times can produce multiple
	/// references to the same component, leading to unique reference aliasing.
	///.
	/// It is always safe for shared access.
	unsafe fn fetch_next_aliased_unchecked(&mut self) -> Option<[QueryItem<'w, Q>; K]>
	where
		QueryFetch<'w, Q>: Clone,
		QueryFetch<'w, F>: Clone,
	{
		if K == 0 {
			return None;
		}

		// first, iterate from last to first until next item is found
		'outer: for i in (0..K).rev() {
			match self.cursors[i].next(self.tables, self.archetypes, self.query_state) {
				Some(_) => {
					// walk forward up to last element, propagating cursor state forward
					for j in (i + 1)..K {
						self.cursors[j] = self.cursors[j - 1].clone();
						match self.cursors[j].next(self.tables, self.archetypes, self.query_state) {
							Some(_) => {}
							None if i > 0 => continue 'outer,
							None => return None,
						}
					}
					break;
				}
				None if i > 0 => continue,
				None => return None,
			}
		}

		let mut values = MaybeUninit::<[QueryItem<'w, Q>; K]>::uninit();

		let ptr = values.as_mut_ptr().cast::<QueryItem<'w, Q>>();
		for (offset, cursor) in self.cursors.iter_mut().enumerate() {
			ptr
				.add(offset)
				.write(cursor.peek_last().unwrap());
		}

		Some(values.assume_init())
	}

	/// Get next combination of queried components
	#[inline]
	pub fn fetch_next(&mut self) -> Option<[QueryItem<'_, Q>; K]>
	where
		for<'a> QueryFetch<'a, Q>: Clone,
		for<'a> QueryFetch<'a, F>: Clone,
	{
		// safety: we are limiting the returned reference to self,
		// making sure this method cannot be called multiple times without getting rid
		// of any previously returned unique references first, thus preventing aliasing.
		unsafe {
			self
				.fetch_next_aliased_unchecked()
				.map(|array| array.map(Q::shrink))
		}
	}
}

// Iterator type is intentionally implemented only for read-only access.
// Doing so for mutable references would be unsound, because  calling `next`
// multiple times would allow multiple owned references to the same data to exist.
impl<'w, 's, Q: ReadOnlyWorldQuery, F: ReadOnlyWorldQuery, const K: usize> Iterator
	for QueryCombinationIter<'w, 's, Q, F, K>
where
	QueryFetch<'w, Q>: Clone,
	QueryFetch<'w, F>: Clone,
{
	type Item = [QueryItem<'w, Q>; K];

	#[inline]
	fn next(&mut self) -> Option<Self::Item> {
		// Safety: it is safe to alias for ReadOnlyFetch
		unsafe { QueryCombinationIter::fetch_next_aliased_unchecked(self) }
	}

	fn size_hint(&self) -> (usize, Option<usize>) {
		if K == 0 {
			return (0, Some(0));
		}

		let max_size: usize = self
			.query_state
			.matched_archetype_ids
			.iter()
			.map(|id| self.archetypes[*id].len())
			.sum();

		if max_size < K {
			return (0, Some(0));
		}

		// n! / k!(n-k)! = (n*n-1*...*n-k+1) / k!
		let max_combinations = (0..K)
			.try_fold(1usize, |n, i| n.checked_mul(max_size - i))
			.map(|n| {
				let k_factorial: usize = (1..=K).product();
				n / k_factorial
			});

		let archetype_query = F::Fetch::IS_ARCHETYPAL && Q::Fetch::IS_ARCHETYPAL;
		let min_combinations = if archetype_query { max_size } else { 0 };
		(min_combinations, max_combinations)
	}
}

impl<'w, 's, Q: WorldQuery, QF, F> ExactSizeIterator for QueryIter<'w, 's, Q, QF, F>
where
<<<<<<< HEAD
	QF: Fetch<'w, State = Q::State>,
=======
    QF: Fetch<'w, State = Q::State>,
    F: WorldQuery + ArchetypeFilter,
>>>>>>> 7d554146
{
	fn len(&self) -> usize {
		self
			.query_state
			.matched_archetype_ids
			.iter()
			.map(|id| self.archetypes[*id].len())
			.sum()
	}
}

// This is correct as [`QueryCombinationIter`] always returns `None` once exhausted.
impl<'w, 's, Q: ReadOnlyWorldQuery, F: ReadOnlyWorldQuery, const K: usize> FusedIterator
	for QueryCombinationIter<'w, 's, Q, F, K>
where
	QueryFetch<'w, Q>: Clone,
	QueryFetch<'w, F>: Clone,
{
}

struct QueryIterationCursor<'w, 's, Q: WorldQuery, QF: Fetch<'w, State = Q::State>, F: WorldQuery> {
	table_id_iter: std::slice::Iter<'s, TableId>,
	archetype_id_iter: std::slice::Iter<'s, ArchetypeId>,
	fetch: QF,
	filter: QueryFetch<'w, F>,
	current_len: usize,
	current_index: usize,
	phantom: PhantomData<(&'w (), Q)>,
}

impl<'w, 's, Q: WorldQuery, QF, F: WorldQuery> Clone for QueryIterationCursor<'w, 's, Q, QF, F>
where
	QF: Fetch<'w, State = Q::State> + Clone,
	QueryFetch<'w, F>: Clone,
{
	fn clone(&self) -> Self {
		Self {
			table_id_iter: self.table_id_iter.clone(),
			archetype_id_iter: self.archetype_id_iter.clone(),
			fetch: self.fetch.clone(),
			filter: self.filter.clone(),
			current_len: self.current_len,
			current_index: self.current_index,
			phantom: PhantomData,
		}
	}
}

impl<'w, 's, Q: WorldQuery, QF, F: WorldQuery> QueryIterationCursor<'w, 's, Q, QF, F>
where
	QF: Fetch<'w, State = Q::State>,
{
	const IS_DENSE: bool = QF::IS_DENSE && <QueryFetch<'static, F>>::IS_DENSE;

	unsafe fn init_empty(
		world: &'w World,
		query_state: &'s QueryState<Q, F>,
		last_change_tick: u32,
		change_tick: u32,
	) -> Self {
		QueryIterationCursor {
			table_id_iter: [].iter(),
			archetype_id_iter: [].iter(),
			..Self::init(world, query_state, last_change_tick, change_tick)
		}
	}

	unsafe fn init(
		world: &'w World,
		query_state: &'s QueryState<Q, F>,
		last_change_tick: u32,
		change_tick: u32,
	) -> Self {
		let fetch = QF::init(
			world,
			&query_state.fetch_state,
			last_change_tick,
			change_tick,
		);
		let filter = QueryFetch::<F>::init(
			world,
			&query_state.filter_state,
			last_change_tick,
			change_tick,
		);
		QueryIterationCursor {
			fetch,
			filter,
			table_id_iter: query_state.matched_table_ids.iter(),
			archetype_id_iter: query_state.matched_archetype_ids.iter(),
			current_len: 0,
			current_index: 0,
			phantom: PhantomData,
		}
	}

	/// retrieve item returned from most recent `next` call again.
	#[inline]
	unsafe fn peek_last(&mut self) -> Option<QF::Item> {
		if self.current_index > 0 {
			if Self::IS_DENSE {
				Some(self.fetch.table_fetch(self.current_index - 1))
			} else {
				Some(
					self
						.fetch
						.archetype_fetch(self.current_index - 1),
				)
			}
		} else {
			None
		}
	}

	// NOTE: If you are changing query iteration code, remember to update the following places, where relevant:
	// QueryIterationCursor, QueryState::for_each_unchecked_manual, QueryState::par_for_each_unchecked_manual
	#[inline(always)]
	unsafe fn next(
		&mut self,
		tables: &'w Tables,
		archetypes: &'w Archetypes,
		query_state: &'s QueryState<Q, F>,
	) -> Option<QF::Item> {
		if Self::IS_DENSE {
			loop {
				if self.current_index == self.current_len {
					let table_id = self.table_id_iter.next()?;
					let table = &tables[*table_id];
					self
						.fetch
						.set_table(&query_state.fetch_state, table);
					self
						.filter
						.set_table(&query_state.filter_state, table);
					self.current_len = table.len();
					self.current_index = 0;
					continue;
				}

				if !self
					.filter
					.table_filter_fetch(self.current_index)
				{
					self.current_index += 1;
					continue;
				}

				let item = self.fetch.table_fetch(self.current_index);

				self.current_index += 1;
				return Some(item);
			}
		} else {
			loop {
				if self.current_index == self.current_len {
					let archetype_id = self.archetype_id_iter.next()?;
					let archetype = &archetypes[*archetype_id];
					self
						.fetch
						.set_archetype(&query_state.fetch_state, archetype, tables);
					self
						.filter
						.set_archetype(&query_state.filter_state, archetype, tables);
					self.current_len = archetype.len();
					self.current_index = 0;
					continue;
				}

				if !self
					.filter
					.archetype_filter_fetch(self.current_index)
				{
					self.current_index += 1;
					continue;
				}

				let item = self.fetch.archetype_fetch(self.current_index);
				self.current_index += 1;
				return Some(item);
			}
		}
	}
}<|MERGE_RESOLUTION|>--- conflicted
+++ resolved
@@ -1,17 +1,9 @@
 use crate::{
-<<<<<<< HEAD
 	archetype::{ArchetypeId, Archetypes},
 	entity::{Entities, Entity},
 	prelude::World,
-	query::{Fetch, QueryState, WorldQuery},
+	query::{ArchetypeFilter, Fetch, QueryState, WorldQuery},
 	storage::{TableId, Tables},
-=======
-    archetype::{ArchetypeId, Archetypes},
-    entity::{Entities, Entity},
-    prelude::World,
-    query::{ArchetypeFilter, Fetch, QueryState, WorldQuery},
-    storage::{TableId, Tables},
->>>>>>> 7d554146
 };
 use std::{borrow::Borrow, iter::FusedIterator, marker::PhantomData, mem::MaybeUninit};
 
@@ -365,12 +357,8 @@
 
 impl<'w, 's, Q: WorldQuery, QF, F> ExactSizeIterator for QueryIter<'w, 's, Q, QF, F>
 where
-<<<<<<< HEAD
 	QF: Fetch<'w, State = Q::State>,
-=======
-    QF: Fetch<'w, State = Q::State>,
-    F: WorldQuery + ArchetypeFilter,
->>>>>>> 7d554146
+	F: WorldQuery + ArchetypeFilter,
 {
 	fn len(&self) -> usize {
 		self
