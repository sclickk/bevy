use crate::{
	archetype::{ArchetypeId, Archetypes},
	entity::{Entities, Entity},
	prelude::World,
	query::{ArchetypeFilter, Fetch, QueryState, WorldQuery},
	storage::{TableId, Tables},
};
use std::{borrow::Borrow, iter::FusedIterator, marker::PhantomData, mem::MaybeUninit};

use super::{QueryFetch, QueryItem, ReadOnlyWorldQuery};

/// An [`Iterator`] over query results of a [`Query`](crate::system::Query).
///
/// This struct is created by the [`Query::iter`](crate::system::Query::iter) and
/// [`Query::iter_mut`](crate::system::Query::iter_mut) methods.
<<<<<<< HEAD
pub struct QueryIter<'w, 's, Q: WorldQuery, QF: Fetch<'w, State = Q::State>, F: WorldQuery> {
	tables: &'w Tables,
	archetypes: &'w Archetypes,
	query_state: &'s QueryState<Q, F>,
	cursor: QueryIterationCursor<'w, 's, Q, QF, F>,
}

impl<'w, 's, Q: WorldQuery, QF, F: WorldQuery> QueryIter<'w, 's, Q, QF, F>
where
	QF: Fetch<'w, State = Q::State>,
{
	/// # Safety
	/// This does not check for mutable query correctness. To be safe, make sure mutable queries
	/// have unique access to the components they query.
	/// This does not validate that `world.id()` matches `query_state.world_id`. Calling this on a `world`
	/// with a mismatched [`WorldId`](crate::world::WorldId) is unsound.
	pub(crate) unsafe fn new(
		world: &'w World,
		query_state: &'s QueryState<Q, F>,
		last_change_tick: u32,
		change_tick: u32,
	) -> Self {
		QueryIter {
			query_state,
			tables: &world.storages().tables,
			archetypes: &world.archetypes,
			cursor: QueryIterationCursor::init(world, query_state, last_change_tick, change_tick),
		}
	}
}

impl<'w, 's, Q: WorldQuery, QF, F: WorldQuery> Iterator for QueryIter<'w, 's, Q, QF, F>
where
	QF: Fetch<'w, State = Q::State>,
{
	type Item = QF::Item;

	#[inline(always)]
	fn next(&mut self) -> Option<Self::Item> {
		// SAFETY:
		// `tables` and `archetypes` belong to the same world that the cursor was initialized for.
		// `query_state` is the state that was passed to `QueryIterationCursor::init`.
		unsafe {
			self
				.cursor
				.next(self.tables, self.archetypes, self.query_state)
		}
	}

	fn size_hint(&self) -> (usize, Option<usize>) {
		let max_size = self
			.query_state
			.matched_archetype_ids
			.iter()
			.map(|id| self.archetypes[*id].len())
			.sum();

		let archetype_query = F::Fetch::IS_ARCHETYPAL && QF::IS_ARCHETYPAL;
		let min_size = if archetype_query { max_size } else { 0 };
		(min_size, Some(max_size))
	}
}

// This is correct as [`QueryIter`] always returns `None` once exhausted.
impl<'w, 's, Q: WorldQuery, QF, F: WorldQuery> FusedIterator for QueryIter<'w, 's, Q, QF, F> where
	QF: Fetch<'w, State = Q::State>
{
}
=======
pub struct QueryIter<'w, 's, Q: WorldQuery, F: WorldQuery> {
    tables: &'w Tables,
    archetypes: &'w Archetypes,
    query_state: &'s QueryState<Q, F>,
    cursor: QueryIterationCursor<'w, 's, Q, F>,
}

impl<'w, 's, Q: WorldQuery, F: WorldQuery> QueryIter<'w, 's, Q, F> {
    /// # Safety
    /// This does not check for mutable query correctness. To be safe, make sure mutable queries
    /// have unique access to the components they query.
    /// This does not validate that `world.id()` matches `query_state.world_id`. Calling this on a `world`
    /// with a mismatched [`WorldId`](crate::world::WorldId) is unsound.
    pub(crate) unsafe fn new(
        world: &'w World,
        query_state: &'s QueryState<Q, F>,
        last_change_tick: u32,
        change_tick: u32,
    ) -> Self {
        QueryIter {
            query_state,
            tables: &world.storages().tables,
            archetypes: &world.archetypes,
            cursor: QueryIterationCursor::init(world, query_state, last_change_tick, change_tick),
        }
    }
}

impl<'w, 's, Q: WorldQuery, F: WorldQuery> Iterator for QueryIter<'w, 's, Q, F> {
    type Item = QueryItem<'w, Q>;

    #[inline(always)]
    fn next(&mut self) -> Option<Self::Item> {
        // SAFETY:
        // `tables` and `archetypes` belong to the same world that the cursor was initialized for.
        // `query_state` is the state that was passed to `QueryIterationCursor::init`.
        unsafe {
            self.cursor
                .next(self.tables, self.archetypes, self.query_state)
        }
    }

    fn size_hint(&self) -> (usize, Option<usize>) {
        let max_size = self
            .query_state
            .matched_archetype_ids
            .iter()
            .map(|id| self.archetypes[*id].len())
            .sum();

        let archetype_query = Q::Fetch::IS_ARCHETYPAL && F::Fetch::IS_ARCHETYPAL;
        let min_size = if archetype_query { max_size } else { 0 };
        (min_size, Some(max_size))
    }
}

// This is correct as [`QueryIter`] always returns `None` once exhausted.
impl<'w, 's, Q: WorldQuery, F: WorldQuery> FusedIterator for QueryIter<'w, 's, Q, F> {}
>>>>>>> 1ac8a476

/// An [`Iterator`] over query results of a [`Query`](crate::system::Query).
///
/// This struct is created by the [`Query::iter_many`](crate::system::Query::iter_many) method.
<<<<<<< HEAD
pub struct QueryManyIter<
	'w,
	's,
	Q: WorldQuery,
	QF: Fetch<'w, State = Q::State>,
	F: WorldQuery,
	I: Iterator,
> where
	I::Item: Borrow<Entity>,
{
	entity_iter: I,
	entities: &'w Entities,
	tables: &'w Tables,
	archetypes: &'w Archetypes,
	fetch: QF,
	filter: QueryFetch<'w, F>,
	query_state: &'s QueryState<Q, F>,
}

impl<'w, 's, Q: WorldQuery, QF: Fetch<'w, State = Q::State>, F: WorldQuery, I: Iterator>
	QueryManyIter<'w, 's, Q, QF, F, I>
=======
pub struct QueryManyIter<'w, 's, Q: WorldQuery, F: WorldQuery, I: Iterator>
where
    I::Item: Borrow<Entity>,
{
    entity_iter: I,
    entities: &'w Entities,
    tables: &'w Tables,
    archetypes: &'w Archetypes,
    fetch: QueryFetch<'w, Q>,
    filter: QueryFetch<'w, F>,
    query_state: &'s QueryState<Q, F>,
}

impl<'w, 's, Q: WorldQuery, F: WorldQuery, I: Iterator> QueryManyIter<'w, 's, Q, F, I>
>>>>>>> 1ac8a476
where
	I::Item: Borrow<Entity>,
{
<<<<<<< HEAD
	/// # Safety
	/// This does not check for mutable query correctness. To be safe, make sure mutable queries
	/// have unique access to the components they query.
	/// This does not validate that `world.id()` matches `query_state.world_id`. Calling this on a `world`
	/// with a mismatched [`WorldId`](crate::world::WorldId) is unsound.
	pub(crate) unsafe fn new<EntityList: IntoIterator<IntoIter = I>>(
		world: &'w World,
		query_state: &'s QueryState<Q, F>,
		entity_list: EntityList,
		last_change_tick: u32,
		change_tick: u32,
	) -> QueryManyIter<'w, 's, Q, QF, F, I> {
		QueryManyIter {
			query_state,
			entities: &world.entities,
			archetypes: &world.archetypes,
			tables: &world.storages.tables,
			fetch: QF::init(
				world,
				&query_state.fetch_state,
				last_change_tick,
				change_tick,
			),
			filter: QueryFetch::<F>::init(
				world,
				&query_state.filter_state,
				last_change_tick,
				change_tick,
			),
			entity_iter: entity_list.into_iter(),
		}
	}
}

impl<'w, 's, Q: WorldQuery, QF: Fetch<'w, State = Q::State>, F: WorldQuery, I: Iterator> Iterator
	for QueryManyIter<'w, 's, Q, QF, F, I>
=======
    /// # Safety
    /// This does not check for mutable query correctness. To be safe, make sure mutable queries
    /// have unique access to the components they query.
    /// This does not validate that `world.id()` matches `query_state.world_id`. Calling this on a `world`
    /// with a mismatched [`WorldId`](crate::world::WorldId) is unsound.
    pub(crate) unsafe fn new<EntityList: IntoIterator<IntoIter = I>>(
        world: &'w World,
        query_state: &'s QueryState<Q, F>,
        entity_list: EntityList,
        last_change_tick: u32,
        change_tick: u32,
    ) -> QueryManyIter<'w, 's, Q, F, I> {
        let fetch = Q::Fetch::init(
            world,
            &query_state.fetch_state,
            last_change_tick,
            change_tick,
        );
        let filter = F::Fetch::init(
            world,
            &query_state.filter_state,
            last_change_tick,
            change_tick,
        );
        QueryManyIter {
            query_state,
            entities: &world.entities,
            archetypes: &world.archetypes,
            tables: &world.storages.tables,
            fetch,
            filter,
            entity_iter: entity_list.into_iter(),
        }
    }
}

impl<'w, 's, Q: WorldQuery, F: WorldQuery, I: Iterator> Iterator for QueryManyIter<'w, 's, Q, F, I>
>>>>>>> 1ac8a476
where
	I::Item: Borrow<Entity>,
{
<<<<<<< HEAD
	type Item = QF::Item;

	#[inline(always)]
	fn next(&mut self) -> Option<Self::Item> {
		for entity in self.entity_iter.by_ref() {
			let location = match self.entities.get(*entity.borrow()) {
				Some(location) => location,
				None => continue,
			};

			if !self
				.query_state
				.matched_archetypes
				.contains(location.archetype_id.index())
			{
				continue;
			}

			let archetype = &self.archetypes[location.archetype_id];

			// SAFETY: `archetype` is from the world that `fetch/filter` were created for,
			// `fetch_state`/`filter_state` are the states that `fetch/filter` were initialized with
			unsafe {
				self
					.fetch
					.set_archetype(&self.query_state.fetch_state, archetype, self.tables);
			}
			// SAFETY: `table` is from the world that `fetch/filter` were created for,
			// `fetch_state`/`filter_state` are the states that `fetch/filter` were initialized with
			unsafe {
				self
					.filter
					.set_archetype(&self.query_state.filter_state, archetype, self.tables);
			}
			// SAFETY: set_archetype was called prior.
			// `location.index` is an archetype index row in range of the current archetype, because if it was not, the match above would have `continue`d
			if unsafe {
				self
					.filter
					.archetype_filter_fetch(location.index)
			} {
				// SAFETY: set_archetype was called prior, `location.index` is an archetype index in range of the current archetype
				return Some(unsafe { self.fetch.archetype_fetch(location.index) });
			}
		}
		None
	}

	fn size_hint(&self) -> (usize, Option<usize>) {
		let (_, max_size) = self.entity_iter.size_hint();
		(0, max_size)
	}
}

pub struct QueryCombinationIter<'w, 's, Q: WorldQuery, F: WorldQuery, const K: usize> {
	tables: &'w Tables,
	archetypes: &'w Archetypes,
	query_state: &'s QueryState<Q, F>,
	cursors: [QueryIterationCursor<'w, 's, Q, QueryFetch<'w, Q>, F>; K],
}

impl<'w, 's, Q: WorldQuery, F: WorldQuery, const K: usize> QueryCombinationIter<'w, 's, Q, F, K> {
	/// # Safety
	/// This does not check for mutable query correctness. To be safe, make sure mutable queries
	/// have unique access to the components they query.
	/// This does not validate that `world.id()` matches `query_state.world_id`. Calling this on a
	/// `world` with a mismatched [`WorldId`](crate::world::WorldId) is unsound.
	pub(crate) unsafe fn new(
		world: &'w World,
		query_state: &'s QueryState<Q, F>,
		last_change_tick: u32,
		change_tick: u32,
	) -> Self {
		// Initialize array with cursors.
		// There is no FromIterator on arrays, so instead initialize it manually with MaybeUninit

		let mut array: MaybeUninit<[QueryIterationCursor<'w, 's, Q, QueryFetch<'w, Q>, F>; K]> =
			MaybeUninit::uninit();
		let ptr = array
			.as_mut_ptr()
			.cast::<QueryIterationCursor<'w, 's, Q, QueryFetch<'w, Q>, F>>();
		if K != 0 {
			ptr.write(QueryIterationCursor::init(
				world,
				query_state,
				last_change_tick,
				change_tick,
			));
		}
		for slot in (1..K).map(|offset| ptr.add(offset)) {
			slot.write(QueryIterationCursor::init_empty(
				world,
				query_state,
				last_change_tick,
				change_tick,
			));
		}

		QueryCombinationIter {
			query_state,
			tables: &world.storages().tables,
			archetypes: &world.archetypes,
			cursors: array.assume_init(),
		}
	}

	/// Safety:
	/// The lifetime here is not restrictive enough for Fetch with &mut access,
	/// as calling `fetch_next_aliased_unchecked` multiple times can produce multiple
	/// references to the same component, leading to unique reference aliasing.
	///.
	/// It is always safe for shared access.
	unsafe fn fetch_next_aliased_unchecked(&mut self) -> Option<[QueryItem<'w, Q>; K]>
	where
		QueryFetch<'w, Q>: Clone,
		QueryFetch<'w, F>: Clone,
	{
		if K == 0 {
			return None;
		}

		// first, iterate from last to first until next item is found
		'outer: for i in (0..K).rev() {
			match self.cursors[i].next(self.tables, self.archetypes, self.query_state) {
				Some(_) => {
					// walk forward up to last element, propagating cursor state forward
					for j in (i + 1)..K {
						self.cursors[j] = self.cursors[j - 1].clone();
						match self.cursors[j].next(self.tables, self.archetypes, self.query_state) {
							Some(_) => {},
							None if i > 0 => continue 'outer,
							None => return None,
						}
					}
					break;
				},
				None if i > 0 => continue,
				None => return None,
			}
		}

		let mut values = MaybeUninit::<[QueryItem<'w, Q>; K]>::uninit();

		let ptr = values.as_mut_ptr().cast::<QueryItem<'w, Q>>();
		for (offset, cursor) in self.cursors.iter_mut().enumerate() {
			ptr
				.add(offset)
				.write(cursor.peek_last().unwrap());
		}

		Some(values.assume_init())
	}

	/// Get next combination of queried components
	#[inline]
	pub fn fetch_next(&mut self) -> Option<[QueryItem<'_, Q>; K]>
	where
		for<'a> QueryFetch<'a, Q>: Clone,
		for<'a> QueryFetch<'a, F>: Clone,
	{
		// SAFETY: we are limiting the returned reference to self,
		// making sure this method cannot be called multiple times without getting rid
		// of any previously returned unique references first, thus preventing aliasing.
		unsafe {
			self
				.fetch_next_aliased_unchecked()
				.map(|array| array.map(Q::shrink))
		}
	}
=======
    type Item = QueryItem<'w, Q>;

    #[inline(always)]
    fn next(&mut self) -> Option<Self::Item> {
        for entity in self.entity_iter.by_ref() {
            let location = match self.entities.get(*entity.borrow()) {
                Some(location) => location,
                None => continue,
            };

            if !self
                .query_state
                .matched_archetypes
                .contains(location.archetype_id.index())
            {
                continue;
            }

            let archetype = &self.archetypes[location.archetype_id];

            // SAFETY: `archetype` is from the world that `fetch/filter` were created for,
            // `fetch_state`/`filter_state` are the states that `fetch/filter` were initialized with
            unsafe {
                self.fetch
                    .set_archetype(&self.query_state.fetch_state, archetype, self.tables);
            }
            // SAFETY: `table` is from the world that `fetch/filter` were created for,
            // `fetch_state`/`filter_state` are the states that `fetch/filter` were initialized with
            unsafe {
                self.filter
                    .set_archetype(&self.query_state.filter_state, archetype, self.tables);
            }
            // SAFETY: set_archetype was called prior.
            // `location.index` is an archetype index row in range of the current archetype, because if it was not, the match above would have `continue`d
            if unsafe { self.filter.archetype_filter_fetch(location.index) } {
                // SAFETY: set_archetype was called prior, `location.index` is an archetype index in range of the current archetype
                return Some(unsafe { self.fetch.archetype_fetch(location.index) });
            }
        }
        None
    }

    fn size_hint(&self) -> (usize, Option<usize>) {
        let (_, max_size) = self.entity_iter.size_hint();
        (0, max_size)
    }
}

pub struct QueryCombinationIter<'w, 's, Q: WorldQuery, F: WorldQuery, const K: usize> {
    tables: &'w Tables,
    archetypes: &'w Archetypes,
    query_state: &'s QueryState<Q, F>,
    cursors: [QueryIterationCursor<'w, 's, Q, F>; K],
}

impl<'w, 's, Q: WorldQuery, F: WorldQuery, const K: usize> QueryCombinationIter<'w, 's, Q, F, K> {
    /// # Safety
    /// This does not check for mutable query correctness. To be safe, make sure mutable queries
    /// have unique access to the components they query.
    /// This does not validate that `world.id()` matches `query_state.world_id`. Calling this on a
    /// `world` with a mismatched [`WorldId`](crate::world::WorldId) is unsound.
    pub(crate) unsafe fn new(
        world: &'w World,
        query_state: &'s QueryState<Q, F>,
        last_change_tick: u32,
        change_tick: u32,
    ) -> Self {
        // Initialize array with cursors.
        // There is no FromIterator on arrays, so instead initialize it manually with MaybeUninit

        let mut array: MaybeUninit<[QueryIterationCursor<'w, 's, Q, F>; K]> = MaybeUninit::uninit();
        let ptr = array
            .as_mut_ptr()
            .cast::<QueryIterationCursor<'w, 's, Q, F>>();
        if K != 0 {
            ptr.write(QueryIterationCursor::init(
                world,
                query_state,
                last_change_tick,
                change_tick,
            ));
        }
        for slot in (1..K).map(|offset| ptr.add(offset)) {
            slot.write(QueryIterationCursor::init_empty(
                world,
                query_state,
                last_change_tick,
                change_tick,
            ));
        }

        QueryCombinationIter {
            query_state,
            tables: &world.storages().tables,
            archetypes: &world.archetypes,
            cursors: array.assume_init(),
        }
    }

    /// Safety:
    /// The lifetime here is not restrictive enough for Fetch with &mut access,
    /// as calling `fetch_next_aliased_unchecked` multiple times can produce multiple
    /// references to the same component, leading to unique reference aliasing.
    ///.
    /// It is always safe for shared access.
    unsafe fn fetch_next_aliased_unchecked(&mut self) -> Option<[QueryItem<'w, Q>; K]>
    where
        QueryFetch<'w, Q>: Clone,
        QueryFetch<'w, F>: Clone,
    {
        if K == 0 {
            return None;
        }

        // first, iterate from last to first until next item is found
        'outer: for i in (0..K).rev() {
            match self.cursors[i].next(self.tables, self.archetypes, self.query_state) {
                Some(_) => {
                    // walk forward up to last element, propagating cursor state forward
                    for j in (i + 1)..K {
                        self.cursors[j] = self.cursors[j - 1].clone();
                        match self.cursors[j].next(self.tables, self.archetypes, self.query_state) {
                            Some(_) => {}
                            None if i > 0 => continue 'outer,
                            None => return None,
                        }
                    }
                    break;
                }
                None if i > 0 => continue,
                None => return None,
            }
        }

        let mut values = MaybeUninit::<[QueryItem<'w, Q>; K]>::uninit();

        let ptr = values.as_mut_ptr().cast::<QueryItem<'w, Q>>();
        for (offset, cursor) in self.cursors.iter_mut().enumerate() {
            ptr.add(offset).write(cursor.peek_last().unwrap());
        }

        Some(values.assume_init())
    }

    /// Get next combination of queried components
    #[inline]
    pub fn fetch_next(&mut self) -> Option<[QueryItem<'_, Q>; K]>
    where
        for<'a> QueryFetch<'a, Q>: Clone,
        for<'a> QueryFetch<'a, F>: Clone,
    {
        // SAFETY: we are limiting the returned reference to self,
        // making sure this method cannot be called multiple times without getting rid
        // of any previously returned unique references first, thus preventing aliasing.
        unsafe {
            self.fetch_next_aliased_unchecked()
                .map(|array| array.map(Q::shrink))
        }
    }
>>>>>>> 1ac8a476
}

// Iterator type is intentionally implemented only for read-only access.
// Doing so for mutable references would be unsound, because  calling `next`
// multiple times would allow multiple owned references to the same data to exist.
impl<'w, 's, Q: ReadOnlyWorldQuery, F: ReadOnlyWorldQuery, const K: usize> Iterator
	for QueryCombinationIter<'w, 's, Q, F, K>
where
	QueryFetch<'w, Q>: Clone,
	QueryFetch<'w, F>: Clone,
{
	type Item = [QueryItem<'w, Q>; K];

	#[inline]
	fn next(&mut self) -> Option<Self::Item> {
		// Safety: it is safe to alias for ReadOnlyFetch
		unsafe { QueryCombinationIter::fetch_next_aliased_unchecked(self) }
	}

	fn size_hint(&self) -> (usize, Option<usize>) {
		if K == 0 {
			return (0, Some(0));
		}

		let max_size: usize = self
			.query_state
			.matched_archetype_ids
			.iter()
			.map(|id| self.archetypes[*id].len())
			.sum();

		if max_size < K {
			return (0, Some(0));
		}
		if max_size == K {
			return (1, Some(1));
		}

		// binomial coefficient: (n ; k) = n! / k!(n-k)! = (n*n-1*...*n-k+1) / k!
		// See https://en.wikipedia.org/wiki/Binomial_coefficient
		// See https://blog.plover.com/math/choose.html for implementation
		// It was chosen to reduce overflow potential.
		fn choose(n: usize, k: usize) -> Option<usize> {
			let ks = 1..=k;
			let ns = (n - k + 1..=n).rev();
			ks.zip(ns)
				.try_fold(1_usize, |acc, (k, n)| Some(acc.checked_mul(n)? / k))
		}
		let smallest = K.min(max_size - K);
		let max_combinations = choose(max_size, smallest);

		let archetype_query = F::Fetch::IS_ARCHETYPAL && Q::Fetch::IS_ARCHETYPAL;
		let known_max = max_combinations.unwrap_or(usize::MAX);
		let min_combinations = if archetype_query { known_max } else { 0 };
		(min_combinations, max_combinations)
	}
}

impl<'w, 's, Q: WorldQuery, F: WorldQuery> ExactSizeIterator for QueryIter<'w, 's, Q, F>
where
<<<<<<< HEAD
	QF: Fetch<'w, State = Q::State>,
	F: WorldQuery + ArchetypeFilter,
=======
    F: ArchetypeFilter,
>>>>>>> 1ac8a476
{
	fn len(&self) -> usize {
		self
			.query_state
			.matched_archetype_ids
			.iter()
			.map(|id| self.archetypes[*id].len())
			.sum()
	}
}

impl<'w, 's, Q: ReadOnlyWorldQuery, F: ReadOnlyWorldQuery + ArchetypeFilter, const K: usize>
	ExactSizeIterator for QueryCombinationIter<'w, 's, Q, F, K>
where
	QueryFetch<'w, Q>: Clone,
	QueryFetch<'w, F>: Clone,
{
	/// Returns the exact length of the iterator.
	///
	/// **NOTE**: When the iterator length overflows `usize`, this will
	/// return `usize::MAX`.
	fn len(&self) -> usize {
		self.size_hint().0
	}
}

// This is correct as [`QueryCombinationIter`] always returns `None` once exhausted.
impl<'w, 's, Q: ReadOnlyWorldQuery, F: ReadOnlyWorldQuery, const K: usize> FusedIterator
	for QueryCombinationIter<'w, 's, Q, F, K>
where
	QueryFetch<'w, Q>: Clone,
	QueryFetch<'w, F>: Clone,
{
}

<<<<<<< HEAD
struct QueryIterationCursor<'w, 's, Q: WorldQuery, QF: Fetch<'w, State = Q::State>, F: WorldQuery> {
	table_id_iter: std::slice::Iter<'s, TableId>,
	archetype_id_iter: std::slice::Iter<'s, ArchetypeId>,
	fetch: QF,
	filter: QueryFetch<'w, F>,
	// length of the table table or length of the archetype, depending on whether both `Q`'s and `F`'s fetches are dense
	current_len: usize,
	// either table row or archetype index, depending on whether both `Q`'s and `F`'s fetches are dense
	current_index: usize,
	phantom: PhantomData<(&'w (), Q)>,
=======
struct QueryIterationCursor<'w, 's, Q: WorldQuery, F: WorldQuery> {
    table_id_iter: std::slice::Iter<'s, TableId>,
    archetype_id_iter: std::slice::Iter<'s, ArchetypeId>,
    fetch: QueryFetch<'w, Q>,
    filter: QueryFetch<'w, F>,
    // length of the table table or length of the archetype, depending on whether both `Q`'s and `F`'s fetches are dense
    current_len: usize,
    // either table row or archetype index, depending on whether both `Q`'s and `F`'s fetches are dense
    current_index: usize,
    phantom: PhantomData<Q>,
>>>>>>> 1ac8a476
}

impl<'w, 's, Q: WorldQuery, F: WorldQuery> Clone for QueryIterationCursor<'w, 's, Q, F>
where
<<<<<<< HEAD
	QF: Fetch<'w, State = Q::State> + Clone,
	QueryFetch<'w, F>: Clone,
=======
    QueryFetch<'w, Q>: Clone,
    QueryFetch<'w, F>: Clone,
>>>>>>> 1ac8a476
{
	fn clone(&self) -> Self {
		Self {
			table_id_iter: self.table_id_iter.clone(),
			archetype_id_iter: self.archetype_id_iter.clone(),
			fetch: self.fetch.clone(),
			filter: self.filter.clone(),
			current_len: self.current_len,
			current_index: self.current_index,
			phantom: PhantomData,
		}
	}
}

<<<<<<< HEAD
impl<'w, 's, Q: WorldQuery, QF, F: WorldQuery> QueryIterationCursor<'w, 's, Q, QF, F>
where
	QF: Fetch<'w, State = Q::State>,
{
	const IS_DENSE: bool = QF::IS_DENSE && <QueryFetch<'static, F>>::IS_DENSE;

	unsafe fn init_empty(
		world: &'w World,
		query_state: &'s QueryState<Q, F>,
		last_change_tick: u32,
		change_tick: u32,
	) -> Self {
		QueryIterationCursor {
			table_id_iter: [].iter(),
			archetype_id_iter: [].iter(),
			..Self::init(world, query_state, last_change_tick, change_tick)
		}
	}

	unsafe fn init(
		world: &'w World,
		query_state: &'s QueryState<Q, F>,
		last_change_tick: u32,
		change_tick: u32,
	) -> Self {
		QueryIterationCursor {
			fetch: QF::init(
				world,
				&query_state.fetch_state,
				last_change_tick,
				change_tick,
			),
			filter: QueryFetch::<F>::init(
				world,
				&query_state.filter_state,
				last_change_tick,
				change_tick,
			),
			table_id_iter: query_state.matched_table_ids.iter(),
			archetype_id_iter: query_state.matched_archetype_ids.iter(),
			current_len: 0,
			current_index: 0,
			phantom: PhantomData,
		}
	}

	/// retrieve item returned from most recent `next` call again.
	#[inline]
	unsafe fn peek_last(&mut self) -> Option<QF::Item> {
		(self.current_index > 0).then(|| {
			if Self::IS_DENSE {
				self.fetch.table_fetch(self.current_index - 1)
			} else {
				self
					.fetch
					.archetype_fetch(self.current_index - 1)
			}
		})
	}

	// NOTE: If you are changing query iteration code, remember to update the following places, where relevant:
	// QueryIterationCursor, QueryState::for_each_unchecked_manual, QueryState::par_for_each_unchecked_manual
	/// # Safety
	/// `tables` and `archetypes` must belong to the same world that the [`QueryIterationCursor`]
	/// was initialized for.
	/// `query_state` must be the same [`QueryState`] that was passed to `init` or `init_empty`.
	#[inline(always)]
	unsafe fn next(
		&mut self,
		tables: &'w Tables,
		archetypes: &'w Archetypes,
		query_state: &'s QueryState<Q, F>,
	) -> Option<QF::Item> {
		if Self::IS_DENSE {
			loop {
				// we are on the beginning of the query, or finished processing a table, so skip to the next
				if self.current_index == self.current_len {
					let table_id = self.table_id_iter.next()?;
					let table = &tables[*table_id];
					// SAFETY: `table` is from the world that `fetch/filter` were created for,
					// `fetch_state`/`filter_state` are the states that `fetch/filter` were initialized with
					self
						.fetch
						.set_table(&query_state.fetch_state, table);
					self
						.filter
						.set_table(&query_state.filter_state, table);
					self.current_len = table.len();
					self.current_index = 0;
					continue;
				}

				// SAFETY: set_table was called prior.
				// `current_index` is a table row in range of the current table, because if it was not, then the if above would have been executed.
				if !self
					.filter
					.table_filter_fetch(self.current_index)
				{
					self.current_index += 1;
					continue;
				}

				// SAFETY: set_table was called prior.
				// `current_index` is a table row in range of the current table, because if it was not, then the if above would have been executed.
				let item = self.fetch.table_fetch(self.current_index);

				self.current_index += 1;
				return Some(item);
			}
		} else {
			loop {
				if self.current_index == self.current_len {
					let archetype_id = self.archetype_id_iter.next()?;
					let archetype = &archetypes[*archetype_id];
					// SAFETY: `archetype` and `tables` are from the world that `fetch/filter` were created for,
					// `fetch_state`/`filter_state` are the states that `fetch/filter` were initialized with
					self
						.fetch
						.set_archetype(&query_state.fetch_state, archetype, tables);
					self
						.filter
						.set_archetype(&query_state.filter_state, archetype, tables);
					self.current_len = archetype.len();
					self.current_index = 0;
					continue;
				}

				// SAFETY: set_archetype was called prior.
				// `current_index` is an archetype index row in range of the current archetype, because if it was not, then the if above would have been executed.
				if !self
					.filter
					.archetype_filter_fetch(self.current_index)
				{
					self.current_index += 1;
					continue;
				}

				// SAFETY: set_archetype was called prior, `current_index` is an archetype index in range of the current archetype
				// `current_index` is an archetype index row in range of the current archetype, because if it was not, then the if above would have been executed.
				let item = self.fetch.archetype_fetch(self.current_index);
				self.current_index += 1;
				return Some(item);
			}
		}
	}
=======
impl<'w, 's, Q: WorldQuery, F: WorldQuery> QueryIterationCursor<'w, 's, Q, F> {
    const IS_DENSE: bool = Q::Fetch::IS_DENSE && F::Fetch::IS_DENSE;

    unsafe fn init_empty(
        world: &'w World,
        query_state: &'s QueryState<Q, F>,
        last_change_tick: u32,
        change_tick: u32,
    ) -> Self {
        QueryIterationCursor {
            table_id_iter: [].iter(),
            archetype_id_iter: [].iter(),
            ..Self::init(world, query_state, last_change_tick, change_tick)
        }
    }

    unsafe fn init(
        world: &'w World,
        query_state: &'s QueryState<Q, F>,
        last_change_tick: u32,
        change_tick: u32,
    ) -> Self {
        let fetch = Q::Fetch::init(
            world,
            &query_state.fetch_state,
            last_change_tick,
            change_tick,
        );
        let filter = F::Fetch::init(
            world,
            &query_state.filter_state,
            last_change_tick,
            change_tick,
        );
        QueryIterationCursor {
            fetch,
            filter,
            table_id_iter: query_state.matched_table_ids.iter(),
            archetype_id_iter: query_state.matched_archetype_ids.iter(),
            current_len: 0,
            current_index: 0,
            phantom: PhantomData,
        }
    }

    /// retrieve item returned from most recent `next` call again.
    #[inline]
    unsafe fn peek_last(&mut self) -> Option<QueryItem<'w, Q>> {
        if self.current_index > 0 {
            if Self::IS_DENSE {
                Some(self.fetch.table_fetch(self.current_index - 1))
            } else {
                Some(self.fetch.archetype_fetch(self.current_index - 1))
            }
        } else {
            None
        }
    }

    // NOTE: If you are changing query iteration code, remember to update the following places, where relevant:
    // QueryIterationCursor, QueryState::for_each_unchecked_manual, QueryState::par_for_each_unchecked_manual
    /// # Safety
    /// `tables` and `archetypes` must belong to the same world that the [`QueryIterationCursor`]
    /// was initialized for.
    /// `query_state` must be the same [`QueryState`] that was passed to `init` or `init_empty`.
    #[inline(always)]
    unsafe fn next(
        &mut self,
        tables: &'w Tables,
        archetypes: &'w Archetypes,
        query_state: &'s QueryState<Q, F>,
    ) -> Option<QueryItem<'w, Q>> {
        if Self::IS_DENSE {
            loop {
                // we are on the beginning of the query, or finished processing a table, so skip to the next
                if self.current_index == self.current_len {
                    let table_id = self.table_id_iter.next()?;
                    let table = &tables[*table_id];
                    // SAFETY: `table` is from the world that `fetch/filter` were created for,
                    // `fetch_state`/`filter_state` are the states that `fetch/filter` were initialized with
                    self.fetch.set_table(&query_state.fetch_state, table);
                    self.filter.set_table(&query_state.filter_state, table);
                    self.current_len = table.len();
                    self.current_index = 0;
                    continue;
                }

                // SAFETY: set_table was called prior.
                // `current_index` is a table row in range of the current table, because if it was not, then the if above would have been executed.
                if !self.filter.table_filter_fetch(self.current_index) {
                    self.current_index += 1;
                    continue;
                }

                // SAFETY: set_table was called prior.
                // `current_index` is a table row in range of the current table, because if it was not, then the if above would have been executed.
                let item = self.fetch.table_fetch(self.current_index);

                self.current_index += 1;
                return Some(item);
            }
        } else {
            loop {
                if self.current_index == self.current_len {
                    let archetype_id = self.archetype_id_iter.next()?;
                    let archetype = &archetypes[*archetype_id];
                    // SAFETY: `archetype` and `tables` are from the world that `fetch/filter` were created for,
                    // `fetch_state`/`filter_state` are the states that `fetch/filter` were initialized with
                    self.fetch
                        .set_archetype(&query_state.fetch_state, archetype, tables);
                    self.filter
                        .set_archetype(&query_state.filter_state, archetype, tables);
                    self.current_len = archetype.len();
                    self.current_index = 0;
                    continue;
                }

                // SAFETY: set_archetype was called prior.
                // `current_index` is an archetype index row in range of the current archetype, because if it was not, then the if above would have been executed.
                if !self.filter.archetype_filter_fetch(self.current_index) {
                    self.current_index += 1;
                    continue;
                }

                // SAFETY: set_archetype was called prior, `current_index` is an archetype index in range of the current archetype
                // `current_index` is an archetype index row in range of the current archetype, because if it was not, then the if above would have been executed.
                let item = self.fetch.archetype_fetch(self.current_index);
                self.current_index += 1;
                return Some(item);
            }
        }
    }
>>>>>>> 1ac8a476
}<|MERGE_RESOLUTION|>--- conflicted
+++ resolved
@@ -13,18 +13,14 @@
 ///
 /// This struct is created by the [`Query::iter`](crate::system::Query::iter) and
 /// [`Query::iter_mut`](crate::system::Query::iter_mut) methods.
-<<<<<<< HEAD
-pub struct QueryIter<'w, 's, Q: WorldQuery, QF: Fetch<'w, State = Q::State>, F: WorldQuery> {
+pub struct QueryIter<'w, 's, Q: WorldQuery, F: WorldQuery> {
 	tables: &'w Tables,
 	archetypes: &'w Archetypes,
 	query_state: &'s QueryState<Q, F>,
-	cursor: QueryIterationCursor<'w, 's, Q, QF, F>,
-}
-
-impl<'w, 's, Q: WorldQuery, QF, F: WorldQuery> QueryIter<'w, 's, Q, QF, F>
-where
-	QF: Fetch<'w, State = Q::State>,
-{
+	cursor: QueryIterationCursor<'w, 's, Q, F>,
+}
+
+impl<'w, 's, Q: WorldQuery, F: WorldQuery> QueryIter<'w, 's, Q, F> {
 	/// # Safety
 	/// This does not check for mutable query correctness. To be safe, make sure mutable queries
 	/// have unique access to the components they query.
@@ -45,11 +41,8 @@
 	}
 }
 
-impl<'w, 's, Q: WorldQuery, QF, F: WorldQuery> Iterator for QueryIter<'w, 's, Q, QF, F>
-where
-	QF: Fetch<'w, State = Q::State>,
-{
-	type Item = QF::Item;
+impl<'w, 's, Q: WorldQuery, F: WorldQuery> Iterator for QueryIter<'w, 's, Q, F> {
+	type Item = QueryItem<'w, Q>;
 
 	#[inline(always)]
 	fn next(&mut self) -> Option<Self::Item> {
@@ -71,123 +64,35 @@
 			.map(|id| self.archetypes[*id].len())
 			.sum();
 
-		let archetype_query = F::Fetch::IS_ARCHETYPAL && QF::IS_ARCHETYPAL;
+		let archetype_query = Q::Fetch::IS_ARCHETYPAL && F::Fetch::IS_ARCHETYPAL;
 		let min_size = if archetype_query { max_size } else { 0 };
 		(min_size, Some(max_size))
 	}
 }
 
 // This is correct as [`QueryIter`] always returns `None` once exhausted.
-impl<'w, 's, Q: WorldQuery, QF, F: WorldQuery> FusedIterator for QueryIter<'w, 's, Q, QF, F> where
-	QF: Fetch<'w, State = Q::State>
-{
-}
-=======
-pub struct QueryIter<'w, 's, Q: WorldQuery, F: WorldQuery> {
-    tables: &'w Tables,
-    archetypes: &'w Archetypes,
-    query_state: &'s QueryState<Q, F>,
-    cursor: QueryIterationCursor<'w, 's, Q, F>,
-}
-
-impl<'w, 's, Q: WorldQuery, F: WorldQuery> QueryIter<'w, 's, Q, F> {
-    /// # Safety
-    /// This does not check for mutable query correctness. To be safe, make sure mutable queries
-    /// have unique access to the components they query.
-    /// This does not validate that `world.id()` matches `query_state.world_id`. Calling this on a `world`
-    /// with a mismatched [`WorldId`](crate::world::WorldId) is unsound.
-    pub(crate) unsafe fn new(
-        world: &'w World,
-        query_state: &'s QueryState<Q, F>,
-        last_change_tick: u32,
-        change_tick: u32,
-    ) -> Self {
-        QueryIter {
-            query_state,
-            tables: &world.storages().tables,
-            archetypes: &world.archetypes,
-            cursor: QueryIterationCursor::init(world, query_state, last_change_tick, change_tick),
-        }
-    }
-}
-
-impl<'w, 's, Q: WorldQuery, F: WorldQuery> Iterator for QueryIter<'w, 's, Q, F> {
-    type Item = QueryItem<'w, Q>;
-
-    #[inline(always)]
-    fn next(&mut self) -> Option<Self::Item> {
-        // SAFETY:
-        // `tables` and `archetypes` belong to the same world that the cursor was initialized for.
-        // `query_state` is the state that was passed to `QueryIterationCursor::init`.
-        unsafe {
-            self.cursor
-                .next(self.tables, self.archetypes, self.query_state)
-        }
-    }
-
-    fn size_hint(&self) -> (usize, Option<usize>) {
-        let max_size = self
-            .query_state
-            .matched_archetype_ids
-            .iter()
-            .map(|id| self.archetypes[*id].len())
-            .sum();
-
-        let archetype_query = Q::Fetch::IS_ARCHETYPAL && F::Fetch::IS_ARCHETYPAL;
-        let min_size = if archetype_query { max_size } else { 0 };
-        (min_size, Some(max_size))
-    }
-}
-
-// This is correct as [`QueryIter`] always returns `None` once exhausted.
 impl<'w, 's, Q: WorldQuery, F: WorldQuery> FusedIterator for QueryIter<'w, 's, Q, F> {}
->>>>>>> 1ac8a476
 
 /// An [`Iterator`] over query results of a [`Query`](crate::system::Query).
 ///
 /// This struct is created by the [`Query::iter_many`](crate::system::Query::iter_many) method.
-<<<<<<< HEAD
-pub struct QueryManyIter<
-	'w,
-	's,
-	Q: WorldQuery,
-	QF: Fetch<'w, State = Q::State>,
-	F: WorldQuery,
-	I: Iterator,
-> where
+pub struct QueryManyIter<'w, 's, Q: WorldQuery, F: WorldQuery, I: Iterator>
+where
 	I::Item: Borrow<Entity>,
 {
 	entity_iter: I,
 	entities: &'w Entities,
 	tables: &'w Tables,
 	archetypes: &'w Archetypes,
-	fetch: QF,
+	fetch: QueryFetch<'w, Q>,
 	filter: QueryFetch<'w, F>,
 	query_state: &'s QueryState<Q, F>,
 }
 
-impl<'w, 's, Q: WorldQuery, QF: Fetch<'w, State = Q::State>, F: WorldQuery, I: Iterator>
-	QueryManyIter<'w, 's, Q, QF, F, I>
-=======
-pub struct QueryManyIter<'w, 's, Q: WorldQuery, F: WorldQuery, I: Iterator>
-where
-    I::Item: Borrow<Entity>,
-{
-    entity_iter: I,
-    entities: &'w Entities,
-    tables: &'w Tables,
-    archetypes: &'w Archetypes,
-    fetch: QueryFetch<'w, Q>,
-    filter: QueryFetch<'w, F>,
-    query_state: &'s QueryState<Q, F>,
-}
-
 impl<'w, 's, Q: WorldQuery, F: WorldQuery, I: Iterator> QueryManyIter<'w, 's, Q, F, I>
->>>>>>> 1ac8a476
 where
 	I::Item: Borrow<Entity>,
 {
-<<<<<<< HEAD
 	/// # Safety
 	/// This does not check for mutable query correctness. To be safe, make sure mutable queries
 	/// have unique access to the components they query.
@@ -199,75 +104,36 @@
 		entity_list: EntityList,
 		last_change_tick: u32,
 		change_tick: u32,
-	) -> QueryManyIter<'w, 's, Q, QF, F, I> {
+	) -> QueryManyIter<'w, 's, Q, F, I> {
+		let fetch = Q::Fetch::init(
+			world,
+			&query_state.fetch_state,
+			last_change_tick,
+			change_tick,
+		);
+		let filter = F::Fetch::init(
+			world,
+			&query_state.filter_state,
+			last_change_tick,
+			change_tick,
+		);
 		QueryManyIter {
 			query_state,
 			entities: &world.entities,
 			archetypes: &world.archetypes,
 			tables: &world.storages.tables,
-			fetch: QF::init(
-				world,
-				&query_state.fetch_state,
-				last_change_tick,
-				change_tick,
-			),
-			filter: QueryFetch::<F>::init(
-				world,
-				&query_state.filter_state,
-				last_change_tick,
-				change_tick,
-			),
+			fetch,
+			filter,
 			entity_iter: entity_list.into_iter(),
 		}
 	}
 }
 
-impl<'w, 's, Q: WorldQuery, QF: Fetch<'w, State = Q::State>, F: WorldQuery, I: Iterator> Iterator
-	for QueryManyIter<'w, 's, Q, QF, F, I>
-=======
-    /// # Safety
-    /// This does not check for mutable query correctness. To be safe, make sure mutable queries
-    /// have unique access to the components they query.
-    /// This does not validate that `world.id()` matches `query_state.world_id`. Calling this on a `world`
-    /// with a mismatched [`WorldId`](crate::world::WorldId) is unsound.
-    pub(crate) unsafe fn new<EntityList: IntoIterator<IntoIter = I>>(
-        world: &'w World,
-        query_state: &'s QueryState<Q, F>,
-        entity_list: EntityList,
-        last_change_tick: u32,
-        change_tick: u32,
-    ) -> QueryManyIter<'w, 's, Q, F, I> {
-        let fetch = Q::Fetch::init(
-            world,
-            &query_state.fetch_state,
-            last_change_tick,
-            change_tick,
-        );
-        let filter = F::Fetch::init(
-            world,
-            &query_state.filter_state,
-            last_change_tick,
-            change_tick,
-        );
-        QueryManyIter {
-            query_state,
-            entities: &world.entities,
-            archetypes: &world.archetypes,
-            tables: &world.storages.tables,
-            fetch,
-            filter,
-            entity_iter: entity_list.into_iter(),
-        }
-    }
-}
-
 impl<'w, 's, Q: WorldQuery, F: WorldQuery, I: Iterator> Iterator for QueryManyIter<'w, 's, Q, F, I>
->>>>>>> 1ac8a476
 where
 	I::Item: Borrow<Entity>,
 {
-<<<<<<< HEAD
-	type Item = QF::Item;
+	type Item = QueryItem<'w, Q>;
 
 	#[inline(always)]
 	fn next(&mut self) -> Option<Self::Item> {
@@ -325,7 +191,7 @@
 	tables: &'w Tables,
 	archetypes: &'w Archetypes,
 	query_state: &'s QueryState<Q, F>,
-	cursors: [QueryIterationCursor<'w, 's, Q, QueryFetch<'w, Q>, F>; K],
+	cursors: [QueryIterationCursor<'w, 's, Q, F>; K],
 }
 
 impl<'w, 's, Q: WorldQuery, F: WorldQuery, const K: usize> QueryCombinationIter<'w, 's, Q, F, K> {
@@ -343,11 +209,10 @@
 		// Initialize array with cursors.
 		// There is no FromIterator on arrays, so instead initialize it manually with MaybeUninit
 
-		let mut array: MaybeUninit<[QueryIterationCursor<'w, 's, Q, QueryFetch<'w, Q>, F>; K]> =
-			MaybeUninit::uninit();
+		let mut array: MaybeUninit<[QueryIterationCursor<'w, 's, Q, F>; K]> = MaybeUninit::uninit();
 		let ptr = array
 			.as_mut_ptr()
-			.cast::<QueryIterationCursor<'w, 's, Q, QueryFetch<'w, Q>, F>>();
+			.cast::<QueryIterationCursor<'w, 's, Q, F>>();
 		if K != 0 {
 			ptr.write(QueryIterationCursor::init(
 				world,
@@ -436,167 +301,6 @@
 				.map(|array| array.map(Q::shrink))
 		}
 	}
-=======
-    type Item = QueryItem<'w, Q>;
-
-    #[inline(always)]
-    fn next(&mut self) -> Option<Self::Item> {
-        for entity in self.entity_iter.by_ref() {
-            let location = match self.entities.get(*entity.borrow()) {
-                Some(location) => location,
-                None => continue,
-            };
-
-            if !self
-                .query_state
-                .matched_archetypes
-                .contains(location.archetype_id.index())
-            {
-                continue;
-            }
-
-            let archetype = &self.archetypes[location.archetype_id];
-
-            // SAFETY: `archetype` is from the world that `fetch/filter` were created for,
-            // `fetch_state`/`filter_state` are the states that `fetch/filter` were initialized with
-            unsafe {
-                self.fetch
-                    .set_archetype(&self.query_state.fetch_state, archetype, self.tables);
-            }
-            // SAFETY: `table` is from the world that `fetch/filter` were created for,
-            // `fetch_state`/`filter_state` are the states that `fetch/filter` were initialized with
-            unsafe {
-                self.filter
-                    .set_archetype(&self.query_state.filter_state, archetype, self.tables);
-            }
-            // SAFETY: set_archetype was called prior.
-            // `location.index` is an archetype index row in range of the current archetype, because if it was not, the match above would have `continue`d
-            if unsafe { self.filter.archetype_filter_fetch(location.index) } {
-                // SAFETY: set_archetype was called prior, `location.index` is an archetype index in range of the current archetype
-                return Some(unsafe { self.fetch.archetype_fetch(location.index) });
-            }
-        }
-        None
-    }
-
-    fn size_hint(&self) -> (usize, Option<usize>) {
-        let (_, max_size) = self.entity_iter.size_hint();
-        (0, max_size)
-    }
-}
-
-pub struct QueryCombinationIter<'w, 's, Q: WorldQuery, F: WorldQuery, const K: usize> {
-    tables: &'w Tables,
-    archetypes: &'w Archetypes,
-    query_state: &'s QueryState<Q, F>,
-    cursors: [QueryIterationCursor<'w, 's, Q, F>; K],
-}
-
-impl<'w, 's, Q: WorldQuery, F: WorldQuery, const K: usize> QueryCombinationIter<'w, 's, Q, F, K> {
-    /// # Safety
-    /// This does not check for mutable query correctness. To be safe, make sure mutable queries
-    /// have unique access to the components they query.
-    /// This does not validate that `world.id()` matches `query_state.world_id`. Calling this on a
-    /// `world` with a mismatched [`WorldId`](crate::world::WorldId) is unsound.
-    pub(crate) unsafe fn new(
-        world: &'w World,
-        query_state: &'s QueryState<Q, F>,
-        last_change_tick: u32,
-        change_tick: u32,
-    ) -> Self {
-        // Initialize array with cursors.
-        // There is no FromIterator on arrays, so instead initialize it manually with MaybeUninit
-
-        let mut array: MaybeUninit<[QueryIterationCursor<'w, 's, Q, F>; K]> = MaybeUninit::uninit();
-        let ptr = array
-            .as_mut_ptr()
-            .cast::<QueryIterationCursor<'w, 's, Q, F>>();
-        if K != 0 {
-            ptr.write(QueryIterationCursor::init(
-                world,
-                query_state,
-                last_change_tick,
-                change_tick,
-            ));
-        }
-        for slot in (1..K).map(|offset| ptr.add(offset)) {
-            slot.write(QueryIterationCursor::init_empty(
-                world,
-                query_state,
-                last_change_tick,
-                change_tick,
-            ));
-        }
-
-        QueryCombinationIter {
-            query_state,
-            tables: &world.storages().tables,
-            archetypes: &world.archetypes,
-            cursors: array.assume_init(),
-        }
-    }
-
-    /// Safety:
-    /// The lifetime here is not restrictive enough for Fetch with &mut access,
-    /// as calling `fetch_next_aliased_unchecked` multiple times can produce multiple
-    /// references to the same component, leading to unique reference aliasing.
-    ///.
-    /// It is always safe for shared access.
-    unsafe fn fetch_next_aliased_unchecked(&mut self) -> Option<[QueryItem<'w, Q>; K]>
-    where
-        QueryFetch<'w, Q>: Clone,
-        QueryFetch<'w, F>: Clone,
-    {
-        if K == 0 {
-            return None;
-        }
-
-        // first, iterate from last to first until next item is found
-        'outer: for i in (0..K).rev() {
-            match self.cursors[i].next(self.tables, self.archetypes, self.query_state) {
-                Some(_) => {
-                    // walk forward up to last element, propagating cursor state forward
-                    for j in (i + 1)..K {
-                        self.cursors[j] = self.cursors[j - 1].clone();
-                        match self.cursors[j].next(self.tables, self.archetypes, self.query_state) {
-                            Some(_) => {}
-                            None if i > 0 => continue 'outer,
-                            None => return None,
-                        }
-                    }
-                    break;
-                }
-                None if i > 0 => continue,
-                None => return None,
-            }
-        }
-
-        let mut values = MaybeUninit::<[QueryItem<'w, Q>; K]>::uninit();
-
-        let ptr = values.as_mut_ptr().cast::<QueryItem<'w, Q>>();
-        for (offset, cursor) in self.cursors.iter_mut().enumerate() {
-            ptr.add(offset).write(cursor.peek_last().unwrap());
-        }
-
-        Some(values.assume_init())
-    }
-
-    /// Get next combination of queried components
-    #[inline]
-    pub fn fetch_next(&mut self) -> Option<[QueryItem<'_, Q>; K]>
-    where
-        for<'a> QueryFetch<'a, Q>: Clone,
-        for<'a> QueryFetch<'a, F>: Clone,
-    {
-        // SAFETY: we are limiting the returned reference to self,
-        // making sure this method cannot be called multiple times without getting rid
-        // of any previously returned unique references first, thus preventing aliasing.
-        unsafe {
-            self.fetch_next_aliased_unchecked()
-                .map(|array| array.map(Q::shrink))
-        }
-    }
->>>>>>> 1ac8a476
 }
 
 // Iterator type is intentionally implemented only for read-only access.
@@ -657,12 +361,7 @@
 
 impl<'w, 's, Q: WorldQuery, F: WorldQuery> ExactSizeIterator for QueryIter<'w, 's, Q, F>
 where
-<<<<<<< HEAD
-	QF: Fetch<'w, State = Q::State>,
-	F: WorldQuery + ArchetypeFilter,
-=======
-    F: ArchetypeFilter,
->>>>>>> 1ac8a476
+	F: ArchetypeFilter,
 {
 	fn len(&self) -> usize {
 		self
@@ -698,40 +397,22 @@
 {
 }
 
-<<<<<<< HEAD
-struct QueryIterationCursor<'w, 's, Q: WorldQuery, QF: Fetch<'w, State = Q::State>, F: WorldQuery> {
+struct QueryIterationCursor<'w, 's, Q: WorldQuery, F: WorldQuery> {
 	table_id_iter: std::slice::Iter<'s, TableId>,
 	archetype_id_iter: std::slice::Iter<'s, ArchetypeId>,
-	fetch: QF,
+	fetch: QueryFetch<'w, Q>,
 	filter: QueryFetch<'w, F>,
 	// length of the table table or length of the archetype, depending on whether both `Q`'s and `F`'s fetches are dense
 	current_len: usize,
 	// either table row or archetype index, depending on whether both `Q`'s and `F`'s fetches are dense
 	current_index: usize,
-	phantom: PhantomData<(&'w (), Q)>,
-=======
-struct QueryIterationCursor<'w, 's, Q: WorldQuery, F: WorldQuery> {
-    table_id_iter: std::slice::Iter<'s, TableId>,
-    archetype_id_iter: std::slice::Iter<'s, ArchetypeId>,
-    fetch: QueryFetch<'w, Q>,
-    filter: QueryFetch<'w, F>,
-    // length of the table table or length of the archetype, depending on whether both `Q`'s and `F`'s fetches are dense
-    current_len: usize,
-    // either table row or archetype index, depending on whether both `Q`'s and `F`'s fetches are dense
-    current_index: usize,
-    phantom: PhantomData<Q>,
->>>>>>> 1ac8a476
+	phantom: PhantomData<Q>,
 }
 
 impl<'w, 's, Q: WorldQuery, F: WorldQuery> Clone for QueryIterationCursor<'w, 's, Q, F>
 where
-<<<<<<< HEAD
-	QF: Fetch<'w, State = Q::State> + Clone,
+	QueryFetch<'w, Q>: Clone,
 	QueryFetch<'w, F>: Clone,
-=======
-    QueryFetch<'w, Q>: Clone,
-    QueryFetch<'w, F>: Clone,
->>>>>>> 1ac8a476
 {
 	fn clone(&self) -> Self {
 		Self {
@@ -746,12 +427,8 @@
 	}
 }
 
-<<<<<<< HEAD
-impl<'w, 's, Q: WorldQuery, QF, F: WorldQuery> QueryIterationCursor<'w, 's, Q, QF, F>
-where
-	QF: Fetch<'w, State = Q::State>,
-{
-	const IS_DENSE: bool = QF::IS_DENSE && <QueryFetch<'static, F>>::IS_DENSE;
+impl<'w, 's, Q: WorldQuery, F: WorldQuery> QueryIterationCursor<'w, 's, Q, F> {
+	const IS_DENSE: bool = Q::Fetch::IS_DENSE && F::Fetch::IS_DENSE;
 
 	unsafe fn init_empty(
 		world: &'w World,
@@ -772,19 +449,21 @@
 		last_change_tick: u32,
 		change_tick: u32,
 	) -> Self {
+		let fetch = Q::Fetch::init(
+			world,
+			&query_state.fetch_state,
+			last_change_tick,
+			change_tick,
+		);
+		let filter = F::Fetch::init(
+			world,
+			&query_state.filter_state,
+			last_change_tick,
+			change_tick,
+		);
 		QueryIterationCursor {
-			fetch: QF::init(
-				world,
-				&query_state.fetch_state,
-				last_change_tick,
-				change_tick,
-			),
-			filter: QueryFetch::<F>::init(
-				world,
-				&query_state.filter_state,
-				last_change_tick,
-				change_tick,
-			),
+			fetch,
+			filter,
 			table_id_iter: query_state.matched_table_ids.iter(),
 			archetype_id_iter: query_state.matched_archetype_ids.iter(),
 			current_len: 0,
@@ -795,16 +474,20 @@
 
 	/// retrieve item returned from most recent `next` call again.
 	#[inline]
-	unsafe fn peek_last(&mut self) -> Option<QF::Item> {
-		(self.current_index > 0).then(|| {
+	unsafe fn peek_last(&mut self) -> Option<QueryItem<'w, Q>> {
+		if self.current_index > 0 {
 			if Self::IS_DENSE {
-				self.fetch.table_fetch(self.current_index - 1)
+				Some(self.fetch.table_fetch(self.current_index - 1))
 			} else {
-				self
-					.fetch
-					.archetype_fetch(self.current_index - 1)
-			}
-		})
+				Some(
+					self
+						.fetch
+						.archetype_fetch(self.current_index - 1),
+				)
+			}
+		} else {
+			None
+		}
 	}
 
 	// NOTE: If you are changing query iteration code, remember to update the following places, where relevant:
@@ -819,7 +502,7 @@
 		tables: &'w Tables,
 		archetypes: &'w Archetypes,
 		query_state: &'s QueryState<Q, F>,
-	) -> Option<QF::Item> {
+	) -> Option<QueryItem<'w, Q>> {
 		if Self::IS_DENSE {
 			loop {
 				// we are on the beginning of the query, or finished processing a table, so skip to the next
@@ -892,138 +575,4 @@
 			}
 		}
 	}
-=======
-impl<'w, 's, Q: WorldQuery, F: WorldQuery> QueryIterationCursor<'w, 's, Q, F> {
-    const IS_DENSE: bool = Q::Fetch::IS_DENSE && F::Fetch::IS_DENSE;
-
-    unsafe fn init_empty(
-        world: &'w World,
-        query_state: &'s QueryState<Q, F>,
-        last_change_tick: u32,
-        change_tick: u32,
-    ) -> Self {
-        QueryIterationCursor {
-            table_id_iter: [].iter(),
-            archetype_id_iter: [].iter(),
-            ..Self::init(world, query_state, last_change_tick, change_tick)
-        }
-    }
-
-    unsafe fn init(
-        world: &'w World,
-        query_state: &'s QueryState<Q, F>,
-        last_change_tick: u32,
-        change_tick: u32,
-    ) -> Self {
-        let fetch = Q::Fetch::init(
-            world,
-            &query_state.fetch_state,
-            last_change_tick,
-            change_tick,
-        );
-        let filter = F::Fetch::init(
-            world,
-            &query_state.filter_state,
-            last_change_tick,
-            change_tick,
-        );
-        QueryIterationCursor {
-            fetch,
-            filter,
-            table_id_iter: query_state.matched_table_ids.iter(),
-            archetype_id_iter: query_state.matched_archetype_ids.iter(),
-            current_len: 0,
-            current_index: 0,
-            phantom: PhantomData,
-        }
-    }
-
-    /// retrieve item returned from most recent `next` call again.
-    #[inline]
-    unsafe fn peek_last(&mut self) -> Option<QueryItem<'w, Q>> {
-        if self.current_index > 0 {
-            if Self::IS_DENSE {
-                Some(self.fetch.table_fetch(self.current_index - 1))
-            } else {
-                Some(self.fetch.archetype_fetch(self.current_index - 1))
-            }
-        } else {
-            None
-        }
-    }
-
-    // NOTE: If you are changing query iteration code, remember to update the following places, where relevant:
-    // QueryIterationCursor, QueryState::for_each_unchecked_manual, QueryState::par_for_each_unchecked_manual
-    /// # Safety
-    /// `tables` and `archetypes` must belong to the same world that the [`QueryIterationCursor`]
-    /// was initialized for.
-    /// `query_state` must be the same [`QueryState`] that was passed to `init` or `init_empty`.
-    #[inline(always)]
-    unsafe fn next(
-        &mut self,
-        tables: &'w Tables,
-        archetypes: &'w Archetypes,
-        query_state: &'s QueryState<Q, F>,
-    ) -> Option<QueryItem<'w, Q>> {
-        if Self::IS_DENSE {
-            loop {
-                // we are on the beginning of the query, or finished processing a table, so skip to the next
-                if self.current_index == self.current_len {
-                    let table_id = self.table_id_iter.next()?;
-                    let table = &tables[*table_id];
-                    // SAFETY: `table` is from the world that `fetch/filter` were created for,
-                    // `fetch_state`/`filter_state` are the states that `fetch/filter` were initialized with
-                    self.fetch.set_table(&query_state.fetch_state, table);
-                    self.filter.set_table(&query_state.filter_state, table);
-                    self.current_len = table.len();
-                    self.current_index = 0;
-                    continue;
-                }
-
-                // SAFETY: set_table was called prior.
-                // `current_index` is a table row in range of the current table, because if it was not, then the if above would have been executed.
-                if !self.filter.table_filter_fetch(self.current_index) {
-                    self.current_index += 1;
-                    continue;
-                }
-
-                // SAFETY: set_table was called prior.
-                // `current_index` is a table row in range of the current table, because if it was not, then the if above would have been executed.
-                let item = self.fetch.table_fetch(self.current_index);
-
-                self.current_index += 1;
-                return Some(item);
-            }
-        } else {
-            loop {
-                if self.current_index == self.current_len {
-                    let archetype_id = self.archetype_id_iter.next()?;
-                    let archetype = &archetypes[*archetype_id];
-                    // SAFETY: `archetype` and `tables` are from the world that `fetch/filter` were created for,
-                    // `fetch_state`/`filter_state` are the states that `fetch/filter` were initialized with
-                    self.fetch
-                        .set_archetype(&query_state.fetch_state, archetype, tables);
-                    self.filter
-                        .set_archetype(&query_state.filter_state, archetype, tables);
-                    self.current_len = archetype.len();
-                    self.current_index = 0;
-                    continue;
-                }
-
-                // SAFETY: set_archetype was called prior.
-                // `current_index` is an archetype index row in range of the current archetype, because if it was not, then the if above would have been executed.
-                if !self.filter.archetype_filter_fetch(self.current_index) {
-                    self.current_index += 1;
-                    continue;
-                }
-
-                // SAFETY: set_archetype was called prior, `current_index` is an archetype index in range of the current archetype
-                // `current_index` is an archetype index row in range of the current archetype, because if it was not, then the if above would have been executed.
-                let item = self.fetch.archetype_fetch(self.current_index);
-                self.current_index += 1;
-                return Some(item);
-            }
-        }
-    }
->>>>>>> 1ac8a476
 }