--- conflicted
+++ resolved
@@ -376,7 +376,6 @@
 }
 
 impl Components {
-<<<<<<< HEAD
 	#[inline]
 	pub fn init_component<T: Component>(&mut self, storages: &mut Storages) -> ComponentId {
 		let type_id = TypeId::of::<T>();
@@ -440,12 +439,39 @@
 		self.components.get_unchecked(id.0)
 	}
 
+	/// Type-erased equivalent of [`Components::component_id`].
 	#[inline]
 	pub fn get_id(&self, type_id: TypeId) -> Option<ComponentId> {
 		self
 			.indices
 			.get(&type_id)
 			.map(|index| ComponentId(*index))
+	}
+
+	/// Returns the [`ComponentId`] of the given [`Component`] type `T`.
+	///
+	/// The returned `ComponentId` is specific to the `Components` instance
+	/// it was retrieved from and should not be used with another `Components`
+	/// instance.
+	///
+	/// Returns [`None`] if the `Component` type has not
+	/// yet been initialized using [`Components::init_component`].
+	///
+	/// ```rust
+	/// use bevy_ecs::prelude::*;
+	///
+	/// let mut world = World::new();
+	///
+	/// #[derive(Component)]
+	/// struct ComponentA;
+	///
+	/// let component_a_id = world.init_component::<ComponentA>();
+	///
+	/// assert_eq!(component_a_id, world.components().component_id::<ComponentA>().unwrap())
+	/// ```
+	#[inline]
+	pub fn component_id<T: Component>(&self) -> Option<ComponentId> {
+		self.get_id(TypeId::of::<T>())
 	}
 
 	#[inline]
@@ -502,153 +528,6 @@
 	pub fn iter(&self) -> impl Iterator<Item = &ComponentInfo> + '_ {
 		self.components.iter()
 	}
-=======
-    #[inline]
-    pub fn init_component<T: Component>(&mut self, storages: &mut Storages) -> ComponentId {
-        let type_id = TypeId::of::<T>();
-
-        let Components {
-            indices,
-            components,
-            ..
-        } = self;
-        let index = indices.entry(type_id).or_insert_with(|| {
-            Components::init_component_inner(components, storages, ComponentDescriptor::new::<T>())
-        });
-        ComponentId(*index)
-    }
-
-    pub fn init_component_with_descriptor(
-        &mut self,
-        storages: &mut Storages,
-        descriptor: ComponentDescriptor,
-    ) -> ComponentId {
-        let index = Components::init_component_inner(&mut self.components, storages, descriptor);
-        ComponentId(index)
-    }
-
-    #[inline]
-    fn init_component_inner(
-        components: &mut Vec<ComponentInfo>,
-        storages: &mut Storages,
-        descriptor: ComponentDescriptor,
-    ) -> usize {
-        let index = components.len();
-        let info = ComponentInfo::new(ComponentId(index), descriptor);
-        if info.descriptor.storage_type == StorageType::SparseSet {
-            storages.sparse_sets.get_or_insert(&info);
-        }
-        components.push(info);
-        index
-    }
-
-    #[inline]
-    pub fn len(&self) -> usize {
-        self.components.len()
-    }
-
-    #[inline]
-    pub fn is_empty(&self) -> bool {
-        self.components.len() == 0
-    }
-
-    #[inline]
-    pub fn get_info(&self, id: ComponentId) -> Option<&ComponentInfo> {
-        self.components.get(id.0)
-    }
-
-    /// # Safety
-    ///
-    /// `id` must be a valid [`ComponentId`]
-    #[inline]
-    pub unsafe fn get_info_unchecked(&self, id: ComponentId) -> &ComponentInfo {
-        debug_assert!(id.index() < self.components.len());
-        self.components.get_unchecked(id.0)
-    }
-
-    /// Type-erased equivalent of [`Components::component_id`].
-    #[inline]
-    pub fn get_id(&self, type_id: TypeId) -> Option<ComponentId> {
-        self.indices.get(&type_id).map(|index| ComponentId(*index))
-    }
-
-    /// Returns the [`ComponentId`] of the given [`Component`] type `T`.
-    ///
-    /// The returned `ComponentId` is specific to the `Components` instance
-    /// it was retrieved from and should not be used with another `Components`
-    /// instance.
-    ///
-    /// Returns [`None`] if the `Component` type has not
-    /// yet been initialized using [`Components::init_component`].
-    ///
-    /// ```rust
-    /// use bevy_ecs::prelude::*;
-    ///
-    /// let mut world = World::new();
-    ///
-    /// #[derive(Component)]
-    /// struct ComponentA;
-    ///
-    /// let component_a_id = world.init_component::<ComponentA>();
-    ///
-    /// assert_eq!(component_a_id, world.components().component_id::<ComponentA>().unwrap())
-    /// ```
-    #[inline]
-    pub fn component_id<T: Component>(&self) -> Option<ComponentId> {
-        self.get_id(TypeId::of::<T>())
-    }
-
-    #[inline]
-    pub fn get_resource_id(&self, type_id: TypeId) -> Option<ComponentId> {
-        self.resource_indices
-            .get(&type_id)
-            .map(|index| ComponentId(*index))
-    }
-
-    #[inline]
-    pub fn init_resource<T: Resource>(&mut self) -> ComponentId {
-        // SAFE: The [`ComponentDescriptor`] matches the [`TypeId`]
-        unsafe {
-            self.get_or_insert_resource_with(TypeId::of::<T>(), || {
-                ComponentDescriptor::new_resource::<T>()
-            })
-        }
-    }
-
-    #[inline]
-    pub fn init_non_send<T: Any>(&mut self) -> ComponentId {
-        // SAFE: The [`ComponentDescriptor`] matches the [`TypeId`]
-        unsafe {
-            self.get_or_insert_resource_with(TypeId::of::<T>(), || {
-                ComponentDescriptor::new_non_send::<T>(StorageType::default())
-            })
-        }
-    }
-
-    /// # Safety
-    ///
-    /// The [`ComponentDescriptor`] must match the [`TypeId`]
-    #[inline]
-    unsafe fn get_or_insert_resource_with(
-        &mut self,
-        type_id: TypeId,
-        func: impl FnOnce() -> ComponentDescriptor,
-    ) -> ComponentId {
-        let components = &mut self.components;
-        let index = self.resource_indices.entry(type_id).or_insert_with(|| {
-            let descriptor = func();
-            let index = components.len();
-            components.push(ComponentInfo::new(ComponentId(index), descriptor));
-            index
-        });
-
-        ComponentId(*index)
-    }
-
-    pub fn iter(&self) -> impl Iterator<Item = &ComponentInfo> + '_ {
-        self.components.iter()
-    }
->>>>>>> fa56a5cd
 }
 
 /// Records when a component was added and when it was last mutably dereferenced (or added).
