//! Types for declaring and storing [`Component`]s.

use crate::{
	change_detection::MAX_CHANGE_AGE,
	storage::{SparseSetIndex, Storages},
	system::Resource,
};
pub use bevy_ecs_macros::Component;
use bevy_ptr::OwningPtr;
use std::{
	alloc::Layout,
	any::{Any, TypeId},
	borrow::Cow,
	mem::needs_drop,
};

/// A data type that can be used to store data for an [entity].
///
/// `Component` is a [derivable trait]: this means that a data type can implement it by applying a `#[derive(Component)]` attribute to it.
/// However, components must always satisfy the `Send + Sync + 'static` trait bounds.
///
/// [entity]: crate::entity
/// [derivable trait]: https://doc.rust-lang.org/book/appendix-03-derivable-traits.html
///
/// # Examples
///
/// Components can take many forms: they are usually structs, but can also be of every other kind of data type, like enums or zero sized types.
/// The following examples show how components are laid out in code.
///
/// ```
/// # use bevy_ecs::component::Component;
/// # struct Color;
/// #
/// // A component can contain data...
/// #[derive(Component)]
/// struct LicensePlate(String);
///
/// // ... but it can also be a zero-sized marker.
/// #[derive(Component)]
/// struct Car;
///
/// // Components can also be structs with named fields...
/// #[derive(Component)]
/// struct VehiclePerformance {
///     acceleration: f32,
///     top_speed: f32,
///     handling: f32,
/// }
///
/// // ... or enums.
/// #[derive(Component)]
/// enum WheelCount {
///     Two,
///     Three,
///     Four,
/// }
/// ```
///
/// # Component and data access
///
/// See the [`entity`] module level documentation to learn how to add or remove components from an entity.
///
/// See the documentation for [`Query`] to learn how to access component data from a system.
///
/// [`entity`]: crate::entity#usage
/// [`Query`]: crate::system::Query
///
/// # Choosing a storage type
///
/// Components can be stored in the world using different strategies with their own performance implications.
/// By default, components are added to the [`Table`] storage, which is optimized for query iteration.
///
/// Alternatively, components can be added to the [`SparseSet`] storage, which is optimized for component insertion and removal.
/// This is achieved by adding an additional `#[component(storage = "SparseSet")]` attribute to the derive one:
///
/// ```
/// # use bevy_ecs::component::Component;
/// #
/// #[derive(Component)]
/// #[component(storage = "SparseSet")]
/// struct ComponentA;
/// ```
///
/// [`Table`]: crate::storage::Table
/// [`SparseSet`]: crate::storage::SparseSet
///
/// # Implementing the trait for foreign types
///
/// As a consequence of the [orphan rule], it is not possible to separate into two different crates the implementation of `Component` from the definition of a type.
/// This means that it is not possible to directly have a type defined in a third party library as a component.
/// This important limitation can be easily worked around using the [newtype pattern]:
/// this makes it possible to locally define and implement `Component` for a tuple struct that wraps the foreign type.
/// The following example gives a demonstration of this pattern.
///
/// ```
/// // `Component` is defined in the `bevy_ecs` crate.
/// use bevy_ecs::component::Component;
///
/// // `Duration` is defined in the `std` crate.
/// use std::time::Duration;
///
/// // It is not possible to implement `Component` for `Duration` from this position, as they are
/// // both foreign items, defined in an external crate. However, nothing prevents to define a new
/// // `Cooldown` type that wraps `Duration`. As `Cooldown` is defined in a local crate, it is
/// // possible to implement `Component` for it.
/// #[derive(Component)]
/// struct Cooldown(Duration);
/// ```
///
/// [orphan rule]: https://doc.rust-lang.org/book/ch10-02-traits.html#implementing-a-trait-on-a-type
/// [newtype pattern]: https://doc.rust-lang.org/book/ch19-03-advanced-traits.html#using-the-newtype-pattern-to-implement-external-traits-on-external-types
pub trait Component: Send + Sync + 'static {
	type Storage: ComponentStorage;
}

pub struct TableStorage;
pub struct SparseStorage;

pub trait ComponentStorage: sealed::Sealed {
	// because the trait is sealed, those items are private API.
	const STORAGE_TYPE: StorageType;
}

impl ComponentStorage for TableStorage {
	const STORAGE_TYPE: StorageType = StorageType::Table;
}
impl ComponentStorage for SparseStorage {
	const STORAGE_TYPE: StorageType = StorageType::SparseSet;
}

mod sealed {
	pub trait Sealed {}
	impl Sealed for super::TableStorage {}
	impl Sealed for super::SparseStorage {}
}

/// The storage used for a specific component type.
///
/// # Examples
/// The [`StorageType`] for a component is configured via the derive attribute
///
/// ```
/// # use bevy_ecs::{prelude::*, component::*};
/// #[derive(Component)]
/// #[component(storage = "SparseSet")]
/// struct A;
/// ```
#[derive(Debug, Copy, Clone, Default, Eq, PartialEq)]
pub enum StorageType {
<<<<<<< HEAD
	/// Provides fast and cache-friendly iteration, but slower addition and removal of components.
	/// This is the default storage type.
	Table,
	/// Provides fast addition and removal of components, but slower iteration.
	SparseSet,
}

impl Default for StorageType {
	fn default() -> Self {
		StorageType::Table
	}
}

=======
    /// Provides fast and cache-friendly iteration, but slower addition and removal of components.
    /// This is the default storage type.
    #[default]
    Table,
    /// Provides fast addition and removal of components, but slower iteration.
    SparseSet,
}

>>>>>>> a1a07945
#[derive(Debug)]
pub struct ComponentInfo {
	id: ComponentId,
	descriptor: ComponentDescriptor,
}

impl ComponentInfo {
	#[inline]
	pub fn id(&self) -> ComponentId {
		self.id
	}

	#[inline]
	pub fn name(&self) -> &str {
		&self.descriptor.name
	}

	#[inline]
	pub fn type_id(&self) -> Option<TypeId> {
		self.descriptor.type_id
	}

	#[inline]
	pub fn layout(&self) -> Layout {
		self.descriptor.layout
	}

	#[inline]
	/// Get the function which should be called to clean up values of
	/// the underlying component type. This maps to the
	/// [`Drop`] implementation for 'normal' Rust components
	///
	/// Returns `None` if values of the underlying component type don't
	/// need to be dropped, e.g. as reported by [`needs_drop`].
	pub fn drop(&self) -> Option<unsafe fn(OwningPtr<'_>)> {
		self.descriptor.drop
	}

	#[inline]
	pub fn storage_type(&self) -> StorageType {
		self.descriptor.storage_type
	}

	#[inline]
	pub fn is_send_and_sync(&self) -> bool {
		self.descriptor.is_send_and_sync
	}

	fn new(id: ComponentId, descriptor: ComponentDescriptor) -> Self {
		ComponentInfo { id, descriptor }
	}
}

/// A semi-opaque value which uniquely identifies the type of a [`Component`] within a
/// [`World`](crate::world::World).
///
/// Each time a new `Component` type is registered within a `World` using
/// [`World::init_component`](crate::world::World::init_component) or
/// [`World::init_component_with_descriptor`](crate::world::World::init_component_with_descriptor),
/// a corresponding `ComponentId` is created to track it.
///
/// While the distinction between `ComponentId` and [`TypeId`] may seem superficial, breaking them
/// into two separate but related concepts allows components to exist outside of Rust's type system.
/// Each Rust type registered as a `Component` will have a corresponding `ComponentId`, but additional
/// `ComponentId`s may exist in a `World` to track components which cannot be
/// represented as Rust types for scripting or other advanced use-cases.
///
/// A `ComponentId` is tightly coupled to its parent `World`. Attempting to use a `ComponentId` from
/// one `World` to access the metadata of a `Component` in a different `World` is undefined behaviour
/// and must not be attempted.
#[derive(Debug, Copy, Clone, Hash, Ord, PartialOrd, Eq, PartialEq)]
pub struct ComponentId(usize);

impl ComponentId {
	#[inline]
	pub const fn new(index: usize) -> ComponentId {
		ComponentId(index)
	}

	#[inline]
	pub fn index(self) -> usize {
		self.0
	}
}

impl SparseSetIndex for ComponentId {
	#[inline]
	fn sparse_set_index(&self) -> usize {
		self.index()
	}

	fn get_sparse_set_index(value: usize) -> Self {
		Self(value)
	}
}

pub struct ComponentDescriptor {
	name: Cow<'static, str>,
	// SAFETY: This must remain private. It must match the statically known StorageType of the
	// associated rust component type if one exists.
	storage_type: StorageType,
	// SAFETY: This must remain private. It must only be set to "true" if this component is
	// actually Send + Sync
	is_send_and_sync: bool,
	type_id: Option<TypeId>,
	layout: Layout,
	// SAFETY: this function must be safe to call with pointers pointing to items of the type
	// this descriptor describes.
	// None if the underlying type doesn't need to be dropped
	drop: Option<for<'a> unsafe fn(OwningPtr<'a>)>,
}

// We need to ignore the `drop` field in our `Debug` impl
impl std::fmt::Debug for ComponentDescriptor {
	fn fmt(&self, f: &mut std::fmt::Formatter<'_>) -> std::fmt::Result {
		f.debug_struct("ComponentDescriptor")
			.field("name", &self.name)
			.field("storage_type", &self.storage_type)
			.field("is_send_and_sync", &self.is_send_and_sync)
			.field("type_id", &self.type_id)
			.field("layout", &self.layout)
			.finish()
	}
}

impl ComponentDescriptor {
	// SAFETY: The pointer points to a valid value of type `T` and it is safe to drop this value.
	unsafe fn drop_ptr<T>(x: OwningPtr<'_>) {
		x.drop_as::<T>();
	}

	/// Create a new `ComponentDescriptor` for the type `T`.
	pub fn new<T: Component>() -> Self {
		Self {
			name: Cow::Borrowed(std::any::type_name::<T>()),
			storage_type: T::Storage::STORAGE_TYPE,
			is_send_and_sync: true,
			type_id: Some(TypeId::of::<T>()),
			layout: Layout::new::<T>(),
			drop: needs_drop::<T>().then(|| Self::drop_ptr::<T> as _),
		}
	}

	/// Create a new `ComponentDescriptor`.
	///
	/// # Safety
	/// - the `drop` fn must be usable on a pointer with a value of the layout `layout`
	/// - the component type must be safe to access from any thread (Send + Sync in rust terms)
	pub unsafe fn new_with_layout(
		name: impl Into<Cow<'static, str>>,
		storage_type: StorageType,
		layout: Layout,
		drop: Option<for<'a> unsafe fn(OwningPtr<'a>)>,
	) -> Self {
		Self {
			name: name.into(),
			storage_type,
			is_send_and_sync: true,
			type_id: None,
			layout,
			drop,
		}
	}

	/// Create a new `ComponentDescriptor` for a resource.
	///
	/// The [`StorageType`] for resources is always [`TableStorage`].
	pub fn new_resource<T: Resource>() -> Self {
		Self {
			name: Cow::Borrowed(std::any::type_name::<T>()),
			// PERF: `SparseStorage` may actually be a more
			// reasonable choice as `storage_type` for resources.
			storage_type: StorageType::Table,
			is_send_and_sync: true,
			type_id: Some(TypeId::of::<T>()),
			layout: Layout::new::<T>(),
			drop: needs_drop::<T>().then(|| Self::drop_ptr::<T> as _),
		}
	}

	fn new_non_send<T: Any>(storage_type: StorageType) -> Self {
		Self {
			name: Cow::Borrowed(std::any::type_name::<T>()),
			storage_type,
			is_send_and_sync: false,
			type_id: Some(TypeId::of::<T>()),
			layout: Layout::new::<T>(),
			drop: needs_drop::<T>().then(|| Self::drop_ptr::<T> as _),
		}
	}

	#[inline]
	pub fn storage_type(&self) -> StorageType {
		self.storage_type
	}

	#[inline]
	pub fn type_id(&self) -> Option<TypeId> {
		self.type_id
	}

	#[inline]
	pub fn name(&self) -> &str {
		self.name.as_ref()
	}
}

#[derive(Debug, Default)]
pub struct Components {
	components: Vec<ComponentInfo>,
	indices: std::collections::HashMap<TypeId, usize, fxhash::FxBuildHasher>,
	resource_indices: std::collections::HashMap<TypeId, usize, fxhash::FxBuildHasher>,
}

impl Components {
	#[inline]
	pub fn init_component<T: Component>(&mut self, storages: &mut Storages) -> ComponentId {
		let type_id = TypeId::of::<T>();

		let Components {
			indices,
			components,
			..
		} = self;
		let index = indices.entry(type_id).or_insert_with(|| {
			Components::init_component_inner(components, storages, ComponentDescriptor::new::<T>())
		});
		ComponentId(*index)
	}

	pub fn init_component_with_descriptor(
		&mut self,
		storages: &mut Storages,
		descriptor: ComponentDescriptor,
	) -> ComponentId {
		let index = Components::init_component_inner(&mut self.components, storages, descriptor);
		ComponentId(index)
	}

	#[inline]
	fn init_component_inner(
		components: &mut Vec<ComponentInfo>,
		storages: &mut Storages,
		descriptor: ComponentDescriptor,
	) -> usize {
		let index = components.len();
		let info = ComponentInfo::new(ComponentId(index), descriptor);
		if info.descriptor.storage_type == StorageType::SparseSet {
			storages.sparse_sets.get_or_insert(&info);
		}
		components.push(info);
		index
	}

	#[inline]
	pub fn len(&self) -> usize {
		self.components.len()
	}

	#[inline]
	pub fn is_empty(&self) -> bool {
		self.components.len() == 0
	}

	#[inline]
	pub fn get_info(&self, id: ComponentId) -> Option<&ComponentInfo> {
		self.components.get(id.0)
	}

	/// # Safety
	///
	/// `id` must be a valid [`ComponentId`]
	#[inline]
	pub unsafe fn get_info_unchecked(&self, id: ComponentId) -> &ComponentInfo {
		debug_assert!(id.index() < self.components.len());
		self.components.get_unchecked(id.0)
	}

	/// Type-erased equivalent of [`Components::component_id`].
	#[inline]
	pub fn get_id(&self, type_id: TypeId) -> Option<ComponentId> {
		self
			.indices
			.get(&type_id)
			.map(|index| ComponentId(*index))
	}

	/// Returns the [`ComponentId`] of the given [`Component`] type `T`.
	///
	/// The returned `ComponentId` is specific to the `Components` instance
	/// it was retrieved from and should not be used with another `Components`
	/// instance.
	///
	/// Returns [`None`] if the `Component` type has not
	/// yet been initialized using [`Components::init_component`].
	///
	/// ```rust
	/// use bevy_ecs::prelude::*;
	///
	/// let mut world = World::new();
	///
	/// #[derive(Component)]
	/// struct ComponentA;
	///
	/// let component_a_id = world.init_component::<ComponentA>();
	///
	/// assert_eq!(component_a_id, world.components().component_id::<ComponentA>().unwrap())
	/// ```
	#[inline]
	pub fn component_id<T: Component>(&self) -> Option<ComponentId> {
		self.get_id(TypeId::of::<T>())
	}

	#[inline]
	pub fn get_resource_id(&self, type_id: TypeId) -> Option<ComponentId> {
		self
			.resource_indices
			.get(&type_id)
			.map(|index| ComponentId(*index))
	}

	#[inline]
	pub fn init_resource<T: Resource>(&mut self) -> ComponentId {
		// SAFE: The [`ComponentDescriptor`] matches the [`TypeId`]
		unsafe {
			self.get_or_insert_resource_with(TypeId::of::<T>(), || {
				ComponentDescriptor::new_resource::<T>()
			})
		}
	}

	#[inline]
	pub fn init_non_send<T: Any>(&mut self) -> ComponentId {
		// SAFE: The [`ComponentDescriptor`] matches the [`TypeId`]
		unsafe {
			self.get_or_insert_resource_with(TypeId::of::<T>(), || {
				ComponentDescriptor::new_non_send::<T>(StorageType::default())
			})
		}
	}

	/// # Safety
	///
	/// The [`ComponentDescriptor`] must match the [`TypeId`]
	#[inline]
	unsafe fn get_or_insert_resource_with(
		&mut self,
		type_id: TypeId,
		func: impl FnOnce() -> ComponentDescriptor,
	) -> ComponentId {
		let components = &mut self.components;
		let index = self
			.resource_indices
			.entry(type_id)
			.or_insert_with(|| {
				let descriptor = func();
				let index = components.len();
				components.push(ComponentInfo::new(ComponentId(index), descriptor));
				index
			});

		ComponentId(*index)
	}

	pub fn iter(&self) -> impl Iterator<Item = &ComponentInfo> + '_ {
		self.components.iter()
	}
}

/// Records when a component was added and when it was last mutably dereferenced (or added).
#[derive(Copy, Clone, Debug)]
pub struct ComponentTicks {
	pub(crate) added: u32,
	pub(crate) changed: u32,
}

impl ComponentTicks {
	#[inline]
	/// Returns `true` if the component was added after the system last ran.
	pub fn is_added(&self, last_change_tick: u32, change_tick: u32) -> bool {
		// This works even with wraparound because the world tick (`change_tick`) is always "newer" than
		// `last_change_tick` and `self.added`, and we scan periodically to clamp `ComponentTicks` values
		// so they never get older than `u32::MAX` (the difference would overflow).
		//
		// The clamp here ensures determinism (since scans could differ between app runs).
		let ticks_since_insert = change_tick
			.wrapping_sub(self.added)
			.min(MAX_CHANGE_AGE);
		let ticks_since_system = change_tick
			.wrapping_sub(last_change_tick)
			.min(MAX_CHANGE_AGE);

		ticks_since_system > ticks_since_insert
	}

	#[inline]
	/// Returns `true` if the component was added or mutably dereferenced after the system last ran.
	pub fn is_changed(&self, last_change_tick: u32, change_tick: u32) -> bool {
		// This works even with wraparound because the world tick (`change_tick`) is always "newer" than
		// `last_change_tick` and `self.changed`, and we scan periodically to clamp `ComponentTicks` values
		// so they never get older than `u32::MAX` (the difference would overflow).
		//
		// The clamp here ensures determinism (since scans could differ between app runs).
		let ticks_since_change = change_tick
			.wrapping_sub(self.changed)
			.min(MAX_CHANGE_AGE);
		let ticks_since_system = change_tick
			.wrapping_sub(last_change_tick)
			.min(MAX_CHANGE_AGE);

		ticks_since_system > ticks_since_change
	}

	pub(crate) fn new(change_tick: u32) -> Self {
		Self {
			added: change_tick,
			changed: change_tick,
		}
	}

	pub(crate) fn check_ticks(&mut self, change_tick: u32) {
		check_tick(&mut self.added, change_tick);
		check_tick(&mut self.changed, change_tick);
	}

	/// Manually sets the change tick.
	///
	/// This is normally done automatically via the [`DerefMut`](std::ops::DerefMut) implementation
	/// on [`Mut<T>`](crate::change_detection::Mut), [`ResMut<T>`](crate::change_detection::ResMut), etc.
	/// However, components and resources that make use of interior mutability might require manual updates.
	///
	/// # Example
	/// ```rust,no_run
	/// # use bevy_ecs::{world::World, component::ComponentTicks};
	/// let world: World = unimplemented!();
	/// let component_ticks: ComponentTicks = unimplemented!();
	///
	/// component_ticks.set_changed(world.read_change_tick());
	/// ```
	#[inline]
	pub fn set_changed(&mut self, change_tick: u32) {
		self.changed = change_tick;
	}
}

fn check_tick(last_change_tick: &mut u32, change_tick: u32) {
	let age = change_tick.wrapping_sub(*last_change_tick);
	// This comparison assumes that `age` has not overflowed `u32::MAX` before, which will be true
	// so long as this check always runs before that can happen.
	if age > MAX_CHANGE_AGE {
		*last_change_tick = change_tick.wrapping_sub(MAX_CHANGE_AGE);
	}
}<|MERGE_RESOLUTION|>--- conflicted
+++ resolved
@@ -147,30 +147,14 @@
 /// ```
 #[derive(Debug, Copy, Clone, Default, Eq, PartialEq)]
 pub enum StorageType {
-<<<<<<< HEAD
 	/// Provides fast and cache-friendly iteration, but slower addition and removal of components.
 	/// This is the default storage type.
+	#[default]
 	Table,
 	/// Provides fast addition and removal of components, but slower iteration.
 	SparseSet,
 }
 
-impl Default for StorageType {
-	fn default() -> Self {
-		StorageType::Table
-	}
-}
-
-=======
-    /// Provides fast and cache-friendly iteration, but slower addition and removal of components.
-    /// This is the default storage type.
-    #[default]
-    Table,
-    /// Provides fast addition and removal of components, but slower iteration.
-    SparseSet,
-}
-
->>>>>>> a1a07945
 #[derive(Debug)]
 pub struct ComponentInfo {
 	id: ComponentId,
