--- conflicted
+++ resolved
@@ -416,7 +416,6 @@
 }
 
 impl Archetypes {
-<<<<<<< HEAD
 	#[inline]
 	pub fn generation(&self) -> ArchetypeGeneration {
 		ArchetypeGeneration(self.archetypes.len())
@@ -429,7 +428,7 @@
 
 	#[inline]
 	pub fn empty(&self) -> &Archetype {
-		// SAFE: empty archetype always exists
+		// SAFETY: empty archetype always exists
 		unsafe {
 			self
 				.archetypes
@@ -439,7 +438,7 @@
 
 	#[inline]
 	pub(crate) fn empty_mut(&mut self) -> &mut Archetype {
-		// SAFE: empty archetype always exists
+		// SAFETY: empty archetype always exists
 		unsafe {
 			self
 				.archetypes
@@ -449,7 +448,7 @@
 
 	#[inline]
 	pub fn resource(&self) -> &Archetype {
-		// SAFE: resource archetype always exists
+		// SAFETY: resource archetype always exists
 		unsafe {
 			self
 				.archetypes
@@ -459,7 +458,7 @@
 
 	#[inline]
 	pub(crate) fn resource_mut(&mut self) -> &mut Archetype {
-		// SAFE: resource archetype always exists
+		// SAFETY: resource archetype always exists
 		unsafe {
 			self
 				.archetypes
@@ -555,136 +554,6 @@
 			archetype.clear_entities();
 		}
 	}
-=======
-    #[inline]
-    pub fn generation(&self) -> ArchetypeGeneration {
-        ArchetypeGeneration(self.archetypes.len())
-    }
-
-    #[inline]
-    pub fn len(&self) -> usize {
-        self.archetypes.len()
-    }
-
-    #[inline]
-    pub fn empty(&self) -> &Archetype {
-        // SAFETY: empty archetype always exists
-        unsafe { self.archetypes.get_unchecked(ArchetypeId::EMPTY.index()) }
-    }
-
-    #[inline]
-    pub(crate) fn empty_mut(&mut self) -> &mut Archetype {
-        // SAFETY: empty archetype always exists
-        unsafe {
-            self.archetypes
-                .get_unchecked_mut(ArchetypeId::EMPTY.index())
-        }
-    }
-
-    #[inline]
-    pub fn resource(&self) -> &Archetype {
-        // SAFETY: resource archetype always exists
-        unsafe { self.archetypes.get_unchecked(ArchetypeId::RESOURCE.index()) }
-    }
-
-    #[inline]
-    pub(crate) fn resource_mut(&mut self) -> &mut Archetype {
-        // SAFETY: resource archetype always exists
-        unsafe {
-            self.archetypes
-                .get_unchecked_mut(ArchetypeId::RESOURCE.index())
-        }
-    }
-
-    #[inline]
-    pub fn is_empty(&self) -> bool {
-        self.archetypes.is_empty()
-    }
-
-    #[inline]
-    pub fn get(&self, id: ArchetypeId) -> Option<&Archetype> {
-        self.archetypes.get(id.index())
-    }
-
-    #[inline]
-    pub(crate) fn get_2_mut(
-        &mut self,
-        a: ArchetypeId,
-        b: ArchetypeId,
-    ) -> (&mut Archetype, &mut Archetype) {
-        if a.index() > b.index() {
-            let (b_slice, a_slice) = self.archetypes.split_at_mut(a.index());
-            (&mut a_slice[0], &mut b_slice[b.index()])
-        } else {
-            let (a_slice, b_slice) = self.archetypes.split_at_mut(b.index());
-            (&mut a_slice[a.index()], &mut b_slice[0])
-        }
-    }
-
-    #[inline]
-    pub fn iter(&self) -> impl Iterator<Item = &Archetype> {
-        self.archetypes.iter()
-    }
-
-    /// Gets the archetype id matching the given inputs or inserts a new one if it doesn't exist.
-    /// `table_components` and `sparse_set_components` must be sorted
-    ///
-    /// # Safety
-    /// [`TableId`] must exist in tables
-    pub(crate) fn get_id_or_insert(
-        &mut self,
-        table_id: TableId,
-        table_components: Vec<ComponentId>,
-        sparse_set_components: Vec<ComponentId>,
-    ) -> ArchetypeId {
-        let table_components = table_components.into_boxed_slice();
-        let sparse_set_components = sparse_set_components.into_boxed_slice();
-        let archetype_identity = ArchetypeIdentity {
-            sparse_set_components: sparse_set_components.clone(),
-            table_components: table_components.clone(),
-        };
-
-        let archetypes = &mut self.archetypes;
-        let archetype_component_count = &mut self.archetype_component_count;
-        let mut next_archetype_component_id = move || {
-            let id = ArchetypeComponentId(*archetype_component_count);
-            *archetype_component_count += 1;
-            id
-        };
-        *self
-            .archetype_ids
-            .entry(archetype_identity)
-            .or_insert_with(move || {
-                let id = ArchetypeId(archetypes.len());
-                let table_archetype_components = (0..table_components.len())
-                    .map(|_| next_archetype_component_id())
-                    .collect();
-                let sparse_set_archetype_components = (0..sparse_set_components.len())
-                    .map(|_| next_archetype_component_id())
-                    .collect();
-                archetypes.push(Archetype::new(
-                    id,
-                    table_id,
-                    table_components,
-                    sparse_set_components,
-                    table_archetype_components,
-                    sparse_set_archetype_components,
-                ));
-                id
-            })
-    }
-
-    #[inline]
-    pub fn archetype_components_len(&self) -> usize {
-        self.archetype_component_count
-    }
-
-    pub(crate) fn clear_entities(&mut self) {
-        for archetype in &mut self.archetypes {
-            archetype.clear_entities();
-        }
-    }
->>>>>>> 5b5013d5
 }
 
 impl Index<ArchetypeId> for Archetypes {
