--- conflicted
+++ resolved
@@ -1,14 +1,8 @@
 use std::{
-<<<<<<< HEAD
 	alloc::{handle_alloc_error, Layout},
 	cell::UnsafeCell,
+	num::NonZeroUsize,
 	ptr::NonNull,
-=======
-    alloc::{handle_alloc_error, Layout},
-    cell::UnsafeCell,
-    num::NonZeroUsize,
-    ptr::NonNull,
->>>>>>> 5b5013d5
 };
 
 use bevy_ptr::{OwningPtr, Ptr, PtrMut};
@@ -17,27 +11,16 @@
 ///
 /// Used to densely store homogeneous ECS data.
 pub(super) struct BlobVec {
-<<<<<<< HEAD
 	item_layout: Layout,
 	capacity: usize,
 	/// Number of elements, not bytes
 	len: usize,
+	// the `data` ptr's layout is always `array_layout(item_layout, capacity)`
 	data: NonNull<u8>,
+	// the `swap_scratch` ptr's layout is always `item_layout`
 	swap_scratch: NonNull<u8>,
 	// None if the underlying type doesn't need to be dropped
 	drop: Option<unsafe fn(OwningPtr<'_>)>,
-=======
-    item_layout: Layout,
-    capacity: usize,
-    /// Number of elements, not bytes
-    len: usize,
-    // the `data` ptr's layout is always `array_layout(item_layout, capacity)`
-    data: NonNull<u8>,
-    // the `swap_scratch` ptr's layout is always `item_layout`
-    swap_scratch: NonNull<u8>,
-    // None if the underlying type doesn't need to be dropped
-    drop: Option<unsafe fn(OwningPtr<'_>)>,
->>>>>>> 5b5013d5
 }
 
 // We want to ignore the `drop` field in our `Debug` impl
@@ -54,7 +37,6 @@
 }
 
 impl BlobVec {
-<<<<<<< HEAD
 	/// # Safety
 	///
 	/// `drop` should be safe to call with an [`OwningPtr`] pointing to any item that's been pushed into this [`BlobVec`].
@@ -114,32 +96,44 @@
 
 	pub fn reserve_exact(&mut self, additional: usize) {
 		let available_space = self.capacity - self.len;
-		if available_space < additional {
-			self.grow_exact(additional - available_space);
-		}
-	}
-
-	// FIXME: this should probably be an unsafe fn as it shouldn't be called if the layout
-	// is for a ZST
-	fn grow_exact(&mut self, increment: usize) {
+		if available_space < additional && self.item_layout.size() > 0 {
+			// SAFETY: `available_space < additional`, so `additional - available_space > 0`
+			let increment = unsafe { NonZeroUsize::new_unchecked(additional - available_space) };
+			// SAFETY: not called for ZSTs
+			unsafe { self.grow_exact(increment) };
+		}
+	}
+
+	// SAFETY: must not be called for a ZST item layout
+	#[warn(unsafe_op_in_unsafe_fn)] // to allow unsafe blocks in unsafe fn
+	unsafe fn grow_exact(&mut self, increment: NonZeroUsize) {
 		debug_assert!(self.item_layout.size() != 0);
 
-		let new_capacity = self.capacity + increment;
+		let new_capacity = self.capacity + increment.get();
 		let new_layout =
 			array_layout(&self.item_layout, new_capacity).expect("array layout should be valid");
-		unsafe {
-			let new_data = if self.capacity == 0 {
-				std::alloc::alloc(new_layout)
-			} else {
+		let new_data = if self.capacity == 0 {
+			// SAFETY:
+			// - layout has non-zero size as per safety requirement
+			unsafe { std::alloc::alloc(new_layout) }
+		} else {
+			// SAFETY:
+			// - ptr was be allocated via this allocator
+			// - the layout of the ptr was `array_layout(self.item_layout, self.capacity)`
+			// - `item_layout.size() > 0` and `new_capacity > 0`, so the layout size is non-zero
+			// - "new_size, when rounded up to the nearest multiple of layout.align(), must not overflow (i.e., the rounded value must be less than usize::MAX)",
+			// since the item size is always a multiple of its align, the rounding cannot happen
+			// here and the overflow is handled in `array_layout`
+			unsafe {
 				std::alloc::realloc(
 					self.get_ptr_mut().as_ptr(),
 					array_layout(&self.item_layout, self.capacity).expect("array layout should be valid"),
 					new_layout.size(),
 				)
-			};
-
-			self.data = NonNull::new(new_data).unwrap_or_else(|| handle_alloc_error(new_layout));
-		}
+			}
+		};
+
+		self.data = NonNull::new(new_data).unwrap_or_else(|| handle_alloc_error(new_layout));
 		self.capacity = new_capacity;
 	}
 
@@ -296,14 +290,14 @@
 	/// Gets a [`Ptr`] to the start of the vec
 	#[inline]
 	pub fn get_ptr(&self) -> Ptr<'_> {
-		// SAFE: the inner data will remain valid for as long as 'self.
+		// SAFETY: the inner data will remain valid for as long as 'self.
 		unsafe { Ptr::new(self.data) }
 	}
 
 	/// Gets a [`PtrMut`] to the start of the vec
 	#[inline]
 	pub fn get_ptr_mut(&mut self) -> PtrMut<'_> {
-		// SAFE: the inner data will remain valid for as long as 'self.
+		// SAFETY: the inner data will remain valid for as long as 'self.
 		unsafe { PtrMut::new(self.data) }
 	}
 
@@ -312,7 +306,7 @@
 	/// # Safety
 	/// The type `T` must be the type of the items in this [`BlobVec`].
 	pub unsafe fn get_slice<T>(&self) -> &[UnsafeCell<T>] {
-		// SAFE: the inner data will remain valid for as long as 'self.
+		// SAFETY: the inner data will remain valid for as long as 'self.
 		std::slice::from_raw_parts(self.data.as_ptr() as *const UnsafeCell<T>, self.len)
 	}
 
@@ -324,6 +318,7 @@
 		if let Some(drop) = self.drop {
 			let layout_size = self.item_layout.size();
 			for i in 0..len {
+				// SAFETY: `i * layout_size` is inbounds for the allocation, and the item is left unreachable so it can be safely promoted to an `OwningPtr`
 				unsafe {
 					// NOTE: this doesn't use self.get_unchecked(i) because the debug_assert on index
 					// will panic here due to self.len being set to 0
@@ -342,6 +337,7 @@
 	fn drop(&mut self) {
 		self.clear();
 		if self.item_layout.size() > 0 {
+			// SAFETY: the `swap_scratch` pointer is always allocated using `self.item_layout`
 			unsafe {
 				std::alloc::dealloc(self.swap_scratch.as_ptr(), self.item_layout);
 			}
@@ -349,323 +345,12 @@
 		let array_layout =
 			array_layout(&self.item_layout, self.capacity).expect("array layout should be valid");
 		if array_layout.size() > 0 {
+			// SAFETY: data ptr layout is correct, swap_scratch ptr layout is correct
 			unsafe {
 				std::alloc::dealloc(self.get_ptr_mut().as_ptr(), array_layout);
 			}
 		}
 	}
-=======
-    /// # Safety
-    ///
-    /// `drop` should be safe to call with an [`OwningPtr`] pointing to any item that's been pushed into this [`BlobVec`].
-    ///
-    /// If `drop` is `None`, the items will be leaked. This should generally be set as None based on [`needs_drop`].
-    ///
-    /// [`needs_drop`]: core::mem::needs_drop
-    pub unsafe fn new(
-        item_layout: Layout,
-        drop: Option<unsafe fn(OwningPtr<'_>)>,
-        capacity: usize,
-    ) -> BlobVec {
-        if item_layout.size() == 0 {
-            BlobVec {
-                swap_scratch: NonNull::dangling(),
-                data: NonNull::dangling(),
-                capacity: usize::MAX,
-                len: 0,
-                item_layout,
-                drop,
-            }
-        } else {
-            let swap_scratch = NonNull::new(std::alloc::alloc(item_layout))
-                .unwrap_or_else(|| std::alloc::handle_alloc_error(item_layout));
-            let mut blob_vec = BlobVec {
-                swap_scratch,
-                data: NonNull::dangling(),
-                capacity: 0,
-                len: 0,
-                item_layout,
-                drop,
-            };
-            blob_vec.reserve_exact(capacity);
-            blob_vec
-        }
-    }
-
-    #[inline]
-    pub fn len(&self) -> usize {
-        self.len
-    }
-
-    #[inline]
-    pub fn is_empty(&self) -> bool {
-        self.len == 0
-    }
-
-    #[inline]
-    pub fn capacity(&self) -> usize {
-        self.capacity
-    }
-
-    #[inline]
-    pub fn layout(&self) -> Layout {
-        self.item_layout
-    }
-
-    pub fn reserve_exact(&mut self, additional: usize) {
-        let available_space = self.capacity - self.len;
-        if available_space < additional && self.item_layout.size() > 0 {
-            // SAFETY: `available_space < additional`, so `additional - available_space > 0`
-            let increment = unsafe { NonZeroUsize::new_unchecked(additional - available_space) };
-            // SAFETY: not called for ZSTs
-            unsafe { self.grow_exact(increment) };
-        }
-    }
-
-    // SAFETY: must not be called for a ZST item layout
-    #[warn(unsafe_op_in_unsafe_fn)] // to allow unsafe blocks in unsafe fn
-    unsafe fn grow_exact(&mut self, increment: NonZeroUsize) {
-        debug_assert!(self.item_layout.size() != 0);
-
-        let new_capacity = self.capacity + increment.get();
-        let new_layout =
-            array_layout(&self.item_layout, new_capacity).expect("array layout should be valid");
-        let new_data = if self.capacity == 0 {
-            // SAFETY:
-            // - layout has non-zero size as per safety requirement
-            unsafe { std::alloc::alloc(new_layout) }
-        } else {
-            // SAFETY:
-            // - ptr was be allocated via this allocator
-            // - the layout of the ptr was `array_layout(self.item_layout, self.capacity)`
-            // - `item_layout.size() > 0` and `new_capacity > 0`, so the layout size is non-zero
-            // - "new_size, when rounded up to the nearest multiple of layout.align(), must not overflow (i.e., the rounded value must be less than usize::MAX)",
-            // since the item size is always a multiple of its align, the rounding cannot happen
-            // here and the overflow is handled in `array_layout`
-            unsafe {
-                std::alloc::realloc(
-                    self.get_ptr_mut().as_ptr(),
-                    array_layout(&self.item_layout, self.capacity)
-                        .expect("array layout should be valid"),
-                    new_layout.size(),
-                )
-            }
-        };
-
-        self.data = NonNull::new(new_data).unwrap_or_else(|| handle_alloc_error(new_layout));
-        self.capacity = new_capacity;
-    }
-
-    /// # Safety
-    /// - index must be in bounds
-    /// - the memory in the [`BlobVec`] starting at index `index`, of a size matching this [`BlobVec`]'s
-    /// `item_layout`, must have been previously allocated.
-    #[inline]
-    pub unsafe fn initialize_unchecked(&mut self, index: usize, value: OwningPtr<'_>) {
-        debug_assert!(index < self.len());
-        let ptr = self.get_unchecked_mut(index);
-        std::ptr::copy_nonoverlapping::<u8>(value.as_ptr(), ptr.as_ptr(), self.item_layout.size());
-    }
-
-    /// # Safety
-    /// - index must be in-bounds
-    /// - the memory in the [`BlobVec`] starting at index `index`, of a size matching this
-    /// [`BlobVec`]'s `item_layout`, must have been previously initialized with an item matching
-    /// this [`BlobVec`]'s `item_layout`
-    /// - the memory at `*value` must also be previously initialized with an item matching this
-    /// [`BlobVec`]'s `item_layout`
-    pub unsafe fn replace_unchecked(&mut self, index: usize, value: OwningPtr<'_>) {
-        debug_assert!(index < self.len());
-        // If `drop` panics, then when the collection is dropped during stack unwinding, the
-        // collection's `Drop` impl will call `drop` again for the old value (which is still stored
-        // in the collection), so we get a double drop. To prevent that, we set len to 0 until we're
-        // done.
-        let old_len = self.len;
-        let ptr = self.get_unchecked_mut(index).promote().as_ptr();
-        self.len = 0;
-        // Drop the old value, then write back, justifying the promotion
-        // If the drop impl for the old value panics then we run the drop impl for `value` too.
-        if let Some(drop) = self.drop {
-            struct OnDrop<F: FnMut()>(F);
-            impl<F: FnMut()> Drop for OnDrop<F> {
-                fn drop(&mut self) {
-                    (self.0)();
-                }
-            }
-            let value = value.as_ptr();
-            let on_unwind = OnDrop(|| (drop)(OwningPtr::new(NonNull::new_unchecked(value))));
-
-            (drop)(OwningPtr::new(NonNull::new_unchecked(ptr)));
-
-            core::mem::forget(on_unwind);
-        }
-        std::ptr::copy_nonoverlapping::<u8>(value.as_ptr(), ptr, self.item_layout.size());
-        self.len = old_len;
-    }
-
-    /// Pushes a value to the [`BlobVec`].
-    ///
-    /// # Safety
-    /// `value` must be valid to add to this [`BlobVec`]
-    #[inline]
-    pub unsafe fn push(&mut self, value: OwningPtr<'_>) {
-        self.reserve_exact(1);
-        let index = self.len;
-        self.len += 1;
-        self.initialize_unchecked(index, value);
-    }
-
-    /// # Safety
-    /// `len` must be <= `capacity`. if length is decreased, "out of bounds" items must be dropped.
-    /// Newly added items must be immediately populated with valid values and length must be
-    /// increased. For better unwind safety, call [`BlobVec::set_len`] _after_ populating a new
-    /// value.
-    pub unsafe fn set_len(&mut self, len: usize) {
-        debug_assert!(len <= self.capacity());
-        self.len = len;
-    }
-
-    /// Performs a "swap remove" at the given `index`, which removes the item at `index` and moves
-    /// the last item in the [`BlobVec`] to `index` (if `index` is not the last item). It is the
-    /// caller's responsibility to drop the returned pointer, if that is desirable.
-    ///
-    /// # Safety
-    /// It is the caller's responsibility to ensure that `index` is < `self.len()`
-    #[inline]
-    #[must_use = "The returned pointer should be used to dropped the removed element"]
-    pub unsafe fn swap_remove_and_forget_unchecked(&mut self, index: usize) -> OwningPtr<'_> {
-        // FIXME: This should probably just use `core::ptr::swap` and return an `OwningPtr`
-        //        into the underlying `BlobVec` allocation, and remove swap_scratch
-
-        debug_assert!(index < self.len());
-        let last = self.len - 1;
-        let swap_scratch = self.swap_scratch.as_ptr();
-        std::ptr::copy_nonoverlapping::<u8>(
-            self.get_unchecked_mut(index).as_ptr(),
-            swap_scratch,
-            self.item_layout.size(),
-        );
-        std::ptr::copy::<u8>(
-            self.get_unchecked_mut(last).as_ptr(),
-            self.get_unchecked_mut(index).as_ptr(),
-            self.item_layout.size(),
-        );
-        self.len -= 1;
-        OwningPtr::new(self.swap_scratch)
-    }
-
-    /// Removes the value at `index` and copies the value stored into `ptr`.
-    /// Does not do any bounds checking on `index`.
-    ///
-    /// # Safety
-    /// It is the caller's responsibility to ensure that `index` is < `self.len()`
-    /// and that `self[index]` has been properly initialized.
-    #[inline]
-    pub unsafe fn swap_remove_unchecked(&mut self, index: usize, ptr: PtrMut<'_>) {
-        debug_assert!(index < self.len());
-        let last = self.get_unchecked_mut(self.len - 1).as_ptr();
-        let target = self.get_unchecked_mut(index).as_ptr();
-        // Copy the item at the index into the provided ptr
-        std::ptr::copy_nonoverlapping::<u8>(target, ptr.as_ptr(), self.item_layout.size());
-        // Recompress the storage by moving the previous last element into the
-        // now-free row overwriting the previous data. The removed row may be the last
-        // one so a non-overlapping copy must not be used here.
-        std::ptr::copy::<u8>(last, target, self.item_layout.size());
-        // Invalidate the data stored in the last row, as it has been moved
-        self.len -= 1;
-    }
-
-    /// # Safety
-    /// It is the caller's responsibility to ensure that `index` is < self.len()
-    #[inline]
-    pub unsafe fn swap_remove_and_drop_unchecked(&mut self, index: usize) {
-        debug_assert!(index < self.len());
-        let drop = self.drop;
-        let value = self.swap_remove_and_forget_unchecked(index);
-        if let Some(drop) = drop {
-            (drop)(value);
-        }
-    }
-
-    /// # Safety
-    /// It is the caller's responsibility to ensure that `index` is < self.len()
-    #[inline]
-    pub unsafe fn get_unchecked(&self, index: usize) -> Ptr<'_> {
-        debug_assert!(index < self.len());
-        self.get_ptr().byte_add(index * self.item_layout.size())
-    }
-
-    /// # Safety
-    /// It is the caller's responsibility to ensure that `index` is < self.len()
-    #[inline]
-    pub unsafe fn get_unchecked_mut(&mut self, index: usize) -> PtrMut<'_> {
-        debug_assert!(index < self.len());
-        let layout_size = self.item_layout.size();
-        self.get_ptr_mut().byte_add(index * layout_size)
-    }
-
-    /// Gets a [`Ptr`] to the start of the vec
-    #[inline]
-    pub fn get_ptr(&self) -> Ptr<'_> {
-        // SAFETY: the inner data will remain valid for as long as 'self.
-        unsafe { Ptr::new(self.data) }
-    }
-
-    /// Gets a [`PtrMut`] to the start of the vec
-    #[inline]
-    pub fn get_ptr_mut(&mut self) -> PtrMut<'_> {
-        // SAFETY: the inner data will remain valid for as long as 'self.
-        unsafe { PtrMut::new(self.data) }
-    }
-
-    /// Get a reference to the entire [`BlobVec`] as if it were an array with elements of type `T`
-    ///
-    /// # Safety
-    /// The type `T` must be the type of the items in this [`BlobVec`].
-    pub unsafe fn get_slice<T>(&self) -> &[UnsafeCell<T>] {
-        // SAFETY: the inner data will remain valid for as long as 'self.
-        std::slice::from_raw_parts(self.data.as_ptr() as *const UnsafeCell<T>, self.len)
-    }
-
-    pub fn clear(&mut self) {
-        let len = self.len;
-        // We set len to 0 _before_ dropping elements for unwind safety. This ensures we don't
-        // accidentally drop elements twice in the event of a drop impl panicking.
-        self.len = 0;
-        if let Some(drop) = self.drop {
-            let layout_size = self.item_layout.size();
-            for i in 0..len {
-                // SAFETY: `i * layout_size` is inbounds for the allocation, and the item is left unreachable so it can be safely promoted to an `OwningPtr`
-                unsafe {
-                    // NOTE: this doesn't use self.get_unchecked(i) because the debug_assert on index
-                    // will panic here due to self.len being set to 0
-                    let ptr = self.get_ptr_mut().byte_add(i * layout_size).promote();
-                    (drop)(ptr);
-                }
-            }
-        }
-    }
-}
-
-impl Drop for BlobVec {
-    fn drop(&mut self) {
-        self.clear();
-        if self.item_layout.size() > 0 {
-            // SAFETY: the `swap_scratch` pointer is always allocated using `self.item_layout`
-            unsafe {
-                std::alloc::dealloc(self.swap_scratch.as_ptr(), self.item_layout);
-            }
-        }
-        let array_layout =
-            array_layout(&self.item_layout, self.capacity).expect("array layout should be valid");
-        if array_layout.size() > 0 {
-            // SAFETY: data ptr layout is correct, swap_scratch ptr layout is correct
-            unsafe {
-                std::alloc::dealloc(self.get_ptr_mut().as_ptr(), array_layout);
-            }
-        }
-    }
->>>>>>> 5b5013d5
 }
 
 /// From <https://doc.rust-lang.org/beta/src/core/alloc/layout.rs.html>
@@ -724,7 +409,6 @@
 
 #[cfg(test)]
 mod tests {
-<<<<<<< HEAD
 	use crate::ptr::OwningPtr;
 
 	use super::BlobVec;
@@ -767,8 +451,9 @@
 	#[test]
 	fn resize_test() {
 		let item_layout = Layout::new::<usize>();
-		// usize doesn't need dropping
+		// SAFETY: `drop` fn is `None`, usize doesn't need dropping
 		let mut blob_vec = unsafe { BlobVec::new(item_layout, None, 64) };
+		// SAFETY: `i` is a usize, i.e. the type corresponding to `item_layout`
 		unsafe {
 			for i in 0..1_000 {
 				push(&mut blob_vec, i as usize);
@@ -798,8 +483,12 @@
 		{
 			let item_layout = Layout::new::<Foo>();
 			let drop = drop_ptr::<Foo>;
+			// SAFETY: drop is able to drop a value of its `item_layout`
 			let mut blob_vec = unsafe { BlobVec::new(item_layout, Some(drop), 2) };
 			assert_eq!(blob_vec.capacity(), 2);
+			// SAFETY: the following code only deals with values of type `Foo`, which satisfies the safety requirement of `push`, `get_mut` and `swap_remove` that the
+			// values have a layout compatible to the blob vec's `item_layout`.
+			// Every index is in range.
 			unsafe {
 				let foo1 = Foo {
 					a: 42,
@@ -858,147 +547,7 @@
 	fn blob_vec_drop_empty_capacity() {
 		let item_layout = Layout::new::<Foo>();
 		let drop = drop_ptr::<Foo>;
+		// SAFETY: drop is able to drop a value of its `item_layout`
 		let _ = unsafe { BlobVec::new(item_layout, Some(drop), 0) };
 	}
-=======
-    use crate::ptr::OwningPtr;
-
-    use super::BlobVec;
-    use std::{alloc::Layout, cell::RefCell, rc::Rc};
-
-    // SAFETY: The pointer points to a valid value of type `T` and it is safe to drop this value.
-    unsafe fn drop_ptr<T>(x: OwningPtr<'_>) {
-        x.drop_as::<T>();
-    }
-
-    /// # Safety
-    ///
-    /// `blob_vec` must have a layout that matches `Layout::new::<T>()`
-    unsafe fn push<T>(blob_vec: &mut BlobVec, value: T) {
-        OwningPtr::make(value, |ptr| {
-            blob_vec.push(ptr);
-        });
-    }
-
-    /// # Safety
-    ///
-    /// `blob_vec` must have a layout that matches `Layout::new::<T>()`
-    unsafe fn swap_remove<T>(blob_vec: &mut BlobVec, index: usize) -> T {
-        assert!(index < blob_vec.len());
-        let value = blob_vec.swap_remove_and_forget_unchecked(index);
-        value.read::<T>()
-    }
-
-    /// # Safety
-    ///
-    /// `blob_vec` must have a layout that matches `Layout::new::<T>()`, it most store a valid `T`
-    /// value at the given `index`
-    unsafe fn get_mut<T>(blob_vec: &mut BlobVec, index: usize) -> &mut T {
-        assert!(index < blob_vec.len());
-        blob_vec.get_unchecked_mut(index).deref_mut::<T>()
-    }
-
-    #[test]
-    fn resize_test() {
-        let item_layout = Layout::new::<usize>();
-        // SAFETY: `drop` fn is `None`, usize doesn't need dropping
-        let mut blob_vec = unsafe { BlobVec::new(item_layout, None, 64) };
-        // SAFETY: `i` is a usize, i.e. the type corresponding to `item_layout`
-        unsafe {
-            for i in 0..1_000 {
-                push(&mut blob_vec, i as usize);
-            }
-        }
-
-        assert_eq!(blob_vec.len(), 1_000);
-        assert_eq!(blob_vec.capacity(), 1_000);
-    }
-
-    #[derive(Debug, Eq, PartialEq, Clone)]
-    struct Foo {
-        a: u8,
-        b: String,
-        drop_counter: Rc<RefCell<usize>>,
-    }
-
-    impl Drop for Foo {
-        fn drop(&mut self) {
-            *self.drop_counter.borrow_mut() += 1;
-        }
-    }
-
-    #[test]
-    fn blob_vec() {
-        let drop_counter = Rc::new(RefCell::new(0));
-        {
-            let item_layout = Layout::new::<Foo>();
-            let drop = drop_ptr::<Foo>;
-            // SAFETY: drop is able to drop a value of its `item_layout`
-            let mut blob_vec = unsafe { BlobVec::new(item_layout, Some(drop), 2) };
-            assert_eq!(blob_vec.capacity(), 2);
-            // SAFETY: the following code only deals with values of type `Foo`, which satisfies the safety requirement of `push`, `get_mut` and `swap_remove` that the
-            // values have a layout compatible to the blob vec's `item_layout`.
-            // Every index is in range.
-            unsafe {
-                let foo1 = Foo {
-                    a: 42,
-                    b: "abc".to_string(),
-                    drop_counter: drop_counter.clone(),
-                };
-                push(&mut blob_vec, foo1.clone());
-                assert_eq!(blob_vec.len(), 1);
-                assert_eq!(get_mut::<Foo>(&mut blob_vec, 0), &foo1);
-
-                let mut foo2 = Foo {
-                    a: 7,
-                    b: "xyz".to_string(),
-                    drop_counter: drop_counter.clone(),
-                };
-                push::<Foo>(&mut blob_vec, foo2.clone());
-                assert_eq!(blob_vec.len(), 2);
-                assert_eq!(blob_vec.capacity(), 2);
-                assert_eq!(get_mut::<Foo>(&mut blob_vec, 0), &foo1);
-                assert_eq!(get_mut::<Foo>(&mut blob_vec, 1), &foo2);
-
-                get_mut::<Foo>(&mut blob_vec, 1).a += 1;
-                assert_eq!(get_mut::<Foo>(&mut blob_vec, 1).a, 8);
-
-                let foo3 = Foo {
-                    a: 16,
-                    b: "123".to_string(),
-                    drop_counter: drop_counter.clone(),
-                };
-
-                push(&mut blob_vec, foo3.clone());
-                assert_eq!(blob_vec.len(), 3);
-                assert_eq!(blob_vec.capacity(), 3);
-
-                let last_index = blob_vec.len() - 1;
-                let value = swap_remove::<Foo>(&mut blob_vec, last_index);
-                assert_eq!(foo3, value);
-
-                assert_eq!(blob_vec.len(), 2);
-                assert_eq!(blob_vec.capacity(), 3);
-
-                let value = swap_remove::<Foo>(&mut blob_vec, 0);
-                assert_eq!(foo1, value);
-                assert_eq!(blob_vec.len(), 1);
-                assert_eq!(blob_vec.capacity(), 3);
-
-                foo2.a = 8;
-                assert_eq!(get_mut::<Foo>(&mut blob_vec, 0), &foo2);
-            }
-        }
-
-        assert_eq!(*drop_counter.borrow(), 6);
-    }
-
-    #[test]
-    fn blob_vec_drop_empty_capacity() {
-        let item_layout = Layout::new::<Foo>();
-        let drop = drop_ptr::<Foo>;
-        // SAFETY: drop is able to drop a value of its `item_layout`
-        let _ = unsafe { BlobVec::new(item_layout, Some(drop), 0) };
-    }
->>>>>>> 5b5013d5
 }