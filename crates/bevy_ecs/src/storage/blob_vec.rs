--- conflicted
+++ resolved
@@ -34,7 +34,6 @@
 }
 
 impl BlobVec {
-<<<<<<< HEAD
 	/// # Safety
 	///
 	/// `drop` should be safe to call with an [`OwningPtr`] pointing to any item that's been pushed into this [`BlobVec`].
@@ -151,8 +150,20 @@
 		let ptr = self.get_unchecked_mut(index).promote().as_ptr();
 		self.len = 0;
 		// Drop the old value, then write back, justifying the promotion
+		// If the drop impl for the old value panics then we run the drop impl for `value` too.
 		if let Some(drop) = self.drop {
+			struct OnDrop<F: FnMut()>(F);
+			impl<F: FnMut()> Drop for OnDrop<F> {
+				fn drop(&mut self) {
+					(self.0)();
+				}
+			}
+			let value = value.as_ptr();
+			let on_unwind = OnDrop(|| (drop)(OwningPtr::new(NonNull::new_unchecked(value))));
+
 			(drop)(OwningPtr::new(NonNull::new_unchecked(ptr)));
+
+			core::mem::forget(on_unwind);
 		}
 		std::ptr::copy_nonoverlapping::<u8>(value.as_ptr(), ptr, self.item_layout.size());
 		self.len = old_len;
@@ -309,312 +320,19 @@
 impl Drop for BlobVec {
 	fn drop(&mut self) {
 		self.clear();
+		if self.item_layout.size() > 0 {
+			unsafe {
+				std::alloc::dealloc(self.swap_scratch.as_ptr(), self.item_layout);
+			}
+		}
 		let array_layout =
 			array_layout(&self.item_layout, self.capacity).expect("array layout should be valid");
 		if array_layout.size() > 0 {
 			unsafe {
 				std::alloc::dealloc(self.get_ptr_mut().as_ptr(), array_layout);
-				std::alloc::dealloc(self.swap_scratch.as_ptr(), self.item_layout);
-			}
-		}
-	}
-=======
-    /// # Safety
-    ///
-    /// `drop` should be safe to call with an [`OwningPtr`] pointing to any item that's been pushed into this [`BlobVec`].
-    ///
-    /// If `drop` is `None`, the items will be leaked. This should generally be set as None based on [`needs_drop`].
-    ///
-    /// [`needs_drop`]: core::mem::needs_drop
-    pub unsafe fn new(
-        item_layout: Layout,
-        drop: Option<unsafe fn(OwningPtr<'_>)>,
-        capacity: usize,
-    ) -> BlobVec {
-        if item_layout.size() == 0 {
-            BlobVec {
-                swap_scratch: NonNull::dangling(),
-                data: NonNull::dangling(),
-                capacity: usize::MAX,
-                len: 0,
-                item_layout,
-                drop,
-            }
-        } else {
-            let swap_scratch = NonNull::new(std::alloc::alloc(item_layout))
-                .unwrap_or_else(|| std::alloc::handle_alloc_error(item_layout));
-            let mut blob_vec = BlobVec {
-                swap_scratch,
-                data: NonNull::dangling(),
-                capacity: 0,
-                len: 0,
-                item_layout,
-                drop,
-            };
-            blob_vec.reserve_exact(capacity);
-            blob_vec
-        }
-    }
-
-    #[inline]
-    pub fn len(&self) -> usize {
-        self.len
-    }
-
-    #[inline]
-    pub fn is_empty(&self) -> bool {
-        self.len == 0
-    }
-
-    #[inline]
-    pub fn capacity(&self) -> usize {
-        self.capacity
-    }
-
-    #[inline]
-    pub fn layout(&self) -> Layout {
-        self.item_layout
-    }
-
-    pub fn reserve_exact(&mut self, additional: usize) {
-        let available_space = self.capacity - self.len;
-        if available_space < additional {
-            self.grow_exact(additional - available_space);
-        }
-    }
-
-    // FIXME: this should probably be an unsafe fn as it shouldn't be called if the layout
-    // is for a ZST
-    fn grow_exact(&mut self, increment: usize) {
-        debug_assert!(self.item_layout.size() != 0);
-
-        let new_capacity = self.capacity + increment;
-        let new_layout =
-            array_layout(&self.item_layout, new_capacity).expect("array layout should be valid");
-        unsafe {
-            let new_data = if self.capacity == 0 {
-                std::alloc::alloc(new_layout)
-            } else {
-                std::alloc::realloc(
-                    self.get_ptr_mut().as_ptr(),
-                    array_layout(&self.item_layout, self.capacity)
-                        .expect("array layout should be valid"),
-                    new_layout.size(),
-                )
-            };
-
-            self.data = NonNull::new(new_data).unwrap_or_else(|| handle_alloc_error(new_layout));
-        }
-        self.capacity = new_capacity;
-    }
-
-    /// # Safety
-    /// - index must be in bounds
-    /// - the memory in the [`BlobVec`] starting at index `index`, of a size matching this [`BlobVec`]'s
-    /// `item_layout`, must have been previously allocated.
-    #[inline]
-    pub unsafe fn initialize_unchecked(&mut self, index: usize, value: OwningPtr<'_>) {
-        debug_assert!(index < self.len());
-        let ptr = self.get_unchecked_mut(index);
-        std::ptr::copy_nonoverlapping::<u8>(value.as_ptr(), ptr.as_ptr(), self.item_layout.size());
-    }
-
-    /// # Safety
-    /// - index must be in-bounds
-    /// - the memory in the [`BlobVec`] starting at index `index`, of a size matching this
-    /// [`BlobVec`]'s `item_layout`, must have been previously initialized with an item matching
-    /// this [`BlobVec`]'s `item_layout`
-    /// - the memory at `*value` must also be previously initialized with an item matching this
-    /// [`BlobVec`]'s `item_layout`
-    pub unsafe fn replace_unchecked(&mut self, index: usize, value: OwningPtr<'_>) {
-        debug_assert!(index < self.len());
-        // If `drop` panics, then when the collection is dropped during stack unwinding, the
-        // collection's `Drop` impl will call `drop` again for the old value (which is still stored
-        // in the collection), so we get a double drop. To prevent that, we set len to 0 until we're
-        // done.
-        let old_len = self.len;
-        let ptr = self.get_unchecked_mut(index).promote().as_ptr();
-        self.len = 0;
-        // Drop the old value, then write back, justifying the promotion
-        // If the drop impl for the old value panics then we run the drop impl for `value` too.
-        if let Some(drop) = self.drop {
-            struct OnDrop<F: FnMut()>(F);
-            impl<F: FnMut()> Drop for OnDrop<F> {
-                fn drop(&mut self) {
-                    (self.0)();
-                }
-            }
-            let value = value.as_ptr();
-            let on_unwind = OnDrop(|| (drop)(OwningPtr::new(NonNull::new_unchecked(value))));
-
-            (drop)(OwningPtr::new(NonNull::new_unchecked(ptr)));
-
-            core::mem::forget(on_unwind);
-        }
-        std::ptr::copy_nonoverlapping::<u8>(value.as_ptr(), ptr, self.item_layout.size());
-        self.len = old_len;
-    }
-
-    /// Pushes a value to the [`BlobVec`].
-    ///
-    /// # Safety
-    /// `value` must be valid to add to this [`BlobVec`]
-    #[inline]
-    pub unsafe fn push(&mut self, value: OwningPtr<'_>) {
-        self.reserve_exact(1);
-        let index = self.len;
-        self.len += 1;
-        self.initialize_unchecked(index, value);
-    }
-
-    /// # Safety
-    /// `len` must be <= `capacity`. if length is decreased, "out of bounds" items must be dropped.
-    /// Newly added items must be immediately populated with valid values and length must be
-    /// increased. For better unwind safety, call [`BlobVec::set_len`] _after_ populating a new
-    /// value.
-    pub unsafe fn set_len(&mut self, len: usize) {
-        debug_assert!(len <= self.capacity());
-        self.len = len;
-    }
-
-    /// Performs a "swap remove" at the given `index`, which removes the item at `index` and moves
-    /// the last item in the [`BlobVec`] to `index` (if `index` is not the last item). It is the
-    /// caller's responsibility to drop the returned pointer, if that is desirable.
-    ///
-    /// # Safety
-    /// It is the caller's responsibility to ensure that `index` is < `self.len()`
-    #[inline]
-    #[must_use = "The returned pointer should be used to dropped the removed element"]
-    pub unsafe fn swap_remove_and_forget_unchecked(&mut self, index: usize) -> OwningPtr<'_> {
-        // FIXME: This should probably just use `core::ptr::swap` and return an `OwningPtr`
-        //        into the underlying `BlobVec` allocation, and remove swap_scratch
-
-        debug_assert!(index < self.len());
-        let last = self.len - 1;
-        let swap_scratch = self.swap_scratch.as_ptr();
-        std::ptr::copy_nonoverlapping::<u8>(
-            self.get_unchecked_mut(index).as_ptr(),
-            swap_scratch,
-            self.item_layout.size(),
-        );
-        std::ptr::copy::<u8>(
-            self.get_unchecked_mut(last).as_ptr(),
-            self.get_unchecked_mut(index).as_ptr(),
-            self.item_layout.size(),
-        );
-        self.len -= 1;
-        OwningPtr::new(self.swap_scratch)
-    }
-
-    /// Removes the value at `index` and copies the value stored into `ptr`.
-    /// Does not do any bounds checking on `index`.
-    ///
-    /// # Safety
-    /// It is the caller's responsibility to ensure that `index` is < `self.len()`
-    /// and that `self[index]` has been properly initialized.
-    #[inline]
-    pub unsafe fn swap_remove_unchecked(&mut self, index: usize, ptr: PtrMut<'_>) {
-        debug_assert!(index < self.len());
-        let last = self.get_unchecked_mut(self.len - 1).as_ptr();
-        let target = self.get_unchecked_mut(index).as_ptr();
-        // Copy the item at the index into the provided ptr
-        std::ptr::copy_nonoverlapping::<u8>(target, ptr.as_ptr(), self.item_layout.size());
-        // Recompress the storage by moving the previous last element into the
-        // now-free row overwriting the previous data. The removed row may be the last
-        // one so a non-overlapping copy must not be used here.
-        std::ptr::copy::<u8>(last, target, self.item_layout.size());
-        // Invalidate the data stored in the last row, as it has been moved
-        self.len -= 1;
-    }
-
-    /// # Safety
-    /// It is the caller's responsibility to ensure that `index` is < self.len()
-    #[inline]
-    pub unsafe fn swap_remove_and_drop_unchecked(&mut self, index: usize) {
-        debug_assert!(index < self.len());
-        let drop = self.drop;
-        let value = self.swap_remove_and_forget_unchecked(index);
-        if let Some(drop) = drop {
-            (drop)(value);
-        }
-    }
-
-    /// # Safety
-    /// It is the caller's responsibility to ensure that `index` is < self.len()
-    #[inline]
-    pub unsafe fn get_unchecked(&self, index: usize) -> Ptr<'_> {
-        debug_assert!(index < self.len());
-        self.get_ptr().byte_add(index * self.item_layout.size())
-    }
-
-    /// # Safety
-    /// It is the caller's responsibility to ensure that `index` is < self.len()
-    #[inline]
-    pub unsafe fn get_unchecked_mut(&mut self, index: usize) -> PtrMut<'_> {
-        debug_assert!(index < self.len());
-        let layout_size = self.item_layout.size();
-        self.get_ptr_mut().byte_add(index * layout_size)
-    }
-
-    /// Gets a [`Ptr`] to the start of the vec
-    #[inline]
-    pub fn get_ptr(&self) -> Ptr<'_> {
-        // SAFE: the inner data will remain valid for as long as 'self.
-        unsafe { Ptr::new(self.data) }
-    }
-
-    /// Gets a [`PtrMut`] to the start of the vec
-    #[inline]
-    pub fn get_ptr_mut(&mut self) -> PtrMut<'_> {
-        // SAFE: the inner data will remain valid for as long as 'self.
-        unsafe { PtrMut::new(self.data) }
-    }
-
-    /// Get a reference to the entire [`BlobVec`] as if it were an array with elements of type `T`
-    ///
-    /// # Safety
-    /// The type `T` must be the type of the items in this [`BlobVec`].
-    pub unsafe fn get_slice<T>(&self) -> &[UnsafeCell<T>] {
-        // SAFE: the inner data will remain valid for as long as 'self.
-        std::slice::from_raw_parts(self.data.as_ptr() as *const UnsafeCell<T>, self.len)
-    }
-
-    pub fn clear(&mut self) {
-        let len = self.len;
-        // We set len to 0 _before_ dropping elements for unwind safety. This ensures we don't
-        // accidentally drop elements twice in the event of a drop impl panicking.
-        self.len = 0;
-        if let Some(drop) = self.drop {
-            let layout_size = self.item_layout.size();
-            for i in 0..len {
-                unsafe {
-                    // NOTE: this doesn't use self.get_unchecked(i) because the debug_assert on index
-                    // will panic here due to self.len being set to 0
-                    let ptr = self.get_ptr_mut().byte_add(i * layout_size).promote();
-                    (drop)(ptr);
-                }
-            }
-        }
-    }
-}
-
-impl Drop for BlobVec {
-    fn drop(&mut self) {
-        self.clear();
-        if self.item_layout.size() > 0 {
-            unsafe {
-                std::alloc::dealloc(self.swap_scratch.as_ptr(), self.item_layout);
-            }
-        }
-        let array_layout =
-            array_layout(&self.item_layout, self.capacity).expect("array layout should be valid");
-        if array_layout.size() > 0 {
-            unsafe {
-                std::alloc::dealloc(self.get_ptr_mut().as_ptr(), array_layout);
-            }
-        }
-    }
->>>>>>> a1a07945
+			}
+		}
+	}
 }
 
 /// From <https://doc.rust-lang.org/beta/src/core/alloc/layout.rs.html>
