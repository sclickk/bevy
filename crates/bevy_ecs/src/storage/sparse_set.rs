use crate::{
	component::{ComponentId, ComponentInfo, ComponentTicks},
	entity::Entity,
	storage::Column,
};
use bevy_ptr::{OwningPtr, Ptr};
use std::{cell::UnsafeCell, hash::Hash, marker::PhantomData};

type EntityId = u32;

#[derive(Debug)]
pub(crate) struct SparseArray<I, V = I> {
	values: Vec<Option<V>>,
	marker: PhantomData<I>,
}

impl<I: SparseSetIndex, V> Default for SparseArray<I, V> {
	fn default() -> Self {
		Self::new()
	}
}

impl<I, V> SparseArray<I, V> {
	#[inline]
	pub const fn new() -> Self {
		Self {
			values: Vec::new(),
			marker: PhantomData,
		}
	}
}

impl<I: SparseSetIndex, V> SparseArray<I, V> {
	#[inline]
	pub fn insert(&mut self, index: I, value: V) {
		let index = index.sparse_set_index();
		if index >= self.values.len() {
			self.values.resize_with(index + 1, || None);
		}
		self.values[index] = Some(value);
	}

	#[inline]
	pub fn contains(&self, index: I) -> bool {
		let index = index.sparse_set_index();
		self
			.values
			.get(index)
			.map(|v| v.is_some())
			.unwrap_or(false)
	}

	#[inline]
	pub fn get(&self, index: I) -> Option<&V> {
		let index = index.sparse_set_index();
		self
			.values
			.get(index)
			.map(|v| v.as_ref())
			.unwrap_or(None)
	}

	#[inline]
	pub fn get_mut(&mut self, index: I) -> Option<&mut V> {
		let index = index.sparse_set_index();
		self
			.values
			.get_mut(index)
			.map(|v| v.as_mut())
			.unwrap_or(None)
	}

	#[inline]
	pub fn remove(&mut self, index: I) -> Option<V> {
		let index = index.sparse_set_index();
		self
			.values
			.get_mut(index)
			.and_then(|value| value.take())
	}

	pub fn clear(&mut self) {
		self.values.clear();
	}
}

/// A sparse data structure of [Components](crate::component::Component)
///
/// Designed for relatively fast insertions and deletions.
#[derive(Debug)]
pub struct ComponentSparseSet {
	dense: Column,
	// Internally this only relies on the Entity ID to keep track of where the component data is
	// stored for entities that are alive. The generation is not required, but is stored
	// in debug builds to validate that access is correct.
	#[cfg(not(debug_assertions))]
	entities: Vec<EntityId>,
	#[cfg(debug_assertions)]
	entities: Vec<Entity>,
	sparse: SparseArray<EntityId, u32>,
}

impl ComponentSparseSet {
<<<<<<< HEAD
	pub(crate) fn new(component_info: &ComponentInfo, capacity: usize) -> Self {
		Self {
			dense: Column::with_capacity(component_info, capacity),
			entities: Vec::with_capacity(capacity),
			sparse: Default::default(),
		}
	}

	pub(crate) fn clear(&mut self) {
		self.dense.clear();
		self.entities.clear();
		self.sparse.clear();
	}

	#[inline]
	pub fn len(&self) -> usize {
		self.dense.len()
	}

	#[inline]
	pub fn is_empty(&self) -> bool {
		self.dense.len() == 0
	}

	/// Inserts the `entity` key and component `value` pair into this sparse
	/// set.
	///
	/// # Safety
	/// The `value` pointer must point to a valid address that matches the [`Layout`](std::alloc::Layout)
	/// inside the [`ComponentInfo`] given when constructing this sparse set.
	pub(crate) unsafe fn insert(&mut self, entity: Entity, value: OwningPtr<'_>, change_tick: u32) {
		if let Some(&dense_index) = self.sparse.get(entity.id()) {
			#[cfg(debug_assertions)]
			assert_eq!(entity, self.entities[dense_index as usize]);
			self
				.dense
				.replace(dense_index as usize, value, change_tick);
		} else {
			let dense_index = self.dense.len();
			self
				.dense
				.push(value, ComponentTicks::new(change_tick));
			self
				.sparse
				.insert(entity.id(), dense_index as u32);
			#[cfg(debug_assertions)]
			assert_eq!(self.entities.len(), dense_index);
			#[cfg(not(debug_assertions))]
			self.entities.push(entity.id());
			#[cfg(debug_assertions)]
			self.entities.push(entity);
		}
	}

	#[inline]
	pub fn contains(&self, entity: Entity) -> bool {
		#[cfg(debug_assertions)]
		{
			if let Some(&dense_index) = self.sparse.get(entity.id()) {
				#[cfg(debug_assertions)]
				assert_eq!(entity, self.entities[dense_index as usize]);
				true
			} else {
				false
			}
		}
		#[cfg(not(debug_assertions))]
		self.sparse.contains(entity.id())
	}

	#[inline]
	pub fn get(&self, entity: Entity) -> Option<Ptr<'_>> {
		self.sparse.get(entity.id()).map(|dense_index| {
			let dense_index = *dense_index as usize;
			#[cfg(debug_assertions)]
			assert_eq!(entity, self.entities[dense_index]);
			// SAFE: if the sparse index points to something in the dense vec, it exists
			unsafe { self.dense.get_data_unchecked(dense_index) }
		})
	}

	#[inline]
	pub fn get_with_ticks(&self, entity: Entity) -> Option<(Ptr<'_>, &UnsafeCell<ComponentTicks>)> {
		let dense_index = *self.sparse.get(entity.id())? as usize;
		#[cfg(debug_assertions)]
		assert_eq!(entity, self.entities[dense_index]);
		// SAFE: if the sparse index points to something in the dense vec, it exists
		unsafe {
			Some((
				self.dense.get_data_unchecked(dense_index),
				self.dense.get_ticks_unchecked(dense_index),
			))
		}
	}

	#[inline]
	pub fn get_ticks(&self, entity: Entity) -> Option<&UnsafeCell<ComponentTicks>> {
		let dense_index = *self.sparse.get(entity.id())? as usize;
		#[cfg(debug_assertions)]
		assert_eq!(entity, self.entities[dense_index]);
		// SAFE: if the sparse index points to something in the dense vec, it exists
		unsafe { Some(self.dense.get_ticks_unchecked(dense_index)) }
	}

	fn do_something_with_remove_idk(mut self, is_last: bool, dense_index: usize) {
		if !is_last {
			let swapped_entity = self.entities[dense_index];
			#[cfg(not(debug_assertions))]
			let idx = swapped_entity;
			#[cfg(debug_assertions)]
			let idx = swapped_entity.id();
			*self.sparse.get_mut(idx).unwrap() = dense_index as u32;
		}
	}

	/// Removes the `entity` from this sparse set and returns a pointer to the associated value (if
	/// it exists).
	#[must_use = "The returned pointer must be used to drop the removed component."]
	pub(crate) fn remove_and_forget(&mut self, entity: Entity) -> Option<OwningPtr<'_>> {
		self
			.sparse
			.remove(entity.id())
			.map(|dense_index| {
				let dense_index = dense_index as usize;
				#[cfg(debug_assertions)]
				assert_eq!(entity, self.entities[dense_index]);
				self.entities.swap_remove(dense_index);
				let is_last = dense_index == self.dense.len() - 1;
				// SAFE: dense_index was just removed from `sparse`, which ensures that it is valid
				let (value, _) = unsafe {
					self
						.dense
						.swap_remove_and_forget_unchecked(dense_index)
				};
				// TODO: Fix code duplication!
				if !is_last {
					let swapped_entity = self.entities[dense_index];
					#[cfg(not(debug_assertions))]
					let idx = swapped_entity;
					#[cfg(debug_assertions)]
					let idx = swapped_entity.id();
					*self.sparse.get_mut(idx).unwrap() = dense_index as u32;
				}
				value
			})
	}

	pub(crate) fn remove(&mut self, entity: Entity) -> bool {
		self
			.sparse
			.remove(entity.id())
			.map(|dense_index| {
				let dense_index = dense_index as usize;
				#[cfg(debug_assertions)]
				assert_eq!(entity, self.entities[dense_index]);
				self.entities.swap_remove(dense_index);
				let is_last = dense_index == self.dense.len() - 1;
				// SAFE: if the sparse index points to something in the dense vec, it exists
				unsafe { self.dense.swap_remove_unchecked(dense_index) }
				// TODO: Fix code duplication!
				if !is_last {
					let swapped_entity = self.entities[dense_index];
					#[cfg(not(debug_assertions))]
					let idx = swapped_entity;
					#[cfg(debug_assertions)]
					let idx = swapped_entity.id();
					*self.sparse.get_mut(idx).unwrap() = dense_index as u32;
				}
				true
			})
			.unwrap_or(false)
	}

	pub(crate) fn check_change_ticks(&mut self, change_tick: u32) {
		self.dense.check_change_ticks(change_tick);
	}
=======
    pub(crate) fn new(component_info: &ComponentInfo, capacity: usize) -> Self {
        Self {
            dense: Column::with_capacity(component_info, capacity),
            entities: Vec::with_capacity(capacity),
            sparse: Default::default(),
        }
    }

    pub(crate) fn clear(&mut self) {
        self.dense.clear();
        self.entities.clear();
        self.sparse.clear();
    }

    #[inline]
    pub fn len(&self) -> usize {
        self.dense.len()
    }

    #[inline]
    pub fn is_empty(&self) -> bool {
        self.dense.len() == 0
    }

    /// Inserts the `entity` key and component `value` pair into this sparse
    /// set.
    ///
    /// # Safety
    /// The `value` pointer must point to a valid address that matches the [`Layout`](std::alloc::Layout)
    /// inside the [`ComponentInfo`] given when constructing this sparse set.
    pub(crate) unsafe fn insert(&mut self, entity: Entity, value: OwningPtr<'_>, change_tick: u32) {
        if let Some(&dense_index) = self.sparse.get(entity.id()) {
            #[cfg(debug_assertions)]
            assert_eq!(entity, self.entities[dense_index as usize]);
            self.dense.replace(dense_index as usize, value, change_tick);
        } else {
            let dense_index = self.dense.len();
            self.dense.push(value, ComponentTicks::new(change_tick));
            self.sparse.insert(entity.id(), dense_index as u32);
            #[cfg(debug_assertions)]
            assert_eq!(self.entities.len(), dense_index);
            #[cfg(not(debug_assertions))]
            self.entities.push(entity.id());
            #[cfg(debug_assertions)]
            self.entities.push(entity);
        }
    }

    #[inline]
    pub fn contains(&self, entity: Entity) -> bool {
        #[cfg(debug_assertions)]
        {
            if let Some(&dense_index) = self.sparse.get(entity.id()) {
                #[cfg(debug_assertions)]
                assert_eq!(entity, self.entities[dense_index as usize]);
                true
            } else {
                false
            }
        }
        #[cfg(not(debug_assertions))]
        self.sparse.contains(entity.id())
    }

    #[inline]
    pub fn get(&self, entity: Entity) -> Option<Ptr<'_>> {
        self.sparse.get(entity.id()).map(|dense_index| {
            let dense_index = *dense_index as usize;
            #[cfg(debug_assertions)]
            assert_eq!(entity, self.entities[dense_index]);
            // SAFETY: if the sparse index points to something in the dense vec, it exists
            unsafe { self.dense.get_data_unchecked(dense_index) }
        })
    }

    #[inline]
    pub fn get_with_ticks(&self, entity: Entity) -> Option<(Ptr<'_>, &UnsafeCell<ComponentTicks>)> {
        let dense_index = *self.sparse.get(entity.id())? as usize;
        #[cfg(debug_assertions)]
        assert_eq!(entity, self.entities[dense_index]);
        // SAFETY: if the sparse index points to something in the dense vec, it exists
        unsafe {
            Some((
                self.dense.get_data_unchecked(dense_index),
                self.dense.get_ticks_unchecked(dense_index),
            ))
        }
    }

    #[inline]
    pub fn get_ticks(&self, entity: Entity) -> Option<&UnsafeCell<ComponentTicks>> {
        let dense_index = *self.sparse.get(entity.id())? as usize;
        #[cfg(debug_assertions)]
        assert_eq!(entity, self.entities[dense_index]);
        // SAFETY: if the sparse index points to something in the dense vec, it exists
        unsafe { Some(self.dense.get_ticks_unchecked(dense_index)) }
    }

    /// Removes the `entity` from this sparse set and returns a pointer to the associated value (if
    /// it exists).
    #[must_use = "The returned pointer must be used to drop the removed component."]
    pub(crate) fn remove_and_forget(&mut self, entity: Entity) -> Option<OwningPtr<'_>> {
        self.sparse.remove(entity.id()).map(|dense_index| {
            let dense_index = dense_index as usize;
            #[cfg(debug_assertions)]
            assert_eq!(entity, self.entities[dense_index]);
            self.entities.swap_remove(dense_index);
            let is_last = dense_index == self.dense.len() - 1;
            // SAFETY: dense_index was just removed from `sparse`, which ensures that it is valid
            let (value, _) = unsafe { self.dense.swap_remove_and_forget_unchecked(dense_index) };
            if !is_last {
                let swapped_entity = self.entities[dense_index];
                #[cfg(not(debug_assertions))]
                let idx = swapped_entity;
                #[cfg(debug_assertions)]
                let idx = swapped_entity.id();
                *self.sparse.get_mut(idx).unwrap() = dense_index as u32;
            }
            value
        })
    }

    pub(crate) fn remove(&mut self, entity: Entity) -> bool {
        if let Some(dense_index) = self.sparse.remove(entity.id()) {
            let dense_index = dense_index as usize;
            #[cfg(debug_assertions)]
            assert_eq!(entity, self.entities[dense_index]);
            self.entities.swap_remove(dense_index);
            let is_last = dense_index == self.dense.len() - 1;
            // SAFETY: if the sparse index points to something in the dense vec, it exists
            unsafe { self.dense.swap_remove_unchecked(dense_index) }
            if !is_last {
                let swapped_entity = self.entities[dense_index];
                #[cfg(not(debug_assertions))]
                let idx = swapped_entity;
                #[cfg(debug_assertions)]
                let idx = swapped_entity.id();
                *self.sparse.get_mut(idx).unwrap() = dense_index as u32;
            }
            true
        } else {
            false
        }
    }

    pub(crate) fn check_change_ticks(&mut self, change_tick: u32) {
        self.dense.check_change_ticks(change_tick);
    }
>>>>>>> 5b5013d5
}

/// A data structure that blends dense and sparse storage
///
/// `I` is the type of the indices, while `V` is the type of data stored in the dense storage.
#[derive(Debug)]
pub struct SparseSet<I, V: 'static> {
	dense: Vec<V>,
	indices: Vec<I>,
	sparse: SparseArray<I, usize>,
}

impl<I: SparseSetIndex, V> Default for SparseSet<I, V> {
	fn default() -> Self {
		Self::new()
	}
}
impl<I, V> SparseSet<I, V> {
	pub const fn new() -> Self {
		Self {
			dense: Vec::new(),
			indices: Vec::new(),
			sparse: SparseArray::new(),
		}
	}
}

impl<I: SparseSetIndex, V> SparseSet<I, V> {
<<<<<<< HEAD
	pub fn with_capacity(capacity: usize) -> Self {
		Self {
			dense: Vec::with_capacity(capacity),
			indices: Vec::with_capacity(capacity),
			sparse: Default::default(),
		}
	}

	#[inline]
	pub fn capacity(&self) -> usize {
		self.dense.capacity()
	}

	pub fn insert(&mut self, index: I, value: V) {
		if let Some(dense_index) = self.sparse.get(index.clone()).cloned() {
			// SAFE: dense indices stored in self.sparse always exist
			unsafe {
				*self.dense.get_unchecked_mut(dense_index) = value;
			}
		} else {
			self
				.sparse
				.insert(index.clone(), self.dense.len());
			self.indices.push(index);
			self.dense.push(value);
		}
	}

	pub fn get_or_insert_with(&mut self, index: I, func: impl FnOnce() -> V) -> &mut V {
		if let Some(dense_index) = self.sparse.get(index.clone()).cloned() {
			// SAFE: dense indices stored in self.sparse always exist
			unsafe { self.dense.get_unchecked_mut(dense_index) }
		} else {
			let value = func();
			let dense_index = self.dense.len();
			self.sparse.insert(index.clone(), dense_index);
			self.indices.push(index);
			self.dense.push(value);
			// SAFE: dense index was just populated above
			unsafe { self.dense.get_unchecked_mut(dense_index) }
		}
	}

	#[inline]
	pub fn len(&self) -> usize {
		self.dense.len()
	}

	#[inline]
	pub fn is_empty(&self) -> bool {
		self.dense.len() == 0
	}

	#[inline]
	pub fn contains(&self, index: I) -> bool {
		self.sparse.contains(index)
	}

	pub fn get(&self, index: I) -> Option<&V> {
		self.sparse.get(index).map(|dense_index| {
			// SAFE: if the sparse index points to something in the dense vec, it exists
			unsafe { self.dense.get_unchecked(*dense_index) }
		})
	}

	pub fn get_mut(&mut self, index: I) -> Option<&mut V> {
		let dense = &mut self.dense;
		self.sparse.get(index).map(move |dense_index| {
			// SAFE: if the sparse index points to something in the dense vec, it exists
			unsafe { dense.get_unchecked_mut(*dense_index) }
		})
	}

	pub fn remove(&mut self, index: I) -> Option<V> {
		self.sparse.remove(index).map(|dense_index| {
			let is_last = dense_index == self.dense.len() - 1;
			let value = self.dense.swap_remove(dense_index);
			self.indices.swap_remove(dense_index);
			if !is_last {
				let swapped_index = self.indices[dense_index].clone();
				*self.sparse.get_mut(swapped_index).unwrap() = dense_index;
			}
			value
		})
	}

	pub fn indices(&self) -> impl Iterator<Item = I> + '_ {
		self.indices.iter().cloned()
	}

	pub fn values(&self) -> impl Iterator<Item = &V> {
		self.dense.iter()
	}

	pub fn values_mut(&mut self) -> impl Iterator<Item = &mut V> {
		self.dense.iter_mut()
	}

	pub fn iter(&self) -> impl Iterator<Item = (&I, &V)> {
		self.indices.iter().zip(self.dense.iter())
	}

	pub fn iter_mut(&mut self) -> impl Iterator<Item = (&I, &mut V)> {
		self.indices.iter().zip(self.dense.iter_mut())
	}
=======
    pub fn with_capacity(capacity: usize) -> Self {
        Self {
            dense: Vec::with_capacity(capacity),
            indices: Vec::with_capacity(capacity),
            sparse: Default::default(),
        }
    }

    #[inline]
    pub fn capacity(&self) -> usize {
        self.dense.capacity()
    }

    pub fn insert(&mut self, index: I, value: V) {
        if let Some(dense_index) = self.sparse.get(index.clone()).cloned() {
            // SAFETY: dense indices stored in self.sparse always exist
            unsafe {
                *self.dense.get_unchecked_mut(dense_index) = value;
            }
        } else {
            self.sparse.insert(index.clone(), self.dense.len());
            self.indices.push(index);
            self.dense.push(value);
        }
    }

    pub fn get_or_insert_with(&mut self, index: I, func: impl FnOnce() -> V) -> &mut V {
        if let Some(dense_index) = self.sparse.get(index.clone()).cloned() {
            // SAFETY: dense indices stored in self.sparse always exist
            unsafe { self.dense.get_unchecked_mut(dense_index) }
        } else {
            let value = func();
            let dense_index = self.dense.len();
            self.sparse.insert(index.clone(), dense_index);
            self.indices.push(index);
            self.dense.push(value);
            // SAFETY: dense index was just populated above
            unsafe { self.dense.get_unchecked_mut(dense_index) }
        }
    }

    #[inline]
    pub fn len(&self) -> usize {
        self.dense.len()
    }

    #[inline]
    pub fn is_empty(&self) -> bool {
        self.dense.len() == 0
    }

    #[inline]
    pub fn contains(&self, index: I) -> bool {
        self.sparse.contains(index)
    }

    pub fn get(&self, index: I) -> Option<&V> {
        self.sparse.get(index).map(|dense_index| {
            // SAFETY: if the sparse index points to something in the dense vec, it exists
            unsafe { self.dense.get_unchecked(*dense_index) }
        })
    }

    pub fn get_mut(&mut self, index: I) -> Option<&mut V> {
        let dense = &mut self.dense;
        self.sparse.get(index).map(move |dense_index| {
            // SAFETY: if the sparse index points to something in the dense vec, it exists
            unsafe { dense.get_unchecked_mut(*dense_index) }
        })
    }

    pub fn remove(&mut self, index: I) -> Option<V> {
        self.sparse.remove(index).map(|dense_index| {
            let is_last = dense_index == self.dense.len() - 1;
            let value = self.dense.swap_remove(dense_index);
            self.indices.swap_remove(dense_index);
            if !is_last {
                let swapped_index = self.indices[dense_index].clone();
                *self.sparse.get_mut(swapped_index).unwrap() = dense_index;
            }
            value
        })
    }

    pub fn indices(&self) -> impl Iterator<Item = I> + '_ {
        self.indices.iter().cloned()
    }

    pub fn values(&self) -> impl Iterator<Item = &V> {
        self.dense.iter()
    }

    pub fn values_mut(&mut self) -> impl Iterator<Item = &mut V> {
        self.dense.iter_mut()
    }

    pub fn iter(&self) -> impl Iterator<Item = (&I, &V)> {
        self.indices.iter().zip(self.dense.iter())
    }

    pub fn iter_mut(&mut self) -> impl Iterator<Item = (&I, &mut V)> {
        self.indices.iter().zip(self.dense.iter_mut())
    }
>>>>>>> 5b5013d5
}

pub trait SparseSetIndex: Clone + PartialEq + Eq + Hash {
	fn sparse_set_index(&self) -> usize;
	fn get_sparse_set_index(value: usize) -> Self;
}

macro_rules! impl_sparse_set_index {
	($($ty:ty),+) => {
		$(impl SparseSetIndex for $ty {
			fn sparse_set_index(&self) -> usize {
				*self as usize
			}

			fn get_sparse_set_index(value: usize) -> Self {
				value as $ty
			}
		})*
	};
}

impl_sparse_set_index!(u8, u16, u32, u64, usize);

/// A collection of [`ComponentSparseSet`] storages, indexed by [`ComponentId`]
///
/// Can be accessed via [`Storages`](crate::storage::Storages)
#[derive(Default)]
pub struct SparseSets {
	sets: SparseSet<ComponentId, ComponentSparseSet>,
}

impl SparseSets {
	pub fn get_or_insert(&mut self, component_info: &ComponentInfo) -> &mut ComponentSparseSet {
		if !self.sets.contains(component_info.id()) {
			self.sets.insert(
				component_info.id(),
				ComponentSparseSet::new(component_info, 64),
			);
		}

		self.sets.get_mut(component_info.id()).unwrap()
	}

	pub fn get(&self, component_id: ComponentId) -> Option<&ComponentSparseSet> {
		self.sets.get(component_id)
	}

	pub fn get_mut(&mut self, component_id: ComponentId) -> Option<&mut ComponentSparseSet> {
		self.sets.get_mut(component_id)
	}

	pub fn clear(&mut self) {
		for set in self.sets.values_mut() {
			set.clear();
		}
	}

	pub(crate) fn check_change_ticks(&mut self, change_tick: u32) {
		for set in self.sets.values_mut() {
			set.check_change_ticks(change_tick);
		}
	}
}

#[cfg(test)]
mod tests {
	use crate::{entity::Entity, storage::SparseSet};

	#[derive(Debug, Eq, PartialEq)]
	struct Foo(usize);

	#[test]
	fn sparse_set() {
		let mut set = SparseSet::<Entity, Foo>::default();
		let e0 = Entity::from_raw(0);
		let e1 = Entity::from_raw(1);
		let e2 = Entity::from_raw(2);
		let e3 = Entity::from_raw(3);
		let e4 = Entity::from_raw(4);

		set.insert(e1, Foo(1));
		set.insert(e2, Foo(2));
		set.insert(e3, Foo(3));

		assert_eq!(set.get(e0), None);
		assert_eq!(set.get(e1), Some(&Foo(1)));
		assert_eq!(set.get(e2), Some(&Foo(2)));
		assert_eq!(set.get(e3), Some(&Foo(3)));
		assert_eq!(set.get(e4), None);

		{
			let iter_results = set.values().collect::<Vec<_>>();
			assert_eq!(iter_results, vec![&Foo(1), &Foo(2), &Foo(3)]);
		}

		assert_eq!(set.remove(e2), Some(Foo(2)));
		assert_eq!(set.remove(e2), None);

		assert_eq!(set.get(e0), None);
		assert_eq!(set.get(e1), Some(&Foo(1)));
		assert_eq!(set.get(e2), None);
		assert_eq!(set.get(e3), Some(&Foo(3)));
		assert_eq!(set.get(e4), None);

		assert_eq!(set.remove(e1), Some(Foo(1)));

		assert_eq!(set.get(e0), None);
		assert_eq!(set.get(e1), None);
		assert_eq!(set.get(e2), None);
		assert_eq!(set.get(e3), Some(&Foo(3)));
		assert_eq!(set.get(e4), None);

		set.insert(e1, Foo(10));

		assert_eq!(set.get(e1), Some(&Foo(10)));

		*set.get_mut(e1).unwrap() = Foo(11);
		assert_eq!(set.get(e1), Some(&Foo(11)));
	}
}<|MERGE_RESOLUTION|>--- conflicted
+++ resolved
@@ -101,7 +101,6 @@
 }
 
 impl ComponentSparseSet {
-<<<<<<< HEAD
 	pub(crate) fn new(component_info: &ComponentInfo, capacity: usize) -> Self {
 		Self {
 			dense: Column::with_capacity(component_info, capacity),
@@ -178,7 +177,7 @@
 			let dense_index = *dense_index as usize;
 			#[cfg(debug_assertions)]
 			assert_eq!(entity, self.entities[dense_index]);
-			// SAFE: if the sparse index points to something in the dense vec, it exists
+			// SAFETY: if the sparse index points to something in the dense vec, it exists
 			unsafe { self.dense.get_data_unchecked(dense_index) }
 		})
 	}
@@ -188,7 +187,7 @@
 		let dense_index = *self.sparse.get(entity.id())? as usize;
 		#[cfg(debug_assertions)]
 		assert_eq!(entity, self.entities[dense_index]);
-		// SAFE: if the sparse index points to something in the dense vec, it exists
+		// SAFETY: if the sparse index points to something in the dense vec, it exists
 		unsafe {
 			Some((
 				self.dense.get_data_unchecked(dense_index),
@@ -202,19 +201,8 @@
 		let dense_index = *self.sparse.get(entity.id())? as usize;
 		#[cfg(debug_assertions)]
 		assert_eq!(entity, self.entities[dense_index]);
-		// SAFE: if the sparse index points to something in the dense vec, it exists
+		// SAFETY: if the sparse index points to something in the dense vec, it exists
 		unsafe { Some(self.dense.get_ticks_unchecked(dense_index)) }
-	}
-
-	fn do_something_with_remove_idk(mut self, is_last: bool, dense_index: usize) {
-		if !is_last {
-			let swapped_entity = self.entities[dense_index];
-			#[cfg(not(debug_assertions))]
-			let idx = swapped_entity;
-			#[cfg(debug_assertions)]
-			let idx = swapped_entity.id();
-			*self.sparse.get_mut(idx).unwrap() = dense_index as u32;
-		}
 	}
 
 	/// Removes the `entity` from this sparse set and returns a pointer to the associated value (if
@@ -230,13 +218,12 @@
 				assert_eq!(entity, self.entities[dense_index]);
 				self.entities.swap_remove(dense_index);
 				let is_last = dense_index == self.dense.len() - 1;
-				// SAFE: dense_index was just removed from `sparse`, which ensures that it is valid
+				// SAFETY: dense_index was just removed from `sparse`, which ensures that it is valid
 				let (value, _) = unsafe {
 					self
 						.dense
 						.swap_remove_and_forget_unchecked(dense_index)
 				};
-				// TODO: Fix code duplication!
 				if !is_last {
 					let swapped_entity = self.entities[dense_index];
 					#[cfg(not(debug_assertions))]
@@ -250,184 +237,31 @@
 	}
 
 	pub(crate) fn remove(&mut self, entity: Entity) -> bool {
-		self
-			.sparse
-			.remove(entity.id())
-			.map(|dense_index| {
-				let dense_index = dense_index as usize;
+		if let Some(dense_index) = self.sparse.remove(entity.id()) {
+			let dense_index = dense_index as usize;
+			#[cfg(debug_assertions)]
+			assert_eq!(entity, self.entities[dense_index]);
+			self.entities.swap_remove(dense_index);
+			let is_last = dense_index == self.dense.len() - 1;
+			// SAFETY: if the sparse index points to something in the dense vec, it exists
+			unsafe { self.dense.swap_remove_unchecked(dense_index) }
+			if !is_last {
+				let swapped_entity = self.entities[dense_index];
+				#[cfg(not(debug_assertions))]
+				let idx = swapped_entity;
 				#[cfg(debug_assertions)]
-				assert_eq!(entity, self.entities[dense_index]);
-				self.entities.swap_remove(dense_index);
-				let is_last = dense_index == self.dense.len() - 1;
-				// SAFE: if the sparse index points to something in the dense vec, it exists
-				unsafe { self.dense.swap_remove_unchecked(dense_index) }
-				// TODO: Fix code duplication!
-				if !is_last {
-					let swapped_entity = self.entities[dense_index];
-					#[cfg(not(debug_assertions))]
-					let idx = swapped_entity;
-					#[cfg(debug_assertions)]
-					let idx = swapped_entity.id();
-					*self.sparse.get_mut(idx).unwrap() = dense_index as u32;
-				}
-				true
-			})
-			.unwrap_or(false)
+				let idx = swapped_entity.id();
+				*self.sparse.get_mut(idx).unwrap() = dense_index as u32;
+			}
+			true
+		} else {
+			false
+		}
 	}
 
 	pub(crate) fn check_change_ticks(&mut self, change_tick: u32) {
 		self.dense.check_change_ticks(change_tick);
 	}
-=======
-    pub(crate) fn new(component_info: &ComponentInfo, capacity: usize) -> Self {
-        Self {
-            dense: Column::with_capacity(component_info, capacity),
-            entities: Vec::with_capacity(capacity),
-            sparse: Default::default(),
-        }
-    }
-
-    pub(crate) fn clear(&mut self) {
-        self.dense.clear();
-        self.entities.clear();
-        self.sparse.clear();
-    }
-
-    #[inline]
-    pub fn len(&self) -> usize {
-        self.dense.len()
-    }
-
-    #[inline]
-    pub fn is_empty(&self) -> bool {
-        self.dense.len() == 0
-    }
-
-    /// Inserts the `entity` key and component `value` pair into this sparse
-    /// set.
-    ///
-    /// # Safety
-    /// The `value` pointer must point to a valid address that matches the [`Layout`](std::alloc::Layout)
-    /// inside the [`ComponentInfo`] given when constructing this sparse set.
-    pub(crate) unsafe fn insert(&mut self, entity: Entity, value: OwningPtr<'_>, change_tick: u32) {
-        if let Some(&dense_index) = self.sparse.get(entity.id()) {
-            #[cfg(debug_assertions)]
-            assert_eq!(entity, self.entities[dense_index as usize]);
-            self.dense.replace(dense_index as usize, value, change_tick);
-        } else {
-            let dense_index = self.dense.len();
-            self.dense.push(value, ComponentTicks::new(change_tick));
-            self.sparse.insert(entity.id(), dense_index as u32);
-            #[cfg(debug_assertions)]
-            assert_eq!(self.entities.len(), dense_index);
-            #[cfg(not(debug_assertions))]
-            self.entities.push(entity.id());
-            #[cfg(debug_assertions)]
-            self.entities.push(entity);
-        }
-    }
-
-    #[inline]
-    pub fn contains(&self, entity: Entity) -> bool {
-        #[cfg(debug_assertions)]
-        {
-            if let Some(&dense_index) = self.sparse.get(entity.id()) {
-                #[cfg(debug_assertions)]
-                assert_eq!(entity, self.entities[dense_index as usize]);
-                true
-            } else {
-                false
-            }
-        }
-        #[cfg(not(debug_assertions))]
-        self.sparse.contains(entity.id())
-    }
-
-    #[inline]
-    pub fn get(&self, entity: Entity) -> Option<Ptr<'_>> {
-        self.sparse.get(entity.id()).map(|dense_index| {
-            let dense_index = *dense_index as usize;
-            #[cfg(debug_assertions)]
-            assert_eq!(entity, self.entities[dense_index]);
-            // SAFETY: if the sparse index points to something in the dense vec, it exists
-            unsafe { self.dense.get_data_unchecked(dense_index) }
-        })
-    }
-
-    #[inline]
-    pub fn get_with_ticks(&self, entity: Entity) -> Option<(Ptr<'_>, &UnsafeCell<ComponentTicks>)> {
-        let dense_index = *self.sparse.get(entity.id())? as usize;
-        #[cfg(debug_assertions)]
-        assert_eq!(entity, self.entities[dense_index]);
-        // SAFETY: if the sparse index points to something in the dense vec, it exists
-        unsafe {
-            Some((
-                self.dense.get_data_unchecked(dense_index),
-                self.dense.get_ticks_unchecked(dense_index),
-            ))
-        }
-    }
-
-    #[inline]
-    pub fn get_ticks(&self, entity: Entity) -> Option<&UnsafeCell<ComponentTicks>> {
-        let dense_index = *self.sparse.get(entity.id())? as usize;
-        #[cfg(debug_assertions)]
-        assert_eq!(entity, self.entities[dense_index]);
-        // SAFETY: if the sparse index points to something in the dense vec, it exists
-        unsafe { Some(self.dense.get_ticks_unchecked(dense_index)) }
-    }
-
-    /// Removes the `entity` from this sparse set and returns a pointer to the associated value (if
-    /// it exists).
-    #[must_use = "The returned pointer must be used to drop the removed component."]
-    pub(crate) fn remove_and_forget(&mut self, entity: Entity) -> Option<OwningPtr<'_>> {
-        self.sparse.remove(entity.id()).map(|dense_index| {
-            let dense_index = dense_index as usize;
-            #[cfg(debug_assertions)]
-            assert_eq!(entity, self.entities[dense_index]);
-            self.entities.swap_remove(dense_index);
-            let is_last = dense_index == self.dense.len() - 1;
-            // SAFETY: dense_index was just removed from `sparse`, which ensures that it is valid
-            let (value, _) = unsafe { self.dense.swap_remove_and_forget_unchecked(dense_index) };
-            if !is_last {
-                let swapped_entity = self.entities[dense_index];
-                #[cfg(not(debug_assertions))]
-                let idx = swapped_entity;
-                #[cfg(debug_assertions)]
-                let idx = swapped_entity.id();
-                *self.sparse.get_mut(idx).unwrap() = dense_index as u32;
-            }
-            value
-        })
-    }
-
-    pub(crate) fn remove(&mut self, entity: Entity) -> bool {
-        if let Some(dense_index) = self.sparse.remove(entity.id()) {
-            let dense_index = dense_index as usize;
-            #[cfg(debug_assertions)]
-            assert_eq!(entity, self.entities[dense_index]);
-            self.entities.swap_remove(dense_index);
-            let is_last = dense_index == self.dense.len() - 1;
-            // SAFETY: if the sparse index points to something in the dense vec, it exists
-            unsafe { self.dense.swap_remove_unchecked(dense_index) }
-            if !is_last {
-                let swapped_entity = self.entities[dense_index];
-                #[cfg(not(debug_assertions))]
-                let idx = swapped_entity;
-                #[cfg(debug_assertions)]
-                let idx = swapped_entity.id();
-                *self.sparse.get_mut(idx).unwrap() = dense_index as u32;
-            }
-            true
-        } else {
-            false
-        }
-    }
-
-    pub(crate) fn check_change_ticks(&mut self, change_tick: u32) {
-        self.dense.check_change_ticks(change_tick);
-    }
->>>>>>> 5b5013d5
 }
 
 /// A data structure that blends dense and sparse storage
@@ -456,7 +290,6 @@
 }
 
 impl<I: SparseSetIndex, V> SparseSet<I, V> {
-<<<<<<< HEAD
 	pub fn with_capacity(capacity: usize) -> Self {
 		Self {
 			dense: Vec::with_capacity(capacity),
@@ -472,7 +305,7 @@
 
 	pub fn insert(&mut self, index: I, value: V) {
 		if let Some(dense_index) = self.sparse.get(index.clone()).cloned() {
-			// SAFE: dense indices stored in self.sparse always exist
+			// SAFETY: dense indices stored in self.sparse always exist
 			unsafe {
 				*self.dense.get_unchecked_mut(dense_index) = value;
 			}
@@ -487,7 +320,7 @@
 
 	pub fn get_or_insert_with(&mut self, index: I, func: impl FnOnce() -> V) -> &mut V {
 		if let Some(dense_index) = self.sparse.get(index.clone()).cloned() {
-			// SAFE: dense indices stored in self.sparse always exist
+			// SAFETY: dense indices stored in self.sparse always exist
 			unsafe { self.dense.get_unchecked_mut(dense_index) }
 		} else {
 			let value = func();
@@ -495,7 +328,7 @@
 			self.sparse.insert(index.clone(), dense_index);
 			self.indices.push(index);
 			self.dense.push(value);
-			// SAFE: dense index was just populated above
+			// SAFETY: dense index was just populated above
 			unsafe { self.dense.get_unchecked_mut(dense_index) }
 		}
 	}
@@ -517,7 +350,7 @@
 
 	pub fn get(&self, index: I) -> Option<&V> {
 		self.sparse.get(index).map(|dense_index| {
-			// SAFE: if the sparse index points to something in the dense vec, it exists
+			// SAFETY: if the sparse index points to something in the dense vec, it exists
 			unsafe { self.dense.get_unchecked(*dense_index) }
 		})
 	}
@@ -525,7 +358,7 @@
 	pub fn get_mut(&mut self, index: I) -> Option<&mut V> {
 		let dense = &mut self.dense;
 		self.sparse.get(index).map(move |dense_index| {
-			// SAFE: if the sparse index points to something in the dense vec, it exists
+			// SAFETY: if the sparse index points to something in the dense vec, it exists
 			unsafe { dense.get_unchecked_mut(*dense_index) }
 		})
 	}
@@ -562,111 +395,6 @@
 	pub fn iter_mut(&mut self) -> impl Iterator<Item = (&I, &mut V)> {
 		self.indices.iter().zip(self.dense.iter_mut())
 	}
-=======
-    pub fn with_capacity(capacity: usize) -> Self {
-        Self {
-            dense: Vec::with_capacity(capacity),
-            indices: Vec::with_capacity(capacity),
-            sparse: Default::default(),
-        }
-    }
-
-    #[inline]
-    pub fn capacity(&self) -> usize {
-        self.dense.capacity()
-    }
-
-    pub fn insert(&mut self, index: I, value: V) {
-        if let Some(dense_index) = self.sparse.get(index.clone()).cloned() {
-            // SAFETY: dense indices stored in self.sparse always exist
-            unsafe {
-                *self.dense.get_unchecked_mut(dense_index) = value;
-            }
-        } else {
-            self.sparse.insert(index.clone(), self.dense.len());
-            self.indices.push(index);
-            self.dense.push(value);
-        }
-    }
-
-    pub fn get_or_insert_with(&mut self, index: I, func: impl FnOnce() -> V) -> &mut V {
-        if let Some(dense_index) = self.sparse.get(index.clone()).cloned() {
-            // SAFETY: dense indices stored in self.sparse always exist
-            unsafe { self.dense.get_unchecked_mut(dense_index) }
-        } else {
-            let value = func();
-            let dense_index = self.dense.len();
-            self.sparse.insert(index.clone(), dense_index);
-            self.indices.push(index);
-            self.dense.push(value);
-            // SAFETY: dense index was just populated above
-            unsafe { self.dense.get_unchecked_mut(dense_index) }
-        }
-    }
-
-    #[inline]
-    pub fn len(&self) -> usize {
-        self.dense.len()
-    }
-
-    #[inline]
-    pub fn is_empty(&self) -> bool {
-        self.dense.len() == 0
-    }
-
-    #[inline]
-    pub fn contains(&self, index: I) -> bool {
-        self.sparse.contains(index)
-    }
-
-    pub fn get(&self, index: I) -> Option<&V> {
-        self.sparse.get(index).map(|dense_index| {
-            // SAFETY: if the sparse index points to something in the dense vec, it exists
-            unsafe { self.dense.get_unchecked(*dense_index) }
-        })
-    }
-
-    pub fn get_mut(&mut self, index: I) -> Option<&mut V> {
-        let dense = &mut self.dense;
-        self.sparse.get(index).map(move |dense_index| {
-            // SAFETY: if the sparse index points to something in the dense vec, it exists
-            unsafe { dense.get_unchecked_mut(*dense_index) }
-        })
-    }
-
-    pub fn remove(&mut self, index: I) -> Option<V> {
-        self.sparse.remove(index).map(|dense_index| {
-            let is_last = dense_index == self.dense.len() - 1;
-            let value = self.dense.swap_remove(dense_index);
-            self.indices.swap_remove(dense_index);
-            if !is_last {
-                let swapped_index = self.indices[dense_index].clone();
-                *self.sparse.get_mut(swapped_index).unwrap() = dense_index;
-            }
-            value
-        })
-    }
-
-    pub fn indices(&self) -> impl Iterator<Item = I> + '_ {
-        self.indices.iter().cloned()
-    }
-
-    pub fn values(&self) -> impl Iterator<Item = &V> {
-        self.dense.iter()
-    }
-
-    pub fn values_mut(&mut self) -> impl Iterator<Item = &mut V> {
-        self.dense.iter_mut()
-    }
-
-    pub fn iter(&self) -> impl Iterator<Item = (&I, &V)> {
-        self.indices.iter().zip(self.dense.iter())
-    }
-
-    pub fn iter_mut(&mut self) -> impl Iterator<Item = (&I, &mut V)> {
-        self.indices.iter().zip(self.dense.iter_mut())
-    }
->>>>>>> 5b5013d5
 }
 
 pub trait SparseSetIndex: Clone + PartialEq + Eq + Hash {
