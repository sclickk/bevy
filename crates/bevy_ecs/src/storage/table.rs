use crate::{
	component::{ComponentId, ComponentInfo, ComponentTicks, Components},
	entity::Entity,
	query::debug_checked_unreachable,
	storage::{blob_vec::BlobVec, SparseSet},
};
use bevy_ptr::{OwningPtr, Ptr, PtrMut};
use bevy_utils::HashMap;
use std::alloc::Layout;
use std::{
	cell::UnsafeCell,
	ops::{Index, IndexMut},
};

#[derive(Debug, Clone, Copy, PartialEq, Eq)]
pub struct TableId(usize);

impl TableId {
	#[inline]
	pub fn new(index: usize) -> Self {
		TableId(index)
	}

	#[inline]
	pub fn index(self) -> usize {
		self.0
	}

	#[inline]
	pub const fn empty() -> TableId {
		TableId(0)
	}
}

#[derive(Debug)]
pub struct Column {
	data: BlobVec,
	ticks: Vec<UnsafeCell<ComponentTicks>>,
}

impl Column {
	#[inline]
	pub(crate) fn with_capacity(component_info: &ComponentInfo, capacity: usize) -> Self {
		Column {
			// SAFETY: component_info.drop() is valid for the types that will be inserted.
			data: unsafe { BlobVec::new(component_info.layout(), component_info.drop(), capacity) },
			ticks: Vec::with_capacity(capacity),
		}
	}

	#[inline]
	pub fn item_layout(&self) -> Layout {
		self.data.layout()
	}

	/// Writes component data to the column at given row.
	/// Assumes the slot is uninitialized, drop is not called.
	/// To overwrite existing initialized value, use `replace` instead.
	///
	/// # Safety
	/// Assumes data has already been allocated for the given row.
	#[inline]
	pub(crate) unsafe fn initialize(
		&mut self,
		row: usize,
		data: OwningPtr<'_>,
		ticks: ComponentTicks,
	) {
		debug_assert!(row < self.len());
		self.data.initialize_unchecked(row, data);
		*self.ticks.get_unchecked_mut(row).get_mut() = ticks;
	}

	/// Writes component data to the column at given row.
	/// Assumes the slot is initialized, calls drop.
	///
	/// # Safety
	/// Assumes data has already been allocated for the given row.
	#[inline]
	pub(crate) unsafe fn replace(&mut self, row: usize, data: OwningPtr<'_>, change_tick: u32) {
		debug_assert!(row < self.len());
		self.data.replace_unchecked(row, data);
		self
			.ticks
			.get_unchecked_mut(row)
			.get_mut()
			.set_changed(change_tick);
	}

	#[inline]
	pub fn len(&self) -> usize {
		self.data.len()
	}

	#[inline]
	pub fn is_empty(&self) -> bool {
		self.data.is_empty()
	}

	/// # Safety
	/// index must be in-bounds
	#[inline]
	pub(crate) unsafe fn get_ticks_unchecked_mut(&mut self, row: usize) -> &mut ComponentTicks {
		debug_assert!(row < self.len());
		self.ticks.get_unchecked_mut(row).get_mut()
	}

	/// # Safety
	/// index must be in-bounds
	#[inline]
	pub(crate) unsafe fn swap_remove_unchecked(&mut self, row: usize) {
		self.data.swap_remove_and_drop_unchecked(row);
		self.ticks.swap_remove(row);
	}

	#[inline]
	#[must_use = "The returned pointer should be used to dropped the removed component"]
	pub(crate) unsafe fn swap_remove_and_forget_unchecked(
		&mut self,
		row: usize,
	) -> (OwningPtr<'_>, ComponentTicks) {
		let data = self.data.swap_remove_and_forget_unchecked(row);
		let ticks = self.ticks.swap_remove(row).into_inner();
		(data, ticks)
	}

	/// Removes the element from `other` at `src_row` and inserts it
	/// into the current column to initialize the values at `dst_row`.
	/// Does not do any bounds checking.
	///
	/// # Safety
	///
	///  - `other` must have the same data layout as `self`
	///  - `src_row` must be in bounds for `other`
	///  - `dst_row` must be in bounds for `self`
	///  - `other[src_row]` must be initialized to a valid value.
	///  - `self[dst_row]` must not be initalized yet.
	#[inline]
	pub(crate) unsafe fn initialize_from_unchecked(
		&mut self,
		other: &mut Column,
		src_row: usize,
		dst_row: usize,
	) {
		debug_assert!(self.data.layout() == other.data.layout());
		let ptr = self.data.get_unchecked_mut(dst_row);
		other.data.swap_remove_unchecked(src_row, ptr);
		*self.ticks.get_unchecked_mut(dst_row) = other.ticks.swap_remove(src_row);
	}

	// # Safety
	// - ptr must point to valid data of this column's component type
	pub(crate) unsafe fn push(&mut self, ptr: OwningPtr<'_>, ticks: ComponentTicks) {
		self.data.push(ptr);
		self.ticks.push(UnsafeCell::new(ticks));
	}

	#[inline]
	pub(crate) fn reserve_exact(&mut self, additional: usize) {
		self.data.reserve_exact(additional);
		self.ticks.reserve_exact(additional);
	}

	#[inline]
	pub fn get_data_ptr(&self) -> Ptr<'_> {
		self.data.get_ptr()
	}

	/// # Safety
	/// The type `T` must be the type of the items in this column.
	pub unsafe fn get_data_slice<T>(&self) -> &[UnsafeCell<T>] {
		self.data.get_slice()
	}

	#[inline]
	pub fn get_ticks_slice(&self) -> &[UnsafeCell<ComponentTicks>] {
		&self.ticks
	}

	/// # Safety
	/// - index must be in-bounds
	/// - no other reference to the data of the same row can exist at the same time
	#[inline]
	pub unsafe fn get_data_unchecked(&self, row: usize) -> Ptr<'_> {
		debug_assert!(row < self.data.len());
		self.data.get_unchecked(row)
	}

	/// # Safety
	/// - index must be in-bounds
	/// - no other reference to the data of the same row can exist at the same time
	#[inline]
	pub(crate) unsafe fn get_data_unchecked_mut(&mut self, row: usize) -> PtrMut<'_> {
		debug_assert!(row < self.data.len());
		self.data.get_unchecked_mut(row)
	}

	/// # Safety
	/// index must be in-bounds
	#[inline]
	pub unsafe fn get_ticks_unchecked(&self, row: usize) -> &UnsafeCell<ComponentTicks> {
		debug_assert!(row < self.ticks.len());
		self.ticks.get_unchecked(row)
	}

	pub fn clear(&mut self) {
		self.data.clear();
		self.ticks.clear();
	}

	#[inline]
	pub(crate) fn check_change_ticks(&mut self, change_tick: u32) {
		for component_ticks in &mut self.ticks {
			component_ticks
				.get_mut()
				.check_ticks(change_tick);
		}
	}
}

pub struct Table {
	columns: SparseSet<ComponentId, Column>,
	entities: Vec<Entity>,
}

impl Table {
	pub(crate) fn with_capacity(capacity: usize, column_capacity: usize) -> Table {
		Self {
			columns: SparseSet::with_capacity(column_capacity),
			entities: Vec::with_capacity(capacity),
		}
	}

	#[inline]
	pub fn entities(&self) -> &[Entity] {
		&self.entities
	}

	pub(crate) fn add_column(&mut self, component_info: &ComponentInfo) {
		self.columns.insert(
			component_info.id(),
			Column::with_capacity(component_info, self.entities.capacity()),
		);
	}

	/// Removes the entity at the given row and returns the entity swapped in to replace it (if an
	/// entity was swapped in)
	///
	/// # Safety
	/// `row` must be in-bounds
	pub(crate) unsafe fn swap_remove_unchecked(&mut self, row: usize) -> Option<Entity> {
		for column in self.columns.values_mut() {
			column.swap_remove_unchecked(row);
		}
		let is_last = row == self.entities.len() - 1;
		self.entities.swap_remove(row);
		if is_last {
			None
		} else {
			Some(self.entities[row])
		}
	}

	/// Moves the `row` column values to `new_table`, for the columns shared between both tables.
	/// Returns the index of the new row in `new_table` and the entity in this table swapped in
	/// to replace it (if an entity was swapped in). missing columns will be "forgotten". It is
	/// the caller's responsibility to drop them
	///
	/// # Safety
	/// Row must be in-bounds
	pub(crate) unsafe fn move_to_and_forget_missing_unchecked(
		&mut self,
		row: usize,
		new_table: &mut Table,
	) -> TableMoveResult {
		debug_assert!(row < self.len());
		let is_last = row == self.entities.len() - 1;
		let new_row = new_table.allocate(self.entities.swap_remove(row));
		for (component_id, column) in self.columns.iter_mut() {
			if let Some(new_column) = new_table.get_column_mut(*component_id) {
				new_column.initialize_from_unchecked(column, row, new_row);
			} else {
				// It's the caller's responsibility to drop these cases.
				let (_, _) = column.swap_remove_and_forget_unchecked(row);
			}
		}
		TableMoveResult {
			new_row,
			swapped_entity: if is_last {
				None
			} else {
				Some(self.entities[row])
			},
		}
	}

	/// Moves the `row` column values to `new_table`, for the columns shared between both tables.
	/// Returns the index of the new row in `new_table` and the entity in this table swapped in
	/// to replace it (if an entity was swapped in).
	///
	/// # Safety
	/// row must be in-bounds
	pub(crate) unsafe fn move_to_and_drop_missing_unchecked(
		&mut self,
		row: usize,
		new_table: &mut Table,
	) -> TableMoveResult {
		debug_assert!(row < self.len());
		let is_last = row == self.entities.len() - 1;
		let new_row = new_table.allocate(self.entities.swap_remove(row));
		for (component_id, column) in self.columns.iter_mut() {
			if let Some(new_column) = new_table.get_column_mut(*component_id) {
				new_column.initialize_from_unchecked(column, row, new_row);
			} else {
				column.swap_remove_unchecked(row);
			}
		}
		TableMoveResult {
			new_row,
			swapped_entity: if is_last {
				None
			} else {
				Some(self.entities[row])
			},
		}
	}

	/// Moves the `row` column values to `new_table`, for the columns shared between both tables.
	/// Returns the index of the new row in `new_table` and the entity in this table swapped in
	/// to replace it (if an entity was swapped in).
	///
	/// # Safety
	/// `row` must be in-bounds. `new_table` must contain every component this table has
	pub(crate) unsafe fn move_to_superset_unchecked(
		&mut self,
		row: usize,
		new_table: &mut Table,
	) -> TableMoveResult {
		debug_assert!(row < self.len());
		let is_last = row == self.entities.len() - 1;
		let new_row = new_table.allocate(self.entities.swap_remove(row));
		for (component_id, column) in self.columns.iter_mut() {
			new_table
				.get_column_mut(*component_id)
				.unwrap_or_else(|| debug_checked_unreachable())
				.initialize_from_unchecked(column, row, new_row);
		}
		TableMoveResult {
			new_row,
			swapped_entity: if is_last {
				None
			} else {
				Some(self.entities[row])
			},
		}
	}

	#[inline]
	pub fn get_column(&self, component_id: ComponentId) -> Option<&Column> {
		self.columns.get(component_id)
	}

	#[inline]
	pub(crate) fn get_column_mut(&mut self, component_id: ComponentId) -> Option<&mut Column> {
		self.columns.get_mut(component_id)
	}

	#[inline]
	pub fn has_column(&self, component_id: ComponentId) -> bool {
		self.columns.contains(component_id)
	}

	pub(crate) fn reserve(&mut self, additional: usize) {
		if self.entities.capacity() - self.entities.len() < additional {
			self.entities.reserve(additional);

			// use entities vector capacity as driving capacity for all related allocations
			let new_capacity = self.entities.capacity();

			for column in self.columns.values_mut() {
				column.reserve_exact(new_capacity - column.len());
			}
		}
	}

	/// Allocates space for a new entity
	///
	/// # Safety
	/// the allocated row must be written to immediately with valid values in each column
	pub(crate) unsafe fn allocate(&mut self, entity: Entity) -> usize {
		self.reserve(1);
		let index = self.entities.len();
		self.entities.push(entity);
		for column in self.columns.values_mut() {
			column.data.set_len(self.entities.len());
			column
				.ticks
				.push(UnsafeCell::new(ComponentTicks::new(0)));
		}
		index
	}

	#[inline]
	pub fn capacity(&self) -> usize {
		self.entities.capacity()
	}

	#[inline]
	pub fn len(&self) -> usize {
		self.entities.len()
	}

	#[inline]
	pub fn is_empty(&self) -> bool {
		self.entities.is_empty()
	}

	pub(crate) fn check_change_ticks(&mut self, change_tick: u32) {
		for column in self.columns.values_mut() {
			column.check_change_ticks(change_tick);
		}
	}

	pub fn iter(&self) -> impl Iterator<Item = &Column> {
		self.columns.values()
	}

	pub(crate) fn clear(&mut self) {
		self.entities.clear();
		for column in self.columns.values_mut() {
			column.clear();
		}
	}
}

/// A collection of [`Table`] storages, indexed by [`TableId`]
///
/// Can be accessed via [`Storages`](crate::storage::Storages)
pub struct Tables {
	tables: Vec<Table>,
	table_ids: HashMap<Vec<ComponentId>, TableId>,
}

impl Default for Tables {
	fn default() -> Self {
		let empty_table = Table::with_capacity(0, 0);
		Tables {
			tables: vec![empty_table],
			table_ids: HashMap::default(),
		}
	}
}

pub(crate) struct TableMoveResult {
	pub swapped_entity: Option<Entity>,
	pub new_row: usize,
}

impl Tables {
<<<<<<< HEAD
	#[inline]
	pub fn len(&self) -> usize {
		self.tables.len()
	}

	#[inline]
	pub fn is_empty(&self) -> bool {
		self.tables.is_empty()
	}

	#[inline]
	pub fn get(&self, id: TableId) -> Option<&Table> {
		self.tables.get(id.index())
	}

	#[inline]
	pub(crate) fn get_2_mut(&mut self, a: TableId, b: TableId) -> (&mut Table, &mut Table) {
		if a.index() > b.index() {
			let (b_slice, a_slice) = self.tables.split_at_mut(a.index());
			(&mut a_slice[0], &mut b_slice[b.index()])
		} else {
			let (a_slice, b_slice) = self.tables.split_at_mut(b.index());
			(&mut a_slice[a.index()], &mut b_slice[0])
		}
	}

	/// # Safety
	/// `component_ids` must contain components that exist in `components`
	pub(crate) unsafe fn get_id_or_insert(
		&mut self,
		component_ids: &[ComponentId],
		components: &Components,
	) -> TableId {
		let tables = &mut self.tables;
		let (_key, value) = self
			.table_ids
			.raw_entry_mut()
			.from_key(component_ids)
			.or_insert_with(|| {
				let mut table = Table::with_capacity(0, component_ids.len());
				for component_id in component_ids.iter() {
					table.add_column(components.get_info_unchecked(*component_id));
				}
				tables.push(table);
				(component_ids.to_vec(), TableId(tables.len() - 1))
			});

		*value
	}

	pub fn iter(&self) -> std::slice::Iter<'_, Table> {
		self.tables.iter()
	}

	pub(crate) fn clear(&mut self) {
		for table in &mut self.tables {
			table.clear();
		}
	}

	pub(crate) fn check_change_ticks(&mut self, change_tick: u32) {
		for table in &mut self.tables {
			table.check_change_ticks(change_tick);
		}
	}
=======
    #[inline]
    pub fn len(&self) -> usize {
        self.tables.len()
    }

    #[inline]
    pub fn is_empty(&self) -> bool {
        self.tables.is_empty()
    }

    #[inline]
    pub fn get(&self, id: TableId) -> Option<&Table> {
        self.tables.get(id.index())
    }

    #[inline]
    pub(crate) fn get_2_mut(&mut self, a: TableId, b: TableId) -> (&mut Table, &mut Table) {
        if a.index() > b.index() {
            let (b_slice, a_slice) = self.tables.split_at_mut(a.index());
            (&mut a_slice[0], &mut b_slice[b.index()])
        } else {
            let (a_slice, b_slice) = self.tables.split_at_mut(b.index());
            (&mut a_slice[a.index()], &mut b_slice[0])
        }
    }

    /// # Safety
    /// `component_ids` must contain components that exist in `components`
    pub(crate) unsafe fn get_id_or_insert(
        &mut self,
        component_ids: &[ComponentId],
        components: &Components,
    ) -> TableId {
        let tables = &mut self.tables;
        let (_key, value) = self
            .table_ids
            .raw_entry_mut()
            .from_key(component_ids)
            .or_insert_with(|| {
                let mut table = Table::with_capacity(0, component_ids.len());
                for component_id in component_ids {
                    table.add_column(components.get_info_unchecked(*component_id));
                }
                tables.push(table);
                (component_ids.to_vec(), TableId(tables.len() - 1))
            });

        *value
    }

    pub fn iter(&self) -> std::slice::Iter<'_, Table> {
        self.tables.iter()
    }

    pub(crate) fn clear(&mut self) {
        for table in &mut self.tables {
            table.clear();
        }
    }

    pub(crate) fn check_change_ticks(&mut self, change_tick: u32) {
        for table in &mut self.tables {
            table.check_change_ticks(change_tick);
        }
    }
>>>>>>> a1d3f1b3
}

impl Index<TableId> for Tables {
	type Output = Table;

	#[inline]
	fn index(&self, index: TableId) -> &Self::Output {
		&self.tables[index.index()]
	}
}

impl IndexMut<TableId> for Tables {
	#[inline]
	fn index_mut(&mut self, index: TableId) -> &mut Self::Output {
		&mut self.tables[index.index()]
	}
}

#[cfg(test)]
mod tests {
	use crate as bevy_ecs;
	use crate::component::Component;
	use crate::ptr::OwningPtr;
	use crate::storage::Storages;
	use crate::{
		component::{ComponentTicks, Components},
		entity::Entity,
		storage::Table,
	};
	#[derive(Component)]
	struct W<T>(T);

	#[test]
	fn table() {
		let mut components = Components::default();
		let mut storages = Storages::default();
		let component_id = components.init_component::<W<usize>>(&mut storages);
		let columns = &[component_id];
		let mut table = Table::with_capacity(0, columns.len());
		table.add_column(components.get_info(component_id).unwrap());
		let entities = (0..200)
			.map(Entity::from_raw)
			.collect::<Vec<_>>();
		for entity in &entities {
			// SAFETY: we allocate and immediately set data afterwards
			unsafe {
				let row = table.allocate(*entity);
				let value: W<usize> = W(row);
				OwningPtr::make(value, |value_ptr| {
					table
						.get_column_mut(component_id)
						.unwrap()
						.initialize(row, value_ptr, ComponentTicks::new(0));
				});
			};
		}

		assert_eq!(table.capacity(), 256);
		assert_eq!(table.len(), 200);
	}
}<|MERGE_RESOLUTION|>--- conflicted
+++ resolved
@@ -457,7 +457,6 @@
 }
 
 impl Tables {
-<<<<<<< HEAD
 	#[inline]
 	pub fn len(&self) -> usize {
 		self.tables.len()
@@ -498,7 +497,7 @@
 			.from_key(component_ids)
 			.or_insert_with(|| {
 				let mut table = Table::with_capacity(0, component_ids.len());
-				for component_id in component_ids.iter() {
+				for component_id in component_ids {
 					table.add_column(components.get_info_unchecked(*component_id));
 				}
 				tables.push(table);
@@ -523,73 +522,6 @@
 			table.check_change_ticks(change_tick);
 		}
 	}
-=======
-    #[inline]
-    pub fn len(&self) -> usize {
-        self.tables.len()
-    }
-
-    #[inline]
-    pub fn is_empty(&self) -> bool {
-        self.tables.is_empty()
-    }
-
-    #[inline]
-    pub fn get(&self, id: TableId) -> Option<&Table> {
-        self.tables.get(id.index())
-    }
-
-    #[inline]
-    pub(crate) fn get_2_mut(&mut self, a: TableId, b: TableId) -> (&mut Table, &mut Table) {
-        if a.index() > b.index() {
-            let (b_slice, a_slice) = self.tables.split_at_mut(a.index());
-            (&mut a_slice[0], &mut b_slice[b.index()])
-        } else {
-            let (a_slice, b_slice) = self.tables.split_at_mut(b.index());
-            (&mut a_slice[a.index()], &mut b_slice[0])
-        }
-    }
-
-    /// # Safety
-    /// `component_ids` must contain components that exist in `components`
-    pub(crate) unsafe fn get_id_or_insert(
-        &mut self,
-        component_ids: &[ComponentId],
-        components: &Components,
-    ) -> TableId {
-        let tables = &mut self.tables;
-        let (_key, value) = self
-            .table_ids
-            .raw_entry_mut()
-            .from_key(component_ids)
-            .or_insert_with(|| {
-                let mut table = Table::with_capacity(0, component_ids.len());
-                for component_id in component_ids {
-                    table.add_column(components.get_info_unchecked(*component_id));
-                }
-                tables.push(table);
-                (component_ids.to_vec(), TableId(tables.len() - 1))
-            });
-
-        *value
-    }
-
-    pub fn iter(&self) -> std::slice::Iter<'_, Table> {
-        self.tables.iter()
-    }
-
-    pub(crate) fn clear(&mut self) {
-        for table in &mut self.tables {
-            table.clear();
-        }
-    }
-
-    pub(crate) fn check_change_ticks(&mut self, change_tick: u32) {
-        for table in &mut self.tables {
-            table.check_change_ticks(change_tick);
-        }
-    }
->>>>>>> a1d3f1b3
 }
 
 impl Index<TableId> for Tables {
