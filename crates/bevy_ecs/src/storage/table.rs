--- conflicted
+++ resolved
@@ -1,13 +1,7 @@
 use crate::{
-<<<<<<< HEAD
 	component::{ComponentId, ComponentInfo, ComponentTicks, Components},
 	entity::Entity,
-	storage::{BlobVec, SparseSet},
-=======
-    component::{ComponentId, ComponentInfo, ComponentTicks, Components},
-    entity::Entity,
-    storage::{blob_vec::BlobVec, SparseSet},
->>>>>>> 114d169d
+	storage::{blob_vec::BlobVec, SparseSet},
 };
 use bevy_ptr::{OwningPtr, Ptr, PtrMut};
 use bevy_utils::HashMap;
@@ -39,14 +33,13 @@
 
 #[derive(Debug)]
 pub struct Column {
-<<<<<<< HEAD
-	pub(crate) data: BlobVec,
-	pub(crate) ticks: Vec<UnsafeCell<ComponentTicks>>,
+	data: BlobVec,
+	ticks: Vec<UnsafeCell<ComponentTicks>>,
 }
 
 impl Column {
 	#[inline]
-	pub fn with_capacity(component_info: &ComponentInfo, capacity: usize) -> Self {
+	pub(crate) fn with_capacity(component_info: &ComponentInfo, capacity: usize) -> Self {
 		Column {
 			// SAFE: component_info.drop() is valid for the types that will be inserted.
 			data: unsafe { BlobVec::new(component_info.layout(), component_info.drop(), capacity) },
@@ -54,6 +47,11 @@
 		}
 	}
 
+	#[inline]
+	pub fn item_layout(&self) -> Layout {
+		self.data.layout()
+	}
+
 	/// Writes component data to the column at given row.
 	/// Assumes the slot is uninitialized, drop is not called.
 	/// To overwrite existing initialized value, use `replace` instead.
@@ -61,7 +59,12 @@
 	/// # Safety
 	/// Assumes data has already been allocated for the given row.
 	#[inline]
-	pub unsafe fn initialize(&mut self, row: usize, data: OwningPtr<'_>, ticks: ComponentTicks) {
+	pub(crate) unsafe fn initialize(
+		&mut self,
+		row: usize,
+		data: OwningPtr<'_>,
+		ticks: ComponentTicks,
+	) {
 		debug_assert!(row < self.len());
 		self.data.initialize_unchecked(row, data);
 		*self.ticks.get_unchecked_mut(row).get_mut() = ticks;
@@ -73,7 +76,7 @@
 	/// # Safety
 	/// Assumes data has already been allocated for the given row.
 	#[inline]
-	pub unsafe fn replace(&mut self, row: usize, data: OwningPtr<'_>, change_tick: u32) {
+	pub(crate) unsafe fn replace(&mut self, row: usize, data: OwningPtr<'_>, change_tick: u32) {
 		debug_assert!(row < self.len());
 		self.data.replace_unchecked(row, data);
 		self
@@ -83,14 +86,6 @@
 			.set_changed(change_tick);
 	}
 
-	/// # Safety
-	/// Assumes data has already been allocated for the given row.
-	#[inline]
-	pub unsafe fn initialize_data(&mut self, row: usize, data: OwningPtr<'_>) {
-		debug_assert!(row < self.len());
-		self.data.initialize_unchecked(row, data);
-	}
-
 	#[inline]
 	pub fn len(&self) -> usize {
 		self.data.len()
@@ -104,7 +99,7 @@
 	/// # Safety
 	/// index must be in-bounds
 	#[inline]
-	pub unsafe fn get_ticks_unchecked_mut(&mut self, row: usize) -> &mut ComponentTicks {
+	pub(crate) unsafe fn get_ticks_unchecked_mut(&mut self, row: usize) -> &mut ComponentTicks {
 		debug_assert!(row < self.len());
 		self.ticks.get_unchecked_mut(row).get_mut()
 	}
@@ -170,7 +165,7 @@
 	/// - index must be in-bounds
 	/// - no other reference to the data of the same row can exist at the same time
 	#[inline]
-	pub unsafe fn get_data_unchecked_mut(&mut self, row: usize) -> PtrMut<'_> {
+	pub(crate) unsafe fn get_data_unchecked_mut(&mut self, row: usize) -> PtrMut<'_> {
 		debug_assert!(row < self.data.len());
 		self.data.get_unchecked_mut(row)
 	}
@@ -196,163 +191,6 @@
 				.check_ticks(change_tick);
 		}
 	}
-=======
-    data: BlobVec,
-    ticks: Vec<UnsafeCell<ComponentTicks>>,
-}
-
-impl Column {
-    #[inline]
-    pub(crate) fn with_capacity(component_info: &ComponentInfo, capacity: usize) -> Self {
-        Column {
-            // SAFE: component_info.drop() is valid for the types that will be inserted.
-            data: unsafe { BlobVec::new(component_info.layout(), component_info.drop(), capacity) },
-            ticks: Vec::with_capacity(capacity),
-        }
-    }
-
-    #[inline]
-    pub fn item_layout(&self) -> Layout {
-        self.data.layout()
-    }
-
-    /// Writes component data to the column at given row.
-    /// Assumes the slot is uninitialized, drop is not called.
-    /// To overwrite existing initialized value, use `replace` instead.
-    ///
-    /// # Safety
-    /// Assumes data has already been allocated for the given row.
-    #[inline]
-    pub(crate) unsafe fn initialize(
-        &mut self,
-        row: usize,
-        data: OwningPtr<'_>,
-        ticks: ComponentTicks,
-    ) {
-        debug_assert!(row < self.len());
-        self.data.initialize_unchecked(row, data);
-        *self.ticks.get_unchecked_mut(row).get_mut() = ticks;
-    }
-
-    /// Writes component data to the column at given row.
-    /// Assumes the slot is initialized, calls drop.
-    ///
-    /// # Safety
-    /// Assumes data has already been allocated for the given row.
-    #[inline]
-    pub(crate) unsafe fn replace(&mut self, row: usize, data: OwningPtr<'_>, change_tick: u32) {
-        debug_assert!(row < self.len());
-        self.data.replace_unchecked(row, data);
-        self.ticks
-            .get_unchecked_mut(row)
-            .get_mut()
-            .set_changed(change_tick);
-    }
-
-    #[inline]
-    pub fn len(&self) -> usize {
-        self.data.len()
-    }
-
-    #[inline]
-    pub fn is_empty(&self) -> bool {
-        self.data.is_empty()
-    }
-
-    /// # Safety
-    /// index must be in-bounds
-    #[inline]
-    pub(crate) unsafe fn get_ticks_unchecked_mut(&mut self, row: usize) -> &mut ComponentTicks {
-        debug_assert!(row < self.len());
-        self.ticks.get_unchecked_mut(row).get_mut()
-    }
-
-    /// # Safety
-    /// index must be in-bounds
-    #[inline]
-    pub(crate) unsafe fn swap_remove_unchecked(&mut self, row: usize) {
-        self.data.swap_remove_and_drop_unchecked(row);
-        self.ticks.swap_remove(row);
-    }
-
-    #[inline]
-    #[must_use = "The returned pointer should be used to dropped the removed component"]
-    pub(crate) unsafe fn swap_remove_and_forget_unchecked(
-        &mut self,
-        row: usize,
-    ) -> (OwningPtr<'_>, ComponentTicks) {
-        let data = self.data.swap_remove_and_forget_unchecked(row);
-        let ticks = self.ticks.swap_remove(row).into_inner();
-        (data, ticks)
-    }
-
-    // # Safety
-    // - ptr must point to valid data of this column's component type
-    pub(crate) unsafe fn push(&mut self, ptr: OwningPtr<'_>, ticks: ComponentTicks) {
-        self.data.push(ptr);
-        self.ticks.push(UnsafeCell::new(ticks));
-    }
-
-    #[inline]
-    pub(crate) fn reserve_exact(&mut self, additional: usize) {
-        self.data.reserve_exact(additional);
-        self.ticks.reserve_exact(additional);
-    }
-
-    #[inline]
-    pub fn get_data_ptr(&self) -> Ptr<'_> {
-        self.data.get_ptr()
-    }
-
-    /// # Safety
-    /// The type `T` must be the type of the items in this column.
-    pub unsafe fn get_data_slice<T>(&self) -> &[UnsafeCell<T>] {
-        self.data.get_slice()
-    }
-
-    #[inline]
-    pub fn get_ticks_slice(&self) -> &[UnsafeCell<ComponentTicks>] {
-        &self.ticks
-    }
-
-    /// # Safety
-    /// - index must be in-bounds
-    /// - no other reference to the data of the same row can exist at the same time
-    #[inline]
-    pub unsafe fn get_data_unchecked(&self, row: usize) -> Ptr<'_> {
-        debug_assert!(row < self.data.len());
-        self.data.get_unchecked(row)
-    }
-
-    /// # Safety
-    /// - index must be in-bounds
-    /// - no other reference to the data of the same row can exist at the same time
-    #[inline]
-    pub(crate) unsafe fn get_data_unchecked_mut(&mut self, row: usize) -> PtrMut<'_> {
-        debug_assert!(row < self.data.len());
-        self.data.get_unchecked_mut(row)
-    }
-
-    /// # Safety
-    /// index must be in-bounds
-    #[inline]
-    pub unsafe fn get_ticks_unchecked(&self, row: usize) -> &UnsafeCell<ComponentTicks> {
-        debug_assert!(row < self.ticks.len());
-        self.ticks.get_unchecked(row)
-    }
-
-    pub fn clear(&mut self) {
-        self.data.clear();
-        self.ticks.clear();
-    }
-
-    #[inline]
-    pub(crate) fn check_change_ticks(&mut self, change_tick: u32) {
-        for component_ticks in &mut self.ticks {
-            component_ticks.get_mut().check_ticks(change_tick);
-        }
-    }
->>>>>>> 114d169d
 }
 
 pub struct Table {
@@ -361,15 +199,7 @@
 }
 
 impl Table {
-<<<<<<< HEAD
-	pub const fn new() -> Table {
-		Self {
-			columns: SparseSet::new(),
-			entities: Vec::new(),
-		}
-	}
-
-	pub fn with_capacity(capacity: usize, column_capacity: usize) -> Table {
+	pub(crate) fn with_capacity(capacity: usize, column_capacity: usize) -> Table {
 		Self {
 			columns: SparseSet::with_capacity(column_capacity),
 			entities: Vec::with_capacity(capacity),
@@ -381,7 +211,7 @@
 		&self.entities
 	}
 
-	pub fn add_column(&mut self, component_info: &ComponentInfo) {
+	pub(crate) fn add_column(&mut self, component_info: &ComponentInfo) {
 		self.columns.insert(
 			component_info.id(),
 			Column::with_capacity(component_info, self.entities.capacity()),
@@ -393,7 +223,7 @@
 	///
 	/// # Safety
 	/// `row` must be in-bounds
-	pub unsafe fn swap_remove_unchecked(&mut self, row: usize) -> Option<Entity> {
+	pub(crate) unsafe fn swap_remove_unchecked(&mut self, row: usize) -> Option<Entity> {
 		for column in self.columns.values_mut() {
 			column.swap_remove_unchecked(row);
 		}
@@ -413,7 +243,7 @@
 	///
 	/// # Safety
 	/// Row must be in-bounds
-	pub unsafe fn move_to_and_forget_missing_unchecked(
+	pub(crate) unsafe fn move_to_and_forget_missing_unchecked(
 		&mut self,
 		row: usize,
 		new_table: &mut Table,
@@ -443,7 +273,7 @@
 	///
 	/// # Safety
 	/// row must be in-bounds
-	pub unsafe fn move_to_and_drop_missing_unchecked(
+	pub(crate) unsafe fn move_to_and_drop_missing_unchecked(
 		&mut self,
 		row: usize,
 		new_table: &mut Table,
@@ -475,7 +305,7 @@
 	///
 	/// # Safety
 	/// `row` must be in-bounds. `new_table` must contain every component this table has
-	pub unsafe fn move_to_superset_unchecked(
+	pub(crate) unsafe fn move_to_superset_unchecked(
 		&mut self,
 		row: usize,
 		new_table: &mut Table,
@@ -504,7 +334,7 @@
 	}
 
 	#[inline]
-	pub fn get_column_mut(&mut self, component_id: ComponentId) -> Option<&mut Column> {
+	pub(crate) fn get_column_mut(&mut self, component_id: ComponentId) -> Option<&mut Column> {
 		self.columns.get_mut(component_id)
 	}
 
@@ -513,7 +343,7 @@
 		self.columns.contains(component_id)
 	}
 
-	pub fn reserve(&mut self, additional: usize) {
+	pub(crate) fn reserve(&mut self, additional: usize) {
 		if self.entities.capacity() - self.entities.len() < additional {
 			self.entities.reserve(additional);
 
@@ -530,7 +360,7 @@
 	///
 	/// # Safety
 	/// the allocated row must be written to immediately with valid values in each column
-	pub unsafe fn allocate(&mut self, entity: Entity) -> usize {
+	pub(crate) unsafe fn allocate(&mut self, entity: Entity) -> usize {
 		self.reserve(1);
 		let index = self.entities.len();
 		self.entities.push(entity);
@@ -568,217 +398,12 @@
 		self.columns.values()
 	}
 
-	pub fn clear(&mut self) {
+	pub(crate) fn clear(&mut self) {
 		self.entities.clear();
 		for column in self.columns.values_mut() {
 			column.clear();
 		}
 	}
-=======
-    pub(crate) fn with_capacity(capacity: usize, column_capacity: usize) -> Table {
-        Self {
-            columns: SparseSet::with_capacity(column_capacity),
-            entities: Vec::with_capacity(capacity),
-        }
-    }
-
-    #[inline]
-    pub fn entities(&self) -> &[Entity] {
-        &self.entities
-    }
-
-    pub(crate) fn add_column(&mut self, component_info: &ComponentInfo) {
-        self.columns.insert(
-            component_info.id(),
-            Column::with_capacity(component_info, self.entities.capacity()),
-        );
-    }
-
-    /// Removes the entity at the given row and returns the entity swapped in to replace it (if an
-    /// entity was swapped in)
-    ///
-    /// # Safety
-    /// `row` must be in-bounds
-    pub(crate) unsafe fn swap_remove_unchecked(&mut self, row: usize) -> Option<Entity> {
-        for column in self.columns.values_mut() {
-            column.swap_remove_unchecked(row);
-        }
-        let is_last = row == self.entities.len() - 1;
-        self.entities.swap_remove(row);
-        if is_last {
-            None
-        } else {
-            Some(self.entities[row])
-        }
-    }
-
-    /// Moves the `row` column values to `new_table`, for the columns shared between both tables.
-    /// Returns the index of the new row in `new_table` and the entity in this table swapped in
-    /// to replace it (if an entity was swapped in). missing columns will be "forgotten". It is
-    /// the caller's responsibility to drop them
-    ///
-    /// # Safety
-    /// Row must be in-bounds
-    pub(crate) unsafe fn move_to_and_forget_missing_unchecked(
-        &mut self,
-        row: usize,
-        new_table: &mut Table,
-    ) -> TableMoveResult {
-        debug_assert!(row < self.len());
-        let is_last = row == self.entities.len() - 1;
-        let new_row = new_table.allocate(self.entities.swap_remove(row));
-        for (component_id, column) in self.columns.iter_mut() {
-            let (data, ticks) = column.swap_remove_and_forget_unchecked(row);
-            if let Some(new_column) = new_table.get_column_mut(*component_id) {
-                new_column.initialize(new_row, data, ticks);
-            }
-        }
-        TableMoveResult {
-            new_row,
-            swapped_entity: if is_last {
-                None
-            } else {
-                Some(self.entities[row])
-            },
-        }
-    }
-
-    /// Moves the `row` column values to `new_table`, for the columns shared between both tables.
-    /// Returns the index of the new row in `new_table` and the entity in this table swapped in
-    /// to replace it (if an entity was swapped in).
-    ///
-    /// # Safety
-    /// row must be in-bounds
-    pub(crate) unsafe fn move_to_and_drop_missing_unchecked(
-        &mut self,
-        row: usize,
-        new_table: &mut Table,
-    ) -> TableMoveResult {
-        debug_assert!(row < self.len());
-        let is_last = row == self.entities.len() - 1;
-        let new_row = new_table.allocate(self.entities.swap_remove(row));
-        for (component_id, column) in self.columns.iter_mut() {
-            if let Some(new_column) = new_table.get_column_mut(*component_id) {
-                let (data, ticks) = column.swap_remove_and_forget_unchecked(row);
-                new_column.initialize(new_row, data, ticks);
-            } else {
-                column.swap_remove_unchecked(row);
-            }
-        }
-        TableMoveResult {
-            new_row,
-            swapped_entity: if is_last {
-                None
-            } else {
-                Some(self.entities[row])
-            },
-        }
-    }
-
-    /// Moves the `row` column values to `new_table`, for the columns shared between both tables.
-    /// Returns the index of the new row in `new_table` and the entity in this table swapped in
-    /// to replace it (if an entity was swapped in).
-    ///
-    /// # Safety
-    /// `row` must be in-bounds. `new_table` must contain every component this table has
-    pub(crate) unsafe fn move_to_superset_unchecked(
-        &mut self,
-        row: usize,
-        new_table: &mut Table,
-    ) -> TableMoveResult {
-        debug_assert!(row < self.len());
-        let is_last = row == self.entities.len() - 1;
-        let new_row = new_table.allocate(self.entities.swap_remove(row));
-        for (component_id, column) in self.columns.iter_mut() {
-            let new_column = new_table.get_column_mut(*component_id).unwrap();
-            let (data, ticks) = column.swap_remove_and_forget_unchecked(row);
-            new_column.initialize(new_row, data, ticks);
-        }
-        TableMoveResult {
-            new_row,
-            swapped_entity: if is_last {
-                None
-            } else {
-                Some(self.entities[row])
-            },
-        }
-    }
-
-    #[inline]
-    pub fn get_column(&self, component_id: ComponentId) -> Option<&Column> {
-        self.columns.get(component_id)
-    }
-
-    #[inline]
-    pub(crate) fn get_column_mut(&mut self, component_id: ComponentId) -> Option<&mut Column> {
-        self.columns.get_mut(component_id)
-    }
-
-    #[inline]
-    pub fn has_column(&self, component_id: ComponentId) -> bool {
-        self.columns.contains(component_id)
-    }
-
-    pub(crate) fn reserve(&mut self, additional: usize) {
-        if self.entities.capacity() - self.entities.len() < additional {
-            self.entities.reserve(additional);
-
-            // use entities vector capacity as driving capacity for all related allocations
-            let new_capacity = self.entities.capacity();
-
-            for column in self.columns.values_mut() {
-                column.reserve_exact(new_capacity - column.len());
-            }
-        }
-    }
-
-    /// Allocates space for a new entity
-    ///
-    /// # Safety
-    /// the allocated row must be written to immediately with valid values in each column
-    pub(crate) unsafe fn allocate(&mut self, entity: Entity) -> usize {
-        self.reserve(1);
-        let index = self.entities.len();
-        self.entities.push(entity);
-        for column in self.columns.values_mut() {
-            column.data.set_len(self.entities.len());
-            column.ticks.push(UnsafeCell::new(ComponentTicks::new(0)));
-        }
-        index
-    }
-
-    #[inline]
-    pub fn capacity(&self) -> usize {
-        self.entities.capacity()
-    }
-
-    #[inline]
-    pub fn len(&self) -> usize {
-        self.entities.len()
-    }
-
-    #[inline]
-    pub fn is_empty(&self) -> bool {
-        self.entities.is_empty()
-    }
-
-    pub(crate) fn check_change_ticks(&mut self, change_tick: u32) {
-        for column in self.columns.values_mut() {
-            column.check_change_ticks(change_tick);
-        }
-    }
-
-    pub fn iter(&self) -> impl Iterator<Item = &Column> {
-        self.columns.values()
-    }
-
-    pub(crate) fn clear(&mut self) {
-        self.entities.clear();
-        for column in self.columns.values_mut() {
-            column.clear();
-        }
-    }
->>>>>>> 114d169d
 }
 
 /// A collection of [`Table`] storages, indexed by [`TableId`]
@@ -799,8 +424,7 @@
 	}
 }
 
-<<<<<<< HEAD
-pub struct TableMoveResult {
+pub(crate) struct TableMoveResult {
 	pub swapped_entity: Option<Entity>,
 	pub new_row: usize,
 }
@@ -819,11 +443,6 @@
 	#[inline]
 	pub fn get(&self, id: TableId) -> Option<&Table> {
 		self.tables.get(id.index())
-	}
-
-	#[inline]
-	pub fn get_mut(&mut self, id: TableId) -> Option<&mut Table> {
-		self.tables.get_mut(id.index())
 	}
 
 	#[inline]
@@ -839,7 +458,7 @@
 
 	/// # Safety
 	/// `component_ids` must contain components that exist in `components`
-	pub unsafe fn get_id_or_insert(
+	pub(crate) unsafe fn get_id_or_insert(
 		&mut self,
 		component_ids: &[ComponentId],
 		components: &Components,
@@ -865,11 +484,7 @@
 		self.tables.iter()
 	}
 
-	pub fn iter_mut(&mut self) -> std::slice::IterMut<'_, Table> {
-		self.tables.iter_mut()
-	}
-
-	pub fn clear(&mut self) {
+	pub(crate) fn clear(&mut self) {
 		for table in &mut self.tables {
 			table.clear();
 		}
@@ -880,79 +495,6 @@
 			table.check_change_ticks(change_tick);
 		}
 	}
-=======
-pub(crate) struct TableMoveResult {
-    pub swapped_entity: Option<Entity>,
-    pub new_row: usize,
-}
-
-impl Tables {
-    #[inline]
-    pub fn len(&self) -> usize {
-        self.tables.len()
-    }
-
-    #[inline]
-    pub fn is_empty(&self) -> bool {
-        self.tables.is_empty()
-    }
-
-    #[inline]
-    pub fn get(&self, id: TableId) -> Option<&Table> {
-        self.tables.get(id.index())
-    }
-
-    #[inline]
-    pub(crate) fn get_2_mut(&mut self, a: TableId, b: TableId) -> (&mut Table, &mut Table) {
-        if a.index() > b.index() {
-            let (b_slice, a_slice) = self.tables.split_at_mut(a.index());
-            (&mut a_slice[0], &mut b_slice[b.index()])
-        } else {
-            let (a_slice, b_slice) = self.tables.split_at_mut(b.index());
-            (&mut a_slice[a.index()], &mut b_slice[0])
-        }
-    }
-
-    /// # Safety
-    /// `component_ids` must contain components that exist in `components`
-    pub(crate) unsafe fn get_id_or_insert(
-        &mut self,
-        component_ids: &[ComponentId],
-        components: &Components,
-    ) -> TableId {
-        let tables = &mut self.tables;
-        let (_key, value) = self
-            .table_ids
-            .raw_entry_mut()
-            .from_key(component_ids)
-            .or_insert_with(|| {
-                let mut table = Table::with_capacity(0, component_ids.len());
-                for component_id in component_ids.iter() {
-                    table.add_column(components.get_info_unchecked(*component_id));
-                }
-                tables.push(table);
-                (component_ids.to_vec(), TableId(tables.len() - 1))
-            });
-
-        *value
-    }
-
-    pub fn iter(&self) -> std::slice::Iter<'_, Table> {
-        self.tables.iter()
-    }
-
-    pub(crate) fn clear(&mut self) {
-        for table in &mut self.tables {
-            table.clear();
-        }
-    }
-
-    pub(crate) fn check_change_ticks(&mut self, change_tick: u32) {
-        for table in &mut self.tables {
-            table.check_change_ticks(change_tick);
-        }
-    }
->>>>>>> 114d169d
 }
 
 impl Index<TableId> for Tables {
@@ -973,12 +515,15 @@
 
 #[cfg(test)]
 mod tests {
-<<<<<<< HEAD
 	use crate as bevy_ecs;
 	use crate::component::Component;
 	use crate::ptr::OwningPtr;
 	use crate::storage::Storages;
-	use crate::{component::Components, entity::Entity, storage::Table};
+	use crate::{
+		component::{ComponentTicks, Components},
+		entity::Entity,
+		storage::Table,
+	};
 	#[derive(Component)]
 	struct W<T>(T);
 
@@ -1002,7 +547,7 @@
 					table
 						.get_column_mut(component_id)
 						.unwrap()
-						.initialize_data(row, value_ptr);
+						.initialize(row, value_ptr, ComponentTicks::new(0));
 				});
 			};
 		}
@@ -1010,45 +555,4 @@
 		assert_eq!(table.capacity(), 256);
 		assert_eq!(table.len(), 200);
 	}
-=======
-    use crate as bevy_ecs;
-    use crate::component::Component;
-    use crate::ptr::OwningPtr;
-    use crate::storage::Storages;
-    use crate::{
-        component::{ComponentTicks, Components},
-        entity::Entity,
-        storage::Table,
-    };
-    #[derive(Component)]
-    struct W<T>(T);
-
-    #[test]
-    fn table() {
-        let mut components = Components::default();
-        let mut storages = Storages::default();
-        let component_id = components.init_component::<W<usize>>(&mut storages);
-        let columns = &[component_id];
-        let mut table = Table::with_capacity(0, columns.len());
-        table.add_column(components.get_info(component_id).unwrap());
-        let entities = (0..200).map(Entity::from_raw).collect::<Vec<_>>();
-        for entity in &entities {
-            // SAFE: we allocate and immediately set data afterwards
-            unsafe {
-                let row = table.allocate(*entity);
-                let value: W<usize> = W(row);
-                OwningPtr::make(value, |value_ptr| {
-                    table.get_column_mut(component_id).unwrap().initialize(
-                        row,
-                        value_ptr,
-                        ComponentTicks::new(0),
-                    );
-                });
-            };
-        }
-
-        assert_eq!(table.capacity(), 256);
-        assert_eq!(table.len(), 200);
-    }
->>>>>>> 114d169d
 }