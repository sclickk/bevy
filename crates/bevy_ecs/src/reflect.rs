//! Types that enable reflection support.

pub use crate::change_detection::ReflectMut;
use crate::{
	component::Component,
	entity::{Entity, EntityMap, MapEntities, MapEntitiesError},
	system::Resource,
	world::{FromWorld, World},
};
use bevy_reflect::{
	impl_from_reflect_value, impl_reflect_value, FromType, Reflect, ReflectDeserialize,
	ReflectSerialize,
};

/// A struct used to operate on reflected [`Component`] of a type.
///
/// A [`ReflectComponent`] for type `T` can be obtained via
/// [`bevy_reflect::TypeRegistration::data`].
#[derive(Clone)]
pub struct ReflectComponent {
<<<<<<< HEAD
	add: fn(&mut World, Entity, &dyn Reflect),
	apply: fn(&mut World, Entity, &dyn Reflect),
	remove: fn(&mut World, Entity),
	reflect: fn(&World, Entity) -> Option<&dyn Reflect>,
	reflect_mut: unsafe fn(&World, Entity) -> Option<ReflectMut>,
	copy: fn(&World, &mut World, Entity, Entity),
}

impl ReflectComponent {
	/// Insert a reflected [`Component`] into the entity like [`insert()`](crate::world::EntityMut::insert).
	///
	/// # Panics
	///
	/// Panics if there is no such entity.
	pub fn add(&self, world: &mut World, entity: Entity, component: &dyn Reflect) {
		(self.add)(world, entity, component);
	}
=======
    insert: fn(&mut World, Entity, &dyn Reflect),
    apply: fn(&mut World, Entity, &dyn Reflect),
    apply_or_insert: fn(&mut World, Entity, &dyn Reflect),
    remove: fn(&mut World, Entity),
    reflect: fn(&World, Entity) -> Option<&dyn Reflect>,
    reflect_mut: unsafe fn(&World, Entity) -> Option<ReflectMut>,
    copy: fn(&World, &mut World, Entity, Entity),
}

impl ReflectComponent {
    /// Insert a reflected [`Component`] into the entity like [`insert()`](crate::world::EntityMut::insert).
    ///
    /// # Panics
    ///
    /// Panics if there is no such entity.
    pub fn insert(&self, world: &mut World, entity: Entity, component: &dyn Reflect) {
        (self.insert)(world, entity, component);
    }
>>>>>>> a1d3f1b3

	/// Uses reflection to set the value of this [`Component`] type in the entity to the given value.
	///
	/// # Panics
	///
	/// Panics if there is no [`Component`] of the given type or the `entity` does not exist.
	pub fn apply(&self, world: &mut World, entity: Entity, component: &dyn Reflect) {
		(self.apply)(world, entity, component);
	}

<<<<<<< HEAD
	/// Removes this [`Component`] type from the entity. Does nothing if it doesn't exist.
	///
	/// # Panics
	///
	/// Panics if there is no [`Component`] of the given type or the `entity` does not exist.
	pub fn remove(&self, world: &mut World, entity: Entity) {
		(self.remove)(world, entity);
	}
=======
    /// Uses reflection to set the value of this [`Component`] type in the entity to the given value or insert a new one if it does not exist.
    ///
    /// # Panics
    ///
    /// Panics if the `entity` does not exist.
    pub fn apply_or_insert(&self, world: &mut World, entity: Entity, component: &dyn Reflect) {
        (self.apply_or_insert)(world, entity, component);
    }

    /// Removes this [`Component`] type from the entity. Does nothing if it doesn't exist.
    ///
    /// # Panics
    ///
    /// Panics if there is no [`Component`] of the given type or the `entity` does not exist.
    pub fn remove(&self, world: &mut World, entity: Entity) {
        (self.remove)(world, entity);
    }
>>>>>>> a1d3f1b3

	/// Gets the value of this [`Component`] type from the entity as a reflected reference.
	pub fn reflect<'a>(&self, world: &'a World, entity: Entity) -> Option<&'a dyn Reflect> {
		(self.reflect)(world, entity)
	}

	/// Gets the value of this [`Component`] type from the entity as a mutable reflected reference.
	pub fn reflect_mut<'a>(&self, world: &'a mut World, entity: Entity) -> Option<ReflectMut<'a>> {
		// SAFETY: unique world access
		unsafe { (self.reflect_mut)(world, entity) }
	}

	/// # Safety
	/// This method does not prevent you from having two mutable pointers to the same data,
	/// violating Rust's aliasing rules. To avoid this:
	/// * Only call this method in an exclusive system to avoid sharing across threads (or use a
	///   scheduler that enforces safe memory access).
	/// * Don't call this method more than once in the same scope for a given [`Component`].
	pub unsafe fn reflect_unchecked_mut<'a>(
		&self,
		world: &'a World,
		entity: Entity,
	) -> Option<ReflectMut<'a>> {
		(self.reflect_mut)(world, entity)
	}

	/// Gets the value of this [`Component`] type from entity from `source_world` and [applies](Self::apply()) it to the value of this [`Component`] type in entity in `destination_world`.
	///
	/// # Panics
	///
	/// Panics if there is no [`Component`] of the given type or either entity does not exist.
	pub fn copy(
		&self,
		source_world: &World,
		destination_world: &mut World,
		source_entity: Entity,
		destination_entity: Entity,
	) {
		(self.copy)(
			source_world,
			destination_world,
			source_entity,
			destination_entity,
		);
	}
}

impl<C: Component + Reflect + FromWorld> FromType<C> for ReflectComponent {
<<<<<<< HEAD
	fn from_type() -> Self {
		ReflectComponent {
			add: |world, entity, reflected_component| {
				let mut component = C::from_world(world);
				component.apply(reflected_component);
				world.entity_mut(entity).insert(component);
			},
			apply: |world, entity, reflected_component| {
				let mut component = world.get_mut::<C>(entity).unwrap();
				component.apply(reflected_component);
			},
			remove: |world, entity| {
				world.entity_mut(entity).remove::<C>();
			},
			copy: |source_world, destination_world, source_entity, destination_entity| {
				let source_component = source_world.get::<C>(source_entity).unwrap();
				let mut destination_component = C::from_world(destination_world);
				destination_component.apply(source_component);
				destination_world
					.entity_mut(destination_entity)
					.insert(destination_component);
			},
			reflect: |world, entity| {
				world
					.get_entity(entity)?
					.get::<C>()
					.map(|c| c as &dyn Reflect)
			},
			reflect_mut: |world, entity| {
				// SAFETY: reflect_mut is an unsafe function pointer used by `reflect_unchecked_mut` which promises to never
				// produce aliasing mutable references, and reflect_mut, which has mutable world access
				unsafe {
					world
						.get_entity(entity)?
						.get_unchecked_mut::<C>(world.last_change_tick(), world.read_change_tick())
						.map(|c| ReflectMut {
							value: c.value as &mut dyn Reflect,
							ticks: c.ticks,
						})
				}
			},
		}
	}
=======
    fn from_type() -> Self {
        ReflectComponent {
            insert: |world, entity, reflected_component| {
                let mut component = C::from_world(world);
                component.apply(reflected_component);
                world.entity_mut(entity).insert(component);
            },
            apply: |world, entity, reflected_component| {
                let mut component = world.get_mut::<C>(entity).unwrap();
                component.apply(reflected_component);
            },
            apply_or_insert: |world, entity, reflected_component| {
                if let Some(mut component) = world.get_mut::<C>(entity) {
                    component.apply(reflected_component);
                } else {
                    let mut component = C::from_world(world);
                    component.apply(reflected_component);
                    world.entity_mut(entity).insert(component);
                }
            },
            remove: |world, entity| {
                world.entity_mut(entity).remove::<C>();
            },
            copy: |source_world, destination_world, source_entity, destination_entity| {
                let source_component = source_world.get::<C>(source_entity).unwrap();
                let mut destination_component = C::from_world(destination_world);
                destination_component.apply(source_component);
                destination_world
                    .entity_mut(destination_entity)
                    .insert(destination_component);
            },
            reflect: |world, entity| {
                world
                    .get_entity(entity)?
                    .get::<C>()
                    .map(|c| c as &dyn Reflect)
            },
            reflect_mut: |world, entity| {
                // SAFETY: reflect_mut is an unsafe function pointer used by `reflect_unchecked_mut` which promises to never
                // produce aliasing mutable references, and reflect_mut, which has mutable world access
                unsafe {
                    world
                        .get_entity(entity)?
                        .get_unchecked_mut::<C>(world.last_change_tick(), world.read_change_tick())
                        .map(|c| ReflectMut {
                            value: c.value as &mut dyn Reflect,
                            ticks: c.ticks,
                        })
                }
            },
        }
    }
>>>>>>> a1d3f1b3
}

/// A struct used to operate on reflected [`Resource`] of a type.
///
/// A [`ReflectResource`] for type `T` can be obtained via
/// [`bevy_reflect::TypeRegistration::data`].
#[derive(Clone)]
pub struct ReflectResource {
<<<<<<< HEAD
	insert: fn(&mut World, &dyn Reflect),
	apply: fn(&mut World, &dyn Reflect),
	remove: fn(&mut World),
	reflect: fn(&World) -> Option<&dyn Reflect>,
	reflect_unchecked_mut: unsafe fn(&World) -> Option<ReflectMut>,
	copy: fn(&World, &mut World),
=======
    insert: fn(&mut World, &dyn Reflect),
    apply: fn(&mut World, &dyn Reflect),
    apply_or_insert: fn(&mut World, &dyn Reflect),
    remove: fn(&mut World),
    reflect: fn(&World) -> Option<&dyn Reflect>,
    reflect_unchecked_mut: unsafe fn(&World) -> Option<ReflectMut>,
    copy: fn(&World, &mut World),
>>>>>>> a1d3f1b3
}

impl ReflectResource {
	/// Insert a reflected [`Resource`] into the world like [`insert()`](World::insert_resource).
	pub fn insert(&self, world: &mut World, resource: &dyn Reflect) {
		(self.insert)(world, resource);
	}

	/// Uses reflection to set the value of this [`Resource`] type in the world to the given value.
	///
	/// # Panics
	///
	/// Panics if there is no [`Resource`] of the given type.
	pub fn apply(&self, world: &mut World, resource: &dyn Reflect) {
		(self.apply)(world, resource);
	}

<<<<<<< HEAD
	/// Removes this [`Resource`] type from the world. Does nothing if it doesn't exist.
	pub fn remove(&self, world: &mut World) {
		(self.remove)(world);
	}
=======
    /// Uses reflection to set the value of this [`Resource`] type in the world to the given value or insert a new one if it does not exist.
    pub fn apply_or_insert(&self, world: &mut World, resource: &dyn Reflect) {
        (self.apply_or_insert)(world, resource);
    }

    /// Removes this [`Resource`] type from the world. Does nothing if it doesn't exist.
    pub fn remove(&self, world: &mut World) {
        (self.remove)(world);
    }
>>>>>>> a1d3f1b3

	/// Gets the value of this [`Resource`] type from the world as a reflected reference.
	pub fn reflect<'a>(&self, world: &'a World) -> Option<&'a dyn Reflect> {
		(self.reflect)(world)
	}

	/// Gets the value of this [`Resource`] type from the world as a mutable reflected reference.
	pub fn reflect_mut<'a>(&self, world: &'a mut World) -> Option<ReflectMut<'a>> {
		// SAFETY: unique world access
		unsafe { (self.reflect_unchecked_mut)(world) }
	}

	/// # Safety
	/// This method does not prevent you from having two mutable pointers to the same data,
	/// violating Rust's aliasing rules. To avoid this:
	/// * Only call this method in an exclusive system to avoid sharing across threads (or use a
	///   scheduler that enforces safe memory access).
	/// * Don't call this method more than once in the same scope for a given [`Resource`].
	pub unsafe fn reflect_unchecked_mut<'a>(&self, world: &'a World) -> Option<ReflectMut<'a>> {
		// SAFETY: caller promises to uphold uniqueness guarantees
		(self.reflect_unchecked_mut)(world)
	}

	/// Gets the value of this [`Resource`] type from `source_world` and [applies](Self::apply()) it to the value of this [`Resource`] type in `destination_world`.
	///
	/// # Panics
	///
	/// Panics if there is no [`Resource`] of the given type.
	pub fn copy(&self, source_world: &World, destination_world: &mut World) {
		(self.copy)(source_world, destination_world);
	}
}

impl<C: Resource + Reflect + FromWorld> FromType<C> for ReflectResource {
<<<<<<< HEAD
	fn from_type() -> Self {
		ReflectResource {
			insert: |world, reflected_resource| {
				let mut resource = C::from_world(world);
				resource.apply(reflected_resource);
				world.insert_resource(resource);
			},
			apply: |world, reflected_resource| {
				let mut resource = world.resource_mut::<C>();
				resource.apply(reflected_resource);
			},
			remove: |world| {
				world.remove_resource::<C>();
			},
			reflect: |world| {
				world
					.get_resource::<C>()
					.map(|res| res as &dyn Reflect)
			},
			reflect_unchecked_mut: |world| {
				// SAFETY: all usages of `reflect_unchecked_mut` guarantee that there is either a single mutable
				// reference or multiple immutable ones alive at any given point
				unsafe {
					world
						.get_resource_unchecked_mut::<C>()
						.map(|res| ReflectMut {
							value: res.value as &mut dyn Reflect,
							ticks: res.ticks,
						})
				}
			},
			copy: |source_world, destination_world| {
				let source_resource = source_world.resource::<C>();
				let mut destination_resource = C::from_world(destination_world);
				destination_resource.apply(source_resource);
				destination_world.insert_resource(destination_resource);
			},
		}
	}
=======
    fn from_type() -> Self {
        ReflectResource {
            insert: |world, reflected_resource| {
                let mut resource = C::from_world(world);
                resource.apply(reflected_resource);
                world.insert_resource(resource);
            },
            apply: |world, reflected_resource| {
                let mut resource = world.resource_mut::<C>();
                resource.apply(reflected_resource);
            },
            apply_or_insert: |world, reflected_resource| {
                if let Some(mut resource) = world.get_resource_mut::<C>() {
                    resource.apply(reflected_resource);
                } else {
                    let mut resource = C::from_world(world);
                    resource.apply(reflected_resource);
                    world.insert_resource(resource);
                }
            },
            remove: |world| {
                world.remove_resource::<C>();
            },
            reflect: |world| world.get_resource::<C>().map(|res| res as &dyn Reflect),
            reflect_unchecked_mut: |world| {
                // SAFETY: all usages of `reflect_unchecked_mut` guarantee that there is either a single mutable
                // reference or multiple immutable ones alive at any given point
                unsafe {
                    world
                        .get_resource_unchecked_mut::<C>()
                        .map(|res| ReflectMut {
                            value: res.value as &mut dyn Reflect,
                            ticks: res.ticks,
                        })
                }
            },
            copy: |source_world, destination_world| {
                let source_resource = source_world.resource::<C>();
                let mut destination_resource = C::from_world(destination_world);
                destination_resource.apply(source_resource);
                destination_world.insert_resource(destination_resource);
            },
        }
    }
>>>>>>> a1d3f1b3
}

impl_reflect_value!(Entity(Hash, PartialEq, Serialize, Deserialize));
impl_from_reflect_value!(Entity);

#[derive(Clone)]
pub struct ReflectMapEntities {
	map_entities: fn(&mut World, &EntityMap) -> Result<(), MapEntitiesError>,
}

impl ReflectMapEntities {
	pub fn map_entities(
		&self,
		world: &mut World,
		entity_map: &EntityMap,
	) -> Result<(), MapEntitiesError> {
		(self.map_entities)(world, entity_map)
	}
}

impl<C: Component + MapEntities> FromType<C> for ReflectMapEntities {
	fn from_type() -> Self {
		ReflectMapEntities {
			map_entities: |world, entity_map| {
				for entity in entity_map.values() {
					if let Some(mut component) = world.get_mut::<C>(entity) {
						component.map_entities(entity_map)?;
					}
				}
				Ok(())
			},
		}
	}
}<|MERGE_RESOLUTION|>--- conflicted
+++ resolved
@@ -18,9 +18,9 @@
 /// [`bevy_reflect::TypeRegistration::data`].
 #[derive(Clone)]
 pub struct ReflectComponent {
-<<<<<<< HEAD
-	add: fn(&mut World, Entity, &dyn Reflect),
+	insert: fn(&mut World, Entity, &dyn Reflect),
 	apply: fn(&mut World, Entity, &dyn Reflect),
+	apply_or_insert: fn(&mut World, Entity, &dyn Reflect),
 	remove: fn(&mut World, Entity),
 	reflect: fn(&World, Entity) -> Option<&dyn Reflect>,
 	reflect_mut: unsafe fn(&World, Entity) -> Option<ReflectMut>,
@@ -33,29 +33,9 @@
 	/// # Panics
 	///
 	/// Panics if there is no such entity.
-	pub fn add(&self, world: &mut World, entity: Entity, component: &dyn Reflect) {
-		(self.add)(world, entity, component);
-	}
-=======
-    insert: fn(&mut World, Entity, &dyn Reflect),
-    apply: fn(&mut World, Entity, &dyn Reflect),
-    apply_or_insert: fn(&mut World, Entity, &dyn Reflect),
-    remove: fn(&mut World, Entity),
-    reflect: fn(&World, Entity) -> Option<&dyn Reflect>,
-    reflect_mut: unsafe fn(&World, Entity) -> Option<ReflectMut>,
-    copy: fn(&World, &mut World, Entity, Entity),
-}
-
-impl ReflectComponent {
-    /// Insert a reflected [`Component`] into the entity like [`insert()`](crate::world::EntityMut::insert).
-    ///
-    /// # Panics
-    ///
-    /// Panics if there is no such entity.
-    pub fn insert(&self, world: &mut World, entity: Entity, component: &dyn Reflect) {
-        (self.insert)(world, entity, component);
-    }
->>>>>>> a1d3f1b3
+	pub fn insert(&self, world: &mut World, entity: Entity, component: &dyn Reflect) {
+		(self.insert)(world, entity, component);
+	}
 
 	/// Uses reflection to set the value of this [`Component`] type in the entity to the given value.
 	///
@@ -66,7 +46,15 @@
 		(self.apply)(world, entity, component);
 	}
 
-<<<<<<< HEAD
+	/// Uses reflection to set the value of this [`Component`] type in the entity to the given value or insert a new one if it does not exist.
+	///
+	/// # Panics
+	///
+	/// Panics if the `entity` does not exist.
+	pub fn apply_or_insert(&self, world: &mut World, entity: Entity, component: &dyn Reflect) {
+		(self.apply_or_insert)(world, entity, component);
+	}
+
 	/// Removes this [`Component`] type from the entity. Does nothing if it doesn't exist.
 	///
 	/// # Panics
@@ -75,25 +63,6 @@
 	pub fn remove(&self, world: &mut World, entity: Entity) {
 		(self.remove)(world, entity);
 	}
-=======
-    /// Uses reflection to set the value of this [`Component`] type in the entity to the given value or insert a new one if it does not exist.
-    ///
-    /// # Panics
-    ///
-    /// Panics if the `entity` does not exist.
-    pub fn apply_or_insert(&self, world: &mut World, entity: Entity, component: &dyn Reflect) {
-        (self.apply_or_insert)(world, entity, component);
-    }
-
-    /// Removes this [`Component`] type from the entity. Does nothing if it doesn't exist.
-    ///
-    /// # Panics
-    ///
-    /// Panics if there is no [`Component`] of the given type or the `entity` does not exist.
-    pub fn remove(&self, world: &mut World, entity: Entity) {
-        (self.remove)(world, entity);
-    }
->>>>>>> a1d3f1b3
 
 	/// Gets the value of this [`Component`] type from the entity as a reflected reference.
 	pub fn reflect<'a>(&self, world: &'a World, entity: Entity) -> Option<&'a dyn Reflect> {
@@ -142,10 +111,9 @@
 }
 
 impl<C: Component + Reflect + FromWorld> FromType<C> for ReflectComponent {
-<<<<<<< HEAD
 	fn from_type() -> Self {
 		ReflectComponent {
-			add: |world, entity, reflected_component| {
+			insert: |world, entity, reflected_component| {
 				let mut component = C::from_world(world);
 				component.apply(reflected_component);
 				world.entity_mut(entity).insert(component);
@@ -153,6 +121,15 @@
 			apply: |world, entity, reflected_component| {
 				let mut component = world.get_mut::<C>(entity).unwrap();
 				component.apply(reflected_component);
+			},
+			apply_or_insert: |world, entity, reflected_component| {
+				if let Some(mut component) = world.get_mut::<C>(entity) {
+					component.apply(reflected_component);
+				} else {
+					let mut component = C::from_world(world);
+					component.apply(reflected_component);
+					world.entity_mut(entity).insert(component);
+				}
 			},
 			remove: |world, entity| {
 				world.entity_mut(entity).remove::<C>();
@@ -186,60 +163,6 @@
 			},
 		}
 	}
-=======
-    fn from_type() -> Self {
-        ReflectComponent {
-            insert: |world, entity, reflected_component| {
-                let mut component = C::from_world(world);
-                component.apply(reflected_component);
-                world.entity_mut(entity).insert(component);
-            },
-            apply: |world, entity, reflected_component| {
-                let mut component = world.get_mut::<C>(entity).unwrap();
-                component.apply(reflected_component);
-            },
-            apply_or_insert: |world, entity, reflected_component| {
-                if let Some(mut component) = world.get_mut::<C>(entity) {
-                    component.apply(reflected_component);
-                } else {
-                    let mut component = C::from_world(world);
-                    component.apply(reflected_component);
-                    world.entity_mut(entity).insert(component);
-                }
-            },
-            remove: |world, entity| {
-                world.entity_mut(entity).remove::<C>();
-            },
-            copy: |source_world, destination_world, source_entity, destination_entity| {
-                let source_component = source_world.get::<C>(source_entity).unwrap();
-                let mut destination_component = C::from_world(destination_world);
-                destination_component.apply(source_component);
-                destination_world
-                    .entity_mut(destination_entity)
-                    .insert(destination_component);
-            },
-            reflect: |world, entity| {
-                world
-                    .get_entity(entity)?
-                    .get::<C>()
-                    .map(|c| c as &dyn Reflect)
-            },
-            reflect_mut: |world, entity| {
-                // SAFETY: reflect_mut is an unsafe function pointer used by `reflect_unchecked_mut` which promises to never
-                // produce aliasing mutable references, and reflect_mut, which has mutable world access
-                unsafe {
-                    world
-                        .get_entity(entity)?
-                        .get_unchecked_mut::<C>(world.last_change_tick(), world.read_change_tick())
-                        .map(|c| ReflectMut {
-                            value: c.value as &mut dyn Reflect,
-                            ticks: c.ticks,
-                        })
-                }
-            },
-        }
-    }
->>>>>>> a1d3f1b3
 }
 
 /// A struct used to operate on reflected [`Resource`] of a type.
@@ -248,22 +171,13 @@
 /// [`bevy_reflect::TypeRegistration::data`].
 #[derive(Clone)]
 pub struct ReflectResource {
-<<<<<<< HEAD
 	insert: fn(&mut World, &dyn Reflect),
 	apply: fn(&mut World, &dyn Reflect),
+	apply_or_insert: fn(&mut World, &dyn Reflect),
 	remove: fn(&mut World),
 	reflect: fn(&World) -> Option<&dyn Reflect>,
 	reflect_unchecked_mut: unsafe fn(&World) -> Option<ReflectMut>,
 	copy: fn(&World, &mut World),
-=======
-    insert: fn(&mut World, &dyn Reflect),
-    apply: fn(&mut World, &dyn Reflect),
-    apply_or_insert: fn(&mut World, &dyn Reflect),
-    remove: fn(&mut World),
-    reflect: fn(&World) -> Option<&dyn Reflect>,
-    reflect_unchecked_mut: unsafe fn(&World) -> Option<ReflectMut>,
-    copy: fn(&World, &mut World),
->>>>>>> a1d3f1b3
 }
 
 impl ReflectResource {
@@ -281,22 +195,15 @@
 		(self.apply)(world, resource);
 	}
 
-<<<<<<< HEAD
+	/// Uses reflection to set the value of this [`Resource`] type in the world to the given value or insert a new one if it does not exist.
+	pub fn apply_or_insert(&self, world: &mut World, resource: &dyn Reflect) {
+		(self.apply_or_insert)(world, resource);
+	}
+
 	/// Removes this [`Resource`] type from the world. Does nothing if it doesn't exist.
 	pub fn remove(&self, world: &mut World) {
 		(self.remove)(world);
 	}
-=======
-    /// Uses reflection to set the value of this [`Resource`] type in the world to the given value or insert a new one if it does not exist.
-    pub fn apply_or_insert(&self, world: &mut World, resource: &dyn Reflect) {
-        (self.apply_or_insert)(world, resource);
-    }
-
-    /// Removes this [`Resource`] type from the world. Does nothing if it doesn't exist.
-    pub fn remove(&self, world: &mut World) {
-        (self.remove)(world);
-    }
->>>>>>> a1d3f1b3
 
 	/// Gets the value of this [`Resource`] type from the world as a reflected reference.
 	pub fn reflect<'a>(&self, world: &'a World) -> Option<&'a dyn Reflect> {
@@ -331,7 +238,6 @@
 }
 
 impl<C: Resource + Reflect + FromWorld> FromType<C> for ReflectResource {
-<<<<<<< HEAD
 	fn from_type() -> Self {
 		ReflectResource {
 			insert: |world, reflected_resource| {
@@ -342,6 +248,15 @@
 			apply: |world, reflected_resource| {
 				let mut resource = world.resource_mut::<C>();
 				resource.apply(reflected_resource);
+			},
+			apply_or_insert: |world, reflected_resource| {
+				if let Some(mut resource) = world.get_resource_mut::<C>() {
+					resource.apply(reflected_resource);
+				} else {
+					let mut resource = C::from_world(world);
+					resource.apply(reflected_resource);
+					world.insert_resource(resource);
+				}
 			},
 			remove: |world| {
 				world.remove_resource::<C>();
@@ -371,52 +286,6 @@
 			},
 		}
 	}
-=======
-    fn from_type() -> Self {
-        ReflectResource {
-            insert: |world, reflected_resource| {
-                let mut resource = C::from_world(world);
-                resource.apply(reflected_resource);
-                world.insert_resource(resource);
-            },
-            apply: |world, reflected_resource| {
-                let mut resource = world.resource_mut::<C>();
-                resource.apply(reflected_resource);
-            },
-            apply_or_insert: |world, reflected_resource| {
-                if let Some(mut resource) = world.get_resource_mut::<C>() {
-                    resource.apply(reflected_resource);
-                } else {
-                    let mut resource = C::from_world(world);
-                    resource.apply(reflected_resource);
-                    world.insert_resource(resource);
-                }
-            },
-            remove: |world| {
-                world.remove_resource::<C>();
-            },
-            reflect: |world| world.get_resource::<C>().map(|res| res as &dyn Reflect),
-            reflect_unchecked_mut: |world| {
-                // SAFETY: all usages of `reflect_unchecked_mut` guarantee that there is either a single mutable
-                // reference or multiple immutable ones alive at any given point
-                unsafe {
-                    world
-                        .get_resource_unchecked_mut::<C>()
-                        .map(|res| ReflectMut {
-                            value: res.value as &mut dyn Reflect,
-                            ticks: res.ticks,
-                        })
-                }
-            },
-            copy: |source_world, destination_world| {
-                let source_resource = source_world.resource::<C>();
-                let mut destination_resource = C::from_world(destination_world);
-                destination_resource.apply(source_resource);
-                destination_world.insert_resource(destination_resource);
-            },
-        }
-    }
->>>>>>> a1d3f1b3
 }
 
 impl_reflect_value!(Entity(Hash, PartialEq, Serialize, Deserialize));
