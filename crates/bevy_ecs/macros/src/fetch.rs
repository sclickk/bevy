--- conflicted
+++ resolved
@@ -26,7 +26,6 @@
 pub static WORLD_QUERY_ATTRIBUTE_NAME: &str = "world_query";
 
 pub fn derive_world_query_impl(ast: DeriveInput) -> TokenStream {
-<<<<<<< HEAD
 	let visibility = ast.vis;
 
 	let mut fetch_struct_attributes = FetchStructAttributes::default();
@@ -363,466 +362,67 @@
 		}
 	};
 
-	let tokens = TokenStream::from(quote! {
-		#fetch_impl
-
-		#state_impl
-
-		#read_only_fetch_impl
-
-		#read_only_world_query_impl
-
-		// SAFETY: if the worldquery is mutable this defers to soundness of the `#field_types: WorldQuery` impl, otherwise
-		// if the world query is immutable then `#read_only_struct_name #user_ty_generics` is the same type as `#struct_name #user_ty_generics`
-		unsafe impl #user_impl_generics #path::query::WorldQuery for #struct_name #user_ty_generics #user_where_clauses {
-			type ReadOnly = #read_only_struct_name #user_ty_generics;
-			type State = #state_struct_name #user_ty_generics;
-			fn shrink<'__wlong: '__wshort, '__wshort>(item: #path::query::#item_type_alias<'__wlong, Self>)
-				-> #path::query::#item_type_alias<'__wshort, Self> {
-					#item_struct_name {
-						#(
-							 #field_idents : < #field_types as #path::query::WorldQuery> :: shrink( item.#field_idents ),
-						)*
-						#(
-							#ignored_field_idents: item.#ignored_field_idents,
-						)*
-					}
-				}
-		}
-
-		impl #user_impl_generics_with_world #path::query::WorldQueryGats<'__w> for #struct_name #user_ty_generics #user_where_clauses {
-			type Fetch = #fetch_struct_name #user_ty_generics_with_world;
-			type _State = #state_struct_name #user_ty_generics;
-		}
-
-		/// SAFETY: each item in the struct is read only
-		unsafe impl #user_impl_generics #path::query::ReadOnlyWorldQuery
-			for #read_only_struct_name #user_ty_generics #user_where_clauses {}
-
-		#[allow(dead_code)]
-		const _: () = {
-			fn assert_readonly<T>()
-			where
-				T: #path::query::ReadOnlyWorldQuery,
-			{
-			}
-
-			// We generate a readonly assertion for every struct member.
-			fn assert_all #user_impl_generics_with_world () #user_where_clauses_with_world {
-				#read_only_asserts
-			}
-		};
-
-		// The original struct will most likely be left unused. As we don't want our users having
-		// to specify `#[allow(dead_code)]` for their custom queries, we are using this cursed
-		// workaround.
-		#[allow(dead_code)]
-		const _: () = {
-			fn dead_code_workaround #user_impl_generics (q: #struct_name #user_ty_generics) #user_where_clauses {
-				#(q.#field_idents;)*
-				#(q.#ignored_field_idents;)*
-			}
-		};
-	});
-	tokens
-=======
-    let visibility = ast.vis;
-
-    let mut fetch_struct_attributes = FetchStructAttributes::default();
-    for attr in &ast.attrs {
-        if !attr
-            .path
-            .get_ident()
-            .map_or(false, |ident| ident == WORLD_QUERY_ATTRIBUTE_NAME)
-        {
-            continue;
-        }
-
-        attr.parse_args_with(|input: ParseStream| {
-            let meta = input.parse_terminated::<syn::Meta, syn::token::Comma>(syn::Meta::parse)?;
-            for meta in meta {
-                let ident = meta.path().get_ident().unwrap_or_else(|| {
-                    panic!(
-                        "Unrecognized attribute: `{}`",
-                        meta.path().to_token_stream()
-                    )
-                });
-                if ident == MUTABLE_ATTRIBUTE_NAME {
-                    if let syn::Meta::Path(_) = meta {
-                        fetch_struct_attributes.is_mutable = true;
-                    } else {
-                        panic!(
-                            "The `{}` attribute is expected to have no value or arguments",
-                            MUTABLE_ATTRIBUTE_NAME
-                        );
-                    }
-                } else if ident == DERIVE_ATTRIBUTE_NAME {
-                    if let syn::Meta::List(meta_list) = meta {
-                        fetch_struct_attributes
-                            .derive_args
-                            .extend(meta_list.nested.iter().cloned());
-                    } else {
-                        panic!(
-                            "Expected a structured list within the `{}` attribute",
-                            DERIVE_ATTRIBUTE_NAME
-                        );
-                    }
-                } else {
-                    panic!(
-                        "Unrecognized attribute: `{}`",
-                        meta.path().to_token_stream()
-                    );
-                }
-            }
-            Ok(())
-        })
-        .unwrap_or_else(|_| panic!("Invalid `{}` attribute format", WORLD_QUERY_ATTRIBUTE_NAME));
-    }
-
-    let user_generics = ast.generics.clone();
-    let (user_impl_generics, user_ty_generics, user_where_clauses) = user_generics.split_for_impl();
-    let user_generics_with_world = {
-        let mut generics = ast.generics.clone();
-        generics.params.insert(0, parse_quote!('__w));
-        generics
-    };
-    let (user_impl_generics_with_world, user_ty_generics_with_world, user_where_clauses_with_world) =
-        user_generics_with_world.split_for_impl();
-
-    let struct_name = ast.ident.clone();
-    let read_only_struct_name = if fetch_struct_attributes.is_mutable {
-        Ident::new(&format!("{}ReadOnly", struct_name), Span::call_site())
-    } else {
-        struct_name.clone()
-    };
-
-    let item_struct_name = Ident::new(&format!("{}Item", struct_name), Span::call_site());
-    let read_only_item_struct_name = if fetch_struct_attributes.is_mutable {
-        Ident::new(&format!("{}ReadOnlyItem", struct_name), Span::call_site())
-    } else {
-        item_struct_name.clone()
-    };
-
-    let fetch_struct_name = Ident::new(&format!("{}Fetch", struct_name), Span::call_site());
-    let read_only_fetch_struct_name = if fetch_struct_attributes.is_mutable {
-        Ident::new(&format!("{}ReadOnlyFetch", struct_name), Span::call_site())
-    } else {
-        fetch_struct_name.clone()
-    };
-
-    let state_struct_name = Ident::new(&format!("{}State", struct_name), Span::call_site());
-
-    let fetch_type_alias = Ident::new("QueryFetch", Span::call_site());
-    let read_only_fetch_type_alias = Ident::new("ROQueryFetch", Span::call_site());
-    let item_type_alias = Ident::new("QueryItem", Span::call_site());
-    let read_only_item_type_alias = Ident::new("ROQueryItem", Span::call_site());
-
-    let fields = match &ast.data {
-        Data::Struct(DataStruct {
-            fields: Fields::Named(fields),
-            ..
-        }) => &fields.named,
-        _ => panic!("Expected a struct with named fields"),
-    };
-
-    let mut ignored_field_attrs = Vec::new();
-    let mut ignored_field_visibilities = Vec::new();
-    let mut ignored_field_idents = Vec::new();
-    let mut ignored_field_types = Vec::new();
-    let mut field_attrs = Vec::new();
-    let mut field_visibilities = Vec::new();
-    let mut field_idents = Vec::new();
-    let mut field_types = Vec::new();
-
-    for field in fields.iter() {
-        let WorldQueryFieldInfo { is_ignored, attrs } = read_world_query_field_info(field);
-
-        let field_ident = field.ident.as_ref().unwrap().clone();
-        if is_ignored {
-            ignored_field_attrs.push(attrs);
-            ignored_field_visibilities.push(field.vis.clone());
-            ignored_field_idents.push(field_ident.clone());
-            ignored_field_types.push(field.ty.clone());
-        } else {
-            field_attrs.push(attrs);
-            field_visibilities.push(field.vis.clone());
-            field_idents.push(field_ident.clone());
-            field_types.push(field.ty.clone());
-        }
-    }
-
-    let derive_args = &fetch_struct_attributes.derive_args;
-    // `#[derive()]` is valid syntax
-    let derive_macro_call = quote! { #[derive(#derive_args)] };
-
-    let path = bevy_ecs_path();
-
-    let impl_fetch = |is_readonly: bool, fetch_struct_name: Ident, item_struct_name: Ident| {
-        let fetch_type_alias = if is_readonly {
-            &read_only_fetch_type_alias
-        } else {
-            &fetch_type_alias
-        };
-        let item_type_alias = if is_readonly {
-            &read_only_item_type_alias
-        } else {
-            &item_type_alias
-        };
-
-        quote! {
-            #derive_macro_call
-            #[automatically_derived]
-            #visibility struct #item_struct_name #user_impl_generics_with_world #user_where_clauses_with_world {
-                #(#(#field_attrs)* #field_visibilities #field_idents: #path::query::#item_type_alias<'__w, #field_types>,)*
-                #(#(#ignored_field_attrs)* #ignored_field_visibilities #ignored_field_idents: #ignored_field_types,)*
-            }
-
-            #[doc(hidden)]
-            #visibility struct #fetch_struct_name #user_impl_generics_with_world #user_where_clauses_with_world {
-                #(#field_idents: #path::query::#fetch_type_alias::<'__w, #field_types>,)*
-                #(#ignored_field_idents: #ignored_field_types,)*
-            }
-
-            // SAFETY: `update_component_access` and `update_archetype_component_access` are called on every field
-            unsafe impl #user_impl_generics_with_world #path::query::Fetch<'__w>
-                for #fetch_struct_name #user_ty_generics_with_world #user_where_clauses_with_world {
-
-                type Item = #item_struct_name #user_ty_generics_with_world;
-                type State = #state_struct_name #user_ty_generics;
-
-                unsafe fn init(_world: &'__w #path::world::World, state: &Self::State, _last_change_tick: u32, _change_tick: u32) -> Self {
-                    Self {
-                        #(#field_idents:
-                            #path::query::#fetch_type_alias::<'__w, #field_types>::init(
-                                _world,
-                                &state.#field_idents,
-                                _last_change_tick,
-                                _change_tick
-                            ),
-                        )*
-                        #(#ignored_field_idents: Default::default(),)*
-                    }
-                }
-
-                const IS_DENSE: bool = true #(&& #path::query::#fetch_type_alias::<'__w, #field_types>::IS_DENSE)*;
-
-                const IS_ARCHETYPAL: bool = true #(&& #path::query::#fetch_type_alias::<'__w, #field_types>::IS_ARCHETYPAL)*;
-
-                /// SAFETY: we call `set_archetype` for each member that implements `Fetch`
-                #[inline]
-                unsafe fn set_archetype(
-                    &mut self,
-                    _state: &Self::State,
-                    _archetype: &'__w #path::archetype::Archetype,
-                    _tables: &'__w #path::storage::Tables
-                ) {
-                    #(self.#field_idents.set_archetype(&_state.#field_idents, _archetype, _tables);)*
-                }
-
-                /// SAFETY: we call `set_table` for each member that implements `Fetch`
-                #[inline]
-                unsafe fn set_table(&mut self, _state: &Self::State, _table: &'__w #path::storage::Table) {
-                    #(self.#field_idents.set_table(&_state.#field_idents, _table);)*
-                }
-
-                /// SAFETY: we call `table_fetch` for each member that implements `Fetch`.
-                #[inline]
-                unsafe fn table_fetch(&mut self, _table_row: usize) -> Self::Item {
-                    Self::Item {
-                        #(#field_idents: self.#field_idents.table_fetch(_table_row),)*
-                        #(#ignored_field_idents: Default::default(),)*
-                    }
-                }
-
-                /// SAFETY: we call `archetype_fetch` for each member that implements `Fetch`.
-                #[inline]
-                unsafe fn archetype_fetch(&mut self, _archetype_index: usize) -> Self::Item {
-                    Self::Item {
-                        #(#field_idents: self.#field_idents.archetype_fetch(_archetype_index),)*
-                        #(#ignored_field_idents: Default::default(),)*
-                    }
-                }
-
-                #[allow(unused_variables)]
-                #[inline]
-                unsafe fn table_filter_fetch(&mut self, _table_row: usize) -> bool {
-                    true #(&& self.#field_idents.table_filter_fetch(_table_row))*
-                }
-
-                #[allow(unused_variables)]
-                #[inline]
-                unsafe fn archetype_filter_fetch(&mut self, _archetype_index: usize) -> bool {
-                    true #(&& self.#field_idents.archetype_filter_fetch(_archetype_index))*
-                }
-
-                fn update_component_access(state: &Self::State, _access: &mut #path::query::FilteredAccess<#path::component::ComponentId>) {
-                    #( #path::query::#fetch_type_alias::<'static, #field_types> :: update_component_access(&state.#field_idents, _access);  )*
-                }
-
-                fn update_archetype_component_access(state: &Self::State, _archetype: &#path::archetype::Archetype, _access: &mut #path::query::Access<#path::archetype::ArchetypeComponentId>) {
-                    #(
-                        #path::query::#fetch_type_alias::<'static, #field_types>
-                            :: update_archetype_component_access(&state.#field_idents, _archetype, _access);
-                    )*
-                }
-            }
-        }
-    };
-
-    let fetch_impl = impl_fetch(false, fetch_struct_name.clone(), item_struct_name.clone());
-
-    let state_impl = quote! {
-        #[doc(hidden)]
-        #visibility struct #state_struct_name #user_impl_generics #user_where_clauses {
-
-            #(#field_idents: <#field_types as #path::query::WorldQuery>::State,)*
-            #(#ignored_field_idents: #ignored_field_types,)*
-        }
-
-        impl #user_impl_generics #path::query::FetchState for #state_struct_name #user_ty_generics #user_where_clauses {
-            fn init(world: &mut #path::world::World) -> Self {
-                #state_struct_name {
-                    #(#field_idents: <<#field_types as #path::query::WorldQuery>::State as #path::query::FetchState>::init(world),)*
-                    #(#ignored_field_idents: Default::default(),)*
-                }
-            }
-
-            fn matches_component_set(&self, _set_contains_id: &impl Fn(#path::component::ComponentId) -> bool) -> bool {
-                true #(&& self.#field_idents.matches_component_set(_set_contains_id))*
-
-            }
-        }
-    };
-
-    let read_only_fetch_impl = if fetch_struct_attributes.is_mutable {
-        impl_fetch(
-            true,
-            read_only_fetch_struct_name.clone(),
-            read_only_item_struct_name.clone(),
-        )
-    } else {
-        quote! {}
-    };
-
-    let read_only_world_query_impl = if fetch_struct_attributes.is_mutable {
-        quote! {
-            #[automatically_derived]
-            #visibility struct #read_only_struct_name #user_impl_generics #user_where_clauses {
-                #( #field_idents: < #field_types as #path::query::WorldQuery >::ReadOnly, )*
-                #(#(#ignored_field_attrs)* #ignored_field_visibilities #ignored_field_idents: #ignored_field_types,)*
-            }
-
-            // SAFETY: `ROQueryFetch<Self>` is the same as `QueryFetch<Self>`
-            unsafe impl #user_impl_generics #path::query::WorldQuery for #read_only_struct_name #user_ty_generics #user_where_clauses {
-                type ReadOnly = Self;
-                type State = #state_struct_name #user_ty_generics;
-
-                fn shrink<'__wlong: '__wshort, '__wshort>(item: #path::query::#item_type_alias<'__wlong, Self>)
-                -> #path::query::#item_type_alias<'__wshort, Self> {
-                    #read_only_item_struct_name {
-                        #(
-                            #field_idents : <
-                                < #field_types as #path::query::WorldQuery >::ReadOnly as #path::query::WorldQuery
-                            > :: shrink( item.#field_idents ),
-                        )*
-                        #(
-                            #ignored_field_idents: item.#ignored_field_idents,
-                        )*
-                    }
-                }
-            }
-
-            impl #user_impl_generics_with_world #path::query::WorldQueryGats<'__w> for #read_only_struct_name #user_ty_generics #user_where_clauses {
-                type Fetch = #read_only_fetch_struct_name #user_ty_generics_with_world;
-                type _State = #state_struct_name #user_ty_generics;
-            }
-        }
-    } else {
-        quote! {}
-    };
-
-    let read_only_asserts = if fetch_struct_attributes.is_mutable {
-        quote! {
-            // Double-check that the data fetched by `<_ as WorldQuery>::ReadOnly` is read-only.
-            // This is technically unnecessary as `<_ as WorldQuery>::ReadOnly: ReadOnlyWorldQuery`
-            // but to protect against future mistakes we assert the assoc type implements `ReadOnlyWorldQuery` anyway
-            #( assert_readonly::< < #field_types as #path::query::WorldQuery > :: ReadOnly >(); )*
-        }
-    } else {
-        quote! {
-            // Statically checks that the safety guarantee of `ReadOnlyWorldQuery` for `$fetch_struct_name` actually holds true.
-            // We need this to make sure that we don't compile `ReadOnlyWorldQuery` if our struct contains nested `WorldQuery`
-            // members that don't implement it. I.e.:
-            // ```
-            // #[derive(WorldQuery)]
-            // pub struct Foo { a: &'static mut MyComponent }
-            // ```
-            #( assert_readonly::<#field_types>(); )*
-        }
-    };
-
-    TokenStream::from(quote! {
-        #fetch_impl
-
-        #state_impl
-
-        #read_only_fetch_impl
-
-        #read_only_world_query_impl
-
-        // SAFETY: if the worldquery is mutable this defers to soundness of the `#field_types: WorldQuery` impl, otherwise
-        // if the world query is immutable then `#read_only_struct_name #user_ty_generics` is the same type as `#struct_name #user_ty_generics`
-        unsafe impl #user_impl_generics #path::query::WorldQuery for #struct_name #user_ty_generics #user_where_clauses {
-            type ReadOnly = #read_only_struct_name #user_ty_generics;
-            type State = #state_struct_name #user_ty_generics;
-            fn shrink<'__wlong: '__wshort, '__wshort>(item: #path::query::#item_type_alias<'__wlong, Self>)
-                -> #path::query::#item_type_alias<'__wshort, Self> {
-                    #item_struct_name {
-                        #(
-                           #field_idents : < #field_types as #path::query::WorldQuery> :: shrink( item.#field_idents ),
-                        )*
-                        #(
-                            #ignored_field_idents: item.#ignored_field_idents,
-                        )*
-                    }
-                }
-        }
-
-        impl #user_impl_generics_with_world #path::query::WorldQueryGats<'__w> for #struct_name #user_ty_generics #user_where_clauses {
-            type Fetch = #fetch_struct_name #user_ty_generics_with_world;
-            type _State = #state_struct_name #user_ty_generics;
-        }
-
-        /// SAFETY: each item in the struct is read only
-        unsafe impl #user_impl_generics #path::query::ReadOnlyWorldQuery
-            for #read_only_struct_name #user_ty_generics #user_where_clauses {}
-
-        #[allow(dead_code)]
-        const _: () = {
-            fn assert_readonly<T>()
-            where
-                T: #path::query::ReadOnlyWorldQuery,
-            {
-            }
-
-            // We generate a readonly assertion for every struct member.
-            fn assert_all #user_impl_generics_with_world () #user_where_clauses_with_world {
-                #read_only_asserts
-            }
-        };
-
-        // The original struct will most likely be left unused. As we don't want our users having
-        // to specify `#[allow(dead_code)]` for their custom queries, we are using this cursed
-        // workaround.
-        #[allow(dead_code)]
-        const _: () = {
-            fn dead_code_workaround #user_impl_generics (q: #struct_name #user_ty_generics) #user_where_clauses {
-                #(q.#field_idents;)*
-                #(q.#ignored_field_idents;)*
-            }
-        };
-    })
->>>>>>> a1a07945
+	TokenStream::from(quote! {
+			#fetch_impl
+
+	#state_impl
+
+	#read_only_fetch_impl
+
+	#read_only_world_query_impl
+
+	// SAFETY: if the worldquery is mutable this defers to soundness of the `#field_types: WorldQuery` impl, otherwise
+	// if the world query is immutable then `#read_only_struct_name #user_ty_generics` is the same type as `#struct_name #user_ty_generics`
+	unsafe impl #user_impl_generics #path::query::WorldQuery for #struct_name #user_ty_generics #user_where_clauses {
+		type ReadOnly = #read_only_struct_name #user_ty_generics;
+		type State = #state_struct_name #user_ty_generics;
+		fn shrink<'__wlong: '__wshort, '__wshort>(item: #path::query::#item_type_alias<'__wlong, Self>)
+			-> #path::query::#item_type_alias<'__wshort, Self> {
+				#item_struct_name {
+					#(
+						 #field_idents : < #field_types as #path::query::WorldQuery> :: shrink( item.#field_idents ),
+					)*
+					#(
+						#ignored_field_idents: item.#ignored_field_idents,
+					)*
+				}
+			}
+	}
+
+	impl #user_impl_generics_with_world #path::query::WorldQueryGats<'__w> for #struct_name #user_ty_generics #user_where_clauses {
+		type Fetch = #fetch_struct_name #user_ty_generics_with_world;
+		type _State = #state_struct_name #user_ty_generics;
+	}
+
+	/// SAFETY: each item in the struct is read only
+	unsafe impl #user_impl_generics #path::query::ReadOnlyWorldQuery
+		for #read_only_struct_name #user_ty_generics #user_where_clauses {}
+
+	#[allow(dead_code)]
+	const _: () = {
+		fn assert_readonly<T>()
+		where
+			T: #path::query::ReadOnlyWorldQuery,
+		{
+		}
+
+		// We generate a readonly assertion for every struct member.
+		fn assert_all #user_impl_generics_with_world () #user_where_clauses_with_world {
+			#read_only_asserts
+		}
+	};
+
+			// The original struct will most likely be left unused. As we don't want our users having
+			// to specify `#[allow(dead_code)]` for their custom queries, we are using this cursed
+			// workaround.
+			#[allow(dead_code)]
+			const _: () = {
+					fn dead_code_workaround #user_impl_generics (q: #struct_name #user_ty_generics) #user_where_clauses {
+							#(q.#field_idents;)*
+							#(q.#ignored_field_idents;)*
+					}
+			};
+	})
 }
 
 struct WorldQueryFieldInfo {
