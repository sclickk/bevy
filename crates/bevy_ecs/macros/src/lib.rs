extern crate proc_macro;

mod component;
mod fetch;

use crate::fetch::derive_world_query_impl;
use bevy_macro_utils::{derive_label, get_named_struct_fields, BevyManifest};
use proc_macro::TokenStream;
use proc_macro2::Span;
use quote::{format_ident, quote};
use syn::{
	parse::{Parse, ParseStream},
	parse_macro_input,
	punctuated::Punctuated,
	token::Comma,
	DeriveInput, Field, GenericParam, Ident, Index, LitInt, Result, Token, TypeParam,
};

struct AllTuples {
	macro_ident: Ident,
	start: usize,
	end: usize,
	idents: Vec<Ident>,
}

impl Parse for AllTuples {
	fn parse(input: ParseStream) -> Result<Self> {
		let macro_ident = input.parse::<Ident>()?;
		input.parse::<Comma>()?;
		let start = input.parse::<LitInt>()?.base10_parse()?;
		input.parse::<Comma>()?;
		let end = input.parse::<LitInt>()?.base10_parse()?;
		input.parse::<Comma>()?;
		let mut idents = vec![input.parse::<Ident>()?];
		while input.parse::<Comma>().is_ok() {
			idents.push(input.parse::<Ident>()?);
		}

		Ok(AllTuples {
			macro_ident,
			start,
			end,
			idents,
		})
	}
}

#[proc_macro]
pub fn all_tuples(input: TokenStream) -> TokenStream {
	let input = parse_macro_input!(input as AllTuples);
	let len = input.end - input.start;
	let mut ident_tuples = Vec::with_capacity(len);
	for i in input.start..=input.end {
		let idents = input
			.idents
			.iter()
			.map(|ident| format_ident!("{}{}", ident, i));
		if input.idents.len() < 2 {
			ident_tuples.push(quote! {
				#(#idents)*
			});
		} else {
			ident_tuples.push(quote! {
				(#(#idents),*)
			});
		}
	}

	let macro_ident = &input.macro_ident;
	let invocations = (input.start..=input.end).map(|i| {
		let ident_tuples = &ident_tuples[0..i - input.start];
		quote! {
			#macro_ident!(#(#ident_tuples),*);
		}
	});
	TokenStream::from(quote! {
		#(
			#invocations
		)*
	})
}

static BUNDLE_ATTRIBUTE_NAME: &str = "bundle";

#[proc_macro_derive(Bundle, attributes(bundle))]
pub fn derive_bundle(input: TokenStream) -> TokenStream {
	let ast = parse_macro_input!(input as DeriveInput);
	let ecs_path = bevy_ecs_path();

	let named_fields = match get_named_struct_fields(&ast.data) {
		Ok(fields) => &fields.named,
		Err(e) => return e.into_compile_error().into(),
	};

	let is_bundle = named_fields
		.iter()
		.map(|field| {
			field
				.attrs
				.iter()
				.any(|a| *a.path.get_ident().as_ref().unwrap() == BUNDLE_ATTRIBUTE_NAME)
		})
		.collect::<Vec<bool>>();
	let field = named_fields
		.iter()
		.map(|field| field.ident.as_ref().unwrap())
		.collect::<Vec<_>>();
	let field_type = named_fields
		.iter()
		.map(|field| &field.ty)
		.collect::<Vec<_>>();

	let mut field_component_ids = Vec::new();
	let mut field_get_components = Vec::new();
	let mut field_from_components = Vec::new();
	for ((field_type, is_bundle), field) in field_type
		.iter()
		.zip(is_bundle.iter())
		.zip(field.iter())
	{
		if *is_bundle {
			field_component_ids.push(quote! {
                component_ids.extend(<#field_type as #ecs_path::bundle::Bundle>::component_ids(components, storages));
            });
			field_get_components.push(quote! {
				self.#field.get_components(&mut func);
			});
			field_from_components.push(quote! {
				#field: <#field_type as #ecs_path::bundle::Bundle>::from_components(ctx, &mut func),
			});
		} else {
			field_component_ids.push(quote! {
				component_ids.push(components.init_component::<#field_type>(storages));
			});
			field_get_components.push(quote! {
				#ecs_path::ptr::OwningPtr::make(self.#field, &mut func);
			});
			field_from_components.push(quote! {
				#field: func(ctx).read::<#field_type>(),
			});
		}
	}
	let field_len = field.len();
	let generics = ast.generics;
	let (impl_generics, ty_generics, where_clause) = generics.split_for_impl();
	let struct_name = &ast.ident;

	TokenStream::from(quote! {
				/// SAFETY: ComponentId is returned in field-definition-order. [from_components] and [get_components] use field-definition-order
				unsafe impl #impl_generics #ecs_path::bundle::Bundle for #struct_name #ty_generics #where_clause {
						fn component_ids(
								components: &mut #ecs_path::component::Components,
								storages: &mut #ecs_path::storage::Storages,
						) -> Vec<#ecs_path::component::ComponentId> {
								let mut component_ids = Vec::with_capacity(#field_len);
								#(#field_component_ids)*
								component_ids
						}

			#[allow(unused_variables, unused_mut, non_snake_case)]
			unsafe fn from_components<__T, __F>(ctx: &mut __T, mut func: __F) -> Self
			where
				__F: FnMut(&mut __T) -> #ecs_path::ptr::OwningPtr<'_>
			{
				Self {
					#(#field_from_components)*
				}
			}

			#[allow(unused_variables, unused_mut, forget_copy, forget_ref)]
			fn get_components(self, mut func: impl FnMut(#ecs_path::ptr::OwningPtr<'_>)) {
				#(#field_get_components)*
			}
		}
	})
}

fn get_idents(fmt_string: fn(usize) -> String, count: usize) -> Vec<Ident> {
	(0..count)
		.map(|i| Ident::new(&fmt_string(i), Span::call_site()))
		.collect::<Vec<Ident>>()
}

#[proc_macro]
pub fn impl_param_set(_input: TokenStream) -> TokenStream {
	let mut tokens = TokenStream::new();
	let max_params = 8;
	let params = get_idents(|i| format!("P{}", i), max_params);
	let params_fetch = get_idents(|i| format!("PF{}", i), max_params);
	let metas = get_idents(|i| format!("m{}", i), max_params);
	let mut param_fn_muts = Vec::new();
	for (i, param) in params.iter().enumerate() {
		let fn_name = Ident::new(&format!("p{}", i), Span::call_site());
		let index = Index::from(i);
		param_fn_muts.push(quote! {
            pub fn #fn_name<'a>(&'a mut self) -> <#param::Fetch as SystemParamFetch<'a, 'a>>::Item {
                // SAFETY: systems run without conflicts with other systems.
                // Conflicting params in ParamSet are not accessible at the same time
                // ParamSets are guaranteed to not conflict with other SystemParams
                unsafe {
                    <#param::Fetch as SystemParamFetch<'a, 'a>>::get_param(&mut self.param_states.#index, &self.system_meta, self.world, self.change_tick)
                }
            }
        });
	}

	for param_count in 1..=max_params {
		let param = &params[0..param_count];
		let param_fetch = &params_fetch[0..param_count];
		let meta = &metas[0..param_count];
		let param_fn_mut = &param_fn_muts[0..param_count];
		tokens.extend(TokenStream::from(quote! {
            impl<'w, 's, #(#param: SystemParam,)*> SystemParam for ParamSet<'w, 's, (#(#param,)*)>
            {
                type Fetch = ParamSetState<(#(#param::Fetch,)*)>;
            }

            // SAFETY: All parameters are constrained to ReadOnlyFetch, so World is only read

            unsafe impl<#(#param_fetch: for<'w1, 's1> SystemParamFetch<'w1, 's1>,)*> ReadOnlySystemParamFetch for ParamSetState<(#(#param_fetch,)*)>
            where #(#param_fetch: ReadOnlySystemParamFetch,)*
            { }

            // SAFETY: Relevant parameter ComponentId and ArchetypeComponentId access is applied to SystemMeta. If any ParamState conflicts
            // with any prior access, a panic will occur.

            unsafe impl<#(#param_fetch: for<'w1, 's1> SystemParamFetch<'w1, 's1>,)*> SystemParamState for ParamSetState<(#(#param_fetch,)*)>
            {
                fn init(world: &mut World, system_meta: &mut SystemMeta) -> Self {
                    #(
                        // Pretend to add each param to the system alone, see if it conflicts
                        let mut #meta = system_meta.clone();
                        #meta.component_access_set.clear();
                        #meta.archetype_component_access.clear();
                        #param_fetch::init(world, &mut #meta);
                        let #param = #param_fetch::init(world, &mut system_meta.clone());
                    )*
                    #(
                        system_meta
                            .component_access_set
                            .extend(#meta.component_access_set);
                        system_meta
                            .archetype_component_access
                            .extend(&#meta.archetype_component_access);
                    )*
                    ParamSetState((#(#param,)*))
                }

                fn new_archetype(&mut self, archetype: &Archetype, system_meta: &mut SystemMeta) {
                    let (#(#param,)*) = &mut self.0;
                    #(
                        #param.new_archetype(archetype, system_meta);
                    )*
                }

                fn apply(&mut self, world: &mut World) {
                    self.0.apply(world)
                }
            }



            impl<'w, 's, #(#param_fetch: for<'w1, 's1> SystemParamFetch<'w1, 's1>,)*> SystemParamFetch<'w, 's> for ParamSetState<(#(#param_fetch,)*)>
            {
                type Item = ParamSet<'w, 's, (#(<#param_fetch as SystemParamFetch<'w, 's>>::Item,)*)>;

                #[inline]
                unsafe fn get_param(
                    state: &'s mut Self,
                    system_meta: &SystemMeta,
                    world: &'w World,
                    change_tick: u32,
                ) -> Self::Item {
                    ParamSet {
                        param_states: &mut state.0,
                        system_meta: system_meta.clone(),
                        world,
                        change_tick,
                    }
                }
            }

            impl<'w, 's, #(#param: SystemParam,)*> ParamSet<'w, 's, (#(#param,)*)>
            {

                #(#param_fn_mut)*
            }
        }));
	}

	tokens
}

#[derive(Default)]
struct SystemParamFieldAttributes {
	pub ignore: bool,
}

static SYSTEM_PARAM_ATTRIBUTE_NAME: &str = "system_param";

/// Implement `SystemParam` to use a struct as a parameter in a system
#[proc_macro_derive(SystemParam, attributes(system_param))]
pub fn derive_system_param(input: TokenStream) -> TokenStream {
	let ast = parse_macro_input!(input as DeriveInput);
	let fields = match get_named_struct_fields(&ast.data) {
		Ok(fields) => &fields.named,
		Err(e) => return e.into_compile_error().into(),
	};
	let path = bevy_ecs_path();

	let field_attributes = fields
		.iter()
		.map(|field| {
			(
				field,
				field
					.attrs
					.iter()
					.find(|a| *a.path.get_ident().as_ref().unwrap() == SYSTEM_PARAM_ATTRIBUTE_NAME)
					.map_or_else(SystemParamFieldAttributes::default, |a| {
						syn::custom_keyword!(ignore);
						let mut attributes = SystemParamFieldAttributes::default();
						a.parse_args_with(|input: ParseStream| {
							if input.parse::<Option<ignore>>()?.is_some() {
								attributes.ignore = true;
							}
							Ok(())
						})
						.expect("Invalid 'system_param' attribute format.");

						attributes
					}),
			)
		})
		.collect::<Vec<(&Field, SystemParamFieldAttributes)>>();
	let mut fields = Vec::new();
	let mut field_indices = Vec::new();
	let mut field_types = Vec::new();
	let mut ignored_fields = Vec::new();
	let mut ignored_field_types = Vec::new();
	for (i, (field, attrs)) in field_attributes.into_iter().enumerate() {
		if attrs.ignore {
			ignored_fields.push(field.ident.as_ref().unwrap());
			ignored_field_types.push(&field.ty);
		} else {
			fields.push(field.ident.as_ref().unwrap());
			field_types.push(&field.ty);
			field_indices.push(Index::from(i));
		}
	}

	let generics = ast.generics;
	let (impl_generics, ty_generics, where_clause) = generics.split_for_impl();

	let lifetimeless_generics: Vec<_> = generics
		.params
		.iter()
		.filter(|g| matches!(g, GenericParam::Type(_)))
		.collect();

	let mut punctuated_generics = Punctuated::<_, Token![,]>::new();
	punctuated_generics.extend(lifetimeless_generics.iter().map(|g| match g {
		GenericParam::Type(g) => GenericParam::Type(TypeParam {
			default: None,
			..g.clone()
		}),
		_ => unreachable!(),
	}));

	let mut punctuated_generic_idents = Punctuated::<_, Token![,]>::new();
	punctuated_generic_idents.extend(lifetimeless_generics.iter().map(|g| match g {
		GenericParam::Type(g) => &g.ident,
		_ => unreachable!(),
	}));

	let struct_name = &ast.ident;
	let fetch_struct_visibility = &ast.vis;

	TokenStream::from(quote! {
		// We define the FetchState struct in an anonymous scope to avoid polluting the user namespace.
		// The struct can still be accessed via SystemParam::Fetch, e.g. EventReaderState can be accessed via
		// <EventReader<'static, 'static, T> as SystemParam>::Fetch
		const _: () = {
			impl #impl_generics #path::system::SystemParam for #struct_name #ty_generics #where_clause {
				type Fetch = FetchState <(#(<#field_types as #path::system::SystemParam>::Fetch,)*), #punctuated_generic_idents>;
			}

			#[doc(hidden)]
			#fetch_struct_visibility struct FetchState <TSystemParamState, #punctuated_generic_idents> {
				state: TSystemParamState,
				marker: std::marker::PhantomData<fn()->(#punctuated_generic_idents)>
			}

			unsafe impl<TSystemParamState: #path::system::SystemParamState, #punctuated_generics> #path::system::SystemParamState for FetchState <TSystemParamState, #punctuated_generic_idents> #where_clause {
				fn init(world: &mut #path::world::World, system_meta: &mut #path::system::SystemMeta) -> Self {
					Self {
						state: TSystemParamState::init(world, system_meta),
						marker: std::marker::PhantomData,
					}
				}

				fn new_archetype(&mut self, archetype: &#path::archetype::Archetype, system_meta: &mut #path::system::SystemMeta) {
					self.state.new_archetype(archetype, system_meta)
				}

				fn apply(&mut self, world: &mut #path::world::World) {
					self.state.apply(world)
				}
			}

			impl #impl_generics #path::system::SystemParamFetch<'w, 's> for FetchState <(#(<#field_types as #path::system::SystemParam>::Fetch,)*), #punctuated_generic_idents> #where_clause {
				type Item = #struct_name #ty_generics;
				unsafe fn get_param(
					state: &'s mut Self,
					system_meta: &#path::system::SystemMeta,
					world: &'w #path::world::World,
					change_tick: u32,
				) -> Self::Item {
					#struct_name {
						#(#fields: <<#field_types as #path::system::SystemParam>::Fetch as #path::system::SystemParamFetch>::get_param(&mut state.state.#field_indices, system_meta, world, change_tick),)*
						#(#ignored_fields: <#ignored_field_types>::default(),)*
					}
				}
			}

			// Safety: The `ParamState` is `ReadOnlySystemParamFetch`, so this can only read from the `World`
			unsafe impl<TSystemParamState: #path::system::SystemParamState + #path::system::ReadOnlySystemParamFetch, #punctuated_generics> #path::system::ReadOnlySystemParamFetch for FetchState <TSystemParamState, #punctuated_generic_idents> #where_clause {}
		};
	})
}

/// Implement `WorldQuery` to use a struct as a parameter in a query
#[proc_macro_derive(WorldQuery, attributes(world_query))]
pub fn derive_world_query(input: TokenStream) -> TokenStream {
	let ast = parse_macro_input!(input as DeriveInput);
	derive_world_query_impl(ast)
}

/// Generates an impl of the `SystemLabel` trait.
///
/// This works only for unit structs, or enums with only unit variants.
/// You may force a struct or variant to behave as if it were fieldless with `#[system_label(ignore_fields)]`.
#[proc_macro_derive(SystemLabel, attributes(system_label))]
pub fn derive_system_label(input: TokenStream) -> TokenStream {
<<<<<<< HEAD
	let input = parse_macro_input!(input as DeriveInput);
	let mut trait_path = bevy_ecs_path();
	trait_path
		.segments
		.push(format_ident!("schedule").into());
	trait_path
		.segments
		.push(format_ident!("SystemLabel").into());
	derive_label(input, &trait_path)
=======
    let input = parse_macro_input!(input as DeriveInput);
    let mut trait_path = bevy_ecs_path();
    trait_path.segments.push(format_ident!("schedule").into());
    trait_path
        .segments
        .push(format_ident!("SystemLabel").into());
    derive_label(input, &trait_path, "system_label")
>>>>>>> 44e9cd4b
}

/// Generates an impl of the `StageLabel` trait.
///
/// This works only for unit structs, or enums with only unit variants.
/// You may force a struct or variant to behave as if it were fieldless with `#[stage_label(ignore_fields)]`.
#[proc_macro_derive(StageLabel, attributes(stage_label))]
pub fn derive_stage_label(input: TokenStream) -> TokenStream {
<<<<<<< HEAD
	let input = parse_macro_input!(input as DeriveInput);
	let mut trait_path = bevy_ecs_path();
	trait_path
		.segments
		.push(format_ident!("schedule").into());
	trait_path
		.segments
		.push(format_ident!("StageLabel").into());
	derive_label(input, &trait_path)
=======
    let input = parse_macro_input!(input as DeriveInput);
    let mut trait_path = bevy_ecs_path();
    trait_path.segments.push(format_ident!("schedule").into());
    trait_path.segments.push(format_ident!("StageLabel").into());
    derive_label(input, &trait_path, "stage_label")
>>>>>>> 44e9cd4b
}

/// Generates an impl of the `AmbiguitySetLabel` trait.
///
/// This works only for unit structs, or enums with only unit variants.
/// You may force a struct or variant to behave as if it were fieldless with `#[ambiguity_set_label(ignore_fields)]`.
#[proc_macro_derive(AmbiguitySetLabel, attributes(ambiguity_set_label))]
pub fn derive_ambiguity_set_label(input: TokenStream) -> TokenStream {
<<<<<<< HEAD
	let input = parse_macro_input!(input as DeriveInput);
	let mut trait_path = bevy_ecs_path();
	trait_path
		.segments
		.push(format_ident!("schedule").into());
	trait_path
		.segments
		.push(format_ident!("AmbiguitySetLabel").into());
	derive_label(input, &trait_path)
=======
    let input = parse_macro_input!(input as DeriveInput);
    let mut trait_path = bevy_ecs_path();
    trait_path.segments.push(format_ident!("schedule").into());
    trait_path
        .segments
        .push(format_ident!("AmbiguitySetLabel").into());
    derive_label(input, &trait_path, "ambiguity_set_label")
>>>>>>> 44e9cd4b
}

/// Generates an impl of the `RunCriteriaLabel` trait.
///
/// This works only for unit structs, or enums with only unit variants.
/// You may force a struct or variant to behave as if it were fieldless with `#[run_criteria_label(ignore_fields)]`.
#[proc_macro_derive(RunCriteriaLabel, attributes(run_criteria_label))]
pub fn derive_run_criteria_label(input: TokenStream) -> TokenStream {
<<<<<<< HEAD
	let input = parse_macro_input!(input as DeriveInput);
	let mut trait_path = bevy_ecs_path();
	trait_path
		.segments
		.push(format_ident!("schedule").into());
	trait_path
		.segments
		.push(format_ident!("RunCriteriaLabel").into());
	derive_label(input, &trait_path)
=======
    let input = parse_macro_input!(input as DeriveInput);
    let mut trait_path = bevy_ecs_path();
    trait_path.segments.push(format_ident!("schedule").into());
    trait_path
        .segments
        .push(format_ident!("RunCriteriaLabel").into());
    derive_label(input, &trait_path, "run_criteria_label")
>>>>>>> 44e9cd4b
}

pub(crate) fn bevy_ecs_path() -> syn::Path {
	BevyManifest::default().get_path("bevy_ecs")
}

#[proc_macro_derive(Component, attributes(component))]
pub fn derive_component(input: TokenStream) -> TokenStream {
	component::derive_component(input)
}<|MERGE_RESOLUTION|>--- conflicted
+++ resolved
@@ -442,7 +442,6 @@
 /// You may force a struct or variant to behave as if it were fieldless with `#[system_label(ignore_fields)]`.
 #[proc_macro_derive(SystemLabel, attributes(system_label))]
 pub fn derive_system_label(input: TokenStream) -> TokenStream {
-<<<<<<< HEAD
 	let input = parse_macro_input!(input as DeriveInput);
 	let mut trait_path = bevy_ecs_path();
 	trait_path
@@ -451,16 +450,7 @@
 	trait_path
 		.segments
 		.push(format_ident!("SystemLabel").into());
-	derive_label(input, &trait_path)
-=======
-    let input = parse_macro_input!(input as DeriveInput);
-    let mut trait_path = bevy_ecs_path();
-    trait_path.segments.push(format_ident!("schedule").into());
-    trait_path
-        .segments
-        .push(format_ident!("SystemLabel").into());
-    derive_label(input, &trait_path, "system_label")
->>>>>>> 44e9cd4b
+	derive_label(input, &trait_path, "system_label")
 }
 
 /// Generates an impl of the `StageLabel` trait.
@@ -469,7 +459,6 @@
 /// You may force a struct or variant to behave as if it were fieldless with `#[stage_label(ignore_fields)]`.
 #[proc_macro_derive(StageLabel, attributes(stage_label))]
 pub fn derive_stage_label(input: TokenStream) -> TokenStream {
-<<<<<<< HEAD
 	let input = parse_macro_input!(input as DeriveInput);
 	let mut trait_path = bevy_ecs_path();
 	trait_path
@@ -478,14 +467,7 @@
 	trait_path
 		.segments
 		.push(format_ident!("StageLabel").into());
-	derive_label(input, &trait_path)
-=======
-    let input = parse_macro_input!(input as DeriveInput);
-    let mut trait_path = bevy_ecs_path();
-    trait_path.segments.push(format_ident!("schedule").into());
-    trait_path.segments.push(format_ident!("StageLabel").into());
-    derive_label(input, &trait_path, "stage_label")
->>>>>>> 44e9cd4b
+	derive_label(input, &trait_path, "stage_label")
 }
 
 /// Generates an impl of the `AmbiguitySetLabel` trait.
@@ -494,7 +476,6 @@
 /// You may force a struct or variant to behave as if it were fieldless with `#[ambiguity_set_label(ignore_fields)]`.
 #[proc_macro_derive(AmbiguitySetLabel, attributes(ambiguity_set_label))]
 pub fn derive_ambiguity_set_label(input: TokenStream) -> TokenStream {
-<<<<<<< HEAD
 	let input = parse_macro_input!(input as DeriveInput);
 	let mut trait_path = bevy_ecs_path();
 	trait_path
@@ -503,16 +484,7 @@
 	trait_path
 		.segments
 		.push(format_ident!("AmbiguitySetLabel").into());
-	derive_label(input, &trait_path)
-=======
-    let input = parse_macro_input!(input as DeriveInput);
-    let mut trait_path = bevy_ecs_path();
-    trait_path.segments.push(format_ident!("schedule").into());
-    trait_path
-        .segments
-        .push(format_ident!("AmbiguitySetLabel").into());
-    derive_label(input, &trait_path, "ambiguity_set_label")
->>>>>>> 44e9cd4b
+	derive_label(input, &trait_path, "ambiguity_set_label")
 }
 
 /// Generates an impl of the `RunCriteriaLabel` trait.
@@ -521,7 +493,6 @@
 /// You may force a struct or variant to behave as if it were fieldless with `#[run_criteria_label(ignore_fields)]`.
 #[proc_macro_derive(RunCriteriaLabel, attributes(run_criteria_label))]
 pub fn derive_run_criteria_label(input: TokenStream) -> TokenStream {
-<<<<<<< HEAD
 	let input = parse_macro_input!(input as DeriveInput);
 	let mut trait_path = bevy_ecs_path();
 	trait_path
@@ -530,16 +501,7 @@
 	trait_path
 		.segments
 		.push(format_ident!("RunCriteriaLabel").into());
-	derive_label(input, &trait_path)
-=======
-    let input = parse_macro_input!(input as DeriveInput);
-    let mut trait_path = bevy_ecs_path();
-    trait_path.segments.push(format_ident!("schedule").into());
-    trait_path
-        .segments
-        .push(format_ident!("RunCriteriaLabel").into());
-    derive_label(input, &trait_path, "run_criteria_label")
->>>>>>> 44e9cd4b
+	derive_label(input, &trait_path, "run_criteria_label")
 }
 
 pub(crate) fn bevy_ecs_path() -> syn::Path {
