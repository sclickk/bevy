--- conflicted
+++ resolved
@@ -14,25 +14,14 @@
 #[derive(Debug, Default, Clone)]
 #[must_use]
 pub struct TaskPoolBuilder {
-<<<<<<< HEAD
-	/// If set, we'll set up the thread pool to use at most n threads. Otherwise use
-	/// the logical core count of the system
+	/// If set, we'll set up the thread pool to use at most `num_threads` threads.
+	/// Otherwise use the logical core count of the system
 	num_threads: Option<usize>,
 	/// If set, we'll use the given stack size rather than the system default
 	stack_size: Option<usize>,
 	/// Allows customizing the name of the threads - helpful for debugging. If set, threads will
 	/// be named <thread_name> (<thread_index>), i.e. "MyThreadPool (2)"
 	thread_name: Option<String>,
-=======
-    /// If set, we'll set up the thread pool to use at most `num_threads` threads.
-    /// Otherwise use the logical core count of the system
-    num_threads: Option<usize>,
-    /// If set, we'll use the given stack size rather than the system default
-    stack_size: Option<usize>,
-    /// Allows customizing the name of the threads - helpful for debugging. If set, threads will
-    /// be named <thread_name> (<thread_index>), i.e. "MyThreadPool (2)"
-    thread_name: Option<String>,
->>>>>>> f9c1a8a3
 }
 
 impl TaskPoolBuilder {
