use std::{
	future::Future,
	mem,
	pin::Pin,
	sync::Arc,
	thread::{self, JoinHandle},
};

use futures_lite::{future, pin};

use crate::Task;

/// Used to create a [`TaskPool`]
#[derive(Debug, Default, Clone)]
#[must_use]
pub struct TaskPoolBuilder {
	/// If set, we'll set up the thread pool to use at most n threads. Otherwise use
	/// the logical core count of the system
	num_threads: Option<usize>,
	/// If set, we'll use the given stack size rather than the system default
	stack_size: Option<usize>,
	/// Allows customizing the name of the threads - helpful for debugging. If set, threads will
	/// be named <thread_name> (<thread_index>), i.e. "MyThreadPool (2)"
	thread_name: Option<String>,
}

impl TaskPoolBuilder {
	/// Creates a new [`TaskPoolBuilder`] instance
	pub fn new() -> Self {
		Self::default()
	}

	/// Override the number of threads created for the pool. If unset, we default to the number
	/// of logical cores of the system
	pub fn num_threads(mut self, num_threads: usize) -> Self {
		self.num_threads = Some(num_threads);
		self
	}

	/// Override the stack size of the threads created for the pool
	pub fn stack_size(mut self, stack_size: usize) -> Self {
		self.stack_size = Some(stack_size);
		self
	}

	/// Override the name of the threads created for the pool. If set, threads will
	/// be named `<thread_name> (<thread_index>)`, i.e. `MyThreadPool (2)`
	pub fn thread_name(mut self, thread_name: String) -> Self {
		self.thread_name = Some(thread_name);
		self
	}

	/// Creates a new [`TaskPool`] based on the current options.
	pub fn build(self) -> TaskPool {
		TaskPool::new_internal(
			self.num_threads,
			self.stack_size,
			self.thread_name.as_deref(),
		)
	}
}

/// A thread pool for executing tasks. Tasks are futures that are being automatically driven by
/// the pool on threads owned by the pool.
#[derive(Debug)]
pub struct TaskPool {
	/// The executor for the pool
	///
	/// This has to be separate from TaskPoolInner because we have to create an Arc<Executor> to
	/// pass into the worker threads, and we must create the worker threads before we can create
	/// the Vec<Task<T>> contained within TaskPoolInner
	executor: Arc<async_executor::Executor<'static>>,

	/// Inner state of the pool
	threads: Vec<JoinHandle<()>>,
	shutdown_tx: async_channel::Sender<()>,
}

impl TaskPool {
<<<<<<< HEAD
	thread_local! {
		static LOCAL_EXECUTOR: async_executor::LocalExecutor<'static> = async_executor::LocalExecutor::new();
	}

	/// Create a `TaskPool` with the default configuration.
	pub fn new() -> Self {
		TaskPoolBuilder::new().build()
	}

	fn new_internal(
		num_threads: Option<usize>,
		stack_size: Option<usize>,
		thread_name: Option<&str>,
	) -> Self {
		let (shutdown_tx, shutdown_rx) = async_channel::unbounded::<()>();

		let executor = Arc::new(async_executor::Executor::new());

		let num_threads = num_threads.unwrap_or_else(num_cpus::get);

		let threads = (0..num_threads)
			.map(|i| {
				let ex = Arc::clone(&executor);
				let shutdown_rx = shutdown_rx.clone();

				// miri does not support setting thread names
				// TODO: change back when https://github.com/rust-lang/miri/issues/1717 is fixed
				#[cfg(not(miri))]
				let mut thread_builder = {
					let thread_name = if let Some(thread_name) = thread_name {
						format!("{} ({})", thread_name, i)
					} else {
						format!("TaskPool ({})", i)
					};
					thread::Builder::new().name(thread_name)
				};
				#[cfg(miri)]
				let mut thread_builder = {
					let _ = i;
					let _ = thread_name;
					thread::Builder::new()
				};

				if let Some(stack_size) = stack_size {
					thread_builder = thread_builder.stack_size(stack_size);
				}

				thread_builder
					.spawn(move || {
						let shutdown_future = ex.run(shutdown_rx.recv());
						// Use unwrap_err because we expect a Closed error
						future::block_on(shutdown_future).unwrap_err();
					})
					.expect("Failed to spawn thread.")
			})
			.collect();

		Self {
			executor,
			threads,
			shutdown_tx,
		}
	}

	/// Return the number of threads owned by the task pool
	pub fn thread_num(&self) -> usize {
		self.threads.len()
	}

	/// Allows spawning non-`'static` futures on the thread pool. The function takes a callback,
	/// passing a scope object into it. The scope object provided to the callback can be used
	/// to spawn tasks. This function will await the completion of all tasks before returning.
	///
	/// This is similar to `rayon::scope` and `crossbeam::scope`
	pub fn scope<'scope, F, T>(&self, f: F) -> Vec<T>
	where
		F: FnOnce(&mut Scope<'scope, T>) + 'scope + Send,
		T: Send + 'static,
	{
		TaskPool::LOCAL_EXECUTOR.with(|local_executor| {
			// SAFETY: This function blocks until all futures complete, so this future must return
			// before this function returns. However, rust has no way of knowing
			// this so we must convert to 'static here to appease the compiler as it is unable to
			// validate safety.
			let executor: &async_executor::Executor = &*self.executor;
			let executor: &'scope async_executor::Executor = unsafe { mem::transmute(executor) };
			let local_executor: &'scope async_executor::LocalExecutor =
				unsafe { mem::transmute(local_executor) };
			let mut scope = Scope {
				executor,
				local_executor,
				spawned: Vec::new(),
			};

			f(&mut scope);

			if scope.spawned.is_empty() {
				Vec::default()
			} else if scope.spawned.len() == 1 {
				vec![future::block_on(&mut scope.spawned[0])]
			} else {
				let fut = async move {
					let mut results = Vec::with_capacity(scope.spawned.len());
					for task in scope.spawned {
						results.push(task.await);
					}

					results
				};

				// Pin the futures on the stack.
				pin!(fut);

				// SAFETY: This function blocks until all futures complete, so we do not read/write
				// the data from futures outside of the 'scope lifetime. However,
				// rust has no way of knowing this so we must convert to 'static
				// here to appease the compiler as it is unable to validate safety.
				let fut: Pin<&mut (dyn Future<Output = Vec<T>>)> = fut;
				let fut: Pin<&'static mut (dyn Future<Output = Vec<T>> + 'static)> =
					unsafe { mem::transmute(fut) };

				// The thread that calls scope() will participate in driving tasks in the pool
				// forward until the tasks that are spawned by this scope() call
				// complete. (If the caller of scope() happens to be a thread in
				// this thread pool, and we only have one thread in the pool, then
				// simply calling future::block_on(spawned) would deadlock.)
				let mut spawned = local_executor.spawn(fut);
				loop {
					if let Some(result) = future::block_on(future::poll_once(&mut spawned)) {
						break result;
					};

					self.executor.try_tick();
					local_executor.try_tick();
				}
			}
		})
	}

	/// Spawns a static future onto the thread pool. The returned Task is a future. It can also be
	/// cancelled and "detached" allowing it to continue running without having to be polled by the
	/// end-user.
	///
	/// If the provided future is non-`Send`, [`TaskPool::spawn_local`] should be used instead.
	pub fn spawn<T>(&self, future: impl Future<Output = T> + Send + 'static) -> Task<T>
	where
		T: Send + 'static,
	{
		Task::new(self.executor.spawn(future))
	}

	/// Spawns a static future on the thread-local async executor for the current thread. The task
	/// will run entirely on the thread the task was spawned on.  The returned Task is a future.
	/// It can also be cancelled and "detached" allowing it to continue running without having
	/// to be polled by the end-user. Users should generally prefer to use [`TaskPool::spawn`]
	/// instead, unless the provided future is not `Send`.
	pub fn spawn_local<T>(&self, future: impl Future<Output = T> + 'static) -> Task<T>
	where
		T: 'static,
	{
		Task::new(TaskPool::LOCAL_EXECUTOR.with(|executor| executor.spawn(future)))
	}
=======
    thread_local! {
        static LOCAL_EXECUTOR: async_executor::LocalExecutor<'static> = async_executor::LocalExecutor::new();
    }

    /// Create a `TaskPool` with the default configuration.
    pub fn new() -> Self {
        TaskPoolBuilder::new().build()
    }

    fn new_internal(
        num_threads: Option<usize>,
        stack_size: Option<usize>,
        thread_name: Option<&str>,
    ) -> Self {
        let (shutdown_tx, shutdown_rx) = async_channel::unbounded::<()>();

        let executor = Arc::new(async_executor::Executor::new());

        let num_threads = num_threads.unwrap_or_else(num_cpus::get);

        let threads = (0..num_threads)
            .map(|i| {
                let ex = Arc::clone(&executor);
                let shutdown_rx = shutdown_rx.clone();

                let thread_name = if let Some(thread_name) = thread_name {
                    format!("{} ({})", thread_name, i)
                } else {
                    format!("TaskPool ({})", i)
                };
                let mut thread_builder = thread::Builder::new().name(thread_name);

                if let Some(stack_size) = stack_size {
                    thread_builder = thread_builder.stack_size(stack_size);
                }

                thread_builder
                    .spawn(move || {
                        let shutdown_future = ex.run(shutdown_rx.recv());
                        // Use unwrap_err because we expect a Closed error
                        future::block_on(shutdown_future).unwrap_err();
                    })
                    .expect("Failed to spawn thread.")
            })
            .collect();

        Self {
            executor,
            threads,
            shutdown_tx,
        }
    }

    /// Return the number of threads owned by the task pool
    pub fn thread_num(&self) -> usize {
        self.threads.len()
    }

    /// Allows spawning non-`'static` futures on the thread pool. The function takes a callback,
    /// passing a scope object into it. The scope object provided to the callback can be used
    /// to spawn tasks. This function will await the completion of all tasks before returning.
    ///
    /// This is similar to `rayon::scope` and `crossbeam::scope`
    pub fn scope<'scope, F, T>(&self, f: F) -> Vec<T>
    where
        F: FnOnce(&mut Scope<'scope, T>) + 'scope + Send,
        T: Send + 'static,
    {
        TaskPool::LOCAL_EXECUTOR.with(|local_executor| {
            // SAFETY: This function blocks until all futures complete, so this future must return
            // before this function returns. However, rust has no way of knowing
            // this so we must convert to 'static here to appease the compiler as it is unable to
            // validate safety.
            let executor: &async_executor::Executor = &*self.executor;
            let executor: &'scope async_executor::Executor = unsafe { mem::transmute(executor) };
            let local_executor: &'scope async_executor::LocalExecutor =
                unsafe { mem::transmute(local_executor) };
            let mut scope = Scope {
                executor,
                local_executor,
                spawned: Vec::new(),
            };

            f(&mut scope);

            if scope.spawned.is_empty() {
                Vec::default()
            } else if scope.spawned.len() == 1 {
                vec![future::block_on(&mut scope.spawned[0])]
            } else {
                let fut = async move {
                    let mut results = Vec::with_capacity(scope.spawned.len());
                    for task in scope.spawned {
                        results.push(task.await);
                    }

                    results
                };

                // Pin the futures on the stack.
                pin!(fut);

                // SAFETY: This function blocks until all futures complete, so we do not read/write
                // the data from futures outside of the 'scope lifetime. However,
                // rust has no way of knowing this so we must convert to 'static
                // here to appease the compiler as it is unable to validate safety.
                let fut: Pin<&mut (dyn Future<Output = Vec<T>>)> = fut;
                let fut: Pin<&'static mut (dyn Future<Output = Vec<T>> + 'static)> =
                    unsafe { mem::transmute(fut) };

                // The thread that calls scope() will participate in driving tasks in the pool
                // forward until the tasks that are spawned by this scope() call
                // complete. (If the caller of scope() happens to be a thread in
                // this thread pool, and we only have one thread in the pool, then
                // simply calling future::block_on(spawned) would deadlock.)
                let mut spawned = local_executor.spawn(fut);
                loop {
                    if let Some(result) = future::block_on(future::poll_once(&mut spawned)) {
                        break result;
                    };

                    self.executor.try_tick();
                    local_executor.try_tick();
                }
            }
        })
    }

    /// Spawns a static future onto the thread pool. The returned Task is a future. It can also be
    /// cancelled and "detached" allowing it to continue running without having to be polled by the
    /// end-user.
    ///
    /// If the provided future is non-`Send`, [`TaskPool::spawn_local`] should be used instead.
    pub fn spawn<T>(&self, future: impl Future<Output = T> + Send + 'static) -> Task<T>
    where
        T: Send + 'static,
    {
        Task::new(self.executor.spawn(future))
    }

    /// Spawns a static future on the thread-local async executor for the current thread. The task
    /// will run entirely on the thread the task was spawned on.  The returned Task is a future.
    /// It can also be cancelled and "detached" allowing it to continue running without having
    /// to be polled by the end-user. Users should generally prefer to use [`TaskPool::spawn`]
    /// instead, unless the provided future is not `Send`.
    pub fn spawn_local<T>(&self, future: impl Future<Output = T> + 'static) -> Task<T>
    where
        T: 'static,
    {
        Task::new(TaskPool::LOCAL_EXECUTOR.with(|executor| executor.spawn(future)))
    }
>>>>>>> a138804d
}

impl Default for TaskPool {
	fn default() -> Self {
		Self::new()
	}
}

impl Drop for TaskPool {
	fn drop(&mut self) {
		self.shutdown_tx.close();

		let panicking = thread::panicking();
		for join_handle in self.threads.drain(..) {
			let res = join_handle.join();
			if !panicking {
				res.expect("Task thread panicked while executing.");
			}
		}
	}
}

/// A `TaskPool` scope for running one or more non-`'static` futures.
///
/// For more information, see [`TaskPool::scope`].
#[derive(Debug)]
pub struct Scope<'scope, T> {
	executor: &'scope async_executor::Executor<'scope>,
	local_executor: &'scope async_executor::LocalExecutor<'scope>,
	spawned: Vec<async_executor::Task<T>>,
}

impl<'scope, T: Send + 'scope> Scope<'scope, T> {
	/// Spawns a scoped future onto the thread pool. The scope *must* outlive
	/// the provided future. The results of the future will be returned as a part of
	/// [`TaskPool::scope`]'s return value.
	///
	/// If the provided future is non-`Send`, [`Scope::spawn_local`] should be used
	/// instead.
	///
	/// For more information, see [`TaskPool::scope`].
	pub fn spawn<Fut: Future<Output = T> + 'scope + Send>(&mut self, f: Fut) {
		let task = self.executor.spawn(f);
		self.spawned.push(task);
	}

	/// Spawns a scoped future onto the thread-local executor. The scope *must* outlive
	/// the provided future. The results of the future will be returned as a part of
	/// [`TaskPool::scope`]'s return value.  Users should generally prefer to use
	/// [`Scope::spawn`] instead, unless the provided future is not `Send`.
	///
	/// For more information, see [`TaskPool::scope`].
	pub fn spawn_local<Fut: Future<Output = T> + 'scope>(&mut self, f: Fut) {
		let task = self.local_executor.spawn(f);
		self.spawned.push(task);
	}
}

#[cfg(test)]
#[allow(clippy::blacklisted_name)]
mod tests {
	use super::*;
	use std::sync::{
		atomic::{AtomicBool, AtomicI32, Ordering},
		Barrier,
	};

	#[test]
	fn test_spawn() {
		let pool = TaskPool::new();

		let foo = Box::new(42);
		let foo = &*foo;

		let count = Arc::new(AtomicI32::new(0));

		let outputs = pool.scope(|scope| {
			for _ in 0..100 {
				let count_clone = count.clone();
				scope.spawn(async move {
					if *foo != 42 {
						panic!("not 42!?!?")
					} else {
						count_clone.fetch_add(1, Ordering::Relaxed);
						*foo
					}
				});
			}
		});

		for output in &outputs {
			assert_eq!(*output, 42);
		}

		assert_eq!(outputs.len(), 100);
		assert_eq!(count.load(Ordering::Relaxed), 100);
	}

	#[test]
	fn test_mixed_spawn_local_and_spawn() {
		let pool = TaskPool::new();

		let foo = Box::new(42);
		let foo = &*foo;

		let local_count = Arc::new(AtomicI32::new(0));
		let non_local_count = Arc::new(AtomicI32::new(0));

		let outputs = pool.scope(|scope| {
			for i in 0..100 {
				if i % 2 == 0 {
					let count_clone = non_local_count.clone();
					scope.spawn(async move {
						if *foo != 42 {
							panic!("not 42!?!?")
						} else {
							count_clone.fetch_add(1, Ordering::Relaxed);
							*foo
						}
					});
				} else {
					let count_clone = local_count.clone();
					scope.spawn_local(async move {
						if *foo != 42 {
							panic!("not 42!?!?")
						} else {
							count_clone.fetch_add(1, Ordering::Relaxed);
							*foo
						}
					});
				}
			}
		});

		for output in &outputs {
			assert_eq!(*output, 42);
		}

		assert_eq!(outputs.len(), 100);
		assert_eq!(local_count.load(Ordering::Relaxed), 50);
		assert_eq!(non_local_count.load(Ordering::Relaxed), 50);
	}

	#[test]
	fn test_thread_locality() {
		let pool = Arc::new(TaskPool::new());
		let count = Arc::new(AtomicI32::new(0));
		let barrier = Arc::new(Barrier::new(101));
		let thread_check_failed = Arc::new(AtomicBool::new(false));

		for _ in 0..100 {
			let inner_barrier = barrier.clone();
			let count_clone = count.clone();
			let inner_pool = pool.clone();
			let inner_thread_check_failed = thread_check_failed.clone();
			std::thread::spawn(move || {
				inner_pool.scope(|scope| {
					let inner_count_clone = count_clone.clone();
					scope.spawn(async move {
						inner_count_clone.fetch_add(1, Ordering::Release);
					});
					let spawner = std::thread::current().id();
					let inner_count_clone = count_clone.clone();
					scope.spawn_local(async move {
						inner_count_clone.fetch_add(1, Ordering::Release);
						if std::thread::current().id() != spawner {
							// NOTE: This check is using an atomic rather than simply panicing the
							// thread to avoid deadlocking the barrier on failure
							inner_thread_check_failed.store(true, Ordering::Release);
						}
					});
				});
				inner_barrier.wait();
			});
		}
		barrier.wait();
		assert!(!thread_check_failed.load(Ordering::Acquire));
		assert_eq!(count.load(Ordering::Acquire), 200);
	}
}<|MERGE_RESOLUTION|>--- conflicted
+++ resolved
@@ -77,7 +77,6 @@
 }
 
 impl TaskPool {
-<<<<<<< HEAD
 	thread_local! {
 		static LOCAL_EXECUTOR: async_executor::LocalExecutor<'static> = async_executor::LocalExecutor::new();
 	}
@@ -103,23 +102,8 @@
 				let ex = Arc::clone(&executor);
 				let shutdown_rx = shutdown_rx.clone();
 
-				// miri does not support setting thread names
-				// TODO: change back when https://github.com/rust-lang/miri/issues/1717 is fixed
-				#[cfg(not(miri))]
-				let mut thread_builder = {
-					let thread_name = if let Some(thread_name) = thread_name {
-						format!("{} ({})", thread_name, i)
-					} else {
-						format!("TaskPool ({})", i)
-					};
-					thread::Builder::new().name(thread_name)
-				};
-				#[cfg(miri)]
-				let mut thread_builder = {
-					let _ = i;
-					let _ = thread_name;
-					thread::Builder::new()
-				};
+				let thread_name = format!("{} ({})", thread_name.unwrap_or("TaskPool"), i);
+				let mut thread_builder = thread::Builder::new().name(thread_name);
 
 				if let Some(stack_size) = stack_size {
 					thread_builder = thread_builder.stack_size(stack_size);
@@ -240,159 +224,6 @@
 	{
 		Task::new(TaskPool::LOCAL_EXECUTOR.with(|executor| executor.spawn(future)))
 	}
-=======
-    thread_local! {
-        static LOCAL_EXECUTOR: async_executor::LocalExecutor<'static> = async_executor::LocalExecutor::new();
-    }
-
-    /// Create a `TaskPool` with the default configuration.
-    pub fn new() -> Self {
-        TaskPoolBuilder::new().build()
-    }
-
-    fn new_internal(
-        num_threads: Option<usize>,
-        stack_size: Option<usize>,
-        thread_name: Option<&str>,
-    ) -> Self {
-        let (shutdown_tx, shutdown_rx) = async_channel::unbounded::<()>();
-
-        let executor = Arc::new(async_executor::Executor::new());
-
-        let num_threads = num_threads.unwrap_or_else(num_cpus::get);
-
-        let threads = (0..num_threads)
-            .map(|i| {
-                let ex = Arc::clone(&executor);
-                let shutdown_rx = shutdown_rx.clone();
-
-                let thread_name = if let Some(thread_name) = thread_name {
-                    format!("{} ({})", thread_name, i)
-                } else {
-                    format!("TaskPool ({})", i)
-                };
-                let mut thread_builder = thread::Builder::new().name(thread_name);
-
-                if let Some(stack_size) = stack_size {
-                    thread_builder = thread_builder.stack_size(stack_size);
-                }
-
-                thread_builder
-                    .spawn(move || {
-                        let shutdown_future = ex.run(shutdown_rx.recv());
-                        // Use unwrap_err because we expect a Closed error
-                        future::block_on(shutdown_future).unwrap_err();
-                    })
-                    .expect("Failed to spawn thread.")
-            })
-            .collect();
-
-        Self {
-            executor,
-            threads,
-            shutdown_tx,
-        }
-    }
-
-    /// Return the number of threads owned by the task pool
-    pub fn thread_num(&self) -> usize {
-        self.threads.len()
-    }
-
-    /// Allows spawning non-`'static` futures on the thread pool. The function takes a callback,
-    /// passing a scope object into it. The scope object provided to the callback can be used
-    /// to spawn tasks. This function will await the completion of all tasks before returning.
-    ///
-    /// This is similar to `rayon::scope` and `crossbeam::scope`
-    pub fn scope<'scope, F, T>(&self, f: F) -> Vec<T>
-    where
-        F: FnOnce(&mut Scope<'scope, T>) + 'scope + Send,
-        T: Send + 'static,
-    {
-        TaskPool::LOCAL_EXECUTOR.with(|local_executor| {
-            // SAFETY: This function blocks until all futures complete, so this future must return
-            // before this function returns. However, rust has no way of knowing
-            // this so we must convert to 'static here to appease the compiler as it is unable to
-            // validate safety.
-            let executor: &async_executor::Executor = &*self.executor;
-            let executor: &'scope async_executor::Executor = unsafe { mem::transmute(executor) };
-            let local_executor: &'scope async_executor::LocalExecutor =
-                unsafe { mem::transmute(local_executor) };
-            let mut scope = Scope {
-                executor,
-                local_executor,
-                spawned: Vec::new(),
-            };
-
-            f(&mut scope);
-
-            if scope.spawned.is_empty() {
-                Vec::default()
-            } else if scope.spawned.len() == 1 {
-                vec![future::block_on(&mut scope.spawned[0])]
-            } else {
-                let fut = async move {
-                    let mut results = Vec::with_capacity(scope.spawned.len());
-                    for task in scope.spawned {
-                        results.push(task.await);
-                    }
-
-                    results
-                };
-
-                // Pin the futures on the stack.
-                pin!(fut);
-
-                // SAFETY: This function blocks until all futures complete, so we do not read/write
-                // the data from futures outside of the 'scope lifetime. However,
-                // rust has no way of knowing this so we must convert to 'static
-                // here to appease the compiler as it is unable to validate safety.
-                let fut: Pin<&mut (dyn Future<Output = Vec<T>>)> = fut;
-                let fut: Pin<&'static mut (dyn Future<Output = Vec<T>> + 'static)> =
-                    unsafe { mem::transmute(fut) };
-
-                // The thread that calls scope() will participate in driving tasks in the pool
-                // forward until the tasks that are spawned by this scope() call
-                // complete. (If the caller of scope() happens to be a thread in
-                // this thread pool, and we only have one thread in the pool, then
-                // simply calling future::block_on(spawned) would deadlock.)
-                let mut spawned = local_executor.spawn(fut);
-                loop {
-                    if let Some(result) = future::block_on(future::poll_once(&mut spawned)) {
-                        break result;
-                    };
-
-                    self.executor.try_tick();
-                    local_executor.try_tick();
-                }
-            }
-        })
-    }
-
-    /// Spawns a static future onto the thread pool. The returned Task is a future. It can also be
-    /// cancelled and "detached" allowing it to continue running without having to be polled by the
-    /// end-user.
-    ///
-    /// If the provided future is non-`Send`, [`TaskPool::spawn_local`] should be used instead.
-    pub fn spawn<T>(&self, future: impl Future<Output = T> + Send + 'static) -> Task<T>
-    where
-        T: Send + 'static,
-    {
-        Task::new(self.executor.spawn(future))
-    }
-
-    /// Spawns a static future on the thread-local async executor for the current thread. The task
-    /// will run entirely on the thread the task was spawned on.  The returned Task is a future.
-    /// It can also be cancelled and "detached" allowing it to continue running without having
-    /// to be polled by the end-user. Users should generally prefer to use [`TaskPool::spawn`]
-    /// instead, unless the provided future is not `Send`.
-    pub fn spawn_local<T>(&self, future: impl Future<Output = T> + 'static) -> Task<T>
-    where
-        T: 'static,
-    {
-        Task::new(TaskPool::LOCAL_EXECUTOR.with(|executor| executor.spawn(future)))
-    }
->>>>>>> a138804d
 }
 
 impl Default for TaskPool {
