--- conflicted
+++ resolved
@@ -19,7 +19,6 @@
 }
 
 pub fn get_lit_str(attr_name: Symbol, lit: &syn::Lit) -> syn::Result<&syn::LitStr> {
-<<<<<<< HEAD
 	if let syn::Lit::Str(lit) = lit {
 		Ok(lit)
 	} else {
@@ -31,18 +30,6 @@
 			),
 		))
 	}
-=======
-    if let syn::Lit::Str(lit) = lit {
-        Ok(lit)
-    } else {
-        Err(syn::Error::new_spanned(
-            lit,
-            format!(
-                "expected {} attribute to be a string: `{} = \"...\"`",
-                attr_name, attr_name
-            ),
-        ))
-    }
 }
 
 pub fn get_lit_bool(attr_name: Symbol, lit: &syn::Lit) -> syn::Result<bool> {
@@ -57,5 +44,4 @@
             ),
         ))
     }
->>>>>>> 0fa499a7
 }