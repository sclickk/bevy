use crate::Time;
use bevy_ecs::{
	archetype::ArchetypeComponentId,
	component::ComponentId,
	query::Access,
	schedule::ShouldRun,
	system::{IntoSystem, Res, ResMut, System},
	world::World,
};
use bevy_utils::HashMap;
use std::borrow::Cow;

/// The internal state of each [`FixedTimestep`].
#[derive(Debug)]
pub struct FixedTimestepState {
	step: f64,
	accumulator: f64,
}

impl FixedTimestepState {
	/// The amount of time each step takes.
	pub fn step(&self) -> f64 {
		self.step
	}

	/// The number of steps made in a second.
	pub fn steps_per_second(&self) -> f64 {
		1.0 / self.step
	}

	/// The amount of time (in seconds) left over from the last step.
	pub fn accumulator(&self) -> f64 {
		self.accumulator
	}

	/// The percentage of "step" stored inside the accumulator. Calculated as accumulator / step.
	pub fn overstep_percentage(&self) -> f64 {
		self.accumulator / self.step
	}
}

/// A global resource that tracks the individual [`FixedTimestepState`]s
/// for every labeled [`FixedTimestep`].
#[derive(Default)]
pub struct FixedTimesteps {
	fixed_timesteps: HashMap<String, FixedTimestepState>,
}

impl FixedTimesteps {
	/// Gets the [`FixedTimestepState`] for a given label.
	pub fn get(&self, name: &str) -> Option<&FixedTimestepState> {
		self.fixed_timesteps.get(name)
	}
}

/// A system run criteria that enables systems or stages to run at a fixed timestep between executions.
///
/// This does not guarentee that the time elapsed between executions is exactly the provided
/// fixed timestep, but will guarentee that the execution will run multiple times per game tick
/// until the number of repetitions is as expected.
///
/// For example, a system with a fixed timestep run criteria of 120 times per second will run
/// two times during a ~16.667ms frame, once during a ~8.333ms frame, and once every two frames
/// with ~4.167ms frames. However, the same criteria may not result in exactly 8.333ms passing
/// between each execution.
///
/// When using this run criteria, it is advised not to rely on [`Time::delta`] or any of it's
/// variants for game simulation, but rather use the constant time delta used to initialize the
/// [`FixedTimestep`] instead.
///
/// For more fine tuned information about the execution status of a given fixed timestep,
/// use the [`FixedTimesteps`] resource.
pub struct FixedTimestep {
	state: LocalFixedTimestepState,
	internal_system: Box<dyn System<In = (), Out = ShouldRun>>,
}

impl Default for FixedTimestep {
	fn default() -> Self {
		Self {
			state: LocalFixedTimestepState::default(),
			internal_system: Box::new(IntoSystem::into_system(Self::prepare_system(
				Default::default(),
			))),
		}
	}
}

impl FixedTimestep {
	/// Creates a [`FixedTimestep`] that ticks once every `step` seconds.
	pub fn step(step: f64) -> Self {
		Self {
			state: LocalFixedTimestepState {
				step,
				..Default::default()
			},
			..Default::default()
		}
	}

	/// Creates a [`FixedTimestep`] that ticks once every `rate` times per second.
	pub fn steps_per_second(rate: f64) -> Self {
		Self {
			state: LocalFixedTimestepState {
				step: 1.0 / rate,
				..Default::default()
			},
			..Default::default()
		}
	}

	/// Sets the label for the timestep. Setting a label allows a timestep
	/// to be observed by the global [`FixedTimesteps`] resource.
	#[must_use]
	pub fn with_label(mut self, label: &str) -> Self {
		self.state.label = Some(label.to_string());
		self
	}

	fn prepare_system(
		mut state: LocalFixedTimestepState,
	) -> impl FnMut(Res<Time>, ResMut<FixedTimesteps>) -> ShouldRun {
		move |time, mut fixed_timesteps| {
			let should_run = state.update(&time);
			if let Some(ref label) = state.label {
				let res_state = fixed_timesteps
					.fixed_timesteps
					.get_mut(label)
					.unwrap();
				res_state.step = state.step;
				res_state.accumulator = state.accumulator;
			}

			should_run
		}
	}
}

#[derive(Clone)]
struct LocalFixedTimestepState {
	label: Option<String>, // TODO: consider making this a TypedLabel
	step: f64,
	accumulator: f64,
	looping: bool,
}

impl Default for LocalFixedTimestepState {
	fn default() -> Self {
		Self {
			step: 1.0 / 60.0,
			accumulator: 0.0,
			label: None,
			looping: false,
		}
	}
}

impl LocalFixedTimestepState {
	fn update(&mut self, time: &Time) -> ShouldRun {
		if !self.looping {
			self.accumulator += time.delta_seconds_f64();
		}

		if self.accumulator >= self.step {
			self.accumulator -= self.step;
			self.looping = true;
			ShouldRun::YesAndCheckAgain
		} else {
			self.looping = false;
			ShouldRun::No
		}
	}
}

impl System for FixedTimestep {
<<<<<<< HEAD
	type In = ();
	type Out = ShouldRun;

	fn name(&self) -> Cow<'static, str> {
		Cow::Borrowed(std::any::type_name::<FixedTimestep>())
	}

	fn archetype_component_access(&self) -> &Access<ArchetypeComponentId> {
		self
			.internal_system
			.archetype_component_access()
	}

	fn component_access(&self) -> &Access<ComponentId> {
		self.internal_system.component_access()
	}

	fn is_send(&self) -> bool {
		self.internal_system.is_send()
	}

	unsafe fn run_unsafe(&mut self, _input: (), world: &World) -> ShouldRun {
		// SAFE: this system inherits the internal system's component access and archetype component
		// access, which means the caller has ensured running the internal system is safe
		self.internal_system.run_unsafe((), world)
	}

	fn apply_buffers(&mut self, world: &mut World) {
		self.internal_system.apply_buffers(world);
	}

	fn initialize(&mut self, world: &mut World) {
		self.internal_system = Box::new(IntoSystem::into_system(Self::prepare_system(
			self.state.clone(),
		)));
		self.internal_system.initialize(world);
		if let Some(ref label) = self.state.label {
			let mut fixed_timesteps = world.resource_mut::<FixedTimesteps>();
			fixed_timesteps.fixed_timesteps.insert(
				label.clone(),
				FixedTimestepState {
					accumulator: 0.0,
					step: self.state.step,
				},
			);
		}
	}

	fn update_archetype_component_access(&mut self, world: &World) {
		self
			.internal_system
			.update_archetype_component_access(world);
	}

	fn check_change_tick(&mut self, change_tick: u32) {
		self
			.internal_system
			.check_change_tick(change_tick);
	}
=======
    type In = ();
    type Out = ShouldRun;

    fn name(&self) -> Cow<'static, str> {
        Cow::Borrowed(std::any::type_name::<FixedTimestep>())
    }

    fn archetype_component_access(&self) -> &Access<ArchetypeComponentId> {
        self.internal_system.archetype_component_access()
    }

    fn component_access(&self) -> &Access<ComponentId> {
        self.internal_system.component_access()
    }

    fn is_send(&self) -> bool {
        self.internal_system.is_send()
    }

    unsafe fn run_unsafe(&mut self, _input: (), world: &World) -> ShouldRun {
        // SAFETY: this system inherits the internal system's component access and archetype component
        // access, which means the caller has ensured running the internal system is safe
        self.internal_system.run_unsafe((), world)
    }

    fn apply_buffers(&mut self, world: &mut World) {
        self.internal_system.apply_buffers(world);
    }

    fn initialize(&mut self, world: &mut World) {
        self.internal_system = Box::new(IntoSystem::into_system(Self::prepare_system(
            self.state.clone(),
        )));
        self.internal_system.initialize(world);
        if let Some(ref label) = self.state.label {
            let mut fixed_timesteps = world.resource_mut::<FixedTimesteps>();
            fixed_timesteps.fixed_timesteps.insert(
                label.clone(),
                FixedTimestepState {
                    accumulator: 0.0,
                    step: self.state.step,
                },
            );
        }
    }

    fn update_archetype_component_access(&mut self, world: &World) {
        self.internal_system
            .update_archetype_component_access(world);
    }

    fn check_change_tick(&mut self, change_tick: u32) {
        self.internal_system.check_change_tick(change_tick);
    }
>>>>>>> 5b5013d5
}

#[cfg(test)]
mod test {
	use super::*;
	use bevy_ecs::prelude::*;
	use bevy_utils::Instant;
	use std::ops::{Add, Mul};
	use std::time::Duration;

	type Count = usize;
	const LABEL: &str = "test_step";

	#[test]
	fn test() {
		let mut world = World::default();
		let mut time = Time::default();
		let instance = Instant::now();
		time.update_with_instant(instance);
		world.insert_resource(time);
		world.insert_resource(FixedTimesteps::default());
		world.insert_resource::<Count>(0);
		let mut schedule = Schedule::default();

		schedule.add_stage(
			"update",
			SystemStage::parallel()
				.with_run_criteria(FixedTimestep::step(0.5).with_label(LABEL))
				.with_system(fixed_update),
		);

		// if time does not progress, the step does not run
		schedule.run(&mut world);
		schedule.run(&mut world);
		assert_eq!(0, *world.resource::<Count>());
		assert_eq!(0., get_accumulator_deciseconds(&world));

		// let's progress less than one step
		advance_time(&mut world, instance, 0.4);
		schedule.run(&mut world);
		assert_eq!(0, *world.resource::<Count>());
		assert_eq!(4., get_accumulator_deciseconds(&world));

		// finish the first step with 0.1s above the step length
		advance_time(&mut world, instance, 0.6);
		schedule.run(&mut world);
		assert_eq!(1, *world.resource::<Count>());
		assert_eq!(1., get_accumulator_deciseconds(&world));

		// runs multiple times if the delta is multiple step lengths
		advance_time(&mut world, instance, 1.7);
		schedule.run(&mut world);
		assert_eq!(3, *world.resource::<Count>());
		assert_eq!(2., get_accumulator_deciseconds(&world));
	}

	fn fixed_update(mut count: ResMut<Count>) {
		*count += 1;
	}

	fn advance_time(world: &mut World, instance: Instant, seconds: f32) {
		world
			.resource_mut::<Time>()
			.update_with_instant(instance.add(Duration::from_secs_f32(seconds)));
	}

	fn get_accumulator_deciseconds(world: &World) -> f64 {
		world
			.resource::<FixedTimesteps>()
			.get(LABEL)
			.unwrap()
			.accumulator
			.mul(10.)
			.round()
	}
}<|MERGE_RESOLUTION|>--- conflicted
+++ resolved
@@ -173,7 +173,6 @@
 }
 
 impl System for FixedTimestep {
-<<<<<<< HEAD
 	type In = ();
 	type Out = ShouldRun;
 
@@ -196,7 +195,7 @@
 	}
 
 	unsafe fn run_unsafe(&mut self, _input: (), world: &World) -> ShouldRun {
-		// SAFE: this system inherits the internal system's component access and archetype component
+		// SAFETY: this system inherits the internal system's component access and archetype component
 		// access, which means the caller has ensured running the internal system is safe
 		self.internal_system.run_unsafe((), world)
 	}
@@ -233,62 +232,6 @@
 			.internal_system
 			.check_change_tick(change_tick);
 	}
-=======
-    type In = ();
-    type Out = ShouldRun;
-
-    fn name(&self) -> Cow<'static, str> {
-        Cow::Borrowed(std::any::type_name::<FixedTimestep>())
-    }
-
-    fn archetype_component_access(&self) -> &Access<ArchetypeComponentId> {
-        self.internal_system.archetype_component_access()
-    }
-
-    fn component_access(&self) -> &Access<ComponentId> {
-        self.internal_system.component_access()
-    }
-
-    fn is_send(&self) -> bool {
-        self.internal_system.is_send()
-    }
-
-    unsafe fn run_unsafe(&mut self, _input: (), world: &World) -> ShouldRun {
-        // SAFETY: this system inherits the internal system's component access and archetype component
-        // access, which means the caller has ensured running the internal system is safe
-        self.internal_system.run_unsafe((), world)
-    }
-
-    fn apply_buffers(&mut self, world: &mut World) {
-        self.internal_system.apply_buffers(world);
-    }
-
-    fn initialize(&mut self, world: &mut World) {
-        self.internal_system = Box::new(IntoSystem::into_system(Self::prepare_system(
-            self.state.clone(),
-        )));
-        self.internal_system.initialize(world);
-        if let Some(ref label) = self.state.label {
-            let mut fixed_timesteps = world.resource_mut::<FixedTimesteps>();
-            fixed_timesteps.fixed_timesteps.insert(
-                label.clone(),
-                FixedTimestepState {
-                    accumulator: 0.0,
-                    step: self.state.step,
-                },
-            );
-        }
-    }
-
-    fn update_archetype_component_access(&mut self, world: &World) {
-        self.internal_system
-            .update_archetype_component_access(world);
-    }
-
-    fn check_change_tick(&mut self, change_tick: u32) {
-        self.internal_system.check_change_tick(change_tick);
-    }
->>>>>>> 5b5013d5
 }
 
 #[cfg(test)]
