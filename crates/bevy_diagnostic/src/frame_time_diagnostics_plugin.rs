use crate::{Diagnostic, DiagnosticId, Diagnostics};
use bevy_app::prelude::*;
use bevy_ecs::system::{Res, ResMut};
use bevy_time::Time;

/// Adds "frame time" diagnostic to an App, specifically "frame time", "fps" and "frame count"
#[derive(Default)]
pub struct FrameTimeDiagnosticsPlugin;

pub struct FrameTimeDiagnosticsState {
	frame_count: u64,
}

impl Plugin for FrameTimeDiagnosticsPlugin {
	fn build(&self, app: &mut bevy_app::App) {
		app
			.add_startup_system(Self::setup_system)
			.insert_resource(FrameTimeDiagnosticsState { frame_count: 0 })
			.add_system(Self::diagnostic_system);
	}
}

impl FrameTimeDiagnosticsPlugin {
	pub const FPS: DiagnosticId = DiagnosticId::from_u128(288146834822086093791974408528866909483);
	pub const FRAME_COUNT: DiagnosticId =
		DiagnosticId::from_u128(54021991829115352065418785002088010277);
	pub const FRAME_TIME: DiagnosticId =
		DiagnosticId::from_u128(73441630925388532774622109383099159699);

	pub fn setup_system(mut diagnostics: ResMut<Diagnostics>) {
		diagnostics.add(Diagnostic::new(Self::FRAME_TIME, "frame_time", 20).with_suffix("s"));
		diagnostics.add(Diagnostic::new(Self::FPS, "fps", 20));
		diagnostics.add(Diagnostic::new(Self::FRAME_COUNT, "frame_count", 1));
	}

<<<<<<< HEAD
	pub fn diagnostic_system(
		mut diagnostics: ResMut<Diagnostics>,
		time: Res<Time>,
		mut state: ResMut<FrameTimeDiagnosticsState>,
	) {
		state.frame_count = state.frame_count.wrapping_add(1);
		diagnostics.add_measurement(Self::FRAME_COUNT, state.frame_count as f64);
=======
    pub fn diagnostic_system(
        mut diagnostics: ResMut<Diagnostics>,
        time: Res<Time>,
        mut state: ResMut<FrameTimeDiagnosticsState>,
    ) {
        diagnostics.add_measurement(Self::FRAME_COUNT, || {
            state.frame_count = state.frame_count.wrapping_add(1);
            state.frame_count as f64
        });
>>>>>>> 30ca97e2

		if time.delta_seconds_f64() == 0.0 {
			return;
		}

<<<<<<< HEAD
		diagnostics.add_measurement(Self::FRAME_TIME, time.delta_seconds_f64());
		if let Some(fps) = diagnostics
			.get(Self::FRAME_TIME)
			.and_then(|frame_time_diagnostic| {
				frame_time_diagnostic
					.average()
					.and_then(|frame_time_average| {
						if frame_time_average > 0.0 {
							Some(1.0 / frame_time_average)
						} else {
							None
						}
					})
			}) {
			diagnostics.add_measurement(Self::FPS, fps);
		}
	}
=======
        diagnostics.add_measurement(Self::FRAME_TIME, || time.delta_seconds_f64());

        diagnostics.add_measurement(Self::FPS, || 1.0 / time.delta_seconds_f64());
    }
}

impl FrameTimeDiagnosticsState {
    pub fn reset_frame_count(&mut self) {
        self.frame_count = 0;
    }
>>>>>>> 30ca97e2
}<|MERGE_RESOLUTION|>--- conflicted
+++ resolved
@@ -33,58 +33,28 @@
 		diagnostics.add(Diagnostic::new(Self::FRAME_COUNT, "frame_count", 1));
 	}
 
-<<<<<<< HEAD
 	pub fn diagnostic_system(
 		mut diagnostics: ResMut<Diagnostics>,
 		time: Res<Time>,
 		mut state: ResMut<FrameTimeDiagnosticsState>,
 	) {
-		state.frame_count = state.frame_count.wrapping_add(1);
-		diagnostics.add_measurement(Self::FRAME_COUNT, state.frame_count as f64);
-=======
-    pub fn diagnostic_system(
-        mut diagnostics: ResMut<Diagnostics>,
-        time: Res<Time>,
-        mut state: ResMut<FrameTimeDiagnosticsState>,
-    ) {
-        diagnostics.add_measurement(Self::FRAME_COUNT, || {
-            state.frame_count = state.frame_count.wrapping_add(1);
-            state.frame_count as f64
-        });
->>>>>>> 30ca97e2
+		diagnostics.add_measurement(Self::FRAME_COUNT, || {
+			state.frame_count = state.frame_count.wrapping_add(1);
+			state.frame_count as f64
+		});
 
 		if time.delta_seconds_f64() == 0.0 {
 			return;
 		}
 
-<<<<<<< HEAD
-		diagnostics.add_measurement(Self::FRAME_TIME, time.delta_seconds_f64());
-		if let Some(fps) = diagnostics
-			.get(Self::FRAME_TIME)
-			.and_then(|frame_time_diagnostic| {
-				frame_time_diagnostic
-					.average()
-					.and_then(|frame_time_average| {
-						if frame_time_average > 0.0 {
-							Some(1.0 / frame_time_average)
-						} else {
-							None
-						}
-					})
-			}) {
-			diagnostics.add_measurement(Self::FPS, fps);
-		}
+		diagnostics.add_measurement(Self::FRAME_TIME, || time.delta_seconds_f64());
+
+		diagnostics.add_measurement(Self::FPS, || 1.0 / time.delta_seconds_f64());
 	}
-=======
-        diagnostics.add_measurement(Self::FRAME_TIME, || time.delta_seconds_f64());
-
-        diagnostics.add_measurement(Self::FPS, || 1.0 / time.delta_seconds_f64());
-    }
 }
 
 impl FrameTimeDiagnosticsState {
-    pub fn reset_frame_count(&mut self) {
-        self.frame_count = 0;
-    }
->>>>>>> 30ca97e2
+	pub fn reset_frame_count(&mut self) {
+		self.frame_count = 0;
+	}
 }