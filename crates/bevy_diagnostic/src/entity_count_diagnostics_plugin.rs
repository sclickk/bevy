use bevy_app::{App, Plugin};
<<<<<<< HEAD
use bevy_ecs::{
	system::{IntoExclusiveSystem, ResMut},
	world::World,
};
=======
use bevy_ecs::{entity::Entities, system::ResMut};
>>>>>>> 30ca97e2

use crate::{Diagnostic, DiagnosticId, Diagnostics};

/// Adds "entity count" diagnostic to an App
#[derive(Default)]
pub struct EntityCountDiagnosticsPlugin;

impl Plugin for EntityCountDiagnosticsPlugin {
<<<<<<< HEAD
	fn build(&self, app: &mut App) {
		app
			.add_startup_system(Self::setup_system)
			.add_system(Self::diagnostic_system.exclusive_system());
	}
=======
    fn build(&self, app: &mut App) {
        app.add_startup_system(Self::setup_system)
            .add_system(Self::diagnostic_system);
    }
>>>>>>> 30ca97e2
}

impl EntityCountDiagnosticsPlugin {
	pub const ENTITY_COUNT: DiagnosticId =
		DiagnosticId::from_u128(187513512115068938494459732780662867798);

	pub fn setup_system(mut diagnostics: ResMut<Diagnostics>) {
		diagnostics.add(Diagnostic::new(Self::ENTITY_COUNT, "entity_count", 20));
	}

<<<<<<< HEAD
	pub fn diagnostic_system(world: &mut World) {
		let entity_count = world.entities().len();
		if let Some(mut diagnostics) = world.get_resource_mut::<Diagnostics>() {
			diagnostics.add_measurement(Self::ENTITY_COUNT, entity_count as f64);
		}
	}
=======
    pub fn diagnostic_system(mut diagnostics: ResMut<Diagnostics>, entities: &Entities) {
        diagnostics.add_measurement(Self::ENTITY_COUNT, || entities.len() as f64);
    }
>>>>>>> 30ca97e2
}<|MERGE_RESOLUTION|>--- conflicted
+++ resolved
@@ -1,12 +1,5 @@
 use bevy_app::{App, Plugin};
-<<<<<<< HEAD
-use bevy_ecs::{
-	system::{IntoExclusiveSystem, ResMut},
-	world::World,
-};
-=======
 use bevy_ecs::{entity::Entities, system::ResMut};
->>>>>>> 30ca97e2
 
 use crate::{Diagnostic, DiagnosticId, Diagnostics};
 
@@ -15,18 +8,11 @@
 pub struct EntityCountDiagnosticsPlugin;
 
 impl Plugin for EntityCountDiagnosticsPlugin {
-<<<<<<< HEAD
 	fn build(&self, app: &mut App) {
 		app
 			.add_startup_system(Self::setup_system)
-			.add_system(Self::diagnostic_system.exclusive_system());
+			.add_system(Self::diagnostic_system);
 	}
-=======
-    fn build(&self, app: &mut App) {
-        app.add_startup_system(Self::setup_system)
-            .add_system(Self::diagnostic_system);
-    }
->>>>>>> 30ca97e2
 }
 
 impl EntityCountDiagnosticsPlugin {
@@ -37,16 +23,7 @@
 		diagnostics.add(Diagnostic::new(Self::ENTITY_COUNT, "entity_count", 20));
 	}
 
-<<<<<<< HEAD
-	pub fn diagnostic_system(world: &mut World) {
-		let entity_count = world.entities().len();
-		if let Some(mut diagnostics) = world.get_resource_mut::<Diagnostics>() {
-			diagnostics.add_measurement(Self::ENTITY_COUNT, entity_count as f64);
-		}
+	pub fn diagnostic_system(mut diagnostics: ResMut<Diagnostics>, entities: &Entities) {
+		diagnostics.add_measurement(Self::ENTITY_COUNT, || entities.len() as f64);
 	}
-=======
-    pub fn diagnostic_system(mut diagnostics: ResMut<Diagnostics>, entities: &Entities) {
-        diagnostics.add_measurement(Self::ENTITY_COUNT, || entities.len() as f64);
-    }
->>>>>>> 30ca97e2
 }