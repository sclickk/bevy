use crate::{RenderApp, RenderStage};
use bevy_app::{App, Plugin};
use bevy_asset::{Asset, AssetEvent, Assets, Handle};
use bevy_ecs::{
	prelude::*,
	system::{StaticSystemParam, SystemParam, SystemParamItem},
};
use bevy_utils::{HashMap, HashSet};
use std::marker::PhantomData;

pub enum PrepareAssetError<E: Send + Sync + 'static> {
	RetryNextUpdate(E),
}

/// Describes how an asset gets extracted and prepared for rendering.
///
/// In the [`RenderStage::Extract`](crate::RenderStage::Extract) step the asset is transferred
/// from the "app world" into the "render world".
/// Therefore it is converted into a [`RenderAsset::ExtractedAsset`], which may be the same type
/// as the render asset itself.
///
/// After that in the [`RenderStage::Prepare`](crate::RenderStage::Prepare) step the extracted asset
/// is transformed into its GPU-representation of type [`RenderAsset::PreparedAsset`].
pub trait RenderAsset: Asset {
	/// The representation of the the asset in the "render world".
	type ExtractedAsset: Send + Sync + 'static;
	/// The GPU-representation of the the asset.
	type PreparedAsset: Send + Sync + 'static;
	/// Specifies all ECS data required by [`RenderAsset::prepare_asset`].
	/// For convenience use the [`lifetimeless`](bevy_ecs::system::lifetimeless) [`SystemParam`].
	type Param: SystemParam;
	/// Converts the asset into a [`RenderAsset::ExtractedAsset`].
	fn extract_asset(&self) -> Self::ExtractedAsset;
	/// Prepares the `extracted asset` for the GPU by transforming it into
	/// a [`RenderAsset::PreparedAsset`]. Therefore ECS data may be accessed via the `param`.
	fn prepare_asset(
		extracted_asset: Self::ExtractedAsset,
		param: &mut SystemParamItem<Self::Param>,
	) -> Result<Self::PreparedAsset, PrepareAssetError<Self::ExtractedAsset>>;
}

#[derive(Clone, Hash, Debug, Default, PartialEq, Eq, SystemLabel)]
pub enum PrepareAssetLabel {
<<<<<<< HEAD
	PreAssetPrepare,
	AssetPrepare,
	PostAssetPrepare,
}

impl Default for PrepareAssetLabel {
	fn default() -> Self {
		Self::AssetPrepare
	}
}

=======
    PreAssetPrepare,
    #[default]
    AssetPrepare,
    PostAssetPrepare,
}

>>>>>>> a1a07945
/// This plugin extracts the changed assets from the "app world" into the "render world"
/// and prepares them for the GPU. They can then be accessed from the [`RenderAssets`] resource.
///
/// Therefore it sets up the [`RenderStage::Extract`](crate::RenderStage::Extract) and
/// [`RenderStage::Prepare`](crate::RenderStage::Prepare) steps for the specified [`RenderAsset`].
pub struct RenderAssetPlugin<A: RenderAsset> {
	prepare_asset_label: PrepareAssetLabel,
	phantom: PhantomData<fn() -> A>,
}

impl<A: RenderAsset> RenderAssetPlugin<A> {
	pub fn with_prepare_asset_label(prepare_asset_label: PrepareAssetLabel) -> Self {
		Self {
			prepare_asset_label,
			phantom: PhantomData,
		}
	}
}

impl<A: RenderAsset> Default for RenderAssetPlugin<A> {
	fn default() -> Self {
		Self {
			prepare_asset_label: Default::default(),
			phantom: PhantomData,
		}
	}
}

impl<A: RenderAsset> Plugin for RenderAssetPlugin<A> {
	fn build(&self, app: &mut App) {
		if let Ok(render_app) = app.get_sub_app_mut(RenderApp) {
			let prepare_asset_system = prepare_assets::<A>.label(self.prepare_asset_label.clone());

			let prepare_asset_system = match self.prepare_asset_label {
				PrepareAssetLabel::PreAssetPrepare => prepare_asset_system,
				PrepareAssetLabel::AssetPrepare => {
					prepare_asset_system.after(PrepareAssetLabel::PreAssetPrepare)
				}
				PrepareAssetLabel::PostAssetPrepare => {
					prepare_asset_system.after(PrepareAssetLabel::AssetPrepare)
				}
			};

			render_app.init_resource::<ExtractedAssets<A>>();
			render_app.init_resource::<RenderAssets<A>>();
			render_app.init_resource::<PrepareNextFrameAssets<A>>();
			render_app.add_system_to_stage(RenderStage::Extract, extract_render_asset::<A>);
			render_app.add_system_to_stage(RenderStage::Prepare, prepare_asset_system);
		}
	}
}

/// Temporarily stores the extracted and removed assets of the current frame.
pub struct ExtractedAssets<A: RenderAsset> {
	extracted: Vec<(Handle<A>, A::ExtractedAsset)>,
	removed: Vec<Handle<A>>,
}

impl<A: RenderAsset> Default for ExtractedAssets<A> {
	fn default() -> Self {
		Self {
			extracted: Default::default(),
			removed: Default::default(),
		}
	}
}

/// Stores all GPU representations ([`RenderAsset::PreparedAssets`](RenderAsset::PreparedAsset))
/// of [`RenderAssets`](RenderAsset) as long as they exist.
pub type RenderAssets<A> = HashMap<Handle<A>, <A as RenderAsset>::PreparedAsset>;

/// This system extracts all crated or modified assets of the corresponding [`RenderAsset`] type
/// into the "render world".
fn extract_render_asset<A: RenderAsset>(
	mut commands: Commands,
	mut events: EventReader<AssetEvent<A>>,
	assets: Res<Assets<A>>,
) {
	let mut changed_assets = HashSet::default();
	let mut removed = Vec::new();
	for event in events.iter() {
		match event {
			AssetEvent::Created { handle } | AssetEvent::Modified { handle } => {
				changed_assets.insert(handle);
			}
			AssetEvent::Removed { handle } => {
				changed_assets.remove(handle);
				removed.push(handle.clone_weak());
			}
		}
	}

	let mut extracted_assets = Vec::new();
	for handle in changed_assets.drain() {
		if let Some(asset) = assets.get(handle) {
			extracted_assets.push((handle.clone_weak(), asset.extract_asset()));
		}
	}

	commands.insert_resource(ExtractedAssets {
		extracted: extracted_assets,
		removed,
	});
}

// TODO: consider storing inside system?
/// All assets that should be prepared next frame.
pub struct PrepareNextFrameAssets<A: RenderAsset> {
	assets: Vec<(Handle<A>, A::ExtractedAsset)>,
}

impl<A: RenderAsset> Default for PrepareNextFrameAssets<A> {
	fn default() -> Self {
		Self {
			assets: Default::default(),
		}
	}
}

/// This system prepares all assets of the corresponding [`RenderAsset`] type
/// which where extracted this frame for the GPU.
fn prepare_assets<R: RenderAsset>(
	mut extracted_assets: ResMut<ExtractedAssets<R>>,
	mut render_assets: ResMut<RenderAssets<R>>,
	mut prepare_next_frame: ResMut<PrepareNextFrameAssets<R>>,
	param: StaticSystemParam<<R as RenderAsset>::Param>,
) {
	let mut param = param.into_inner();
	let mut queued_assets = std::mem::take(&mut prepare_next_frame.assets);
	for (handle, extracted_asset) in queued_assets.drain(..) {
		match R::prepare_asset(extracted_asset, &mut param) {
			Ok(prepared_asset) => {
				render_assets.insert(handle, prepared_asset);
			}
			Err(PrepareAssetError::RetryNextUpdate(extracted_asset)) => {
				prepare_next_frame
					.assets
					.push((handle, extracted_asset));
			}
		}
	}

	for removed in std::mem::take(&mut extracted_assets.removed) {
		render_assets.remove(&removed);
	}

	for (handle, extracted_asset) in std::mem::take(&mut extracted_assets.extracted) {
		match R::prepare_asset(extracted_asset, &mut param) {
			Ok(prepared_asset) => {
				render_assets.insert(handle, prepared_asset);
			}
			Err(PrepareAssetError::RetryNextUpdate(extracted_asset)) => {
				prepare_next_frame
					.assets
					.push((handle, extracted_asset));
			}
		}
	}
}<|MERGE_RESOLUTION|>--- conflicted
+++ resolved
@@ -41,26 +41,12 @@
 
 #[derive(Clone, Hash, Debug, Default, PartialEq, Eq, SystemLabel)]
 pub enum PrepareAssetLabel {
-<<<<<<< HEAD
 	PreAssetPrepare,
+	#[default]
 	AssetPrepare,
 	PostAssetPrepare,
 }
 
-impl Default for PrepareAssetLabel {
-	fn default() -> Self {
-		Self::AssetPrepare
-	}
-}
-
-=======
-    PreAssetPrepare,
-    #[default]
-    AssetPrepare,
-    PostAssetPrepare,
-}
-
->>>>>>> a1a07945
 /// This plugin extracts the changed assets from the "app world" into the "render world"
 /// and prepares them for the GPU. They can then be accessed from the [`RenderAssets`] resource.
 ///
