--- conflicted
+++ resolved
@@ -99,7 +99,6 @@
 	options: &WgpuSettings,
 	request_adapter_options: &RequestAdapterOptions<'_>,
 ) -> (RenderDevice, RenderQueue, AdapterInfo) {
-<<<<<<< HEAD
 	let adapter = instance
 		.request_adapter(request_adapter_options)
 		.await
@@ -229,6 +228,9 @@
 			max_compute_workgroups_per_dimension: limits
 				.max_compute_workgroups_per_dimension
 				.min(constrained_limits.max_compute_workgroups_per_dimension),
+			max_buffer_size: limits
+				.max_buffer_size
+				.min(constrained_limits.max_buffer_size),
 		};
 	}
 
@@ -249,157 +251,6 @@
 	let device = Arc::new(device);
 	let queue = Arc::new(queue);
 	(RenderDevice::from(device), queue, adapter_info)
-=======
-    let adapter = instance
-        .request_adapter(request_adapter_options)
-        .await
-        .expect("Unable to find a GPU! Make sure you have installed required drivers!");
-
-    let adapter_info = adapter.get_info();
-    info!("{:?}", adapter_info);
-
-    #[cfg(feature = "wgpu_trace")]
-    let trace_path = {
-        let path = std::path::Path::new("wgpu_trace");
-        // ignore potential error, wgpu will log it
-        let _ = std::fs::create_dir(path);
-        Some(path)
-    };
-    #[cfg(not(feature = "wgpu_trace"))]
-    let trace_path = None;
-
-    // Maybe get features and limits based on what is supported by the adapter/backend
-    let mut features = wgpu::Features::empty();
-    let mut limits = options.limits.clone();
-    if matches!(options.priority, WgpuSettingsPriority::Functionality) {
-        features = adapter.features() | wgpu::Features::TEXTURE_ADAPTER_SPECIFIC_FORMAT_FEATURES;
-        if adapter_info.device_type == wgpu::DeviceType::DiscreteGpu {
-            // `MAPPABLE_PRIMARY_BUFFERS` can have a significant, negative performance impact for
-            // discrete GPUs due to having to transfer data across the PCI-E bus and so it
-            // should not be automatically enabled in this case. It is however beneficial for
-            // integrated GPUs.
-            features -= wgpu::Features::MAPPABLE_PRIMARY_BUFFERS;
-        }
-        limits = adapter.limits();
-    }
-
-    // Enforce the disabled features
-    if let Some(disabled_features) = options.disabled_features {
-        features -= disabled_features;
-    }
-    // NOTE: |= is used here to ensure that any explicitly-enabled features are respected.
-    features |= options.features;
-
-    // Enforce the limit constraints
-    if let Some(constrained_limits) = options.constrained_limits.as_ref() {
-        // NOTE: Respect the configured limits as an 'upper bound'. This means for 'max' limits, we
-        // take the minimum of the calculated limits according to the adapter/backend and the
-        // specified max_limits. For 'min' limits, take the maximum instead. This is intended to
-        // err on the side of being conservative. We can't claim 'higher' limits that are supported
-        // but we can constrain to 'lower' limits.
-        limits = wgpu::Limits {
-            max_texture_dimension_1d: limits
-                .max_texture_dimension_1d
-                .min(constrained_limits.max_texture_dimension_1d),
-            max_texture_dimension_2d: limits
-                .max_texture_dimension_2d
-                .min(constrained_limits.max_texture_dimension_2d),
-            max_texture_dimension_3d: limits
-                .max_texture_dimension_3d
-                .min(constrained_limits.max_texture_dimension_3d),
-            max_texture_array_layers: limits
-                .max_texture_array_layers
-                .min(constrained_limits.max_texture_array_layers),
-            max_bind_groups: limits
-                .max_bind_groups
-                .min(constrained_limits.max_bind_groups),
-            max_dynamic_uniform_buffers_per_pipeline_layout: limits
-                .max_dynamic_uniform_buffers_per_pipeline_layout
-                .min(constrained_limits.max_dynamic_uniform_buffers_per_pipeline_layout),
-            max_dynamic_storage_buffers_per_pipeline_layout: limits
-                .max_dynamic_storage_buffers_per_pipeline_layout
-                .min(constrained_limits.max_dynamic_storage_buffers_per_pipeline_layout),
-            max_sampled_textures_per_shader_stage: limits
-                .max_sampled_textures_per_shader_stage
-                .min(constrained_limits.max_sampled_textures_per_shader_stage),
-            max_samplers_per_shader_stage: limits
-                .max_samplers_per_shader_stage
-                .min(constrained_limits.max_samplers_per_shader_stage),
-            max_storage_buffers_per_shader_stage: limits
-                .max_storage_buffers_per_shader_stage
-                .min(constrained_limits.max_storage_buffers_per_shader_stage),
-            max_storage_textures_per_shader_stage: limits
-                .max_storage_textures_per_shader_stage
-                .min(constrained_limits.max_storage_textures_per_shader_stage),
-            max_uniform_buffers_per_shader_stage: limits
-                .max_uniform_buffers_per_shader_stage
-                .min(constrained_limits.max_uniform_buffers_per_shader_stage),
-            max_uniform_buffer_binding_size: limits
-                .max_uniform_buffer_binding_size
-                .min(constrained_limits.max_uniform_buffer_binding_size),
-            max_storage_buffer_binding_size: limits
-                .max_storage_buffer_binding_size
-                .min(constrained_limits.max_storage_buffer_binding_size),
-            max_vertex_buffers: limits
-                .max_vertex_buffers
-                .min(constrained_limits.max_vertex_buffers),
-            max_vertex_attributes: limits
-                .max_vertex_attributes
-                .min(constrained_limits.max_vertex_attributes),
-            max_vertex_buffer_array_stride: limits
-                .max_vertex_buffer_array_stride
-                .min(constrained_limits.max_vertex_buffer_array_stride),
-            max_push_constant_size: limits
-                .max_push_constant_size
-                .min(constrained_limits.max_push_constant_size),
-            min_uniform_buffer_offset_alignment: limits
-                .min_uniform_buffer_offset_alignment
-                .max(constrained_limits.min_uniform_buffer_offset_alignment),
-            min_storage_buffer_offset_alignment: limits
-                .min_storage_buffer_offset_alignment
-                .max(constrained_limits.min_storage_buffer_offset_alignment),
-            max_inter_stage_shader_components: limits
-                .max_inter_stage_shader_components
-                .min(constrained_limits.max_inter_stage_shader_components),
-            max_compute_workgroup_storage_size: limits
-                .max_compute_workgroup_storage_size
-                .min(constrained_limits.max_compute_workgroup_storage_size),
-            max_compute_invocations_per_workgroup: limits
-                .max_compute_invocations_per_workgroup
-                .min(constrained_limits.max_compute_invocations_per_workgroup),
-            max_compute_workgroup_size_x: limits
-                .max_compute_workgroup_size_x
-                .min(constrained_limits.max_compute_workgroup_size_x),
-            max_compute_workgroup_size_y: limits
-                .max_compute_workgroup_size_y
-                .min(constrained_limits.max_compute_workgroup_size_y),
-            max_compute_workgroup_size_z: limits
-                .max_compute_workgroup_size_z
-                .min(constrained_limits.max_compute_workgroup_size_z),
-            max_compute_workgroups_per_dimension: limits
-                .max_compute_workgroups_per_dimension
-                .min(constrained_limits.max_compute_workgroups_per_dimension),
-            max_buffer_size: limits
-                .max_buffer_size
-                .min(constrained_limits.max_buffer_size),
-        };
-    }
-
-    let (device, queue) = adapter
-        .request_device(
-            &wgpu::DeviceDescriptor {
-                label: options.device_label.as_ref().map(|a| a.as_ref()),
-                features,
-                limits,
-            },
-            trace_path,
-        )
-        .await
-        .unwrap();
-    let device = Arc::new(device);
-    let queue = Arc::new(queue);
-    (RenderDevice::from(device), queue, adapter_info)
->>>>>>> 44566dba
 }
 
 /// The context with all information required to interact with the GPU.
