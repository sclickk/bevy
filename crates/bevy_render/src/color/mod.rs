--- conflicted
+++ resolved
@@ -48,7 +48,6 @@
 }
 
 impl Color {
-<<<<<<< HEAD
 	/// <div style="background-color:rgb(94%, 97%, 100%); width: 10px; padding: 10px; border: 1px solid;"></div>
 	pub const ALICE_BLUE: Color = Color::rgb(0.94, 0.97, 1.0);
 	/// <div style="background-color:rgb(98%, 92%, 84%); width: 10px; padding: 10px; border: 1px solid;"></div>
@@ -505,10 +504,10 @@
 		}
 	}
 
-	/// Converts Color to a u32 from sRGB colorspace.
+	/// Converts `Color` to a `u32` from sRGB colorspace.
 	///
 	/// Maps the RGBA channels in RGBA order to a little-endian byte array (GPUs are little-endian).
-	/// A will be the most significant byte and R the least significant.
+	/// `A` will be the most significant byte and `R` the least significant.
 	pub fn as_rgba_u32(self: Color) -> u32 {
 		match self {
 			Color::Rgba {
@@ -554,7 +553,7 @@
 	/// Converts Color to a u32 from linear RGB colorspace.
 	///
 	/// Maps the RGBA channels in RGBA order to a little-endian byte array (GPUs are little-endian).
-	/// A will be the most significant byte and R the least significant.
+	/// `A` will be the most significant byte and `R` the least significant.
 	pub fn as_linear_rgba_u32(self: Color) -> u32 {
 		match self {
 			Color::Rgba {
@@ -596,578 +595,6 @@
 			}
 		}
 	}
-=======
-    /// <div style="background-color:rgb(94%, 97%, 100%); width: 10px; padding: 10px; border: 1px solid;"></div>
-    pub const ALICE_BLUE: Color = Color::rgb(0.94, 0.97, 1.0);
-    /// <div style="background-color:rgb(98%, 92%, 84%); width: 10px; padding: 10px; border: 1px solid;"></div>
-    pub const ANTIQUE_WHITE: Color = Color::rgb(0.98, 0.92, 0.84);
-    /// <div style="background-color:rgb(49%, 100%, 83%); width: 10px; padding: 10px; border: 1px solid;"></div>
-    pub const AQUAMARINE: Color = Color::rgb(0.49, 1.0, 0.83);
-    /// <div style="background-color:rgb(94%, 100%, 100%); width: 10px; padding: 10px; border: 1px solid;"></div>
-    pub const AZURE: Color = Color::rgb(0.94, 1.0, 1.0);
-    /// <div style="background-color:rgb(96%, 96%, 86%); width: 10px; padding: 10px; border: 1px solid;"></div>
-    pub const BEIGE: Color = Color::rgb(0.96, 0.96, 0.86);
-    /// <div style="background-color:rgb(100%, 89%, 77%); width: 10px; padding: 10px; border: 1px solid;"></div>
-    pub const BISQUE: Color = Color::rgb(1.0, 0.89, 0.77);
-    /// <div style="background-color:rgb(0%, 0%, 0%); width: 10px; padding: 10px; border: 1px solid;"></div>
-    pub const BLACK: Color = Color::rgb(0.0, 0.0, 0.0);
-    /// <div style="background-color:rgb(0%, 0%, 100%); width: 10px; padding: 10px; border: 1px solid;"></div>
-    pub const BLUE: Color = Color::rgb(0.0, 0.0, 1.0);
-    /// <div style="background-color:rgb(86%, 8%, 24%); width: 10px; padding: 10px; border: 1px solid;"></div>
-    pub const CRIMSON: Color = Color::rgb(0.86, 0.08, 0.24);
-    /// <div style="background-color:rgb(0%, 100%, 100%); width: 10px; padding: 10px; border: 1px solid;"></div>
-    pub const CYAN: Color = Color::rgb(0.0, 1.0, 1.0);
-    /// <div style="background-color:rgb(25%, 25%, 25%); width: 10px; padding: 10px; border: 1px solid;"></div>
-    pub const DARK_GRAY: Color = Color::rgb(0.25, 0.25, 0.25);
-    /// <div style="background-color:rgb(0%, 50%, 0%); width: 10px; padding: 10px; border: 1px solid;"></div>
-    pub const DARK_GREEN: Color = Color::rgb(0.0, 0.5, 0.0);
-    /// <div style="background-color:rgb(100%, 0%, 100%); width: 10px; padding: 10px; border: 1px solid;"></div>
-    pub const FUCHSIA: Color = Color::rgb(1.0, 0.0, 1.0);
-    /// <div style="background-color:rgb(100%, 84%, 0%); width: 10px; padding: 10px; border: 1px solid;"></div>
-    pub const GOLD: Color = Color::rgb(1.0, 0.84, 0.0);
-    /// <div style="background-color:rgb(50%, 50%, 50%); width: 10px; padding: 10px; border: 1px solid;"></div>
-    pub const GRAY: Color = Color::rgb(0.5, 0.5, 0.5);
-    /// <div style="background-color:rgb(0%, 100%, 0%); width: 10px; padding: 10px; border: 1px solid;"></div>
-    pub const GREEN: Color = Color::rgb(0.0, 1.0, 0.0);
-    /// <div style="background-color:rgb(28%, 0%, 51%); width: 10px; padding: 10px; border: 1px solid;"></div>
-    pub const INDIGO: Color = Color::rgb(0.29, 0.0, 0.51);
-    /// <div style="background-color:rgb(20%, 80%, 20%); width: 10px; padding: 10px; border: 1px solid;"></div>
-    pub const LIME_GREEN: Color = Color::rgb(0.2, 0.8, 0.2);
-    /// <div style="background-color:rgb(50%, 0%, 0%); width: 10px; padding: 10px; border: 1px solid;"></div>
-    pub const MAROON: Color = Color::rgb(0.5, 0.0, 0.0);
-    /// <div style="background-color:rgb(10%, 10%, 44%); width: 10px; padding: 10px; border: 1px solid;"></div>
-    pub const MIDNIGHT_BLUE: Color = Color::rgb(0.1, 0.1, 0.44);
-    /// <div style="background-color:rgb(0%, 0%, 50%); width: 10px; padding: 10px; border: 1px solid;"></div>
-    pub const NAVY: Color = Color::rgb(0.0, 0.0, 0.5);
-    /// <div style="background-color:rgba(0%, 0%, 0%, 0%); width: 10px; padding: 10px; border: 1px solid;"></div>
-    pub const NONE: Color = Color::rgba(0.0, 0.0, 0.0, 0.0);
-    /// <div style="background-color:rgb(50%, 50%, 0%); width: 10px; padding: 10px; border: 1px solid;"></div>
-    pub const OLIVE: Color = Color::rgb(0.5, 0.5, 0.0);
-    /// <div style="background-color:rgb(100%, 65%, 0%); width: 10px; padding: 10px; border: 1px solid;"></div>
-    pub const ORANGE: Color = Color::rgb(1.0, 0.65, 0.0);
-    /// <div style="background-color:rgb(100%, 27%, 0%); width: 10px; padding: 10px; border: 1px solid;"></div>
-    pub const ORANGE_RED: Color = Color::rgb(1.0, 0.27, 0.0);
-    /// <div style="background-color:rgb(100%, 8%, 57%); width: 10px; padding: 10px; border: 1px solid;"></div>
-    pub const PINK: Color = Color::rgb(1.0, 0.08, 0.58);
-    /// <div style="background-color:rgb(50%, 0%, 50%); width: 10px; padding: 10px; border: 1px solid;"></div>
-    pub const PURPLE: Color = Color::rgb(0.5, 0.0, 0.5);
-    /// <div style="background-color:rgb(100%, 0%, 0%); width: 10px; padding: 10px; border: 1px solid;"></div>
-    pub const RED: Color = Color::rgb(1.0, 0.0, 0.0);
-    /// <div style="background-color:rgb(98%, 50%, 45%); width: 10px; padding: 10px; border: 1px solid;"></div>
-    pub const SALMON: Color = Color::rgb(0.98, 0.5, 0.45);
-    /// <div style="background-color:rgb(18%, 55%, 34%); width: 10px; padding: 10px; border: 1px solid;"></div>
-    pub const SEA_GREEN: Color = Color::rgb(0.18, 0.55, 0.34);
-    /// <div style="background-color:rgb(75%, 75%, 75%); width: 10px; padding: 10px; border: 1px solid;"></div>
-    pub const SILVER: Color = Color::rgb(0.75, 0.75, 0.75);
-    /// <div style="background-color:rgb(0%, 50%, 50%); width: 10px; padding: 10px; border: 1px solid;"></div>
-    pub const TEAL: Color = Color::rgb(0.0, 0.5, 0.5);
-    /// <div style="background-color:rgb(100%, 39%, 28%); width: 10px; padding: 10px; border: 1px solid;"></div>
-    pub const TOMATO: Color = Color::rgb(1.0, 0.39, 0.28);
-    /// <div style="background-color:rgb(25%, 88%, 82%); width: 10px; padding: 10px; border: 1px solid;"></div>
-    pub const TURQUOISE: Color = Color::rgb(0.25, 0.88, 0.82);
-    /// <div style="background-color:rgb(93%, 51%, 93%); width: 10px; padding: 10px; border: 1px solid;"></div>
-    pub const VIOLET: Color = Color::rgb(0.93, 0.51, 0.93);
-    /// <div style="background-color:rgb(100%, 100%, 100%); width: 10px; padding: 10px; border: 1px solid;"></div>
-    pub const WHITE: Color = Color::rgb(1.0, 1.0, 1.0);
-    /// <div style="background-color:rgb(100%, 100%, 0%); width: 10px; padding: 10px; border: 1px solid;"></div>
-    pub const YELLOW: Color = Color::rgb(1.0, 1.0, 0.0);
-    /// <div style="background-color:rgb(60%, 80%, 20%); width: 10px; padding: 10px; border: 1px solid;"></div>
-    pub const YELLOW_GREEN: Color = Color::rgb(0.6, 0.8, 0.2);
-
-    /// New `Color` from sRGB colorspace.
-    pub const fn rgb(r: f32, g: f32, b: f32) -> Color {
-        Color::Rgba {
-            red: r,
-            green: g,
-            blue: b,
-            alpha: 1.0,
-        }
-    }
-
-    /// New `Color` from sRGB colorspace.
-    pub const fn rgba(r: f32, g: f32, b: f32, a: f32) -> Color {
-        Color::Rgba {
-            red: r,
-            green: g,
-            blue: b,
-            alpha: a,
-        }
-    }
-
-    /// New `Color` from linear RGB colorspace.
-    pub const fn rgb_linear(r: f32, g: f32, b: f32) -> Color {
-        Color::RgbaLinear {
-            red: r,
-            green: g,
-            blue: b,
-            alpha: 1.0,
-        }
-    }
-
-    /// New `Color` from linear RGB colorspace.
-    pub const fn rgba_linear(r: f32, g: f32, b: f32, a: f32) -> Color {
-        Color::RgbaLinear {
-            red: r,
-            green: g,
-            blue: b,
-            alpha: a,
-        }
-    }
-
-    /// New `Color` with HSL representation in sRGB colorspace.
-    pub const fn hsl(hue: f32, saturation: f32, lightness: f32) -> Color {
-        Color::Hsla {
-            hue,
-            saturation,
-            lightness,
-            alpha: 1.0,
-        }
-    }
-
-    /// New `Color` with HSL representation in sRGB colorspace.
-    pub const fn hsla(hue: f32, saturation: f32, lightness: f32, alpha: f32) -> Color {
-        Color::Hsla {
-            hue,
-            saturation,
-            lightness,
-            alpha,
-        }
-    }
-
-    /// New `Color` from sRGB colorspace.
-    pub fn hex<T: AsRef<str>>(hex: T) -> Result<Color, HexColorError> {
-        let hex = hex.as_ref();
-
-        // RGB
-        if hex.len() == 3 {
-            let mut data = [0; 6];
-            for (i, ch) in hex.chars().enumerate() {
-                data[i * 2] = ch as u8;
-                data[i * 2 + 1] = ch as u8;
-            }
-            return decode_rgb(&data);
-        }
-
-        // RGBA
-        if hex.len() == 4 {
-            let mut data = [0; 8];
-            for (i, ch) in hex.chars().enumerate() {
-                data[i * 2] = ch as u8;
-                data[i * 2 + 1] = ch as u8;
-            }
-            return decode_rgba(&data);
-        }
-
-        // RRGGBB
-        if hex.len() == 6 {
-            return decode_rgb(hex.as_bytes());
-        }
-
-        // RRGGBBAA
-        if hex.len() == 8 {
-            return decode_rgba(hex.as_bytes());
-        }
-
-        Err(HexColorError::Length)
-    }
-
-    /// New `Color` from sRGB colorspace.
-    pub fn rgb_u8(r: u8, g: u8, b: u8) -> Color {
-        Color::rgba_u8(r, g, b, u8::MAX)
-    }
-
-    // Float operations in const fn are not stable yet
-    // see https://github.com/rust-lang/rust/issues/57241
-    /// New `Color` from sRGB colorspace.
-    pub fn rgba_u8(r: u8, g: u8, b: u8, a: u8) -> Color {
-        Color::rgba(
-            r as f32 / u8::MAX as f32,
-            g as f32 / u8::MAX as f32,
-            b as f32 / u8::MAX as f32,
-            a as f32 / u8::MAX as f32,
-        )
-    }
-
-    /// Get red in sRGB colorspace.
-    pub fn r(&self) -> f32 {
-        match self.as_rgba() {
-            Color::Rgba { red, .. } => red,
-            _ => unreachable!(),
-        }
-    }
-
-    /// Get green in sRGB colorspace.
-    pub fn g(&self) -> f32 {
-        match self.as_rgba() {
-            Color::Rgba { green, .. } => green,
-            _ => unreachable!(),
-        }
-    }
-
-    /// Get blue in sRGB colorspace.
-    pub fn b(&self) -> f32 {
-        match self.as_rgba() {
-            Color::Rgba { blue, .. } => blue,
-            _ => unreachable!(),
-        }
-    }
-
-    /// Set red in sRGB colorspace.
-    pub fn set_r(&mut self, r: f32) -> &mut Self {
-        *self = self.as_rgba();
-        match self {
-            Color::Rgba { red, .. } => *red = r,
-            _ => unreachable!(),
-        }
-        self
-    }
-
-    /// Set green in sRGB colorspace.
-    pub fn set_g(&mut self, g: f32) -> &mut Self {
-        *self = self.as_rgba();
-        match self {
-            Color::Rgba { green, .. } => *green = g,
-            _ => unreachable!(),
-        }
-        self
-    }
-
-    /// Set blue in sRGB colorspace.
-    pub fn set_b(&mut self, b: f32) -> &mut Self {
-        *self = self.as_rgba();
-        match self {
-            Color::Rgba { blue, .. } => *blue = b,
-            _ => unreachable!(),
-        }
-        self
-    }
-
-    /// Get alpha.
-    pub fn a(&self) -> f32 {
-        match self {
-            Color::Rgba { alpha, .. }
-            | Color::RgbaLinear { alpha, .. }
-            | Color::Hsla { alpha, .. } => *alpha,
-        }
-    }
-
-    /// Set alpha.
-    pub fn set_a(&mut self, a: f32) -> &mut Self {
-        match self {
-            Color::Rgba { alpha, .. }
-            | Color::RgbaLinear { alpha, .. }
-            | Color::Hsla { alpha, .. } => {
-                *alpha = a;
-            }
-        }
-        self
-    }
-
-    /// Converts a `Color` to variant `Color::Rgba`
-    pub fn as_rgba(self: &Color) -> Color {
-        match self {
-            Color::Rgba { .. } => *self,
-            Color::RgbaLinear {
-                red,
-                green,
-                blue,
-                alpha,
-            } => Color::Rgba {
-                red: red.linear_to_nonlinear_srgb(),
-                green: green.linear_to_nonlinear_srgb(),
-                blue: blue.linear_to_nonlinear_srgb(),
-                alpha: *alpha,
-            },
-            Color::Hsla {
-                hue,
-                saturation,
-                lightness,
-                alpha,
-            } => {
-                let [red, green, blue] =
-                    HslRepresentation::hsl_to_nonlinear_srgb(*hue, *saturation, *lightness);
-                Color::Rgba {
-                    red,
-                    green,
-                    blue,
-                    alpha: *alpha,
-                }
-            }
-        }
-    }
-
-    /// Converts a `Color` to variant `Color::RgbaLinear`
-    pub fn as_rgba_linear(self: &Color) -> Color {
-        match self {
-            Color::Rgba {
-                red,
-                green,
-                blue,
-                alpha,
-            } => Color::RgbaLinear {
-                red: red.nonlinear_to_linear_srgb(),
-                green: green.nonlinear_to_linear_srgb(),
-                blue: blue.nonlinear_to_linear_srgb(),
-                alpha: *alpha,
-            },
-            Color::RgbaLinear { .. } => *self,
-            Color::Hsla {
-                hue,
-                saturation,
-                lightness,
-                alpha,
-            } => {
-                let [red, green, blue] =
-                    HslRepresentation::hsl_to_nonlinear_srgb(*hue, *saturation, *lightness);
-                Color::RgbaLinear {
-                    red: red.nonlinear_to_linear_srgb(),
-                    green: green.nonlinear_to_linear_srgb(),
-                    blue: blue.nonlinear_to_linear_srgb(),
-                    alpha: *alpha,
-                }
-            }
-        }
-    }
-
-    /// Converts a `Color` to variant `Color::Hsla`
-    pub fn as_hsla(self: &Color) -> Color {
-        match self {
-            Color::Rgba {
-                red,
-                green,
-                blue,
-                alpha,
-            } => {
-                let (hue, saturation, lightness) =
-                    HslRepresentation::nonlinear_srgb_to_hsl([*red, *green, *blue]);
-                Color::Hsla {
-                    hue,
-                    saturation,
-                    lightness,
-                    alpha: *alpha,
-                }
-            }
-            Color::RgbaLinear {
-                red,
-                green,
-                blue,
-                alpha,
-            } => {
-                let (hue, saturation, lightness) = HslRepresentation::nonlinear_srgb_to_hsl([
-                    red.linear_to_nonlinear_srgb(),
-                    green.linear_to_nonlinear_srgb(),
-                    blue.linear_to_nonlinear_srgb(),
-                ]);
-                Color::Hsla {
-                    hue,
-                    saturation,
-                    lightness,
-                    alpha: *alpha,
-                }
-            }
-            Color::Hsla { .. } => *self,
-        }
-    }
-
-    /// Converts a `Color` to a `[f32; 4]` from sRGB colorspace
-    pub fn as_rgba_f32(self: Color) -> [f32; 4] {
-        match self {
-            Color::Rgba {
-                red,
-                green,
-                blue,
-                alpha,
-            } => [red, green, blue, alpha],
-            Color::RgbaLinear {
-                red,
-                green,
-                blue,
-                alpha,
-            } => [
-                red.linear_to_nonlinear_srgb(),
-                green.linear_to_nonlinear_srgb(),
-                blue.linear_to_nonlinear_srgb(),
-                alpha,
-            ],
-            Color::Hsla {
-                hue,
-                saturation,
-                lightness,
-                alpha,
-            } => {
-                let [red, green, blue] =
-                    HslRepresentation::hsl_to_nonlinear_srgb(hue, saturation, lightness);
-                [red, green, blue, alpha]
-            }
-        }
-    }
-
-    /// Converts a `Color` to a `[f32; 4]` from linear RGB colorspace
-    #[inline]
-    pub fn as_linear_rgba_f32(self: Color) -> [f32; 4] {
-        match self {
-            Color::Rgba {
-                red,
-                green,
-                blue,
-                alpha,
-            } => [
-                red.nonlinear_to_linear_srgb(),
-                green.nonlinear_to_linear_srgb(),
-                blue.nonlinear_to_linear_srgb(),
-                alpha,
-            ],
-            Color::RgbaLinear {
-                red,
-                green,
-                blue,
-                alpha,
-            } => [red, green, blue, alpha],
-            Color::Hsla {
-                hue,
-                saturation,
-                lightness,
-                alpha,
-            } => {
-                let [red, green, blue] =
-                    HslRepresentation::hsl_to_nonlinear_srgb(hue, saturation, lightness);
-                [
-                    red.nonlinear_to_linear_srgb(),
-                    green.nonlinear_to_linear_srgb(),
-                    blue.nonlinear_to_linear_srgb(),
-                    alpha,
-                ]
-            }
-        }
-    }
-
-    /// Converts a `Color` to a `[f32; 4]` from HSL colorspace
-    pub fn as_hsla_f32(self: Color) -> [f32; 4] {
-        match self {
-            Color::Rgba {
-                red,
-                green,
-                blue,
-                alpha,
-            } => {
-                let (hue, saturation, lightness) =
-                    HslRepresentation::nonlinear_srgb_to_hsl([red, green, blue]);
-                [hue, saturation, lightness, alpha]
-            }
-            Color::RgbaLinear {
-                red,
-                green,
-                blue,
-                alpha,
-            } => {
-                let (hue, saturation, lightness) = HslRepresentation::nonlinear_srgb_to_hsl([
-                    red.linear_to_nonlinear_srgb(),
-                    green.linear_to_nonlinear_srgb(),
-                    blue.linear_to_nonlinear_srgb(),
-                ]);
-                [hue, saturation, lightness, alpha]
-            }
-            Color::Hsla {
-                hue,
-                saturation,
-                lightness,
-                alpha,
-            } => [hue, saturation, lightness, alpha],
-        }
-    }
-
-    /// Converts `Color` to a `u32` from sRGB colorspace.
-    ///
-    /// Maps the RGBA channels in RGBA order to a little-endian byte array (GPUs are little-endian).
-    /// `A` will be the most significant byte and `R` the least significant.
-    pub fn as_rgba_u32(self: Color) -> u32 {
-        match self {
-            Color::Rgba {
-                red,
-                green,
-                blue,
-                alpha,
-            } => u32::from_le_bytes([
-                (red * 255.0) as u8,
-                (green * 255.0) as u8,
-                (blue * 255.0) as u8,
-                (alpha * 255.0) as u8,
-            ]),
-            Color::RgbaLinear {
-                red,
-                green,
-                blue,
-                alpha,
-            } => u32::from_le_bytes([
-                (red.linear_to_nonlinear_srgb() * 255.0) as u8,
-                (green.linear_to_nonlinear_srgb() * 255.0) as u8,
-                (blue.linear_to_nonlinear_srgb() * 255.0) as u8,
-                (alpha * 255.0) as u8,
-            ]),
-            Color::Hsla {
-                hue,
-                saturation,
-                lightness,
-                alpha,
-            } => {
-                let [red, green, blue] =
-                    HslRepresentation::hsl_to_nonlinear_srgb(hue, saturation, lightness);
-                u32::from_le_bytes([
-                    (red * 255.0) as u8,
-                    (green * 255.0) as u8,
-                    (blue * 255.0) as u8,
-                    (alpha * 255.0) as u8,
-                ])
-            }
-        }
-    }
-
-    /// Converts Color to a u32 from linear RGB colorspace.
-    ///
-    /// Maps the RGBA channels in RGBA order to a little-endian byte array (GPUs are little-endian).
-    /// `A` will be the most significant byte and `R` the least significant.
-    pub fn as_linear_rgba_u32(self: Color) -> u32 {
-        match self {
-            Color::Rgba {
-                red,
-                green,
-                blue,
-                alpha,
-            } => u32::from_le_bytes([
-                (red.nonlinear_to_linear_srgb() * 255.0) as u8,
-                (green.nonlinear_to_linear_srgb() * 255.0) as u8,
-                (blue.nonlinear_to_linear_srgb() * 255.0) as u8,
-                (alpha * 255.0) as u8,
-            ]),
-            Color::RgbaLinear {
-                red,
-                green,
-                blue,
-                alpha,
-            } => u32::from_le_bytes([
-                (red * 255.0) as u8,
-                (green * 255.0) as u8,
-                (blue * 255.0) as u8,
-                (alpha * 255.0) as u8,
-            ]),
-            Color::Hsla {
-                hue,
-                saturation,
-                lightness,
-                alpha,
-            } => {
-                let [red, green, blue] =
-                    HslRepresentation::hsl_to_nonlinear_srgb(hue, saturation, lightness);
-                u32::from_le_bytes([
-                    (red.nonlinear_to_linear_srgb() * 255.0) as u8,
-                    (green.nonlinear_to_linear_srgb() * 255.0) as u8,
-                    (blue.nonlinear_to_linear_srgb() * 255.0) as u8,
-                    (alpha * 255.0) as u8,
-                ])
-            }
-        }
-    }
->>>>>>> f9c1a8a3
 }
 
 impl Default for Color {
