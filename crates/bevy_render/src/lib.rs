--- conflicted
+++ resolved
@@ -117,7 +117,6 @@
 pub struct RenderApp;
 
 impl Plugin for RenderPlugin {
-<<<<<<< HEAD
 	/// Initializes the renderer, sets up the [`RenderStage`](RenderStage) and creates the rendering sub-app.
 	fn build(&self, app: &mut App) {
 		let options = app
@@ -199,6 +198,9 @@
 			render_app.insert_resource(pipeline_cache);
 			render_app.insert_resource(asset_server);
 			//  render_app.init_resource::<RenderGraph>();
+			let (sender, receiver) = bevy_time::create_time_channels();
+			app.insert_resource(receiver);
+			render_app.insert_resource(sender);
 
 			app.add_sub_app(RenderApp, render_app, move |app_world, render_app| {
 				#[cfg(feature = "trace")]
@@ -306,209 +308,6 @@
 			// compressed texture formats
 			.add_plugin(ImagePlugin);
 	}
-=======
-    /// Initializes the renderer, sets up the [`RenderStage`](RenderStage) and creates the rendering sub-app.
-    fn build(&self, app: &mut App) {
-        let options = app
-            .world
-            .get_resource::<settings::WgpuSettings>()
-            .cloned()
-            .unwrap_or_default();
-
-        app.add_asset::<Shader>()
-            .add_debug_asset::<Shader>()
-            .init_asset_loader::<ShaderLoader>()
-            .init_debug_asset_loader::<ShaderLoader>()
-            .register_type::<Color>();
-
-        if let Some(backends) = options.backends {
-            let instance = wgpu::Instance::new(backends);
-            let surface = {
-                let windows = app.world.resource_mut::<bevy_window::Windows>();
-                let raw_handle = windows.get_primary().map(|window| unsafe {
-                    let handle = window.raw_window_handle().get_handle();
-                    instance.create_surface(&handle)
-                });
-                raw_handle
-            };
-            let request_adapter_options = wgpu::RequestAdapterOptions {
-                power_preference: options.power_preference,
-                compatible_surface: surface.as_ref(),
-                ..Default::default()
-            };
-            let (device, queue, adapter_info) = futures_lite::future::block_on(
-                renderer::initialize_renderer(&instance, &options, &request_adapter_options),
-            );
-            debug!("Configured wgpu adapter Limits: {:#?}", device.limits());
-            debug!("Configured wgpu adapter Features: {:#?}", device.features());
-            app.insert_resource(device.clone())
-                .insert_resource(queue.clone())
-                .insert_resource(adapter_info.clone())
-                .init_resource::<ScratchMainWorld>()
-                .register_type::<Frustum>()
-                .register_type::<CubemapFrusta>();
-
-            let pipeline_cache = PipelineCache::new(device.clone());
-            let asset_server = app.world.resource::<AssetServer>().clone();
-
-            let mut render_app = App::empty();
-            let mut extract_stage =
-                SystemStage::parallel().with_system(PipelineCache::extract_shaders);
-            // Get the ComponentId for MainWorld. This does technically 'waste' a `WorldId`, but that's probably fine
-            render_app.init_resource::<MainWorld>();
-            render_app.world.remove_resource::<MainWorld>();
-            let main_world_in_render = render_app
-                .world
-                .components()
-                .get_resource_id(TypeId::of::<MainWorld>());
-            // `Extract` systems must read from the main world. We want to emit an error when that doesn't occur
-            // Safe to unwrap: Ensured it existed just above
-            extract_stage.set_must_read_resource(main_world_in_render.unwrap());
-            // don't apply buffers when the stage finishes running
-            // extract stage runs on the render world, but buffers are applied
-            // after access to the main world is removed
-            // See also https://github.com/bevyengine/bevy/issues/5082
-            extract_stage.set_apply_buffers(false);
-            render_app
-                .add_stage(RenderStage::Extract, extract_stage)
-                .add_stage(RenderStage::Prepare, SystemStage::parallel())
-                .add_stage(RenderStage::Queue, SystemStage::parallel())
-                .add_stage(RenderStage::PhaseSort, SystemStage::parallel())
-                .add_stage(
-                    RenderStage::Render,
-                    SystemStage::parallel()
-                        .with_system(PipelineCache::process_pipeline_queue_system)
-                        .with_system(render_system.exclusive_system().at_end()),
-                )
-                .add_stage(RenderStage::Cleanup, SystemStage::parallel())
-                .init_resource::<RenderGraph>()
-                .insert_resource(instance)
-                .insert_resource(device)
-                .insert_resource(queue)
-                .insert_resource(adapter_info)
-                .insert_resource(pipeline_cache)
-                .insert_resource(asset_server)
-                .init_resource::<RenderGraph>();
-
-            let (sender, receiver) = bevy_time::create_time_channels();
-            app.insert_resource(receiver);
-            render_app.insert_resource(sender);
-
-            app.add_sub_app(RenderApp, render_app, move |app_world, render_app| {
-                #[cfg(feature = "trace")]
-                let _render_span = bevy_utils::tracing::info_span!("renderer subapp").entered();
-                {
-                    #[cfg(feature = "trace")]
-                    let _stage_span =
-                        bevy_utils::tracing::info_span!("stage", name = "reserve_and_flush")
-                            .entered();
-
-                    // reserve all existing app entities for use in render_app
-                    // they can only be spawned using `get_or_spawn()`
-                    let meta_len = app_world.entities().meta_len();
-                    render_app
-                        .world
-                        .entities()
-                        .reserve_entities(meta_len as u32);
-
-                    // flushing as "invalid" ensures that app world entities aren't added as "empty archetype" entities by default
-                    // these entities cannot be accessed without spawning directly onto them
-                    // this _only_ works as expected because clear_entities() is called at the end of every frame.
-                    unsafe { render_app.world.entities_mut() }.flush_as_invalid();
-                }
-
-                {
-                    #[cfg(feature = "trace")]
-                    let _stage_span =
-                        bevy_utils::tracing::info_span!("stage", name = "extract").entered();
-
-                    // extract
-                    extract(app_world, render_app);
-                }
-
-                {
-                    #[cfg(feature = "trace")]
-                    let _stage_span =
-                        bevy_utils::tracing::info_span!("stage", name = "prepare").entered();
-
-                    // prepare
-                    let prepare = render_app
-                        .schedule
-                        .get_stage_mut::<SystemStage>(&RenderStage::Prepare)
-                        .unwrap();
-                    prepare.run(&mut render_app.world);
-                }
-
-                {
-                    #[cfg(feature = "trace")]
-                    let _stage_span =
-                        bevy_utils::tracing::info_span!("stage", name = "queue").entered();
-
-                    // queue
-                    let queue = render_app
-                        .schedule
-                        .get_stage_mut::<SystemStage>(&RenderStage::Queue)
-                        .unwrap();
-                    queue.run(&mut render_app.world);
-                }
-
-                {
-                    #[cfg(feature = "trace")]
-                    let _stage_span =
-                        bevy_utils::tracing::info_span!("stage", name = "sort").entered();
-
-                    // phase sort
-                    let phase_sort = render_app
-                        .schedule
-                        .get_stage_mut::<SystemStage>(&RenderStage::PhaseSort)
-                        .unwrap();
-                    phase_sort.run(&mut render_app.world);
-                }
-
-                {
-                    #[cfg(feature = "trace")]
-                    let _stage_span =
-                        bevy_utils::tracing::info_span!("stage", name = "render").entered();
-
-                    // render
-                    let render = render_app
-                        .schedule
-                        .get_stage_mut::<SystemStage>(&RenderStage::Render)
-                        .unwrap();
-                    render.run(&mut render_app.world);
-                }
-
-                {
-                    #[cfg(feature = "trace")]
-                    let _stage_span =
-                        bevy_utils::tracing::info_span!("stage", name = "cleanup").entered();
-
-                    // cleanup
-                    let cleanup = render_app
-                        .schedule
-                        .get_stage_mut::<SystemStage>(&RenderStage::Cleanup)
-                        .unwrap();
-                    cleanup.run(&mut render_app.world);
-                }
-                {
-                    #[cfg(feature = "trace")]
-                    let _stage_span =
-                        bevy_utils::tracing::info_span!("stage", name = "clear_entities").entered();
-
-                    render_app.world.clear_entities();
-                }
-            });
-        }
-
-        app.add_plugin(WindowRenderPlugin)
-            .add_plugin(CameraPlugin)
-            .add_plugin(ViewPlugin)
-            .add_plugin(MeshPlugin)
-            // NOTE: Load this after renderer initialization so that it knows about the supported
-            // compressed texture formats
-            .add_plugin(ImagePlugin);
-    }
->>>>>>> a1d3f1b3
 }
 
 /// A "scratch" world used to avoid allocating new worlds every frame when
