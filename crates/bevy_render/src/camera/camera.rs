use crate::{
	camera::CameraProjection,
	prelude::Image,
	render_asset::RenderAssets,
	render_resource::TextureView,
	view::{ExtractedView, ExtractedWindows, VisibleEntities},
};
use bevy_asset::{AssetEvent, Assets, Handle};
use bevy_derive::{Deref, DerefMut};
use bevy_ecs::{
	change_detection::DetectChanges,
	component::Component,
	entity::Entity,
	event::EventReader,
	query::Added,
	reflect::ReflectComponent,
	system::{Commands, ParamSet, Query, Res},
};
use bevy_math::{Mat4, UVec2, Vec2, Vec3};
use bevy_reflect::prelude::*;
use bevy_transform::components::GlobalTransform;
use bevy_utils::HashSet;
use bevy_window::{WindowCreated, WindowId, WindowResized, Windows};
use serde::{Deserialize, Serialize};
use std::{borrow::Cow, ops::Range};
use wgpu::Extent3d;

/// Render viewport configuration for the [`Camera`] component.
///
/// The viewport defines the area on the render target to which the camera renders its image.
/// You can overlay multiple cameras in a single window using viewports to create effects like
/// split screen, minimaps, and character viewers.
// TODO: remove reflect_value when possible
#[derive(Reflect, Debug, Clone, Serialize, Deserialize)]
#[reflect_value(Default, Serialize, Deserialize)]
pub struct Viewport {
	/// The physical position to render this viewport to within the [`RenderTarget`] of this [`Camera`].
	/// (0,0) corresponds to the top-left corner
	pub physical_position: UVec2,
	/// The physical size of the viewport rectangle to render to within the [`RenderTarget`] of this [`Camera`].
	/// The origin of the rectangle is in the top-left corner.
	pub physical_size: UVec2,
	/// The minimum and maximum depth to render (on a scale from 0.0 to 1.0).
	pub depth: Range<f32>,
}

impl Default for Viewport {
	fn default() -> Self {
		Self {
			physical_position: Default::default(),
			physical_size: Default::default(),
			depth: 0.0..1.0,
		}
	}
}

/// Information about the current [`RenderTarget`].
#[derive(Default, Debug, Clone)]
pub struct RenderTargetInfo {
	/// The physical size of this render target (ignores scale factor).
	pub physical_size: UVec2,
	/// The scale factor of this render target.
	pub scale_factor: f64,
}

/// Holds internally computed [`Camera`] values.
#[derive(Default, Debug, Clone)]
pub struct ComputedCameraValues {
	projection_matrix: Mat4,
	target_info: Option<RenderTargetInfo>,
}

#[derive(Component, Debug, Reflect, Clone)]
#[reflect(Component)]
pub struct Camera {
	/// If set, this camera will render to the given [`Viewport`] rectangle within the configured [`RenderTarget`].
	pub viewport: Option<Viewport>,
	/// Cameras with a lower priority will be rendered before cameras with a higher priority.
	pub priority: isize,
	/// If this is set to true, this camera will be rendered to its specified [`RenderTarget`]. If false, this
	/// camera will not be rendered.
	pub is_active: bool,
	/// The method used to calculate this camera's depth. This will be used for projections and visibility.
	pub depth_calculation: DepthCalculation,
	/// Computed values for this camera, such as the projection matrix and the render target size.
	#[reflect(ignore)]
	pub computed: ComputedCameraValues,
	/// The "target" that this camera will render to.
	#[reflect(ignore)]
	pub target: RenderTarget,
}

impl Default for Camera {
	fn default() -> Self {
		Self {
			is_active: true,
			priority: 0,
			viewport: None,
			computed: Default::default(),
			target: Default::default(),
			depth_calculation: Default::default(),
		}
	}
}

impl Camera {
	/// Converts a physical size in this `Camera` to a logical size.
	#[inline]
	pub fn to_logical(&self, physical_size: UVec2) -> Option<Vec2> {
		let scale = self.computed.target_info.as_ref()?.scale_factor;
		Some((physical_size.as_dvec2() / scale).as_vec2())
	}

	/// The rendered physical bounds (minimum, maximum) of the camera. If the `viewport` field is
	/// set to [`Some`], this will be the rect of that custom viewport. Otherwise it will default to
	/// the full physical rect of the current [`RenderTarget`].
	#[inline]
	pub fn physical_viewport_rect(&self) -> Option<(UVec2, UVec2)> {
		let min = self
			.viewport
			.as_ref()
			.map(|v| v.physical_position)
			.unwrap_or(UVec2::ZERO);
		let max = min + self.physical_viewport_size()?;
		Some((min, max))
	}

	/// The rendered logical bounds (minimum, maximum) of the camera. If the `viewport` field is set
	/// to [`Some`], this will be the rect of that custom viewport. Otherwise it will default to the
	/// full logical rect of the current [`RenderTarget`].
	#[inline]
	pub fn logical_viewport_rect(&self) -> Option<(Vec2, Vec2)> {
		let (min, max) = self.physical_viewport_rect()?;
		Some((self.to_logical(min)?, self.to_logical(max)?))
	}

	/// The logical size of this camera's viewport. If the `viewport` field is set to [`Some`], this
	/// will be the size of that custom viewport. Otherwise it will default to the full logical size
	/// of the current [`RenderTarget`].
	///  For logic that requires the full logical size of the
	/// [`RenderTarget`], prefer [`Camera::logical_target_size`].
	#[inline]
	pub fn logical_viewport_size(&self) -> Option<Vec2> {
		self
			.viewport
			.as_ref()
			.and_then(|v| self.to_logical(v.physical_size))
			.or_else(|| self.logical_target_size())
	}

	/// The physical size of this camera's viewport. If the `viewport` field is set to [`Some`], this
	/// will be the size of that custom viewport. Otherwise it will default to the full physical size of
	/// the current [`RenderTarget`].
	/// For logic that requires the full physical size of the [`RenderTarget`], prefer [`Camera::physical_target_size`].
	#[inline]
	pub fn physical_viewport_size(&self) -> Option<UVec2> {
		self
			.viewport
			.as_ref()
			.map(|v| v.physical_size)
			.or_else(|| self.physical_target_size())
	}

	/// The full logical size of this camera's [`RenderTarget`], ignoring custom `viewport` configuration.
	/// Note that if the `viewport` field is [`Some`], this will not represent the size of the rendered area.
	/// For logic that requires the size of the actually rendered area, prefer [`Camera::logical_viewport_size`].
	#[inline]
	pub fn logical_target_size(&self) -> Option<Vec2> {
		self
			.computed
			.target_info
			.as_ref()
			.and_then(|t| self.to_logical(t.physical_size))
	}

	/// The full physical size of this camera's [`RenderTarget`], ignoring custom `viewport` configuration.
	/// Note that if the `viewport` field is [`Some`], this will not represent the size of the rendered area.
	/// For logic that requires the size of the actually rendered area, prefer [`Camera::physical_viewport_size`].
	#[inline]
	pub fn physical_target_size(&self) -> Option<UVec2> {
		self
			.computed
			.target_info
			.as_ref()
			.map(|t| t.physical_size)
	}

	/// The projection matrix computed using this camera's [`CameraProjection`].
	#[inline]
	pub fn projection_matrix(&self) -> Mat4 {
		self.computed.projection_matrix
	}

	/// Given a position in world space, use the camera to compute the viewport-space coordinates.
	///
	/// To get the coordinates in Normalized Device Coordinates, you should use
	/// [`world_to_ndc`](Self::world_to_ndc).
	pub fn world_to_viewport(
		&self,
		camera_transform: &GlobalTransform,
		world_position: Vec3,
	) -> Option<Vec2> {
		let target_size = self.logical_viewport_size()?;
		let ndc_space_coords = self.world_to_ndc(camera_transform, world_position)?;
		// NDC z-values outside of 0 < z < 1 are outside the camera frustum and are thus not in viewport-space
		(!(0.0..=1.0).contains(&ndc_space_coords.z)).then(|| {
			// Once in NDC space, we can discard the z element and rescale x/y to fit the screen
			(ndc_space_coords.truncate() + Vec2::ONE) / 2.0 * target_size
		})
	}

	/// Given a position in world space, use the camera's viewport to compute the Normalized Device Coordinates.
	///
	/// Values returned will be between -1.0 and 1.0 when the position is within the viewport.
	/// To get the coordinates in the render target's viewport dimensions, you should use
	/// [`world_to_viewport`](Self::world_to_viewport).
	pub fn world_to_ndc(
		&self,
		camera_transform: &GlobalTransform,
		world_position: Vec3,
	) -> Option<Vec3> {
		// Build a transform to convert from world to NDC using camera data
		let world_to_ndc: Mat4 =
			self.computed.projection_matrix * camera_transform.compute_matrix().inverse();
		let ndc_space_coords: Vec3 = world_to_ndc.project_point3(world_position);
		(!ndc_space_coords.is_nan()).then(|| ndc_space_coords)
	}
}

/// Configures the [`RenderGraph`](crate::render_graph::RenderGraph) name assigned to be run for a given [`Camera`] entity.
#[derive(Component, Deref, DerefMut, Reflect, Default)]
#[reflect(Component)]
pub struct CameraRenderGraph(Cow<'static, str>);

impl CameraRenderGraph {
	#[inline]
	pub fn new<T: Into<Cow<'static, str>>>(name: T) -> Self {
		Self(name.into())
	}
}

/// The "target" that a [`Camera`] will render to. For example, this could be a [`Window`](bevy_window::Window)
/// swapchain or an [`Image`].
#[derive(Debug, Clone, Reflect, PartialEq, Eq, Hash, PartialOrd, Ord)]
pub enum RenderTarget {
	/// Window to which the camera's view is rendered.
	Window(WindowId),
	/// Image to which the camera's view is rendered.
	Image(Handle<Image>),
}

impl Default for RenderTarget {
	fn default() -> Self {
		Self::Window(Default::default())
	}
}

impl RenderTarget {
	pub fn get_texture_view<'a>(
		&self,
		windows: &'a ExtractedWindows,
		images: &'a RenderAssets<Image>,
	) -> Option<&'a TextureView> {
		match self {
			RenderTarget::Window(window_id) => windows
				.get(window_id)
				.and_then(|window| window.swap_chain_texture.as_ref()),
			RenderTarget::Image(image_handle) => images
				.get(image_handle)
				.map(|image| &image.texture_view),
		}
	}

	pub fn get_render_target_info(
		&self,
		windows: &Windows,
		images: &Assets<Image>,
	) -> Option<RenderTargetInfo> {
		Some(match self {
			RenderTarget::Window(window_id) => {
				let window = windows.get(*window_id)?;
				RenderTargetInfo {
					physical_size: UVec2::new(window.physical_width(), window.physical_height()),
					scale_factor: window.scale_factor(),
				}
			}
			RenderTarget::Image(image_handle) => {
				let image = images.get(image_handle)?;
				let Extent3d { width, height, .. } = image.texture_descriptor.size;
				RenderTargetInfo {
					physical_size: UVec2::new(width, height),
					scale_factor: 1.0,
				}
			}
		})
	}
	// Check if this render target is contained in the given changed windows or images.
	fn is_changed(
		&self,
		changed_window_ids: &[WindowId],
		changed_image_handles: &HashSet<&Handle<Image>>,
	) -> bool {
		match self {
			RenderTarget::Window(window_id) => changed_window_ids.contains(window_id),
			RenderTarget::Image(image_handle) => changed_image_handles.contains(&image_handle),
		}
	}
}

#[derive(Debug, Clone, Copy, Default, Reflect, Serialize, Deserialize)]
#[reflect_value(Serialize, Deserialize)]
pub enum DepthCalculation {
<<<<<<< HEAD
	/// Pythagorean distance; works everywhere, more expensive to compute.
	Distance,
	/// Optimization for 2D; assuming the camera points towards -Z.
	ZDifference,
}

impl Default for DepthCalculation {
	fn default() -> Self {
		DepthCalculation::Distance
	}
}

=======
    /// Pythagorean distance; works everywhere, more expensive to compute.
    #[default]
    Distance,
    /// Optimization for 2D; assuming the camera points towards -Z.
    ZDifference,
}

>>>>>>> a1a07945
pub fn camera_system<T: CameraProjection + Component>(
	mut window_resized_events: EventReader<WindowResized>,
	mut window_created_events: EventReader<WindowCreated>,
	mut image_asset_events: EventReader<AssetEvent<Image>>,
	windows: Res<Windows>,
	images: Res<Assets<Image>>,
	mut queries: ParamSet<(
		Query<(Entity, &mut Camera, &mut T)>,
		Query<Entity, Added<Camera>>,
	)>,
) {
	let mut changed_window_ids = Vec::new();
	// handle resize events. latest events are handled first because we only want to resize each
	// window once
	for event in window_resized_events.iter().rev() {
		if changed_window_ids.contains(&event.id) {
			continue;
		}

		changed_window_ids.push(event.id);
	}

	// handle resize events. latest events are handled first because we only want to resize each
	// window once
	for event in window_created_events.iter().rev() {
		if changed_window_ids.contains(&event.id) {
			continue;
		}

		changed_window_ids.push(event.id);
	}

	let changed_image_handles: HashSet<&Handle<Image>> = image_asset_events
		.iter()
		.filter_map(|event| {
			if let AssetEvent::Modified { handle } = event {
				Some(handle)
			} else {
				None
			}
		})
		.collect();

	let mut added_cameras = vec![];
	for entity in &mut queries.p1().into_iter() {
		added_cameras.push(entity);
	}
	for (entity, mut camera, mut camera_projection) in queries.p0().iter_mut() {
		if camera
			.target
			.is_changed(&changed_window_ids, &changed_image_handles)
			|| added_cameras.contains(&entity)
			|| camera_projection.is_changed()
		{
			camera.computed.target_info = camera
				.target
				.get_render_target_info(&windows, &images);
			if let Some(size) = camera.logical_viewport_size() {
				camera_projection.update(size.x, size.y);
				camera.computed.projection_matrix = camera_projection.get_projection_matrix();
				camera.depth_calculation = camera_projection.depth_calculation();
			}
		}
	}
}

#[derive(Component, Debug)]
pub struct ExtractedCamera {
	pub target: RenderTarget,
	pub physical_viewport_size: Option<UVec2>,
	pub physical_target_size: Option<UVec2>,
	pub viewport: Option<Viewport>,
	pub render_graph: Cow<'static, str>,
	pub priority: isize,
}

pub fn extract_cameras(
	mut commands: Commands,
	query: Query<(
		Entity,
		&Camera,
		&CameraRenderGraph,
		&GlobalTransform,
		&VisibleEntities,
	)>,
) {
	for (entity, camera, camera_render_graph, transform, visible_entities) in query.into_iter() {
		if !camera.is_active {
			continue;
		}
		if let (Some(viewport_size), Some(target_size)) = (
			camera.physical_viewport_size(),
			camera.physical_target_size(),
		) {
			if target_size.x == 0 || target_size.y == 0 {
				continue;
			}
			commands.get_or_spawn(entity).insert_bundle((
				ExtractedCamera {
					target: camera.target.clone(),
					viewport: camera.viewport.clone(),
					physical_viewport_size: Some(viewport_size),
					physical_target_size: Some(target_size),
					render_graph: camera_render_graph.0.clone(),
					priority: camera.priority,
				},
				ExtractedView {
					projection: camera.projection_matrix(),
					transform: *transform,
					width: viewport_size.x,
					height: viewport_size.y,
				},
				visible_entities.clone(),
			));
		}
	}
}<|MERGE_RESOLUTION|>--- conflicted
+++ resolved
@@ -310,28 +310,13 @@
 #[derive(Debug, Clone, Copy, Default, Reflect, Serialize, Deserialize)]
 #[reflect_value(Serialize, Deserialize)]
 pub enum DepthCalculation {
-<<<<<<< HEAD
 	/// Pythagorean distance; works everywhere, more expensive to compute.
+	#[default]
 	Distance,
 	/// Optimization for 2D; assuming the camera points towards -Z.
 	ZDifference,
 }
 
-impl Default for DepthCalculation {
-	fn default() -> Self {
-		DepthCalculation::Distance
-	}
-}
-
-=======
-    /// Pythagorean distance; works everywhere, more expensive to compute.
-    #[default]
-    Distance,
-    /// Optimization for 2D; assuming the camera points towards -Z.
-    ZDifference,
-}
-
->>>>>>> a1a07945
 pub fn camera_system<T: CameraProjection + Component>(
 	mut window_resized_events: EventReader<WindowResized>,
 	mut window_created_events: EventReader<WindowCreated>,
