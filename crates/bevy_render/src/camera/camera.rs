use crate::{
	camera::CameraProjection,
	prelude::Image,
	render_asset::RenderAssets,
	render_resource::TextureView,
	view::{ExtractedView, ExtractedWindows, VisibleEntities},
	Extract,
};
use bevy_asset::{AssetEvent, Assets, Handle};
use bevy_derive::{Deref, DerefMut};
use bevy_ecs::{
	change_detection::DetectChanges,
	component::Component,
	entity::Entity,
	event::EventReader,
	query::Added,
	reflect::ReflectComponent,
	system::{Commands, ParamSet, Query, Res},
};
use bevy_math::{Mat4, UVec2, Vec2, Vec3};
use bevy_reflect::prelude::*;
use bevy_transform::components::GlobalTransform;
use bevy_utils::HashSet;
use bevy_window::{WindowCreated, WindowId, WindowResized, Windows};
use serde::{Deserialize, Serialize};
use std::{borrow::Cow, ops::Range};
use wgpu::Extent3d;

/// Render viewport configuration for the [`Camera`] component.
///
/// The viewport defines the area on the render target to which the camera renders its image.
/// You can overlay multiple cameras in a single window using viewports to create effects like
/// split screen, minimaps, and character viewers.
// TODO: remove reflect_value when possible
#[derive(Reflect, Debug, Clone, Serialize, Deserialize)]
#[reflect_value(Default, Serialize, Deserialize)]
pub struct Viewport {
	/// The physical position to render this viewport to within the [`RenderTarget`] of this [`Camera`].
	/// (0,0) corresponds to the top-left corner
	pub physical_position: UVec2,
	/// The physical size of the viewport rectangle to render to within the [`RenderTarget`] of this [`Camera`].
	/// The origin of the rectangle is in the top-left corner.
	pub physical_size: UVec2,
	/// The minimum and maximum depth to render (on a scale from 0.0 to 1.0).
	pub depth: Range<f32>,
}

impl Default for Viewport {
	fn default() -> Self {
		Self {
			physical_position: Default::default(),
			physical_size: Default::default(),
			depth: 0.0..1.0,
		}
	}
}

/// Information about the current [`RenderTarget`].
#[derive(Default, Debug, Clone)]
pub struct RenderTargetInfo {
	/// The physical size of this render target (ignores scale factor).
	pub physical_size: UVec2,
	/// The scale factor of this render target.
	pub scale_factor: f64,
}

/// Holds internally computed [`Camera`] values.
#[derive(Default, Debug, Clone)]
pub struct ComputedCameraValues {
	projection_matrix: Mat4,
	target_info: Option<RenderTargetInfo>,
}

#[derive(Component, Debug, Reflect, Clone)]
#[reflect(Component)]
pub struct Camera {
	/// If set, this camera will render to the given [`Viewport`] rectangle within the configured [`RenderTarget`].
	pub viewport: Option<Viewport>,
	/// Cameras with a lower priority will be rendered before cameras with a higher priority.
	pub priority: isize,
	/// If this is set to true, this camera will be rendered to its specified [`RenderTarget`]. If false, this
	/// camera will not be rendered.
	pub is_active: bool,
	/// The method used to calculate this camera's depth. This will be used for projections and visibility.
	pub depth_calculation: DepthCalculation,
	/// Computed values for this camera, such as the projection matrix and the render target size.
	#[reflect(ignore)]
	pub computed: ComputedCameraValues,
	/// The "target" that this camera will render to.
	#[reflect(ignore)]
	pub target: RenderTarget,
}

impl Default for Camera {
	fn default() -> Self {
		Self {
			is_active: true,
			priority: 0,
			viewport: None,
			computed: Default::default(),
			target: Default::default(),
			depth_calculation: Default::default(),
		}
	}
}

impl Camera {
	/// Converts a physical size in this `Camera` to a logical size.
	#[inline]
	pub fn to_logical(&self, physical_size: UVec2) -> Option<Vec2> {
		let scale = self.computed.target_info.as_ref()?.scale_factor;
		Some((physical_size.as_dvec2() / scale).as_vec2())
	}

	/// The rendered physical bounds (minimum, maximum) of the camera. If the `viewport` field is
	/// set to [`Some`], this will be the rect of that custom viewport. Otherwise it will default to
	/// the full physical rect of the current [`RenderTarget`].
	#[inline]
	pub fn physical_viewport_rect(&self) -> Option<(UVec2, UVec2)> {
		let min = self
			.viewport
			.as_ref()
			.map(|v| v.physical_position)
			.unwrap_or(UVec2::ZERO);
		let max = min + self.physical_viewport_size()?;
		Some((min, max))
	}

	/// The rendered logical bounds (minimum, maximum) of the camera. If the `viewport` field is set
	/// to [`Some`], this will be the rect of that custom viewport. Otherwise it will default to the
	/// full logical rect of the current [`RenderTarget`].
	#[inline]
	pub fn logical_viewport_rect(&self) -> Option<(Vec2, Vec2)> {
		let (min, max) = self.physical_viewport_rect()?;
		Some((self.to_logical(min)?, self.to_logical(max)?))
	}

	/// The logical size of this camera's viewport. If the `viewport` field is set to [`Some`], this
	/// will be the size of that custom viewport. Otherwise it will default to the full logical size
	/// of the current [`RenderTarget`].
	///  For logic that requires the full logical size of the
	/// [`RenderTarget`], prefer [`Camera::logical_target_size`].
	#[inline]
	pub fn logical_viewport_size(&self) -> Option<Vec2> {
		self
			.viewport
			.as_ref()
			.and_then(|v| self.to_logical(v.physical_size))
			.or_else(|| self.logical_target_size())
	}

	/// The physical size of this camera's viewport. If the `viewport` field is set to [`Some`], this
	/// will be the size of that custom viewport. Otherwise it will default to the full physical size of
	/// the current [`RenderTarget`].
	/// For logic that requires the full physical size of the [`RenderTarget`], prefer [`Camera::physical_target_size`].
	#[inline]
	pub fn physical_viewport_size(&self) -> Option<UVec2> {
		self
			.viewport
			.as_ref()
			.map(|v| v.physical_size)
			.or_else(|| self.physical_target_size())
	}

	/// The full logical size of this camera's [`RenderTarget`], ignoring custom `viewport` configuration.
	/// Note that if the `viewport` field is [`Some`], this will not represent the size of the rendered area.
	/// For logic that requires the size of the actually rendered area, prefer [`Camera::logical_viewport_size`].
	#[inline]
	pub fn logical_target_size(&self) -> Option<Vec2> {
		self
			.computed
			.target_info
			.as_ref()
			.and_then(|t| self.to_logical(t.physical_size))
	}

	/// The full physical size of this camera's [`RenderTarget`], ignoring custom `viewport` configuration.
	/// Note that if the `viewport` field is [`Some`], this will not represent the size of the rendered area.
	/// For logic that requires the size of the actually rendered area, prefer [`Camera::physical_viewport_size`].
	#[inline]
	pub fn physical_target_size(&self) -> Option<UVec2> {
		self
			.computed
			.target_info
			.as_ref()
			.map(|t| t.physical_size)
	}

	/// The projection matrix computed using this camera's [`CameraProjection`].
	#[inline]
	pub fn projection_matrix(&self) -> Mat4 {
		self.computed.projection_matrix
	}

	/// Given a position in world space, use the camera to compute the viewport-space coordinates.
	///
	/// To get the coordinates in Normalized Device Coordinates, you should use
	/// [`world_to_ndc`](Self::world_to_ndc).
	pub fn world_to_viewport(
		&self,
		camera_transform: &GlobalTransform,
		world_position: Vec3,
	) -> Option<Vec2> {
		let target_size = self.logical_viewport_size()?;
		let ndc_space_coords = self.world_to_ndc(camera_transform, world_position)?;
		// NDC z-values outside of 0 < z < 1 are outside the camera frustum and are thus not in viewport-space
		(!(0.0..=1.0).contains(&ndc_space_coords.z)).then(|| {
			// Once in NDC space, we can discard the z element and rescale x/y to fit the screen
			(ndc_space_coords.truncate() + Vec2::ONE) / 2.0 * target_size
		})
	}

	/// Given a position in world space, use the camera's viewport to compute the Normalized Device Coordinates.
	///
	/// Values returned will be between -1.0 and 1.0 when the position is within the viewport.
	/// To get the coordinates in the render target's viewport dimensions, you should use
	/// [`world_to_viewport`](Self::world_to_viewport).
	pub fn world_to_ndc(
		&self,
		camera_transform: &GlobalTransform,
		world_position: Vec3,
	) -> Option<Vec3> {
		// Build a transform to convert from world to NDC using camera data
		let world_to_ndc: Mat4 =
			self.computed.projection_matrix * camera_transform.compute_matrix().inverse();
		let ndc_space_coords: Vec3 = world_to_ndc.project_point3(world_position);
		(!ndc_space_coords.is_nan()).then(|| ndc_space_coords)
	}
}

/// Configures the [`RenderGraph`](crate::render_graph::RenderGraph) name assigned to be run for a given [`Camera`] entity.
#[derive(Component, Deref, DerefMut, Reflect, Default)]
#[reflect(Component)]
pub struct CameraRenderGraph(Cow<'static, str>);

impl<T: Into<Cow<'static, str>>> From<T> for CameraRenderGraph {
	#[inline]
	fn from(name: T) -> Self {
		Self(name.into())
	}
}

/// The "target" that a [`Camera`] will render to. For example, this could be a [`Window`](bevy_window::Window)
/// swapchain or an [`Image`].
#[derive(Debug, Clone, Reflect, PartialEq, Eq, Hash, PartialOrd, Ord)]
pub enum RenderTarget {
	/// Window to which the camera's view is rendered.
	Window(WindowId),
	/// Image to which the camera's view is rendered.
	Image(Handle<Image>),
}

impl Default for RenderTarget {
	fn default() -> Self {
		Self::Window(Default::default())
	}
}

impl RenderTarget {
	pub fn get_texture_view<'a>(
		&self,
		windows: &'a ExtractedWindows,
		images: &'a RenderAssets<Image>,
	) -> Option<&'a TextureView> {
		match self {
			RenderTarget::Window(window_id) => windows
				.get(window_id)
				.and_then(|window| window.swap_chain_texture.as_ref()),
			RenderTarget::Image(image_handle) => images
				.get(image_handle)
				.map(|image| &image.texture_view),
		}
	}

	pub fn get_render_target_info(
		&self,
		windows: &Windows,
		images: &Assets<Image>,
	) -> Option<RenderTargetInfo> {
		Some(match self {
			RenderTarget::Window(window_id) => {
				let window = windows.get(*window_id)?;
				RenderTargetInfo {
					physical_size: UVec2::new(window.physical_width(), window.physical_height()),
					scale_factor: window.scale_factor(),
				}
			}
			RenderTarget::Image(image_handle) => {
				let image = images.get(image_handle)?;
				let Extent3d { width, height, .. } = image.texture_descriptor.size;
				RenderTargetInfo {
					physical_size: UVec2::new(width, height),
					scale_factor: 1.0,
				}
			}
		})
	}
	// Check if this render target is contained in the given changed windows or images.
	fn is_changed(
		&self,
		changed_window_ids: &[WindowId],
		changed_image_handles: &HashSet<&Handle<Image>>,
	) -> bool {
		match self {
			RenderTarget::Window(window_id) => changed_window_ids.contains(window_id),
			RenderTarget::Image(image_handle) => changed_image_handles.contains(&image_handle),
		}
	}
}

#[derive(Debug, Clone, Copy, Default, Reflect, Serialize, Deserialize)]
#[reflect_value(Serialize, Deserialize)]
pub enum DepthCalculation {
<<<<<<< HEAD
	/// Pythagorean distance; works everywhere, more expensive to compute.
	#[default]
	Distance,
	/// Optimization for 2D; assuming the camera points towards -Z.
	ZDifference,
=======
    /// Pythagorean distance; works everywhere, more expensive to compute.
    #[default]
    Distance,
    /// Optimization for 2D; assuming the camera points towards `-Z`.
    ZDifference,
>>>>>>> f9c1a8a3
}

pub fn camera_system<T: CameraProjection + Component>(
	mut window_resized_events: EventReader<WindowResized>,
	mut window_created_events: EventReader<WindowCreated>,
	mut image_asset_events: EventReader<AssetEvent<Image>>,
	windows: Res<Windows>,
	images: Res<Assets<Image>>,
	mut queries: ParamSet<(
		Query<(Entity, &mut Camera, &mut T)>,
		Query<Entity, Added<Camera>>,
	)>,
) {
	let mut changed_window_ids = Vec::new();
	// handle resize events. latest events are handled first because we only want to resize each
	// window once
	for event in window_resized_events.iter().rev() {
		if changed_window_ids.contains(&event.id) {
			continue;
		}

		changed_window_ids.push(event.id);
	}

	// handle resize events. latest events are handled first because we only want to resize each
	// window once
	for event in window_created_events.iter().rev() {
		if changed_window_ids.contains(&event.id) {
			continue;
		}

		changed_window_ids.push(event.id);
	}

	let changed_image_handles: HashSet<&Handle<Image>> = image_asset_events
		.iter()
		.filter_map(|event| {
			if let AssetEvent::Modified { handle } = event {
				Some(handle)
			} else {
				None
			}
		})
		.collect();

	let mut added_cameras = vec![];

	queries
		.p1()
		.for_each(|entity| added_cameras.push(entity));

	queries
		.p0()
		.for_each_mut(|(entity, mut camera, mut camera_projection)| {
			if camera
				.target
				.is_changed(&changed_window_ids, &changed_image_handles)
				|| added_cameras.contains(&entity)
				|| camera_projection.is_changed()
			{
				camera.computed.target_info = camera
					.target
					.get_render_target_info(&windows, &images);
				if let Some(size) = camera.logical_viewport_size() {
					camera_projection.update(size.x, size.y);
					camera.computed.projection_matrix = camera_projection.get_projection_matrix();
					camera.depth_calculation = camera_projection.depth_calculation();
				}
			}
		});
}

#[derive(Component, Debug)]
pub struct ExtractedCamera {
	pub target: RenderTarget,
	pub physical_viewport_size: Option<UVec2>,
	pub physical_target_size: Option<UVec2>,
	pub viewport: Option<Viewport>,
	pub render_graph: Cow<'static, str>,
	pub priority: isize,
}

pub fn extract_cameras(
	mut commands: Commands,
	query: Extract<
		Query<(
			Entity,
			&Camera,
			&CameraRenderGraph,
			&GlobalTransform,
			&VisibleEntities,
		)>,
	>,
) {
	for (entity, camera, camera_render_graph, transform, visible_entities) in query.into_iter() {
		if !camera.is_active {
			continue;
		}
		if let (Some(viewport_size), Some(target_size)) = (
			camera.physical_viewport_size(),
			camera.physical_target_size(),
		) {
			if target_size.x == 0 || target_size.y == 0 {
				continue;
			}
			commands.get_or_spawn(entity).insert_bundle((
				ExtractedCamera {
					target: camera.target.clone(),
					viewport: camera.viewport.clone(),
					physical_viewport_size: Some(viewport_size),
					physical_target_size: Some(target_size),
					render_graph: camera_render_graph.0.clone(),
					priority: camera.priority,
				},
				ExtractedView {
					projection: camera.projection_matrix(),
					transform: *transform,
					width: viewport_size.x,
					height: viewport_size.y,
				},
				visible_entities.clone(),
			));
		}
	}
}<|MERGE_RESOLUTION|>--- conflicted
+++ resolved
@@ -311,19 +311,11 @@
 #[derive(Debug, Clone, Copy, Default, Reflect, Serialize, Deserialize)]
 #[reflect_value(Serialize, Deserialize)]
 pub enum DepthCalculation {
-<<<<<<< HEAD
 	/// Pythagorean distance; works everywhere, more expensive to compute.
 	#[default]
 	Distance,
-	/// Optimization for 2D; assuming the camera points towards -Z.
+	/// Optimization for 2D; assuming the camera points towards `-Z`.
 	ZDifference,
-=======
-    /// Pythagorean distance; works everywhere, more expensive to compute.
-    #[default]
-    Distance,
-    /// Optimization for 2D; assuming the camera points towards `-Z`.
-    ZDifference,
->>>>>>> f9c1a8a3
 }
 
 pub fn camera_system<T: CameraProjection + Component>(
