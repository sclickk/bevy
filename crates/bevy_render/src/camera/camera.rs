use crate::{
	camera::CameraProjection,
	prelude::Image,
	render_asset::RenderAssets,
	render_resource::TextureView,
	view::{ExtractedView, ExtractedWindows, VisibleEntities},
	Extract,
};
use bevy_asset::{AssetEvent, Assets, Handle};
use bevy_derive::{Deref, DerefMut};
use bevy_ecs::{
	change_detection::DetectChanges,
	component::Component,
	entity::Entity,
	event::EventReader,
	query::Added,
	reflect::ReflectComponent,
	system::{Commands, ParamSet, Query, Res},
};
use bevy_math::{Mat4, UVec2, Vec2, Vec3};
use bevy_reflect::prelude::*;
use bevy_transform::components::GlobalTransform;
use bevy_utils::HashSet;
use bevy_window::{WindowCreated, WindowId, WindowResized, Windows};
use serde::{Deserialize, Serialize};
use std::{borrow::Cow, ops::Range};
use wgpu::Extent3d;

/// Render viewport configuration for the [`Camera`] component.
///
/// The viewport defines the area on the render target to which the camera renders its image.
/// You can overlay multiple cameras in a single window using viewports to create effects like
/// split screen, minimaps, and character viewers.
// TODO: remove reflect_value when possible
#[derive(Reflect, Debug, Clone, Serialize, Deserialize)]
#[reflect_value(Default, Serialize, Deserialize)]
pub struct Viewport {
	/// The physical position to render this viewport to within the [`RenderTarget`] of this [`Camera`].
	/// (0,0) corresponds to the top-left corner
	pub physical_position: UVec2,
	/// The physical size of the viewport rectangle to render to within the [`RenderTarget`] of this [`Camera`].
	/// The origin of the rectangle is in the top-left corner.
	pub physical_size: UVec2,
	/// The minimum and maximum depth to render (on a scale from 0.0 to 1.0).
	pub depth: Range<f32>,
}

impl Default for Viewport {
	fn default() -> Self {
		Self {
			physical_position: Default::default(),
			physical_size: Default::default(),
			depth: 0.0..1.0,
		}
	}
}

/// Information about the current [`RenderTarget`].
#[derive(Default, Debug, Clone)]
pub struct RenderTargetInfo {
	/// The physical size of this render target (ignores scale factor).
	pub physical_size: UVec2,
	/// The scale factor of this render target.
	pub scale_factor: f64,
}

/// Holds internally computed [`Camera`] values.
#[derive(Default, Debug, Clone)]
pub struct ComputedCameraValues {
	projection_matrix: Mat4,
	target_info: Option<RenderTargetInfo>,
}

#[derive(Component, Debug, Reflect, Clone)]
#[reflect(Component)]
pub struct Camera {
	/// If set, this camera will render to the given [`Viewport`] rectangle within the configured [`RenderTarget`].
	pub viewport: Option<Viewport>,
	/// Cameras with a lower priority will be rendered before cameras with a higher priority.
	pub priority: isize,
	/// If this is set to true, this camera will be rendered to its specified [`RenderTarget`]. If false, this
	/// camera will not be rendered.
	pub is_active: bool,
	/// The method used to calculate this camera's depth. This will be used for projections and visibility.
	pub depth_calculation: DepthCalculation,
	/// Computed values for this camera, such as the projection matrix and the render target size.
	#[reflect(ignore)]
	pub computed: ComputedCameraValues,
	/// The "target" that this camera will render to.
	#[reflect(ignore)]
	pub target: RenderTarget,
}

impl Default for Camera {
	fn default() -> Self {
		Self {
			is_active: true,
			priority: 0,
			viewport: None,
			computed: Default::default(),
			target: Default::default(),
			depth_calculation: Default::default(),
		}
	}
}

impl Camera {
	/// Converts a physical size in this `Camera` to a logical size.
	#[inline]
	pub fn to_logical(&self, physical_size: UVec2) -> Option<Vec2> {
		let scale = self.computed.target_info.as_ref()?.scale_factor;
		Some((physical_size.as_dvec2() / scale).as_vec2())
	}

	/// The rendered physical bounds (minimum, maximum) of the camera. If the `viewport` field is
	/// set to [`Some`], this will be the rect of that custom viewport. Otherwise it will default to
	/// the full physical rect of the current [`RenderTarget`].
	#[inline]
	pub fn physical_viewport_rect(&self) -> Option<(UVec2, UVec2)> {
		let min = self
			.viewport
			.as_ref()
			.map(|v| v.physical_position)
			.unwrap_or(UVec2::ZERO);
		let max = min + self.physical_viewport_size()?;
		Some((min, max))
	}

	/// The rendered logical bounds (minimum, maximum) of the camera. If the `viewport` field is set
	/// to [`Some`], this will be the rect of that custom viewport. Otherwise it will default to the
	/// full logical rect of the current [`RenderTarget`].
	#[inline]
	pub fn logical_viewport_rect(&self) -> Option<(Vec2, Vec2)> {
		let (min, max) = self.physical_viewport_rect()?;
		Some((self.to_logical(min)?, self.to_logical(max)?))
	}

	/// The logical size of this camera's viewport. If the `viewport` field is set to [`Some`], this
	/// will be the size of that custom viewport. Otherwise it will default to the full logical size
	/// of the current [`RenderTarget`].
	///  For logic that requires the full logical size of the
	/// [`RenderTarget`], prefer [`Camera::logical_target_size`].
	#[inline]
	pub fn logical_viewport_size(&self) -> Option<Vec2> {
		self
			.viewport
			.as_ref()
			.and_then(|v| self.to_logical(v.physical_size))
			.or_else(|| self.logical_target_size())
	}

	/// The physical size of this camera's viewport. If the `viewport` field is set to [`Some`], this
	/// will be the size of that custom viewport. Otherwise it will default to the full physical size of
	/// the current [`RenderTarget`].
	/// For logic that requires the full physical size of the [`RenderTarget`], prefer [`Camera::physical_target_size`].
	#[inline]
	pub fn physical_viewport_size(&self) -> Option<UVec2> {
		self
			.viewport
			.as_ref()
			.map(|v| v.physical_size)
			.or_else(|| self.physical_target_size())
	}

	/// The full logical size of this camera's [`RenderTarget`], ignoring custom `viewport` configuration.
	/// Note that if the `viewport` field is [`Some`], this will not represent the size of the rendered area.
	/// For logic that requires the size of the actually rendered area, prefer [`Camera::logical_viewport_size`].
	#[inline]
	pub fn logical_target_size(&self) -> Option<Vec2> {
		self
			.computed
			.target_info
			.as_ref()
			.and_then(|t| self.to_logical(t.physical_size))
	}

	/// The full physical size of this camera's [`RenderTarget`], ignoring custom `viewport` configuration.
	/// Note that if the `viewport` field is [`Some`], this will not represent the size of the rendered area.
	/// For logic that requires the size of the actually rendered area, prefer [`Camera::physical_viewport_size`].
	#[inline]
	pub fn physical_target_size(&self) -> Option<UVec2> {
		self
			.computed
			.target_info
			.as_ref()
			.map(|t| t.physical_size)
	}

	/// The projection matrix computed using this camera's [`CameraProjection`].
	#[inline]
	pub fn projection_matrix(&self) -> Mat4 {
		self.computed.projection_matrix
	}

	/// Given a position in world space, use the camera to compute the viewport-space coordinates.
	///
	/// To get the coordinates in Normalized Device Coordinates, you should use
	/// [`world_to_ndc`](Self::world_to_ndc).
	pub fn world_to_viewport(
		&self,
		camera_transform: &GlobalTransform,
		world_position: Vec3,
	) -> Option<Vec2> {
		let target_size = self.logical_viewport_size()?;
		let ndc_space_coords = self.world_to_ndc(camera_transform, world_position)?;
		// NDC z-values outside of 0 < z < 1 are outside the camera frustum and are thus not in viewport-space
		(!(0.0..=1.0).contains(&ndc_space_coords.z)).then(|| {
			// Once in NDC space, we can discard the z element and rescale x/y to fit the screen
			(ndc_space_coords.truncate() + Vec2::ONE) / 2.0 * target_size
		})
	}

	/// Given a position in world space, use the camera's viewport to compute the Normalized Device Coordinates.
	///
	/// Values returned will be between -1.0 and 1.0 when the position is within the viewport.
	/// To get the coordinates in the render target's viewport dimensions, you should use
	/// [`world_to_viewport`](Self::world_to_viewport).
	pub fn world_to_ndc(
		&self,
		camera_transform: &GlobalTransform,
		world_position: Vec3,
	) -> Option<Vec3> {
		// Build a transform to convert from world to NDC using camera data
		let world_to_ndc: Mat4 =
			self.computed.projection_matrix * camera_transform.compute_matrix().inverse();
		let ndc_space_coords: Vec3 = world_to_ndc.project_point3(world_position);
		(!ndc_space_coords.is_nan()).then(|| ndc_space_coords)
	}
}

/// Configures the [`RenderGraph`](crate::render_graph::RenderGraph) name assigned to be run for a given [`Camera`] entity.
#[derive(Component, Deref, DerefMut, Reflect, Default)]
#[reflect(Component)]
pub struct CameraRenderGraph(Cow<'static, str>);

impl<T: Into<Cow<'static, str>>> From<T> for CameraRenderGraph {
	#[inline]
	fn from(name: T) -> Self {
		Self(name.into())
	}
}

/// The "target" that a [`Camera`] will render to. For example, this could be a [`Window`](bevy_window::Window)
/// swapchain or an [`Image`].
#[derive(Debug, Clone, Reflect, PartialEq, Eq, Hash, PartialOrd, Ord)]
pub enum RenderTarget {
	/// Window to which the camera's view is rendered.
	Window(WindowId),
	/// Image to which the camera's view is rendered.
	Image(Handle<Image>),
}

impl Default for RenderTarget {
	fn default() -> Self {
		Self::Window(Default::default())
	}
}

impl RenderTarget {
	pub fn get_texture_view<'a>(
		&self,
		windows: &'a ExtractedWindows,
		images: &'a RenderAssets<Image>,
	) -> Option<&'a TextureView> {
		match self {
			RenderTarget::Window(window_id) => windows
				.get(window_id)
				.and_then(|window| window.swap_chain_texture.as_ref()),
			RenderTarget::Image(image_handle) => images
				.get(image_handle)
				.map(|image| &image.texture_view),
		}
	}

	pub fn get_render_target_info(
		&self,
		windows: &Windows,
		images: &Assets<Image>,
	) -> Option<RenderTargetInfo> {
		Some(match self {
			RenderTarget::Window(window_id) => {
				let window = windows.get(*window_id)?;
				RenderTargetInfo {
					physical_size: UVec2::new(window.physical_width(), window.physical_height()),
					scale_factor: window.scale_factor(),
				}
			}
			RenderTarget::Image(image_handle) => {
				let image = images.get(image_handle)?;
				let Extent3d { width, height, .. } = image.texture_descriptor.size;
				RenderTargetInfo {
					physical_size: UVec2::new(width, height),
					scale_factor: 1.0,
				}
			}
		})
	}
	// Check if this render target is contained in the given changed windows or images.
	fn is_changed(
		&self,
		changed_window_ids: &[WindowId],
		changed_image_handles: &HashSet<&Handle<Image>>,
	) -> bool {
		match self {
			RenderTarget::Window(window_id) => changed_window_ids.contains(window_id),
			RenderTarget::Image(image_handle) => changed_image_handles.contains(&image_handle),
		}
	}
}

#[derive(Debug, Clone, Copy, Default, Reflect, Serialize, Deserialize)]
#[reflect_value(Serialize, Deserialize)]
pub enum DepthCalculation {
	/// Pythagorean distance; works everywhere, more expensive to compute.
	#[default]
	Distance,
	/// Optimization for 2D; assuming the camera points towards -Z.
	ZDifference,
}

pub fn camera_system<T: CameraProjection + Component>(
	mut window_resized_events: EventReader<WindowResized>,
	mut window_created_events: EventReader<WindowCreated>,
	mut image_asset_events: EventReader<AssetEvent<Image>>,
	windows: Res<Windows>,
	images: Res<Assets<Image>>,
	mut queries: ParamSet<(
		Query<(Entity, &mut Camera, &mut T)>,
		Query<Entity, Added<Camera>>,
	)>,
) {
<<<<<<< HEAD
	let mut changed_window_ids = Vec::new();
	// handle resize events. latest events are handled first because we only want to resize each
	// window once
	for event in window_resized_events.iter().rev() {
		if changed_window_ids.contains(&event.id) {
			continue;
		}

		changed_window_ids.push(event.id);
	}

	// handle resize events. latest events are handled first because we only want to resize each
	// window once
	for event in window_created_events.iter().rev() {
		if changed_window_ids.contains(&event.id) {
			continue;
		}

		changed_window_ids.push(event.id);
	}

	let changed_image_handles: HashSet<&Handle<Image>> = image_asset_events
		.iter()
		.filter_map(|event| {
			if let AssetEvent::Modified { handle } = event {
				Some(handle)
			} else {
				None
			}
		})
		.collect();

	let mut added_cameras = vec![];
	for entity in &mut queries.p1().into_iter() {
		added_cameras.push(entity);
	}
	for (entity, mut camera, mut camera_projection) in queries.p0().iter_mut() {
		if camera
			.target
			.is_changed(&changed_window_ids, &changed_image_handles)
			|| added_cameras.contains(&entity)
			|| camera_projection.is_changed()
		{
			camera.computed.target_info = camera
				.target
				.get_render_target_info(&windows, &images);
			if let Some(size) = camera.logical_viewport_size() {
				camera_projection.update(size.x, size.y);
				camera.computed.projection_matrix = camera_projection.get_projection_matrix();
				camera.depth_calculation = camera_projection.depth_calculation();
			}
		}
	}
=======
    let mut changed_window_ids = Vec::new();
    // handle resize events. latest events are handled first because we only want to resize each
    // window once
    for event in window_resized_events.iter().rev() {
        if changed_window_ids.contains(&event.id) {
            continue;
        }

        changed_window_ids.push(event.id);
    }

    // handle resize events. latest events are handled first because we only want to resize each
    // window once
    for event in window_created_events.iter().rev() {
        if changed_window_ids.contains(&event.id) {
            continue;
        }

        changed_window_ids.push(event.id);
    }

    let changed_image_handles: HashSet<&Handle<Image>> = image_asset_events
        .iter()
        .filter_map(|event| {
            if let AssetEvent::Modified { handle } = event {
                Some(handle)
            } else {
                None
            }
        })
        .collect();

    let mut added_cameras = vec![];
    for entity in &queries.p1() {
        added_cameras.push(entity);
    }
    for (entity, mut camera, mut camera_projection) in &mut queries.p0() {
        if camera
            .target
            .is_changed(&changed_window_ids, &changed_image_handles)
            || added_cameras.contains(&entity)
            || camera_projection.is_changed()
        {
            camera.computed.target_info = camera.target.get_render_target_info(&windows, &images);
            if let Some(size) = camera.logical_viewport_size() {
                camera_projection.update(size.x, size.y);
                camera.computed.projection_matrix = camera_projection.get_projection_matrix();
                camera.depth_calculation = camera_projection.depth_calculation();
            }
        }
    }
>>>>>>> a1d3f1b3
}

#[derive(Component, Debug)]
pub struct ExtractedCamera {
	pub target: RenderTarget,
	pub physical_viewport_size: Option<UVec2>,
	pub physical_target_size: Option<UVec2>,
	pub viewport: Option<Viewport>,
	pub render_graph: Cow<'static, str>,
	pub priority: isize,
}

pub fn extract_cameras(
	mut commands: Commands,
	query: Extract<
		Query<(
			Entity,
			&Camera,
			&CameraRenderGraph,
			&GlobalTransform,
			&VisibleEntities,
		)>,
	>,
) {
	for (entity, camera, camera_render_graph, transform, visible_entities) in query.into_iter() {
		if !camera.is_active {
			continue;
		}
		if let (Some(viewport_size), Some(target_size)) = (
			camera.physical_viewport_size(),
			camera.physical_target_size(),
		) {
			if target_size.x == 0 || target_size.y == 0 {
				continue;
			}
			commands.get_or_spawn(entity).insert_bundle((
				ExtractedCamera {
					target: camera.target.clone(),
					viewport: camera.viewport.clone(),
					physical_viewport_size: Some(viewport_size),
					physical_target_size: Some(target_size),
					render_graph: camera_render_graph.0.clone(),
					priority: camera.priority,
				},
				ExtractedView {
					projection: camera.projection_matrix(),
					transform: *transform,
					width: viewport_size.x,
					height: viewport_size.y,
				},
				visible_entities.clone(),
			));
		}
	}
}<|MERGE_RESOLUTION|>--- conflicted
+++ resolved
@@ -329,7 +329,6 @@
 		Query<Entity, Added<Camera>>,
 	)>,
 ) {
-<<<<<<< HEAD
 	let mut changed_window_ids = Vec::new();
 	// handle resize events. latest events are handled first because we only want to resize each
 	// window once
@@ -363,79 +362,30 @@
 		.collect();
 
 	let mut added_cameras = vec![];
-	for entity in &mut queries.p1().into_iter() {
-		added_cameras.push(entity);
-	}
-	for (entity, mut camera, mut camera_projection) in queries.p0().iter_mut() {
-		if camera
-			.target
-			.is_changed(&changed_window_ids, &changed_image_handles)
-			|| added_cameras.contains(&entity)
-			|| camera_projection.is_changed()
-		{
-			camera.computed.target_info = camera
+
+	queries
+		.p1()
+		.for_each(|entity| added_cameras.push(entity));
+
+	queries
+		.p0()
+		.for_each_mut(|(entity, mut camera, mut camera_projection)| {
+			if camera
 				.target
-				.get_render_target_info(&windows, &images);
-			if let Some(size) = camera.logical_viewport_size() {
-				camera_projection.update(size.x, size.y);
-				camera.computed.projection_matrix = camera_projection.get_projection_matrix();
-				camera.depth_calculation = camera_projection.depth_calculation();
+				.is_changed(&changed_window_ids, &changed_image_handles)
+				|| added_cameras.contains(&entity)
+				|| camera_projection.is_changed()
+			{
+				camera.computed.target_info = camera
+					.target
+					.get_render_target_info(&windows, &images);
+				if let Some(size) = camera.logical_viewport_size() {
+					camera_projection.update(size.x, size.y);
+					camera.computed.projection_matrix = camera_projection.get_projection_matrix();
+					camera.depth_calculation = camera_projection.depth_calculation();
+				}
 			}
-		}
-	}
-=======
-    let mut changed_window_ids = Vec::new();
-    // handle resize events. latest events are handled first because we only want to resize each
-    // window once
-    for event in window_resized_events.iter().rev() {
-        if changed_window_ids.contains(&event.id) {
-            continue;
-        }
-
-        changed_window_ids.push(event.id);
-    }
-
-    // handle resize events. latest events are handled first because we only want to resize each
-    // window once
-    for event in window_created_events.iter().rev() {
-        if changed_window_ids.contains(&event.id) {
-            continue;
-        }
-
-        changed_window_ids.push(event.id);
-    }
-
-    let changed_image_handles: HashSet<&Handle<Image>> = image_asset_events
-        .iter()
-        .filter_map(|event| {
-            if let AssetEvent::Modified { handle } = event {
-                Some(handle)
-            } else {
-                None
-            }
-        })
-        .collect();
-
-    let mut added_cameras = vec![];
-    for entity in &queries.p1() {
-        added_cameras.push(entity);
-    }
-    for (entity, mut camera, mut camera_projection) in &mut queries.p0() {
-        if camera
-            .target
-            .is_changed(&changed_window_ids, &changed_image_handles)
-            || added_cameras.contains(&entity)
-            || camera_projection.is_changed()
-        {
-            camera.computed.target_info = camera.target.get_render_target_info(&windows, &images);
-            if let Some(size) = camera.logical_viewport_size() {
-                camera_projection.update(size.x, size.y);
-                camera.computed.projection_matrix = camera_projection.get_projection_matrix();
-                camera.depth_calculation = camera_projection.depth_calculation();
-            }
-        }
-    }
->>>>>>> a1d3f1b3
+		});
 }
 
 #[derive(Component, Debug)]
