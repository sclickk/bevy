--- conflicted
+++ resolved
@@ -83,37 +83,20 @@
 				continue;
 			};
 
-<<<<<<< HEAD
 			#[cfg(feature = "trace")]
 			let _span = bevy_utils::tracing::info_span!("no_camera_clear_pass").entered();
 			let pass_descriptor = RenderPassDescriptor {
 				label: Some("no_camera_clear_pass"),
-				color_attachments: &[RenderPassColorAttachment {
+				color_attachments: &[Some(RenderPassColorAttachment {
 					view: swap_chain_texture,
 					resolve_target: None,
 					ops: Operations {
 						load: LoadOp::Clear(wgpu::Color::BLACK),
 						store: true,
 					},
-				}],
+				})],
 				depth_stencil_attachment: None,
 			};
-=======
-            #[cfg(feature = "trace")]
-            let _span = bevy_utils::tracing::info_span!("no_camera_clear_pass").entered();
-            let pass_descriptor = RenderPassDescriptor {
-                label: Some("no_camera_clear_pass"),
-                color_attachments: &[Some(RenderPassColorAttachment {
-                    view: swap_chain_texture,
-                    resolve_target: None,
-                    ops: Operations {
-                        load: LoadOp::Clear(wgpu::Color::BLACK),
-                        store: true,
-                    },
-                })],
-                depth_stencil_attachment: None,
-            };
->>>>>>> 44566dba
 
 			render_context
 				.command_encoder
