use crate::render_resource::{BindGroupLayout, Shader};
use bevy_asset::Handle;
use bevy_reflect::Uuid;
use std::{borrow::Cow, ops::Deref, sync::Arc};
use wgpu::{
	BufferAddress, ColorTargetState, DepthStencilState, MultisampleState, PrimitiveState,
	VertexAttribute, VertexFormat, VertexStepMode,
};

/// A [`RenderPipeline`] identifier.
#[derive(Copy, Clone, Hash, Eq, PartialEq, Debug)]
pub struct RenderPipelineId(Uuid);

/// A [`RenderPipeline`] represents a graphics pipeline and its stages (shaders), bindings and vertex buffers.
///
/// May be converted from and dereferences to a wgpu [`RenderPipeline`](wgpu::RenderPipeline).
/// Can be created via [`RenderDevice::create_render_pipeline`](crate::renderer::RenderDevice::create_render_pipeline).
#[derive(Clone, Debug)]
pub struct RenderPipeline {
	id: RenderPipelineId,
	value: Arc<wgpu::RenderPipeline>,
}

impl RenderPipeline {
	#[inline]
	pub fn id(&self) -> RenderPipelineId {
		self.id
	}
}

impl From<wgpu::RenderPipeline> for RenderPipeline {
	fn from(value: wgpu::RenderPipeline) -> Self {
		RenderPipeline {
			id: RenderPipelineId(Uuid::new_v4()),
			value: Arc::new(value),
		}
	}
}

impl Deref for RenderPipeline {
	type Target = wgpu::RenderPipeline;

	#[inline]
	fn deref(&self) -> &Self::Target {
		&self.value
	}
}

/// A [`ComputePipeline`] identifier.
#[derive(Copy, Clone, Hash, Eq, PartialEq, Debug)]
pub struct ComputePipelineId(Uuid);

/// A [`ComputePipeline`] represents a compute pipeline and its single shader stage.
///
/// May be converted from and dereferences to a wgpu [`ComputePipeline`](wgpu::ComputePipeline).
/// Can be created via [`RenderDevice::create_compute_pipeline`](crate::renderer::RenderDevice::create_compute_pipeline).
#[derive(Clone, Debug)]
pub struct ComputePipeline {
	id: ComputePipelineId,
	value: Arc<wgpu::ComputePipeline>,
}

impl ComputePipeline {
	/// Returns the [`ComputePipelineId`].
	#[inline]
	pub fn id(&self) -> ComputePipelineId {
		self.id
	}
}

impl From<wgpu::ComputePipeline> for ComputePipeline {
	fn from(value: wgpu::ComputePipeline) -> Self {
		ComputePipeline {
			id: ComputePipelineId(Uuid::new_v4()),
			value: Arc::new(value),
		}
	}
}

impl Deref for ComputePipeline {
	type Target = wgpu::ComputePipeline;

	#[inline]
	fn deref(&self) -> &Self::Target {
		&self.value
	}
}

#[derive(Clone, Debug, PartialEq)]
pub struct PipelineDescriptorMeta {
	/// Debug label of the pipeline. This will show up in graphics debuggers for easy identification.
	pub label: Option<Cow<'static, str>>,
	/// The layout of bind groups for this pipeline.
	pub layout: Option<Vec<BindGroupLayout>>,
}

/// Describes a render (graphics) pipeline.
#[derive(Clone, Debug, PartialEq)]
pub struct RenderPipelineDescriptor {
	pub meta: PipelineDescriptorMeta,
	/// The compiled vertex stage, its entry point, and the input buffers layout.
	pub vertex: VertexState,
	/// The properties of the pipeline at the primitive assembly and rasterization level.
	pub primitive: PrimitiveState,
	/// The effect of draw calls on the depth and stencil aspects of the output target, if any.
	pub depth_stencil: Option<DepthStencilState>,
	/// The multi-sampling properties of the pipeline.
	pub multisample: MultisampleState,
	/// The compiled fragment stage, its entry point, and the color targets.
	pub fragment: Option<FragmentState>,
}

#[derive(Clone, Debug, Eq, PartialEq)]
pub struct VertexState {
	pub meta: ShaderMeta,
	/// The format of any vertex buffers used with this pipeline.
	pub buffers: Vec<VertexBufferLayout>,
}

/// Describes how the vertex buffer is interpreted.
#[derive(Default, Clone, Debug, Hash, Eq, PartialEq)]
pub struct VertexBufferLayout {
	/// The stride, in bytes, between elements of this buffer.
	pub array_stride: BufferAddress,
	/// How often this vertex buffer is "stepped" forward.
	pub step_mode: VertexStepMode,
	/// The list of attributes which comprise a single vertex.
	pub attributes: Vec<VertexAttribute>,
}

impl VertexBufferLayout {
	/// Creates a new densely packed [`VertexBufferLayout`] from an iterator of vertex formats.
	/// Iteration order determines the `shader_location` and `offset` of the [`VertexAttributes`](VertexAttribute).
	/// The first iterated item will have a `shader_location` and `offset` of zero.
	/// The `array_stride` is the sum of the size of the iterated [`VertexFormats`](VertexFormat) (in bytes).
	pub fn from_vertex_formats<T: IntoIterator<Item = VertexFormat>>(
		step_mode: VertexStepMode,
		vertex_formats: T,
	) -> Self {
		let mut offset = 0;
		let mut attributes = Vec::new();
		for (shader_location, format) in vertex_formats.into_iter().enumerate() {
			attributes.push(VertexAttribute {
				format,
				offset,
				shader_location: shader_location as u32,
			});
			offset += format.size();
		}

		VertexBufferLayout {
			array_stride: offset,
			step_mode,
			attributes,
		}
	}
}

#[derive(Clone, Debug, PartialEq, Eq)]
pub struct ShaderMeta {
	/// The compiled shader module for this stage.
	pub shader: Handle<Shader>,
	pub shader_defs: Vec<String>,
	/// The name of the entry point in the compiled shader. There must be a
	/// function with this name in the shader.
	pub entry_point: Cow<'static, str>,
}

/// Describes the fragment process in a render pipeline.
#[derive(Clone, Debug, PartialEq, Eq)]
pub struct FragmentState {
<<<<<<< HEAD
	/// The color state of the render targets.
	pub targets: Vec<ColorTargetState>,
	pub meta: ShaderMeta,
=======
    /// The compiled shader module for this stage.
    pub shader: Handle<Shader>,
    pub shader_defs: Vec<String>,
    /// The name of the entry point in the compiled shader. There must be a
    /// function with this name in the shader.
    pub entry_point: Cow<'static, str>,
    /// The color state of the render targets.
    pub targets: Vec<Option<ColorTargetState>>,
>>>>>>> 44566dba
}

/// Describes a compute pipeline.
#[derive(Clone, Debug)]
pub struct ComputePipelineDescriptor {
	pub descriptor_meta: PipelineDescriptorMeta,
	pub meta: ShaderMeta,
}<|MERGE_RESOLUTION|>--- conflicted
+++ resolved
@@ -169,20 +169,9 @@
 /// Describes the fragment process in a render pipeline.
 #[derive(Clone, Debug, PartialEq, Eq)]
 pub struct FragmentState {
-<<<<<<< HEAD
 	/// The color state of the render targets.
-	pub targets: Vec<ColorTargetState>,
+	pub targets: Vec<Option<ColorTargetState>>,
 	pub meta: ShaderMeta,
-=======
-    /// The compiled shader module for this stage.
-    pub shader: Handle<Shader>,
-    pub shader_defs: Vec<String>,
-    /// The name of the entry point in the compiled shader. There must be a
-    /// function with this name in the shader.
-    pub entry_point: Cow<'static, str>,
-    /// The color state of the render targets.
-    pub targets: Vec<Option<ColorTargetState>>,
->>>>>>> 44566dba
 }
 
 /// Describes a compute pipeline.
