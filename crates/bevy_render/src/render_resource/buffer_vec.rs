use crate::{
	render_resource::Buffer,
	renderer::{RenderDevice, RenderQueue},
};
use bevy_core::{cast_slice, Pod};
use copyless::VecHelper;
use wgpu::BufferUsages;

/// A structure for storing raw bytes that have already been properly formatted
/// for use by the GPU.
///
/// "Properly formatted" means that item data already meets the alignment and padding
/// requirements for how it will be used on the GPU.
///
/// Index, vertex, and instance-rate vertex buffers have no alignment nor padding requirements and
/// so this helper type is a good choice for them. Uniform buffers must adhere to std140
/// alignment/padding requirements, and storage buffers to std430. There are helper types for such
/// buffers:
/// - Uniform buffers
///   - Plain: [`UniformBuffer`](crate::render_resource::UniformBuffer)
///   - Dynamic offsets: [`DynamicUniformBuffer`](crate::render_resource::DynamicUniformBuffer)
/// - Storage buffers
///   - Plain: [`StorageBuffer`](crate::render_resource::StorageBuffer)
///   - Dynamic offsets: [`DynamicStorageBuffer`](crate::render_resource::DynamicStorageBuffer)
///
/// The item type must implement [`Pod`] for its data representation to be directly copyable.
///
/// The contained data is stored in system RAM. Calling [`reserve`](crate::render_resource::BufferVec::reserve)
/// allocates VRAM from the [`RenderDevice`](crate::renderer::RenderDevice).
/// [`write_buffer`](crate::render_resource::BufferVec::write_buffer) queues copying of the data
/// from system RAM to VRAM.
pub struct BufferVec<T: Pod> {
	values: Vec<T>,
	buffer: Option<Buffer>,
	capacity: usize,
	item_size: usize,
	buffer_usage: BufferUsages,
}

impl<T: Pod> BufferVec<T> {
	pub const fn new(buffer_usage: BufferUsages) -> Self {
		Self {
			values: Vec::new(),
			buffer: None,
			capacity: 0,
			item_size: std::mem::size_of::<T>(),
			buffer_usage,
		}
	}

	#[inline]
	pub fn buffer(&self) -> Option<&Buffer> {
		self.buffer.as_ref()
	}

	#[inline]
	pub fn capacity(&self) -> usize {
		self.capacity
	}

	#[inline]
	pub fn len(&self) -> usize {
		self.values.len()
	}

	#[inline]
	pub fn is_empty(&self) -> bool {
		self.values.is_empty()
	}

	pub fn push(&mut self, value: T) -> usize {
		let index = self.values.len();
		self.values.alloc().init(value);
		index
	}

<<<<<<< HEAD
	pub fn reserve(&mut self, capacity: usize, device: &RenderDevice) {
		if capacity > self.capacity {
			self.capacity = capacity;
			let size = self.item_size * capacity;
			self.buffer = Some(device.create_buffer(&wgpu::BufferDescriptor {
				label: None,
				size: size as wgpu::BufferAddress,
				usage: BufferUsages::COPY_DST | self.buffer_usage,
				mapped_at_creation: false,
			}));
		}
	}

	pub fn write_buffer(&mut self, device: &RenderDevice, queue: &RenderQueue) {
		if self.values.is_empty() {
			return;
		}
		self.reserve(self.values.len(), device);
		if let Some(buffer) = &self.buffer {
			let range = 0..self.item_size * self.values.len();
			let bytes: &[u8] = cast_slice(&self.values);
			queue.write_buffer(buffer, 0, &bytes[range]);
		}
	}
=======
    /// Creates a [`Buffer`](crate::render_resource::Buffer) on the [`RenderDevice`](crate::renderer::RenderDevice) with size
    /// at least `std::mem::size_of::<T>() * capacity`, unless a such a buffer already exists.
    ///
    /// If a [`Buffer`](crate::render_resource::Buffer) exists, but is too small, references to it will be discarded,
    /// and a new [`Buffer`](crate::render_resource::Buffer) will be created. Any previously created [`Buffer`](crate::render_resource::Buffer)s
    /// that are no longer referenced will be deleted by the [`RenderDevice`](crate::renderer::RenderDevice)
    /// once it is done using them (typically 1-2 frames).
    ///
    /// In addition to any [`BufferUsages`](crate::render_resource::BufferUsages) provided when
    /// the `BufferVec` was created, the buffer on the [`RenderDevice`](crate::renderer::RenderDevice)
    /// is marked as [`BufferUsages::COPY_DST`](crate::render_resource::BufferUsages).
    pub fn reserve(&mut self, capacity: usize, device: &RenderDevice) {
        if capacity > self.capacity {
            self.capacity = capacity;
            let size = self.item_size * capacity;
            self.buffer = Some(device.create_buffer(&wgpu::BufferDescriptor {
                label: None,
                size: size as wgpu::BufferAddress,
                usage: BufferUsages::COPY_DST | self.buffer_usage,
                mapped_at_creation: false,
            }));
        }
    }

    /// Queues writing of data from system RAM to VRAM using the [`RenderDevice`](crate::renderer::RenderDevice)
    /// and the provided [`RenderQueue`](crate::renderer::RenderQueue).
    ///
    /// Before queuing the write, a [`reserve`](crate::render_resource::BufferVec::reserve) operation
    /// is executed.
    pub fn write_buffer(&mut self, device: &RenderDevice, queue: &RenderQueue) {
        if self.values.is_empty() {
            return;
        }
        self.reserve(self.values.len(), device);
        if let Some(buffer) = &self.buffer {
            let range = 0..self.item_size * self.values.len();
            let bytes: &[u8] = cast_slice(&self.values);
            queue.write_buffer(buffer, 0, &bytes[range]);
        }
    }
>>>>>>> e60f614a

	pub fn clear(&mut self) {
		self.values.clear();
	}
}<|MERGE_RESOLUTION|>--- conflicted
+++ resolved
@@ -74,7 +74,17 @@
 		index
 	}
 
-<<<<<<< HEAD
+	/// Creates a [`Buffer`](crate::render_resource::Buffer) on the [`RenderDevice`](crate::renderer::RenderDevice) with size
+	/// at least `std::mem::size_of::<T>() * capacity`, unless a such a buffer already exists.
+	///
+	/// If a [`Buffer`](crate::render_resource::Buffer) exists, but is too small, references to it will be discarded,
+	/// and a new [`Buffer`](crate::render_resource::Buffer) will be created. Any previously created [`Buffer`](crate::render_resource::Buffer)s
+	/// that are no longer referenced will be deleted by the [`RenderDevice`](crate::renderer::RenderDevice)
+	/// once it is done using them (typically 1-2 frames).
+	///
+	/// In addition to any [`BufferUsages`](crate::render_resource::BufferUsages) provided when
+	/// the `BufferVec` was created, the buffer on the [`RenderDevice`](crate::renderer::RenderDevice)
+	/// is marked as [`BufferUsages::COPY_DST`](crate::render_resource::BufferUsages).
 	pub fn reserve(&mut self, capacity: usize, device: &RenderDevice) {
 		if capacity > self.capacity {
 			self.capacity = capacity;
@@ -88,6 +98,11 @@
 		}
 	}
 
+	/// Queues writing of data from system RAM to VRAM using the [`RenderDevice`](crate::renderer::RenderDevice)
+	/// and the provided [`RenderQueue`](crate::renderer::RenderQueue).
+	///
+	/// Before queuing the write, a [`reserve`](crate::render_resource::BufferVec::reserve) operation
+	/// is executed.
 	pub fn write_buffer(&mut self, device: &RenderDevice, queue: &RenderQueue) {
 		if self.values.is_empty() {
 			return;
@@ -99,48 +114,6 @@
 			queue.write_buffer(buffer, 0, &bytes[range]);
 		}
 	}
-=======
-    /// Creates a [`Buffer`](crate::render_resource::Buffer) on the [`RenderDevice`](crate::renderer::RenderDevice) with size
-    /// at least `std::mem::size_of::<T>() * capacity`, unless a such a buffer already exists.
-    ///
-    /// If a [`Buffer`](crate::render_resource::Buffer) exists, but is too small, references to it will be discarded,
-    /// and a new [`Buffer`](crate::render_resource::Buffer) will be created. Any previously created [`Buffer`](crate::render_resource::Buffer)s
-    /// that are no longer referenced will be deleted by the [`RenderDevice`](crate::renderer::RenderDevice)
-    /// once it is done using them (typically 1-2 frames).
-    ///
-    /// In addition to any [`BufferUsages`](crate::render_resource::BufferUsages) provided when
-    /// the `BufferVec` was created, the buffer on the [`RenderDevice`](crate::renderer::RenderDevice)
-    /// is marked as [`BufferUsages::COPY_DST`](crate::render_resource::BufferUsages).
-    pub fn reserve(&mut self, capacity: usize, device: &RenderDevice) {
-        if capacity > self.capacity {
-            self.capacity = capacity;
-            let size = self.item_size * capacity;
-            self.buffer = Some(device.create_buffer(&wgpu::BufferDescriptor {
-                label: None,
-                size: size as wgpu::BufferAddress,
-                usage: BufferUsages::COPY_DST | self.buffer_usage,
-                mapped_at_creation: false,
-            }));
-        }
-    }
-
-    /// Queues writing of data from system RAM to VRAM using the [`RenderDevice`](crate::renderer::RenderDevice)
-    /// and the provided [`RenderQueue`](crate::renderer::RenderQueue).
-    ///
-    /// Before queuing the write, a [`reserve`](crate::render_resource::BufferVec::reserve) operation
-    /// is executed.
-    pub fn write_buffer(&mut self, device: &RenderDevice, queue: &RenderQueue) {
-        if self.values.is_empty() {
-            return;
-        }
-        self.reserve(self.values.len(), device);
-        if let Some(buffer) = &self.buffer {
-            let range = 0..self.item_size * self.values.len();
-            let bytes: &[u8] = cast_slice(&self.values);
-            queue.write_buffer(buffer, 0, &bytes[range]);
-        }
-    }
->>>>>>> e60f614a
 
 	pub fn clear(&mut self) {
 		self.values.clear();
