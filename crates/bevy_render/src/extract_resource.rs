--- conflicted
+++ resolved
@@ -39,18 +39,11 @@
 
 /// This system extracts the resource of the corresponding [`Resource`] type
 /// by cloning it.
-<<<<<<< HEAD
-pub fn extract_resource<R: ExtractResource>(mut commands: Commands, resource: Res<R::Source>) {
+pub fn extract_resource<R: ExtractResource>(
+	mut commands: Commands,
+	resource: Extract<Res<R::Source>>,
+) {
 	if resource.is_changed() {
-		commands.insert_resource(R::extract_resource(resource.into_inner()));
+		commands.insert_resource(R::extract_resource(&*resource));
 	}
-=======
-pub fn extract_resource<R: ExtractResource>(
-    mut commands: Commands,
-    resource: Extract<Res<R::Source>>,
-) {
-    if resource.is_changed() {
-        commands.insert_resource(R::extract_resource(&*resource));
-    }
->>>>>>> 518408df
 }