--- conflicted
+++ resolved
@@ -21,7 +21,6 @@
 }
 
 impl<I: PhaseItem> RenderPhase<I> {
-<<<<<<< HEAD
 	/// Adds a [`PhaseItem`] to this render phase.
 	#[inline]
 	pub fn add(&mut self, item: I) {
@@ -30,20 +29,8 @@
 
 	/// Sorts all of its [`PhaseItems`](PhaseItem).
 	pub fn sort(&mut self) {
-		self.items.sort_by_key(|d| d.sort_key());
+		I::sort(&mut self.items);
 	}
-=======
-    /// Adds a [`PhaseItem`] to this render phase.
-    #[inline]
-    pub fn add(&mut self, item: I) {
-        self.items.alloc().init(item);
-    }
-
-    /// Sorts all of its [`PhaseItems`](PhaseItem).
-    pub fn sort(&mut self) {
-        I::sort(&mut self.items);
-    }
->>>>>>> 7e6dd3f0
 }
 
 impl<I: BatchedPhaseItem> RenderPhase<I> {
