--- conflicted
+++ resolved
@@ -55,7 +55,6 @@
 /// }
 /// ```
 impl Mesh {
-<<<<<<< HEAD
 	/// Where the vertex is located in space. Use in conjunction with [`Mesh::insert_attribute`]
 	pub const ATTRIBUTE_POSITION: MeshVertexAttribute =
 		MeshVertexAttribute::new("Vertex_Position", 0, VertexFormat::Float32x3);
@@ -89,26 +88,35 @@
 		self.primitive_topology
 	}
 
+	#[inline]
+	pub fn contains_attribute(&self, id: impl Into<MeshVertexAttributeId>) -> bool {
+		self.attributes.contains_key(&id.into())
+	}
 	/// Sets the data for a vertex attribute (position, normal etc.). The name will
 	/// often be one of the associated constants such as [`Mesh::ATTRIBUTE_POSITION`].
+	///
+	/// # Panics
+	/// Panics when the format of the values does not match the attribute's format.
 	#[inline]
 	pub fn insert_attribute(
 		&mut self,
 		attribute: MeshVertexAttribute,
 		values: impl Into<VertexAttributeValues>,
 	) {
-		self.attributes.insert(
-			attribute.id,
-			MeshAttributeData {
-				attribute,
-				values: values.into(),
-			},
-		);
-	}
-
-	#[inline]
-	pub fn contains_attribute(&self, id: impl Into<MeshVertexAttributeId>) -> bool {
-		self.attributes.contains_key(&id.into())
+		let values: VertexAttributeValues = values.into();
+
+		let values_format = VertexFormat::from(&values);
+		if values_format != attribute.format {
+			error!(
+				"Invalid attribute format for {}. Given format is {:?} but expected {:?}",
+				attribute.name, values_format, attribute.format
+			);
+			panic!("Failed to insert attribute");
+		}
+
+		self
+			.attributes
+			.insert(attribute.id, MeshAttributeData { attribute, values });
 	}
 
 	/// Retrieves the data currently set to the vertex attribute with the specified `name`.
@@ -411,350 +419,6 @@
 			indices: None,
 		}
 	}
-=======
-    /// Where the vertex is located in space. Use in conjunction with [`Mesh::insert_attribute`]
-    pub const ATTRIBUTE_POSITION: MeshVertexAttribute =
-        MeshVertexAttribute::new("Vertex_Position", 0, VertexFormat::Float32x3);
-
-    /// The direction the vertex normal is facing in.
-    /// Use in conjunction with [`Mesh::insert_attribute`]
-    pub const ATTRIBUTE_NORMAL: MeshVertexAttribute =
-        MeshVertexAttribute::new("Vertex_Normal", 1, VertexFormat::Float32x3);
-
-    /// Texture coordinates for the vertex. Use in conjunction with [`Mesh::insert_attribute`]
-    pub const ATTRIBUTE_UV_0: MeshVertexAttribute =
-        MeshVertexAttribute::new("Vertex_Uv", 2, VertexFormat::Float32x2);
-
-    /// The direction of the vertex tangent. Used for normal mapping
-    pub const ATTRIBUTE_TANGENT: MeshVertexAttribute =
-        MeshVertexAttribute::new("Vertex_Tangent", 3, VertexFormat::Float32x4);
-
-    /// Per vertex coloring. Use in conjunction with [`Mesh::insert_attribute`]
-    pub const ATTRIBUTE_COLOR: MeshVertexAttribute =
-        MeshVertexAttribute::new("Vertex_Color", 4, VertexFormat::Float32x4);
-
-    /// Per vertex joint transform matrix weight. Use in conjunction with [`Mesh::insert_attribute`]
-    pub const ATTRIBUTE_JOINT_WEIGHT: MeshVertexAttribute =
-        MeshVertexAttribute::new("Vertex_JointWeight", 5, VertexFormat::Float32x4);
-    /// Per vertex joint transform matrix index. Use in conjunction with [`Mesh::insert_attribute`]
-    pub const ATTRIBUTE_JOINT_INDEX: MeshVertexAttribute =
-        MeshVertexAttribute::new("Vertex_JointIndex", 6, VertexFormat::Uint16x4);
-
-    /// Construct a new mesh. You need to provide a [`PrimitiveTopology`] so that the
-    /// renderer knows how to treat the vertex data. Most of the time this will be
-    /// [`PrimitiveTopology::TriangleList`].
-    pub fn new(primitive_topology: PrimitiveTopology) -> Self {
-        Mesh {
-            primitive_topology,
-            attributes: Default::default(),
-            indices: None,
-        }
-    }
-
-    /// Returns the topology of the mesh.
-    pub fn primitive_topology(&self) -> PrimitiveTopology {
-        self.primitive_topology
-    }
-
-    /// Sets the data for a vertex attribute (position, normal etc.). The name will
-    /// often be one of the associated constants such as [`Mesh::ATTRIBUTE_POSITION`].
-    ///
-    /// # Panics
-    /// Panics when the format of the values does not match the attribute's format.
-    #[inline]
-    pub fn insert_attribute(
-        &mut self,
-        attribute: MeshVertexAttribute,
-        values: impl Into<VertexAttributeValues>,
-    ) {
-        let values: VertexAttributeValues = values.into();
-
-        let values_format = VertexFormat::from(&values);
-        if values_format != attribute.format {
-            error!(
-                "Invalid attribute format for {}. Given format is {:?} but expected {:?}",
-                attribute.name, values_format, attribute.format
-            );
-            panic!("Failed to insert attribute");
-        }
-
-        self.attributes
-            .insert(attribute.id, MeshAttributeData { attribute, values });
-    }
-
-    /// Removes the data for a vertex attribute
-    pub fn remove_attribute(
-        &mut self,
-        attribute: impl Into<MeshVertexAttributeId>,
-    ) -> Option<VertexAttributeValues> {
-        self.attributes
-            .remove(&attribute.into())
-            .map(|data| data.values)
-    }
-
-    #[inline]
-    pub fn contains_attribute(&self, id: impl Into<MeshVertexAttributeId>) -> bool {
-        self.attributes.contains_key(&id.into())
-    }
-
-    /// Retrieves the data currently set to the vertex attribute with the specified `name`.
-    #[inline]
-    pub fn attribute(
-        &self,
-        id: impl Into<MeshVertexAttributeId>,
-    ) -> Option<&VertexAttributeValues> {
-        self.attributes.get(&id.into()).map(|data| &data.values)
-    }
-
-    /// Retrieves the data currently set to the vertex attribute with the specified `name` mutably.
-    #[inline]
-    pub fn attribute_mut(
-        &mut self,
-        id: impl Into<MeshVertexAttributeId>,
-    ) -> Option<&mut VertexAttributeValues> {
-        self.attributes
-            .get_mut(&id.into())
-            .map(|data| &mut data.values)
-    }
-
-    /// Returns an iterator that yields references to the data of each vertex attribute.
-    pub fn attributes(
-        &self,
-    ) -> impl Iterator<Item = (MeshVertexAttributeId, &VertexAttributeValues)> {
-        self.attributes.iter().map(|(id, data)| (*id, &data.values))
-    }
-
-    /// Returns an iterator that yields mutable references to the data of each vertex attribute.
-    pub fn attributes_mut(
-        &mut self,
-    ) -> impl Iterator<Item = (MeshVertexAttributeId, &mut VertexAttributeValues)> {
-        self.attributes
-            .iter_mut()
-            .map(|(id, data)| (*id, &mut data.values))
-    }
-
-    /// Sets the vertex indices of the mesh. They describe how triangles are constructed out of the
-    /// vertex attributes and are therefore only useful for the [`PrimitiveTopology`] variants
-    /// that use triangles.
-    #[inline]
-    pub fn set_indices(&mut self, indices: Option<Indices>) {
-        self.indices = indices;
-    }
-
-    /// Retrieves the vertex `indices` of the mesh.
-    #[inline]
-    pub fn indices(&self) -> Option<&Indices> {
-        self.indices.as_ref()
-    }
-
-    /// Retrieves the vertex `indices` of the mesh mutably.
-    #[inline]
-    pub fn indices_mut(&mut self) -> Option<&mut Indices> {
-        self.indices.as_mut()
-    }
-
-    /// Computes and returns the index data of the mesh as bytes.
-    /// This is used to transform the index data into a GPU friendly format.
-    pub fn get_index_buffer_bytes(&self) -> Option<&[u8]> {
-        self.indices.as_ref().map(|indices| match &indices {
-            Indices::U16(indices) => cast_slice(&indices[..]),
-            Indices::U32(indices) => cast_slice(&indices[..]),
-        })
-    }
-
-    /// For a given `descriptor` returns a [`VertexBufferLayout`] compatible with this mesh. If this
-    /// mesh is not compatible with the given `descriptor` (ex: it is missing vertex attributes), [`None`] will
-    /// be returned.
-    pub fn get_mesh_vertex_buffer_layout(&self) -> MeshVertexBufferLayout {
-        let mut attributes = Vec::with_capacity(self.attributes.len());
-        let mut attribute_ids = Vec::with_capacity(self.attributes.len());
-        let mut accumulated_offset = 0;
-        for (index, data) in self.attributes.values().enumerate() {
-            attribute_ids.push(data.attribute.id);
-            attributes.push(VertexAttribute {
-                offset: accumulated_offset,
-                format: data.attribute.format,
-                shader_location: index as u32,
-            });
-            accumulated_offset += data.attribute.format.get_size();
-        }
-
-        MeshVertexBufferLayout::new(InnerMeshVertexBufferLayout {
-            layout: VertexBufferLayout {
-                array_stride: accumulated_offset,
-                step_mode: VertexStepMode::Vertex,
-                attributes,
-            },
-            attribute_ids,
-        })
-    }
-
-    /// Counts all vertices of the mesh.
-    ///
-    /// # Panics
-    /// Panics if the attributes have different vertex counts.
-    pub fn count_vertices(&self) -> usize {
-        let mut vertex_count: Option<usize> = None;
-        for (attribute_id, attribute_data) in &self.attributes {
-            let attribute_len = attribute_data.values.len();
-            if let Some(previous_vertex_count) = vertex_count {
-                assert_eq!(previous_vertex_count, attribute_len,
-                        "{:?} has a different vertex count ({}) than other attributes ({}) in this mesh.", attribute_id, attribute_len, previous_vertex_count);
-            }
-            vertex_count = Some(attribute_len);
-        }
-
-        vertex_count.unwrap_or(0)
-    }
-
-    /// Computes and returns the vertex data of the mesh as bytes.
-    /// Therefore the attributes are located in alphabetical order.
-    /// This is used to transform the vertex data into a GPU friendly format.
-    ///
-    /// # Panics
-    /// Panics if the attributes have different vertex counts.
-    pub fn get_vertex_buffer_data(&self) -> Vec<u8> {
-        let mut vertex_size = 0;
-        for attribute_data in self.attributes.values() {
-            let vertex_format = attribute_data.attribute.format;
-            vertex_size += vertex_format.get_size() as usize;
-        }
-
-        let vertex_count = self.count_vertices();
-        let mut attributes_interleaved_buffer = vec![0; vertex_count * vertex_size];
-        // bundle into interleaved buffers
-        let mut attribute_offset = 0;
-        for attribute_data in self.attributes.values() {
-            let attribute_size = attribute_data.attribute.format.get_size() as usize;
-            let attributes_bytes = attribute_data.values.get_bytes();
-            for (vertex_index, attribute_bytes) in
-                attributes_bytes.chunks_exact(attribute_size).enumerate()
-            {
-                let offset = vertex_index * vertex_size + attribute_offset;
-                attributes_interleaved_buffer[offset..offset + attribute_size]
-                    .copy_from_slice(attribute_bytes);
-            }
-
-            attribute_offset += attribute_size;
-        }
-
-        attributes_interleaved_buffer
-    }
-
-    /// Duplicates the vertex attributes so that no vertices are shared.
-    ///
-    /// This can dramatically increase the vertex count, so make sure this is what you want.
-    /// Does nothing if no [Indices] are set.
-    #[allow(clippy::match_same_arms)]
-    pub fn duplicate_vertices(&mut self) {
-        fn duplicate<T: Copy>(values: &[T], indices: impl Iterator<Item = usize>) -> Vec<T> {
-            indices.map(|i| values[i]).collect()
-        }
-
-        let indices = match self.indices.take() {
-            Some(indices) => indices,
-            None => return,
-        };
-
-        for attributes in self.attributes.values_mut() {
-            let indices = indices.iter();
-            match &mut attributes.values {
-                VertexAttributeValues::Float32(vec) => *vec = duplicate(vec, indices),
-                VertexAttributeValues::Sint32(vec) => *vec = duplicate(vec, indices),
-                VertexAttributeValues::Uint32(vec) => *vec = duplicate(vec, indices),
-                VertexAttributeValues::Float32x2(vec) => *vec = duplicate(vec, indices),
-                VertexAttributeValues::Sint32x2(vec) => *vec = duplicate(vec, indices),
-                VertexAttributeValues::Uint32x2(vec) => *vec = duplicate(vec, indices),
-                VertexAttributeValues::Float32x3(vec) => *vec = duplicate(vec, indices),
-                VertexAttributeValues::Sint32x3(vec) => *vec = duplicate(vec, indices),
-                VertexAttributeValues::Uint32x3(vec) => *vec = duplicate(vec, indices),
-                VertexAttributeValues::Sint32x4(vec) => *vec = duplicate(vec, indices),
-                VertexAttributeValues::Uint32x4(vec) => *vec = duplicate(vec, indices),
-                VertexAttributeValues::Float32x4(vec) => *vec = duplicate(vec, indices),
-                VertexAttributeValues::Sint16x2(vec) => *vec = duplicate(vec, indices),
-                VertexAttributeValues::Snorm16x2(vec) => *vec = duplicate(vec, indices),
-                VertexAttributeValues::Uint16x2(vec) => *vec = duplicate(vec, indices),
-                VertexAttributeValues::Unorm16x2(vec) => *vec = duplicate(vec, indices),
-                VertexAttributeValues::Sint16x4(vec) => *vec = duplicate(vec, indices),
-                VertexAttributeValues::Snorm16x4(vec) => *vec = duplicate(vec, indices),
-                VertexAttributeValues::Uint16x4(vec) => *vec = duplicate(vec, indices),
-                VertexAttributeValues::Unorm16x4(vec) => *vec = duplicate(vec, indices),
-                VertexAttributeValues::Sint8x2(vec) => *vec = duplicate(vec, indices),
-                VertexAttributeValues::Snorm8x2(vec) => *vec = duplicate(vec, indices),
-                VertexAttributeValues::Uint8x2(vec) => *vec = duplicate(vec, indices),
-                VertexAttributeValues::Unorm8x2(vec) => *vec = duplicate(vec, indices),
-                VertexAttributeValues::Sint8x4(vec) => *vec = duplicate(vec, indices),
-                VertexAttributeValues::Snorm8x4(vec) => *vec = duplicate(vec, indices),
-                VertexAttributeValues::Uint8x4(vec) => *vec = duplicate(vec, indices),
-                VertexAttributeValues::Unorm8x4(vec) => *vec = duplicate(vec, indices),
-            }
-        }
-    }
-
-    /// Calculates the [`Mesh::ATTRIBUTE_NORMAL`] of a mesh.
-    ///
-    /// # Panics
-    /// Panics if [`Indices`] are set or [`Mesh::ATTRIBUTE_POSITION`] is not of type `float3` or
-    /// if the mesh has any other topology than [`PrimitiveTopology::TriangleList`].
-    /// Consider calling [`Mesh::duplicate_vertices`] or export your mesh with normal attributes.
-    pub fn compute_flat_normals(&mut self) {
-        assert!(self.indices().is_none(), "`compute_flat_normals` can't work on indexed geometry. Consider calling `Mesh::duplicate_vertices`.");
-
-        assert!(
-            matches!(self.primitive_topology, PrimitiveTopology::TriangleList),
-            "`compute_flat_normals` can only work on `TriangleList`s"
-        );
-
-        let positions = self
-            .attribute(Mesh::ATTRIBUTE_POSITION)
-            .unwrap()
-            .as_float3()
-            .expect("`Mesh::ATTRIBUTE_POSITION` vertex attributes should be of type `float3`");
-
-        let normals: Vec<_> = positions
-            .chunks_exact(3)
-            .map(|p| face_normal(p[0], p[1], p[2]))
-            .flat_map(|normal| [normal; 3])
-            .collect();
-
-        self.insert_attribute(Mesh::ATTRIBUTE_NORMAL, normals);
-    }
-
-    /// Generate tangents for the mesh using the `mikktspace` algorithm.
-    ///
-    /// Sets the [`Mesh::ATTRIBUTE_TANGENT`] attribute if successful.
-    /// Requires a [`PrimitiveTopology::TriangleList`] topology and the [`Mesh::ATTRIBUTE_POSITION`], [`Mesh::ATTRIBUTE_NORMAL`] and [`Mesh::ATTRIBUTE_UV_0`] attributes set.
-    pub fn generate_tangents(&mut self) -> Result<(), GenerateTangentsError> {
-        let tangents = generate_tangents_for_mesh(self)?;
-        self.insert_attribute(Mesh::ATTRIBUTE_TANGENT, tangents);
-        Ok(())
-    }
-
-    /// Compute the Axis-Aligned Bounding Box of the mesh vertices in model space
-    pub fn compute_aabb(&self) -> Option<Aabb> {
-        if let Some(VertexAttributeValues::Float32x3(values)) =
-            self.attribute(Mesh::ATTRIBUTE_POSITION)
-        {
-            let mut minimum = VEC3_MAX;
-            let mut maximum = VEC3_MIN;
-            for p in values {
-                minimum = minimum.min(Vec3::from_slice(p));
-                maximum = maximum.max(Vec3::from_slice(p));
-            }
-            if minimum.x != std::f32::MAX
-                && minimum.y != std::f32::MAX
-                && minimum.z != std::f32::MAX
-                && maximum.x != std::f32::MIN
-                && maximum.y != std::f32::MIN
-                && maximum.z != std::f32::MIN
-            {
-                return Some(Aabb::from_min_max(minimum, maximum));
-            }
-        }
-
-        None
-    }
->>>>>>> a1d3f1b3
 }
 
 #[derive(Debug, Clone)]
@@ -803,7 +467,6 @@
 }
 
 impl InnerMeshVertexBufferLayout {
-<<<<<<< HEAD
 	#[inline]
 	pub fn contains(&self, attribute_id: impl Into<MeshVertexAttributeId>) -> bool {
 		self
@@ -853,55 +516,6 @@
 			attributes,
 		})
 	}
-=======
-    #[inline]
-    pub fn contains(&self, attribute_id: impl Into<MeshVertexAttributeId>) -> bool {
-        self.attribute_ids.contains(&attribute_id.into())
-    }
-
-    #[inline]
-    pub fn attribute_ids(&self) -> &[MeshVertexAttributeId] {
-        &self.attribute_ids
-    }
-
-    #[inline]
-    pub fn layout(&self) -> &VertexBufferLayout {
-        &self.layout
-    }
-
-    pub fn get_layout(
-        &self,
-        attribute_descriptors: &[VertexAttributeDescriptor],
-    ) -> Result<VertexBufferLayout, MissingVertexAttributeError> {
-        let mut attributes = Vec::with_capacity(attribute_descriptors.len());
-        for attribute_descriptor in attribute_descriptors {
-            if let Some(index) = self
-                .attribute_ids
-                .iter()
-                .position(|id| *id == attribute_descriptor.id)
-            {
-                let layout_attribute = &self.layout.attributes[index];
-                attributes.push(VertexAttribute {
-                    format: layout_attribute.format,
-                    offset: layout_attribute.offset,
-                    shader_location: attribute_descriptor.shader_location,
-                });
-            } else {
-                return Err(MissingVertexAttributeError {
-                    id: attribute_descriptor.id,
-                    name: attribute_descriptor.name,
-                    pipeline_type: None,
-                });
-            }
-        }
-
-        Ok(VertexBufferLayout {
-            array_stride: self.layout.array_stride,
-            step_mode: self.layout.step_mode,
-            attributes,
-        })
-    }
->>>>>>> a1d3f1b3
 }
 
 #[derive(Error, Debug)]
@@ -1353,7 +967,6 @@
 }
 
 fn generate_tangents_for_mesh(mesh: &Mesh) -> Result<Vec<[f32; 4]>, GenerateTangentsError> {
-<<<<<<< HEAD
 	match mesh.primitive_topology() {
 		PrimitiveTopology::TriangleList => {}
 		other => return Err(GenerateTangentsError::UnsupportedTopology(other)),
@@ -1414,81 +1027,17 @@
 			mikktspace_mesh.tangents
 		})
 		.ok_or(GenerateTangentsError::MikktspaceError)
-=======
-    match mesh.primitive_topology() {
-        PrimitiveTopology::TriangleList => {}
-        other => return Err(GenerateTangentsError::UnsupportedTopology(other)),
-    };
-
-    let positions = match mesh.attribute(Mesh::ATTRIBUTE_POSITION).ok_or(
-        GenerateTangentsError::MissingVertexAttribute(Mesh::ATTRIBUTE_POSITION.name),
-    )? {
-        VertexAttributeValues::Float32x3(vertices) => vertices,
-        _ => {
-            return Err(GenerateTangentsError::InvalidVertexAttributeFormat(
-                Mesh::ATTRIBUTE_POSITION.name,
-                VertexFormat::Float32x3,
-            ))
-        }
-    };
-    let normals = match mesh.attribute(Mesh::ATTRIBUTE_NORMAL).ok_or(
-        GenerateTangentsError::MissingVertexAttribute(Mesh::ATTRIBUTE_NORMAL.name),
-    )? {
-        VertexAttributeValues::Float32x3(vertices) => vertices,
-        _ => {
-            return Err(GenerateTangentsError::InvalidVertexAttributeFormat(
-                Mesh::ATTRIBUTE_NORMAL.name,
-                VertexFormat::Float32x3,
-            ))
-        }
-    };
-    let uvs = match mesh.attribute(Mesh::ATTRIBUTE_UV_0).ok_or(
-        GenerateTangentsError::MissingVertexAttribute(Mesh::ATTRIBUTE_UV_0.name),
-    )? {
-        VertexAttributeValues::Float32x2(vertices) => vertices,
-        _ => {
-            return Err(GenerateTangentsError::InvalidVertexAttributeFormat(
-                Mesh::ATTRIBUTE_UV_0.name,
-                VertexFormat::Float32x2,
-            ))
-        }
-    };
-    let indices = mesh
-        .indices()
-        .ok_or(GenerateTangentsError::MissingIndices)?;
-
-    let len = positions.len();
-    let tangents = vec![[0., 0., 0., 0.]; len];
-    let mut mikktspace_mesh = MikktspaceGeometryHelper {
-        indices,
-        positions,
-        normals,
-        uvs,
-        tangents,
-    };
-    let success = bevy_mikktspace::generate_tangents(&mut mikktspace_mesh);
-    if !success {
-        return Err(GenerateTangentsError::MikktspaceError);
-    }
-
-    // mikktspace seems to assume left-handedness so we can flip the sign to correct for this
-    for tangent in &mut mikktspace_mesh.tangents {
-        tangent[3] = -tangent[3];
-    }
-
-    Ok(mikktspace_mesh.tangents)
 }
 
 #[cfg(test)]
 mod tests {
-    use super::Mesh;
-    use wgpu::PrimitiveTopology;
-
-    #[test]
-    #[should_panic]
-    fn panic_invalid_format() {
-        let mut mesh = Mesh::new(PrimitiveTopology::TriangleList);
-        mesh.insert_attribute(Mesh::ATTRIBUTE_UV_0, vec![[0.0, 0.0, 0.0]]);
-    }
->>>>>>> a1d3f1b3
+	use super::Mesh;
+	use wgpu::PrimitiveTopology;
+
+	#[test]
+	#[should_panic]
+	fn panic_invalid_format() {
+		let mut mesh = Mesh::new(PrimitiveTopology::TriangleList);
+		mesh.insert_attribute(Mesh::ATTRIBUTE_UV_0, vec![[0.0, 0.0, 0.0]]);
+	}
 }