--- conflicted
+++ resolved
@@ -351,7 +351,6 @@
 
 #[cfg(test)]
 mod tests {
-<<<<<<< HEAD
 	use super::VertexAttributeValues;
 	#[test]
 	fn f32() {
@@ -507,171 +506,10 @@
 			Err(error) => error,
 		};
 		assert_eq!(
-			format!("{}", error),
+			error.to_string(),
 			"cannot convert VertexAttributeValues::Uint32x4 to alloc::vec::Vec<u32>"
 		);
 		assert_eq!(format!("{:?}", error),
-=======
-    use super::VertexAttributeValues;
-    #[test]
-    fn f32() {
-        let buffer = vec![0.0; 10];
-        let values = VertexAttributeValues::from(buffer.clone());
-        let result_into: Vec<f32> = values.clone().try_into().unwrap();
-        let result_from: Vec<f32> = Vec::try_from(values.clone()).unwrap();
-        let error: Result<Vec<u32>, _> = values.try_into();
-        assert_eq!(buffer, result_into);
-        assert_eq!(buffer, result_from);
-        assert!(error.is_err());
-    }
-
-    #[test]
-    fn i32() {
-        let buffer = vec![0; 10];
-        let values = VertexAttributeValues::from(buffer.clone());
-        let result_into: Vec<i32> = values.clone().try_into().unwrap();
-        let result_from: Vec<i32> = Vec::try_from(values.clone()).unwrap();
-        let error: Result<Vec<u32>, _> = values.try_into();
-        assert_eq!(buffer, result_into);
-        assert_eq!(buffer, result_from);
-        assert!(error.is_err());
-    }
-
-    #[test]
-    fn u32() {
-        let buffer = vec![0_u32; 10];
-        let values = VertexAttributeValues::from(buffer.clone());
-        let result_into: Vec<u32> = values.clone().try_into().unwrap();
-        let result_from: Vec<u32> = Vec::try_from(values.clone()).unwrap();
-        let error: Result<Vec<f32>, _> = values.try_into();
-        assert_eq!(buffer, result_into);
-        assert_eq!(buffer, result_from);
-        assert!(error.is_err());
-    }
-
-    #[test]
-    fn f32_2() {
-        let buffer = vec![[0.0; 2]; 10];
-        let values = VertexAttributeValues::from(buffer.clone());
-        let result_into: Vec<[f32; 2]> = values.clone().try_into().unwrap();
-        let result_from: Vec<[f32; 2]> = Vec::try_from(values.clone()).unwrap();
-        let error: Result<Vec<u32>, _> = values.try_into();
-        assert_eq!(buffer, result_into);
-        assert_eq!(buffer, result_from);
-        assert!(error.is_err());
-    }
-
-    #[test]
-    fn i32_2() {
-        let buffer = vec![[0; 2]; 10];
-        let values = VertexAttributeValues::from(buffer.clone());
-        let result_into: Vec<[i32; 2]> = values.clone().try_into().unwrap();
-        let result_from: Vec<[i32; 2]> = Vec::try_from(values.clone()).unwrap();
-        let error: Result<Vec<u32>, _> = values.try_into();
-        assert_eq!(buffer, result_into);
-        assert_eq!(buffer, result_from);
-        assert!(error.is_err());
-    }
-
-    #[test]
-    fn u32_2() {
-        let buffer = vec![[0_u32; 2]; 10];
-        let values = VertexAttributeValues::from(buffer.clone());
-        let result_into: Vec<[u32; 2]> = values.clone().try_into().unwrap();
-        let result_from: Vec<[u32; 2]> = Vec::try_from(values.clone()).unwrap();
-        let error: Result<Vec<u32>, _> = values.try_into();
-        assert_eq!(buffer, result_into);
-        assert_eq!(buffer, result_from);
-        assert!(error.is_err());
-    }
-
-    #[test]
-    fn f32_3() {
-        let buffer = vec![[0.0; 3]; 10];
-        let values = VertexAttributeValues::from(buffer.clone());
-        let result_into: Vec<[f32; 3]> = values.clone().try_into().unwrap();
-        let result_from: Vec<[f32; 3]> = Vec::try_from(values.clone()).unwrap();
-        let error: Result<Vec<u32>, _> = values.try_into();
-        assert_eq!(buffer, result_into);
-        assert_eq!(buffer, result_from);
-        assert!(error.is_err());
-    }
-
-    #[test]
-    fn i32_3() {
-        let buffer = vec![[0; 3]; 10];
-        let values = VertexAttributeValues::from(buffer.clone());
-        let result_into: Vec<[i32; 3]> = values.clone().try_into().unwrap();
-        let result_from: Vec<[i32; 3]> = Vec::try_from(values.clone()).unwrap();
-        let error: Result<Vec<u32>, _> = values.try_into();
-        assert_eq!(buffer, result_into);
-        assert_eq!(buffer, result_from);
-        assert!(error.is_err());
-    }
-
-    #[test]
-    fn u32_3() {
-        let buffer = vec![[0_u32; 3]; 10];
-        let values = VertexAttributeValues::from(buffer.clone());
-        let result_into: Vec<[u32; 3]> = values.clone().try_into().unwrap();
-        let result_from: Vec<[u32; 3]> = Vec::try_from(values.clone()).unwrap();
-        let error: Result<Vec<u32>, _> = values.try_into();
-        assert_eq!(buffer, result_into);
-        assert_eq!(buffer, result_from);
-        assert!(error.is_err());
-    }
-
-    #[test]
-    fn f32_4() {
-        let buffer = vec![[0.0; 4]; 10];
-        let values = VertexAttributeValues::from(buffer.clone());
-        let result_into: Vec<[f32; 4]> = values.clone().try_into().unwrap();
-        let result_from: Vec<[f32; 4]> = Vec::try_from(values.clone()).unwrap();
-        let error: Result<Vec<u32>, _> = values.try_into();
-        assert_eq!(buffer, result_into);
-        assert_eq!(buffer, result_from);
-        assert!(error.is_err());
-    }
-
-    #[test]
-    fn i32_4() {
-        let buffer = vec![[0; 4]; 10];
-        let values = VertexAttributeValues::from(buffer.clone());
-        let result_into: Vec<[i32; 4]> = values.clone().try_into().unwrap();
-        let result_from: Vec<[i32; 4]> = Vec::try_from(values.clone()).unwrap();
-        let error: Result<Vec<u32>, _> = values.try_into();
-        assert_eq!(buffer, result_into);
-        assert_eq!(buffer, result_from);
-        assert!(error.is_err());
-    }
-
-    #[test]
-    fn u32_4() {
-        let buffer = vec![[0_u32; 4]; 10];
-        let values = VertexAttributeValues::from(buffer.clone());
-        let result_into: Vec<[u32; 4]> = values.clone().try_into().unwrap();
-        let result_from: Vec<[u32; 4]> = Vec::try_from(values.clone()).unwrap();
-        let error: Result<Vec<u32>, _> = values.try_into();
-        assert_eq!(buffer, result_into);
-        assert_eq!(buffer, result_from);
-        assert!(error.is_err());
-    }
-
-    #[test]
-    fn correct_message() {
-        let buffer = vec![[0_u32; 4]; 3];
-        let values = VertexAttributeValues::from(buffer);
-        let error_result: Result<Vec<u32>, _> = values.try_into();
-        let error = match error_result {
-            Ok(..) => unreachable!(),
-            Err(error) => error,
-        };
-        assert_eq!(
-            error.to_string(),
-            "cannot convert VertexAttributeValues::Uint32x4 to alloc::vec::Vec<u32>"
-        );
-        assert_eq!(format!("{:?}", error),
->>>>>>> 01f5f8cb
                "FromVertexAttributeError { from: Uint32x4([[0, 0, 0, 0], [0, 0, 0, 0], [0, 0, 0, 0]]), variant: \"Uint32x4\", into: \"alloc::vec::Vec<u32>\" }");
 	}
 }