--- conflicted
+++ resolved
@@ -5,12 +5,11 @@
 /// A cylinder with hemispheres at the top and bottom
 #[derive(Debug, Copy, Clone)]
 pub struct Capsule {
-<<<<<<< HEAD
-	/// Radius on the xz plane.
+	/// Radius on the `XZ` plane.
 	pub radius: f32,
 	/// Number of sections in cylinder between hemispheres.
 	pub rings: usize,
-	/// Height of the middle cylinder on the y axis, excluding the hemispheres.
+	/// Height of the middle cylinder on the `Y` axis, excluding the hemispheres.
 	pub depth: f32,
 	/// Number of latitudes, distributed by inclination. Must be even.
 	pub latitudes: usize,
@@ -18,20 +17,6 @@
 	pub longitudes: usize,
 	/// Manner in which UV coordinates are distributed vertically.
 	pub uv_profile: CapsuleUvProfile,
-=======
-    /// Radius on the `XZ` plane.
-    pub radius: f32,
-    /// Number of sections in cylinder between hemispheres.
-    pub rings: usize,
-    /// Height of the middle cylinder on the `Y` axis, excluding the hemispheres.
-    pub depth: f32,
-    /// Number of latitudes, distributed by inclination. Must be even.
-    pub latitudes: usize,
-    /// Number of longitudes, or meridians, distributed by azimuth.
-    pub longitudes: usize,
-    /// Manner in which UV coordinates are distributed vertically.
-    pub uv_profile: CapsuleUvProfile,
->>>>>>> f9c1a8a3
 }
 impl Default for Capsule {
 	fn default() -> Self {
