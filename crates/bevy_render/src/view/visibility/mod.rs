--- conflicted
+++ resolved
@@ -160,62 +160,9 @@
 	}
 }
 
-<<<<<<< HEAD
-/// Tracks which [`Entities`](Entity) have which meshes for entities whose [`Aabb`]s are managed by
-/// the [`calculate_bounds`] and [`update_bounds`] systems. This is needed because `update_bounds`
-/// recomputes `Aabb`s for entities whose mesh has been mutated. These mutations are visible via
-/// [`AssetEvent<Mesh>`](AssetEvent) which tells us which mesh was changed but not which entities
-/// have that mesh.
-#[derive(Debug, Default, Clone)]
-pub struct EntityMeshMap {
-	entities_with_mesh: HashMap<Handle<Mesh>, SmallVec<[Entity; 1]>>,
-	mesh_for_entity: HashMap<Entity, Handle<Mesh>>,
-}
-
-impl EntityMeshMap {
-	/// Register the passed `entity` as having the passed `mesh_handle`.
-	fn register(&mut self, entity: Entity, mesh_handle: &Handle<Mesh>) {
-		// Note that this list can have duplicates if an entity is registered for a mesh multiple
-		// times. This should be rare and only cause an additional `Aabb.clone()` in
-		// `update_bounds` so it is preferable to a `HashSet` for now.
-		self
-			.entities_with_mesh
-			.entry(mesh_handle.clone_weak())
-			.or_default()
-			.push(entity);
-		self
-			.mesh_for_entity
-			.insert(entity, mesh_handle.clone_weak());
-	}
-
-	/// Deregisters the mapping between an `Entity` and `Mesh`. Used so [`update_bounds`] can
-	/// track which mappings are still active so `Aabb`s are updated correctly.
-	fn deregister(&mut self, entity: Entity) {
-		let mut inner = || {
-			let mesh = self.mesh_for_entity.remove(&entity)?;
-
-			// This lookup failing is _probably_ an error.
-			let entities = self.entities_with_mesh.get_mut(&mesh)?;
-
-			// There could be duplicate entries in here if an entity was registered with a mesh
-			// multiple times. It's important to remove all references so that if an entity gets a
-			// new mesh and its old mesh is mutated, the entity doesn't get its old mesh's new
-			// `Aabb`. Note that there _should_ only be one entity.
-			for i in (0..entities.len()).rev() {
-				if entities[i] == entity {
-					entities.swap_remove(i);
-				}
-			}
-			Some(())
-		};
-		inner();
-	}
-}
-
 #[derive(Debug, Hash, PartialEq, Eq, Clone, SystemLabel)]
 pub enum VisibilitySystems {
 	CalculateBounds,
-	UpdateBounds,
 	UpdateOrthographicFrusta,
 	UpdatePerspectiveFrusta,
 	UpdateProjectionFrusta,
@@ -223,33 +170,18 @@
 	/// Label for the [`check_visibility()`] system updating each frame the [`ComputedVisibility`]
 	/// of each entity and the [`VisibleEntities`] of each view.
 	CheckVisibility,
-=======
-#[derive(Debug, Hash, PartialEq, Eq, Clone, SystemLabel)]
-pub enum VisibilitySystems {
-    CalculateBounds,
-    UpdateOrthographicFrusta,
-    UpdatePerspectiveFrusta,
-    UpdateProjectionFrusta,
-    VisibilityPropagate,
-    /// Label for the [`check_visibility()`] system updating each frame the [`ComputedVisibility`]
-    /// of each entity and the [`VisibleEntities`] of each view.
-    CheckVisibility,
->>>>>>> 418beffa
 }
 
 pub struct VisibilityPlugin;
 
 impl Plugin for VisibilityPlugin {
-<<<<<<< HEAD
 	fn build(&self, app: &mut bevy_app::App) {
 		use VisibilitySystems::*;
 
-		app.init_resource::<EntityMeshMap>();
 		app.add_system_to_stage(
 			CoreStage::PostUpdate,
 			calculate_bounds.label(CalculateBounds),
 		);
-		app.add_system_to_stage(CoreStage::PostUpdate, update_bounds.label(UpdateBounds));
 		app.add_system_to_stage(
 			CoreStage::PostUpdate,
 			update_frusta::<OrthographicProjection>
@@ -277,7 +209,6 @@
 			check_visibility
 				.label(CheckVisibility)
 				.after(CalculateBounds)
-				.after(UpdateBounds)
 				.after(UpdateOrthographicFrusta)
 				.after(UpdatePerspectiveFrusta)
 				.after(UpdateProjectionFrusta)
@@ -285,138 +216,22 @@
 				.after(TransformSystem::TransformPropagate),
 		);
 	}
-=======
-    fn build(&self, app: &mut bevy_app::App) {
-        use VisibilitySystems::*;
-
-        app.add_system_to_stage(
-            CoreStage::PostUpdate,
-            calculate_bounds.label(CalculateBounds),
-        )
-        .add_system_to_stage(
-            CoreStage::PostUpdate,
-            update_frusta::<OrthographicProjection>
-                .label(UpdateOrthographicFrusta)
-                .after(TransformSystem::TransformPropagate),
-        )
-        .add_system_to_stage(
-            CoreStage::PostUpdate,
-            update_frusta::<PerspectiveProjection>
-                .label(UpdatePerspectiveFrusta)
-                .after(TransformSystem::TransformPropagate),
-        )
-        .add_system_to_stage(
-            CoreStage::PostUpdate,
-            update_frusta::<Projection>
-                .label(UpdateProjectionFrusta)
-                .after(TransformSystem::TransformPropagate),
-        )
-        .add_system_to_stage(
-            CoreStage::PostUpdate,
-            visibility_propagate_system.label(VisibilityPropagate),
-        )
-        .add_system_to_stage(
-            CoreStage::PostUpdate,
-            check_visibility
-                .label(CheckVisibility)
-                .after(CalculateBounds)
-                .after(UpdateOrthographicFrusta)
-                .after(UpdatePerspectiveFrusta)
-                .after(UpdateProjectionFrusta)
-                .after(VisibilityPropagate)
-                .after(TransformSystem::TransformPropagate),
-        );
-    }
->>>>>>> 418beffa
 }
 
 pub fn calculate_bounds(
-<<<<<<< HEAD
 	mut commands: Commands,
 	meshes: Res<Assets<Mesh>>,
 	without_aabb: Query<(Entity, &Handle<Mesh>), (Without<Aabb>, Without<NoFrustumCulling>)>,
-	mut entity_mesh_map: ResMut<EntityMeshMap>,
 ) {
 	for (entity, mesh_handle) in &without_aabb {
 		if let Some(mesh) = meshes.get(mesh_handle) {
 			if let Some(aabb) = mesh.compute_aabb() {
-				entity_mesh_map.register(entity, mesh_handle);
 				commands.entity(entity).insert(aabb);
 			}
 		}
 	}
 }
 
-/// Updates [`Aabb`]s for [`Entities`](Entity) with [`Mesh`]es. This includes `Entities` that have
-/// been assigned new `Mesh`es as well as `Entities` whose `Mesh` has been directly mutated.
-///
-/// To opt out of bound calculation for an `Entity`, give it the [`NoAabbUpdate`] component.
-///
-/// NOTE: This system needs to remove entities from their collection in
-/// [`EntityMeshMap`] whenever a mesh handle is reassigned or an entity's mesh handle is
-/// removed. This may impact performance if meshes with many entities are frequently
-/// reassigned/removed.
-pub fn update_bounds(
-	mut commands: Commands,
-	meshes: Res<Assets<Mesh>>,
-	mut mesh_reassigned: Query<
-		(Entity, &Handle<Mesh>, &mut Aabb),
-		(
-			Changed<Handle<Mesh>>,
-			Without<NoFrustumCulling>,
-			Without<NoAabbUpdate>,
-		),
-	>,
-	mut entity_mesh_map: ResMut<EntityMeshMap>,
-	mut mesh_events: EventReader<AssetEvent<Mesh>>,
-	entities_lost_mesh: RemovedComponents<Handle<Mesh>>,
-) {
-	for entity in entities_lost_mesh.iter() {
-		entity_mesh_map.deregister(entity);
-	}
-
-	for (entity, mesh_handle, mut aabb) in mesh_reassigned.iter_mut() {
-		entity_mesh_map.deregister(entity);
-		if let Some(mesh) = meshes.get(mesh_handle) {
-			if let Some(new_aabb) = mesh.compute_aabb() {
-				entity_mesh_map.register(entity, mesh_handle);
-				*aabb = new_aabb;
-			}
-		}
-	}
-
-	let to_update = |event: &AssetEvent<Mesh>| {
-		let handle = match event {
-			AssetEvent::Modified { handle } => handle,
-			_ => return None,
-		};
-		let mesh = meshes.get(handle)?;
-		let entities_with_handle = entity_mesh_map.entities_with_mesh.get(handle)?;
-		let aabb = mesh.compute_aabb()?;
-		Some((aabb, entities_with_handle))
-	};
-	for (aabb, entities_with_handle) in mesh_events.iter().filter_map(to_update) {
-		for entity in entities_with_handle {
-			commands.entity(*entity).insert(aabb.clone());
-		}
-	}
-}
-
-=======
-    mut commands: Commands,
-    meshes: Res<Assets<Mesh>>,
-    without_aabb: Query<(Entity, &Handle<Mesh>), (Without<Aabb>, Without<NoFrustumCulling>)>,
-) {
-    for (entity, mesh_handle) in &without_aabb {
-        if let Some(mesh) = meshes.get(mesh_handle) {
-            if let Some(aabb) = mesh.compute_aabb() {
-                commands.entity(entity).insert(aabb);
-            }
-        }
-    }
-}
-
->>>>>>> 418beffa
 pub fn update_frusta<T: Component + CameraProjection + Send + Sync + 'static>(
 	mut views: Query<(&GlobalTransform, &T, &mut Frustum)>,
 ) {
