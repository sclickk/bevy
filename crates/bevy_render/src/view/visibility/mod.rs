--- conflicted
+++ resolved
@@ -150,23 +150,30 @@
 }
 
 pub fn check_visibility(
-<<<<<<< HEAD
+	mut thread_queues: Local<ThreadLocal<Cell<Vec<Entity>>>>,
 	mut view_query: Query<(&mut VisibleEntities, &Frustum, Option<&RenderLayers>), With<Camera>>,
-	mut visible_entity_query: Query<(
-		Entity,
-		&Visibility,
-		&mut ComputedVisibility,
-		Option<&RenderLayers>,
-		Option<&Aabb>,
-		Option<&NoFrustumCulling>,
-		Option<&GlobalTransform>,
+	mut visible_entity_query: ParamSet<(
+		Query<&mut ComputedVisibility>,
+		Query<(
+			Entity,
+			&Visibility,
+			&mut ComputedVisibility,
+			Option<&RenderLayers>,
+			Option<&Aabb>,
+			Option<&NoFrustumCulling>,
+			Option<&GlobalTransform>,
+		)>,
 	)>,
 ) {
+	// Reset the computed visibility to false
+	for mut computed_visibility in visible_entity_query.p0().iter_mut() {
+		computed_visibility.is_visible = false;
+	}
+
 	for (mut visible_entities, frustum, maybe_view_mask) in view_query.iter_mut() {
 		let view_mask = maybe_view_mask.copied().unwrap_or_default();
-		let (visible_entity_sender, visible_entity_receiver) = crossbeam_channel::unbounded();
-
-		visible_entity_query.par_for_each_mut(
+		visible_entities.entities.clear();
+		visible_entity_query.p1().par_for_each_mut(
 			1024,
 			|(
 				entity,
@@ -177,12 +184,10 @@
 				maybe_no_frustum_culling,
 				maybe_transform,
 			)| {
-				// Reset visibility
-				computed_visibility.is_visible = false;
-
 				if !visibility.is_visible {
 					return;
 				}
+
 				let entity_mask = maybe_entity_mask.copied().unwrap_or_default();
 				if !view_mask.intersects(&entity_mask) {
 					return;
@@ -208,85 +213,15 @@
 				}
 
 				computed_visibility.is_visible = true;
-				visible_entity_sender.send(entity).ok();
+				let cell = thread_queues.get_or_default();
+				let mut queue = cell.take();
+				queue.push(entity);
+				cell.set(queue);
 			},
 		);
-		visible_entities.entities = visible_entity_receiver.try_iter().collect();
-	}
-=======
-    mut thread_queues: Local<ThreadLocal<Cell<Vec<Entity>>>>,
-    mut view_query: Query<(&mut VisibleEntities, &Frustum, Option<&RenderLayers>), With<Camera>>,
-    mut visible_entity_query: ParamSet<(
-        Query<&mut ComputedVisibility>,
-        Query<(
-            Entity,
-            &Visibility,
-            &mut ComputedVisibility,
-            Option<&RenderLayers>,
-            Option<&Aabb>,
-            Option<&NoFrustumCulling>,
-            Option<&GlobalTransform>,
-        )>,
-    )>,
-) {
-    // Reset the computed visibility to false
-    for mut computed_visibility in visible_entity_query.p0().iter_mut() {
-        computed_visibility.is_visible = false;
-    }
-
-    for (mut visible_entities, frustum, maybe_view_mask) in view_query.iter_mut() {
-        let view_mask = maybe_view_mask.copied().unwrap_or_default();
-        visible_entities.entities.clear();
-        visible_entity_query.p1().par_for_each_mut(
-            1024,
-            |(
-                entity,
-                visibility,
-                mut computed_visibility,
-                maybe_entity_mask,
-                maybe_aabb,
-                maybe_no_frustum_culling,
-                maybe_transform,
-            )| {
-                if !visibility.is_visible {
-                    return;
-                }
-
-                let entity_mask = maybe_entity_mask.copied().unwrap_or_default();
-                if !view_mask.intersects(&entity_mask) {
-                    return;
-                }
-
-                // If we have an aabb and transform, do frustum culling
-                if let (Some(model_aabb), None, Some(transform)) =
-                    (maybe_aabb, maybe_no_frustum_culling, maybe_transform)
-                {
-                    let model = transform.compute_matrix();
-                    let model_sphere = Sphere {
-                        center: model.transform_point3a(model_aabb.center),
-                        radius: (Vec3A::from(transform.scale) * model_aabb.half_extents).length(),
-                    };
-                    // Do quick sphere-based frustum culling
-                    if !frustum.intersects_sphere(&model_sphere, false) {
-                        return;
-                    }
-                    // If we have an aabb, do aabb-based frustum culling
-                    if !frustum.intersects_obb(model_aabb, &model, false) {
-                        return;
-                    }
-                }
-
-                computed_visibility.is_visible = true;
-                let cell = thread_queues.get_or_default();
-                let mut queue = cell.take();
-                queue.push(entity);
-                cell.set(queue);
-            },
-        );
-
-        for cell in thread_queues.iter_mut() {
-            visible_entities.entities.append(cell.get_mut());
-        }
-    }
->>>>>>> 389df183
+
+		for cell in thread_queues.iter_mut() {
+			visible_entities.entities.append(cell.get_mut());
+		}
+	}
 }