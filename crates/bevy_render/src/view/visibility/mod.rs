mod render_layers;

use bevy_math::Vec3A;
pub use render_layers::*;

use bevy_app::{CoreStage, Plugin};
use bevy_asset::{Assets, Handle};
use bevy_ecs::prelude::*;
use bevy_reflect::std_traits::ReflectDefault;
use bevy_reflect::Reflect;
use bevy_transform::components::GlobalTransform;
use bevy_transform::TransformSystem;
use std::cell::Cell;
use thread_local::ThreadLocal;

use crate::{
	camera::{Camera, CameraProjection, OrthographicProjection, PerspectiveProjection, Projection},
	mesh::Mesh,
	primitives::{Aabb, Frustum, Sphere},
};

/// User indication of whether an entity is visible
#[derive(Component, Clone, Reflect, Debug)]
#[reflect(Component, Default)]
pub struct Visibility {
	pub is_visible: bool,
}

impl Default for Visibility {
	fn default() -> Self {
		Self { is_visible: true }
	}
}

/// Algorithmically-computed indication of whether an entity is visible and should be extracted for rendering
#[derive(Component, Clone, Reflect, Debug)]
#[reflect(Component)]
pub struct ComputedVisibility {
	pub is_visible: bool,
}

impl Default for ComputedVisibility {
	fn default() -> Self {
		Self { is_visible: true }
	}
}

/// Use this component to opt-out of built-in frustum culling for Mesh entities
#[derive(Component)]
pub struct NoFrustumCulling;

/// Collection of entities visible from the current view.
///
/// This component contains all entities which are visible from the currently
/// rendered view. The collection is updated automatically by the [`check_visibility()`]
/// system, and renderers can use it to optimize rendering of a particular view, to
/// prevent drawing items not visible from that view.
///
/// This component is intended to be attached to the same entity as the [`Camera`] and
/// the [`Frustum`] defining the view.
///
/// Currently this component is ignored by the sprite renderer, so sprite rendering
/// is not optimized per view.
#[derive(Clone, Component, Default, Debug, Reflect)]
#[reflect(Component)]
pub struct VisibleEntities {
	#[reflect(ignore)]
	pub entities: Vec<Entity>,
}

impl VisibleEntities {
	pub fn iter(&self) -> impl DoubleEndedIterator<Item = &Entity> {
		self.entities.iter()
	}

	pub fn len(&self) -> usize {
		self.entities.len()
	}

	pub fn is_empty(&self) -> bool {
		self.entities.is_empty()
	}
}

#[derive(Debug, Hash, PartialEq, Eq, Clone, SystemLabel)]
pub enum VisibilitySystems {
	CalculateBounds,
	UpdateOrthographicFrusta,
	UpdatePerspectiveFrusta,
	UpdateProjectionFrusta,
	/// Label for the [`check_visibility()`] system updating each frame the [`ComputedVisibility`]
	/// of each entity and the [`VisibleEntities`] of each view.
	CheckVisibility,
}

pub struct VisibilityPlugin;

impl Plugin for VisibilityPlugin {
	fn build(&self, app: &mut bevy_app::App) {
		use VisibilitySystems::*;

		app.add_system_to_stage(
			CoreStage::PostUpdate,
			calculate_bounds.label(CalculateBounds),
		);
		app.add_system_to_stage(
			CoreStage::PostUpdate,
			update_frusta::<OrthographicProjection>
				.label(UpdateOrthographicFrusta)
				.after(TransformSystem::TransformPropagate),
		);
		app.add_system_to_stage(
			CoreStage::PostUpdate,
			update_frusta::<PerspectiveProjection>
				.label(UpdatePerspectiveFrusta)
				.after(TransformSystem::TransformPropagate),
		);
		app.add_system_to_stage(
			CoreStage::PostUpdate,
			update_frusta::<Projection>
				.label(UpdateProjectionFrusta)
				.after(TransformSystem::TransformPropagate),
		);
		app.add_system_to_stage(
			CoreStage::PostUpdate,
			check_visibility
				.label(CheckVisibility)
				.after(CalculateBounds)
				.after(UpdateOrthographicFrusta)
				.after(UpdatePerspectiveFrusta)
				.after(UpdateProjectionFrusta)
				.after(TransformSystem::TransformPropagate),
		);
	}
}

pub fn calculate_bounds(
	mut commands: Commands,
	meshes: Res<Assets<Mesh>>,
	without_aabb: Query<(Entity, &Handle<Mesh>), (Without<Aabb>, Without<NoFrustumCulling>)>,
) {
<<<<<<< HEAD
	for (entity, mesh_handle) in without_aabb.into_iter() {
		if let Some(mesh) = meshes.get(mesh_handle) {
			if let Some(aabb) = mesh.compute_aabb() {
				commands.entity(entity).insert(aabb);
			}
		}
	}
=======
    for (entity, mesh_handle) in &without_aabb {
        if let Some(mesh) = meshes.get(mesh_handle) {
            if let Some(aabb) = mesh.compute_aabb() {
                commands.entity(entity).insert(aabb);
            }
        }
    }
>>>>>>> a1d3f1b3
}

pub fn update_frusta<T: Component + CameraProjection + Send + Sync + 'static>(
	mut views: Query<(&GlobalTransform, &T, &mut Frustum)>,
) {
<<<<<<< HEAD
	views.for_each_mut(|(transform, projection, mut frustum)| {
		let view_projection = projection.get_projection_matrix() * transform.compute_matrix().inverse();
		*frustum = Frustum::from_view_projection(
			&view_projection,
			&transform.translation,
			&transform.back(),
			projection.far(),
		);
	});
=======
    for (transform, projection, mut frustum) in &mut views {
        let view_projection =
            projection.get_projection_matrix() * transform.compute_matrix().inverse();
        *frustum = Frustum::from_view_projection(
            &view_projection,
            &transform.translation,
            &transform.back(),
            projection.far(),
        );
    }
>>>>>>> a1d3f1b3
}

/// System updating the visibility of entities each frame.
///
/// The system is labelled with [`VisibilitySystems::CheckVisibility`]. Each frame, it updates the
/// [`ComputedVisibility`] of all entities, and for each view also compute the [`VisibleEntities`]
/// for that view.
pub fn check_visibility(
	mut thread_queues: Local<ThreadLocal<Cell<Vec<Entity>>>>,
	mut view_query: Query<(&mut VisibleEntities, &Frustum, Option<&RenderLayers>), With<Camera>>,
	mut visible_entity_query: ParamSet<(
		Query<&mut ComputedVisibility>,
		Query<(
			Entity,
			&Visibility,
			&mut ComputedVisibility,
			Option<&RenderLayers>,
			Option<&Aabb>,
			Option<&NoFrustumCulling>,
			Option<&GlobalTransform>,
		)>,
	)>,
) {
<<<<<<< HEAD
	// Reset the computed visibility to false
	for mut computed_visibility in visible_entity_query.p0().iter_mut() {
		computed_visibility.is_visible = false;
	}

	view_query.for_each_mut(|(mut visible_entities, frustum, maybe_view_mask)| {
		let view_mask = maybe_view_mask.copied().unwrap_or_default();
		visible_entities.entities.clear();
		visible_entity_query.p1().par_for_each_mut(
			1024,
			|(
				entity,
				visibility,
				mut computed_visibility,
				maybe_entity_mask,
				maybe_aabb,
				maybe_no_frustum_culling,
				maybe_transform,
			)| {
				if !visibility.is_visible {
					return;
				}

				let entity_mask = maybe_entity_mask.copied().unwrap_or_default();
				if !view_mask.intersects(&entity_mask) {
					return;
				}

				// If we have an aabb and transform, do frustum culling
				if let (Some(model_aabb), None, Some(transform)) =
					(maybe_aabb, maybe_no_frustum_culling, maybe_transform)
				{
					let model = transform.compute_matrix();
					let model_sphere = Sphere {
						center: model.transform_point3a(model_aabb.center),
						radius: (Vec3A::from(transform.scale) * model_aabb.half_extents).length(),
					};
					// Do quick sphere-based frustum culling
					if !frustum.intersects_sphere(&model_sphere, false) {
						return;
					}
					// If we have an aabb, do aabb-based frustum culling
					if !frustum.intersects_obb(model_aabb, &model, false) {
						return;
					}
				}

				computed_visibility.is_visible = true;
				let cell = thread_queues.get_or_default();
				let mut queue = cell.take();
				queue.push(entity);
				cell.set(queue);
			},
		);

		for cell in thread_queues.iter_mut() {
			visible_entities.entities.append(cell.get_mut());
		}
	});
=======
    // Reset the computed visibility to false
    for mut computed_visibility in visible_entity_query.p0().iter_mut() {
        computed_visibility.is_visible = false;
    }

    for (mut visible_entities, frustum, maybe_view_mask) in &mut view_query {
        let view_mask = maybe_view_mask.copied().unwrap_or_default();
        visible_entities.entities.clear();
        visible_entity_query.p1().par_for_each_mut(
            1024,
            |(
                entity,
                visibility,
                mut computed_visibility,
                maybe_entity_mask,
                maybe_aabb,
                maybe_no_frustum_culling,
                maybe_transform,
            )| {
                if !visibility.is_visible {
                    return;
                }

                let entity_mask = maybe_entity_mask.copied().unwrap_or_default();
                if !view_mask.intersects(&entity_mask) {
                    return;
                }

                // If we have an aabb and transform, do frustum culling
                if let (Some(model_aabb), None, Some(transform)) =
                    (maybe_aabb, maybe_no_frustum_culling, maybe_transform)
                {
                    let model = transform.compute_matrix();
                    let model_sphere = Sphere {
                        center: model.transform_point3a(model_aabb.center),
                        radius: (Vec3A::from(transform.scale) * model_aabb.half_extents).length(),
                    };
                    // Do quick sphere-based frustum culling
                    if !frustum.intersects_sphere(&model_sphere, false) {
                        return;
                    }
                    // If we have an aabb, do aabb-based frustum culling
                    if !frustum.intersects_obb(model_aabb, &model, false) {
                        return;
                    }
                }

                computed_visibility.is_visible = true;
                let cell = thread_queues.get_or_default();
                let mut queue = cell.take();
                queue.push(entity);
                cell.set(queue);
            },
        );

        for cell in thread_queues.iter_mut() {
            visible_entities.entities.append(cell.get_mut());
        }
    }
>>>>>>> a1d3f1b3
}<|MERGE_RESOLUTION|>--- conflicted
+++ resolved
@@ -139,29 +139,18 @@
 	meshes: Res<Assets<Mesh>>,
 	without_aabb: Query<(Entity, &Handle<Mesh>), (Without<Aabb>, Without<NoFrustumCulling>)>,
 ) {
-<<<<<<< HEAD
-	for (entity, mesh_handle) in without_aabb.into_iter() {
+	without_aabb.for_each(|(entity, mesh_handle)| {
 		if let Some(mesh) = meshes.get(mesh_handle) {
 			if let Some(aabb) = mesh.compute_aabb() {
 				commands.entity(entity).insert(aabb);
 			}
 		}
-	}
-=======
-    for (entity, mesh_handle) in &without_aabb {
-        if let Some(mesh) = meshes.get(mesh_handle) {
-            if let Some(aabb) = mesh.compute_aabb() {
-                commands.entity(entity).insert(aabb);
-            }
-        }
-    }
->>>>>>> a1d3f1b3
+	});
 }
 
 pub fn update_frusta<T: Component + CameraProjection + Send + Sync + 'static>(
 	mut views: Query<(&GlobalTransform, &T, &mut Frustum)>,
 ) {
-<<<<<<< HEAD
 	views.for_each_mut(|(transform, projection, mut frustum)| {
 		let view_projection = projection.get_projection_matrix() * transform.compute_matrix().inverse();
 		*frustum = Frustum::from_view_projection(
@@ -171,18 +160,6 @@
 			projection.far(),
 		);
 	});
-=======
-    for (transform, projection, mut frustum) in &mut views {
-        let view_projection =
-            projection.get_projection_matrix() * transform.compute_matrix().inverse();
-        *frustum = Frustum::from_view_projection(
-            &view_projection,
-            &transform.translation,
-            &transform.back(),
-            projection.far(),
-        );
-    }
->>>>>>> a1d3f1b3
 }
 
 /// System updating the visibility of entities each frame.
@@ -206,7 +183,6 @@
 		)>,
 	)>,
 ) {
-<<<<<<< HEAD
 	// Reset the computed visibility to false
 	for mut computed_visibility in visible_entity_query.p0().iter_mut() {
 		computed_visibility.is_visible = false;
@@ -266,65 +242,4 @@
 			visible_entities.entities.append(cell.get_mut());
 		}
 	});
-=======
-    // Reset the computed visibility to false
-    for mut computed_visibility in visible_entity_query.p0().iter_mut() {
-        computed_visibility.is_visible = false;
-    }
-
-    for (mut visible_entities, frustum, maybe_view_mask) in &mut view_query {
-        let view_mask = maybe_view_mask.copied().unwrap_or_default();
-        visible_entities.entities.clear();
-        visible_entity_query.p1().par_for_each_mut(
-            1024,
-            |(
-                entity,
-                visibility,
-                mut computed_visibility,
-                maybe_entity_mask,
-                maybe_aabb,
-                maybe_no_frustum_culling,
-                maybe_transform,
-            )| {
-                if !visibility.is_visible {
-                    return;
-                }
-
-                let entity_mask = maybe_entity_mask.copied().unwrap_or_default();
-                if !view_mask.intersects(&entity_mask) {
-                    return;
-                }
-
-                // If we have an aabb and transform, do frustum culling
-                if let (Some(model_aabb), None, Some(transform)) =
-                    (maybe_aabb, maybe_no_frustum_culling, maybe_transform)
-                {
-                    let model = transform.compute_matrix();
-                    let model_sphere = Sphere {
-                        center: model.transform_point3a(model_aabb.center),
-                        radius: (Vec3A::from(transform.scale) * model_aabb.half_extents).length(),
-                    };
-                    // Do quick sphere-based frustum culling
-                    if !frustum.intersects_sphere(&model_sphere, false) {
-                        return;
-                    }
-                    // If we have an aabb, do aabb-based frustum culling
-                    if !frustum.intersects_obb(model_aabb, &model, false) {
-                        return;
-                    }
-                }
-
-                computed_visibility.is_visible = true;
-                let cell = thread_queues.get_or_default();
-                let mut queue = cell.take();
-                queue.push(entity);
-                cell.set(queue);
-            },
-        );
-
-        for cell in thread_queues.iter_mut() {
-            visible_entities.entities.append(cell.get_mut());
-        }
-    }
->>>>>>> a1d3f1b3
 }