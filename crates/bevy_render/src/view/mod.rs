--- conflicted
+++ resolved
@@ -159,9 +159,8 @@
 	mut view_uniforms: ResMut<ViewUniforms>,
 	views: Query<(Entity, &ExtractedView)>,
 ) {
-<<<<<<< HEAD
 	view_uniforms.uniforms.clear();
-	views.for_each(|(entity, camera)| {
+	for (entity, camera) in &views {
 		let projection = camera.projection;
 		let inverse_projection = projection.inverse();
 		let view = camera.transform.compute_matrix();
@@ -174,45 +173,17 @@
 				inverse_view,
 				projection,
 				inverse_projection,
-				world_position: camera.transform.translation,
+				world_position: camera.transform.translation(),
 				width: camera.width as f32,
 				height: camera.height as f32,
 			}),
 		};
 		commands.entity(entity).insert(view_uniforms);
-	});
+	}
 
 	view_uniforms
 		.uniforms
 		.write_buffer(&render_device, &render_queue);
-=======
-    view_uniforms.uniforms.clear();
-    for (entity, camera) in &views {
-        let projection = camera.projection;
-        let inverse_projection = projection.inverse();
-        let view = camera.transform.compute_matrix();
-        let inverse_view = view.inverse();
-        let view_uniforms = ViewUniformOffset {
-            offset: view_uniforms.uniforms.push(ViewUniform {
-                view_proj: projection * inverse_view,
-                inverse_view_proj: view * inverse_projection,
-                view,
-                inverse_view,
-                projection,
-                inverse_projection,
-                world_position: camera.transform.translation(),
-                width: camera.width as f32,
-                height: camera.height as f32,
-            }),
-        };
-
-        commands.entity(entity).insert(view_uniforms);
-    }
-
-    view_uniforms
-        .uniforms
-        .write_buffer(&render_device, &render_queue);
->>>>>>> 4affc8cd
 }
 
 #[allow(clippy::too_many_arguments)]
