--- conflicted
+++ resolved
@@ -135,17 +135,19 @@
 	supported_compressed_formats: CompressedImageFormats,
 	is_srgb: bool,
 ) -> (TranscoderTextureFormat, TextureFormat) {
-<<<<<<< HEAD
 	// NOTE: UASTC can be losslessly transcoded to ASTC4x4 and ASTC uses the same
 	// space as BC7 (128-bits per 4x4 texel block) so prefer ASTC over BC for
 	// transcoding speed and quality.
 	if supported_compressed_formats.contains(CompressedImageFormats::ASTC_LDR) {
 		(
 			TranscoderTextureFormat::ASTC_4x4_RGBA,
-			if is_srgb {
-				TextureFormat::Astc4x4RgbaUnormSrgb
-			} else {
-				TextureFormat::Astc4x4RgbaUnorm
+			TextureFormat::Astc {
+				block: AstcBlock::B4x4,
+				channel: if is_srgb {
+					AstcChannel::UnormSrgb
+				} else {
+					AstcChannel::Unorm
+				},
 			},
 		)
 	} else if supported_compressed_formats.contains(CompressedImageFormats::BC) {
@@ -176,49 +178,4 @@
 			},
 		)
 	}
-=======
-    // NOTE: UASTC can be losslessly transcoded to ASTC4x4 and ASTC uses the same
-    // space as BC7 (128-bits per 4x4 texel block) so prefer ASTC over BC for
-    // transcoding speed and quality.
-    if supported_compressed_formats.contains(CompressedImageFormats::ASTC_LDR) {
-        (
-            TranscoderTextureFormat::ASTC_4x4_RGBA,
-            TextureFormat::Astc {
-                block: AstcBlock::B4x4,
-                channel: if is_srgb {
-                    AstcChannel::UnormSrgb
-                } else {
-                    AstcChannel::Unorm
-                },
-            },
-        )
-    } else if supported_compressed_formats.contains(CompressedImageFormats::BC) {
-        (
-            TranscoderTextureFormat::BC7_RGBA,
-            if is_srgb {
-                TextureFormat::Bc7RgbaUnormSrgb
-            } else {
-                TextureFormat::Bc7RgbaUnorm
-            },
-        )
-    } else if supported_compressed_formats.contains(CompressedImageFormats::ETC2) {
-        (
-            TranscoderTextureFormat::ETC2_RGBA,
-            if is_srgb {
-                TextureFormat::Etc2Rgba8UnormSrgb
-            } else {
-                TextureFormat::Etc2Rgba8Unorm
-            },
-        )
-    } else {
-        (
-            TranscoderTextureFormat::RGBA32,
-            if is_srgb {
-                TextureFormat::Rgba8UnormSrgb
-            } else {
-                TextureFormat::Rgba8Unorm
-            },
-        )
-    }
->>>>>>> 44566dba
 }