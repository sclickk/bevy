--- conflicted
+++ resolved
@@ -67,7 +67,6 @@
 			.resource_mut::<Assets<Image>>()
 			.set_untracked(DEFAULT_IMAGE_HANDLE, Image::default());
 
-<<<<<<< HEAD
 		let default_sampler = app
 			.world
 			.get_resource_or_insert_with(ImageSettings::default)
@@ -81,28 +80,10 @@
 
 			render_app.insert_resource(DefaultImageSampler(default_sampler));
 			render_app.init_resource::<TextureCache>();
+			render_app.init_resource::<FallbackImage>();
 			render_app.add_system_to_stage(RenderStage::Cleanup, update_texture_cache_system);
 		}
 	}
-=======
-        let default_sampler = app
-            .world
-            .get_resource_or_insert_with(ImageSettings::default)
-            .default_sampler
-            .clone();
-        if let Ok(render_app) = app.get_sub_app_mut(RenderApp) {
-            let default_sampler = {
-                let device = render_app.world.resource::<RenderDevice>();
-                device.create_sampler(&default_sampler)
-            };
-            render_app
-                .insert_resource(DefaultImageSampler(default_sampler))
-                .init_resource::<TextureCache>()
-                .init_resource::<FallbackImage>()
-                .add_system_to_stage(RenderStage::Cleanup, update_texture_cache_system);
-        }
-    }
->>>>>>> a1a07945
 }
 
 pub trait BevyDefault {
