--- conflicted
+++ resolved
@@ -117,25 +117,12 @@
 /// Setting this to [`ImageSampler::Descriptor`] will override the global default descriptor for this [`Image`].
 #[derive(Debug, Default, Clone)]
 pub enum ImageSampler {
-<<<<<<< HEAD
 	/// Default image sampler, derived from the [`ImageSettings`] resource.
+	#[default]
 	Default,
 	/// Custom sampler for this image which will override global default.
 	Descriptor(wgpu::SamplerDescriptor<'static>),
 }
-impl Default for ImageSampler {
-	fn default() -> Self {
-		Self::Default
-	}
-}
-=======
-    /// Default image sampler, derived from the [`ImageSettings`] resource.
-    #[default]
-    Default,
-    /// Custom sampler for this image which will override global default.
-    Descriptor(wgpu::SamplerDescriptor<'static>),
-}
->>>>>>> a1a07945
 
 impl ImageSampler {
 	/// Returns a sampler descriptor with `Linear` min and mag filters
