--- conflicted
+++ resolved
@@ -105,18 +105,11 @@
 #[derive(Debug, Clone, TypeUuid)]
 #[uuid = "6ea26da6-6cf8-4ea2-9986-1d7bf6c17d6f"]
 pub struct Image {
-<<<<<<< HEAD
 	pub data: Vec<u8>,
 	// TODO: this nesting makes accessing Image metadata verbose. Either flatten out descriptor or add accessors
 	pub texture_descriptor: wgpu::TextureDescriptor<'static>,
+	/// The [`ImageSampler`] to use during rendering.
 	pub sampler_descriptor: ImageSampler,
-=======
-    pub data: Vec<u8>,
-    // TODO: this nesting makes accessing Image metadata verbose. Either flatten out descriptor or add accessors
-    pub texture_descriptor: wgpu::TextureDescriptor<'static>,
-    /// The [`ImageSampler`] to use during rendering.
-    pub sampler_descriptor: ImageSampler,
->>>>>>> 1bd33cac
 }
 
 /// Used in [`Image`], this determines what image sampler to use when rendering. The default setting,
@@ -124,15 +117,10 @@
 /// Setting this to [`ImageSampler::Descriptor`] will override the global default descriptor for this [`Image`].
 #[derive(Debug, Clone)]
 pub enum ImageSampler {
-<<<<<<< HEAD
+	/// Default image sampler, derived from the [`ImageSettings`] resource.
 	Default,
+	/// Custom sampler for this image which will override global default.
 	Descriptor(wgpu::SamplerDescriptor<'static>),
-=======
-    /// Default image sampler, derived from the [`ImageSettings`] resource.
-    Default,
-    /// Custom sampler for this image which will override global default.
-    Descriptor(wgpu::SamplerDescriptor<'static>),
->>>>>>> 1bd33cac
 }
 impl Default for ImageSampler {
 	fn default() -> Self {
@@ -164,30 +152,30 @@
 ///
 /// Can be set via `insert_resource` during app initialization to change the default settings.
 pub struct ImageSettings {
-    /// The default image sampler to use when [`ImageSampler`] is set to `Default`.
-    pub default_sampler: wgpu::SamplerDescriptor<'static>,
+	/// The default image sampler to use when [`ImageSampler`] is set to `Default`.
+	pub default_sampler: wgpu::SamplerDescriptor<'static>,
 }
 
 impl Default for ImageSettings {
-    fn default() -> Self {
-        ImageSettings::default_linear()
-    }
+	fn default() -> Self {
+		ImageSettings::default_linear()
+	}
 }
 
 impl ImageSettings {
-    /// Creates image settings with linear sampling by default.
-    pub fn default_linear() -> ImageSettings {
-        ImageSettings {
-            default_sampler: ImageSampler::linear_descriptor(),
-        }
-    }
-
-    /// Creates image settings with nearest sampling by default.
-    pub fn default_nearest() -> ImageSettings {
-        ImageSettings {
-            default_sampler: ImageSampler::nearest_descriptor(),
-        }
-    }
+	/// Creates image settings with linear sampling by default.
+	pub fn default_linear() -> ImageSettings {
+		ImageSettings {
+			default_sampler: ImageSampler::linear_descriptor(),
+		}
+	}
+
+	/// Creates image settings with nearest sampling by default.
+	pub fn default_nearest() -> ImageSettings {
+		ImageSettings {
+			default_sampler: ImageSampler::nearest_descriptor(),
+		}
+	}
 }
 
 /// A rendering resource for the default image sampler which is set during renderer
