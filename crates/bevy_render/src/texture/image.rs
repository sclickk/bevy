#[cfg(feature = "basis-universal")]
use super::basis::*;
#[cfg(feature = "dds")]
use super::dds::*;
#[cfg(feature = "ktx2")]
use super::ktx2::*;

use super::image_texture_conversion::image_to_texture;
use crate::{
	render_asset::{PrepareAssetError, RenderAsset},
	render_resource::{Sampler, Texture, TextureView},
	renderer::{RenderDevice, RenderQueue},
	texture::BevyDefault,
};
use bevy_asset::HandleUntyped;
use bevy_derive::{Deref, DerefMut};
use bevy_ecs::system::{lifetimeless::SRes, SystemParamItem};
use bevy_math::Vec2;
use bevy_reflect::TypeUuid;
use std::hash::Hash;
use thiserror::Error;
use wgpu::{
	Extent3d, ImageCopyTexture, ImageDataLayout, Origin3d, TextureDimension, TextureFormat,
	TextureViewDescriptor,
};

pub const TEXTURE_ASSET_INDEX: u64 = 0;
pub const SAMPLER_ASSET_INDEX: u64 = 1;
pub const DEFAULT_IMAGE_HANDLE: HandleUntyped =
	HandleUntyped::weak_from_u64(Image::TYPE_UUID, 13148262314052771789);

#[derive(Debug)]
pub enum ImageFormat {
	Avif,
	Basis,
	Bmp,
	Dds,
	Farbfeld,
	Gif,
	Hdr,
	Ico,
	Jpeg,
	Ktx2,
	Png,
	Pnm,
	Tga,
	Tiff,
	WebP,
}

impl ImageFormat {
	pub fn from_mime_type(mime_type: &str) -> Option<Self> {
		Some(match mime_type.to_ascii_lowercase().as_str() {
			"image/bmp" | "image/x-bmp" => ImageFormat::Bmp,
			"image/vnd-ms.dds" => ImageFormat::Dds,
			"image/jpeg" => ImageFormat::Jpeg,
			"image/ktx2" => ImageFormat::Ktx2,
			"image/png" => ImageFormat::Png,
			"image/x-targa" | "image/x-tga" => ImageFormat::Tga,
			_ => return None,
		})
	}

	pub fn from_extension(extension: &str) -> Option<Self> {
		Some(match extension.to_ascii_lowercase().as_str() {
			"avif" => ImageFormat::Avif,
			"basis" => ImageFormat::Basis,
			"bmp" => ImageFormat::Bmp,
			"dds" => ImageFormat::Dds,
			"ff" | "farbfeld" => ImageFormat::Farbfeld,
			"gif" => ImageFormat::Gif,
			"hdr" => ImageFormat::Hdr,
			"ico" => ImageFormat::Ico,
			"jpg" | "jpeg" => ImageFormat::Jpeg,
			"ktx2" => ImageFormat::Ktx2,
			"pbm" | "pam" | "ppm" | "pgm" => ImageFormat::Pnm,
			"png" => ImageFormat::Png,
			"tga" => ImageFormat::Tga,
			"tif" | "tiff" => ImageFormat::Tiff,
			"webp" => ImageFormat::WebP,
			_ => return None,
		})
	}

	pub fn as_image_crate_format(&self) -> Option<image::ImageFormat> {
		Some(match self {
			ImageFormat::Avif => image::ImageFormat::Avif,
			ImageFormat::Bmp => image::ImageFormat::Bmp,
			ImageFormat::Dds => image::ImageFormat::Dds,
			ImageFormat::Farbfeld => image::ImageFormat::Farbfeld,
			ImageFormat::Gif => image::ImageFormat::Gif,
			ImageFormat::Hdr => image::ImageFormat::Hdr,
			ImageFormat::Ico => image::ImageFormat::Ico,
			ImageFormat::Jpeg => image::ImageFormat::Jpeg,
			ImageFormat::Png => image::ImageFormat::Png,
			ImageFormat::Pnm => image::ImageFormat::Pnm,
			ImageFormat::Tga => image::ImageFormat::Tga,
			ImageFormat::Tiff => image::ImageFormat::Tiff,
			ImageFormat::WebP => image::ImageFormat::WebP,
			ImageFormat::Basis | ImageFormat::Ktx2 => return None,
		})
	}
}

#[derive(Debug, Clone, TypeUuid)]
#[uuid = "6ea26da6-6cf8-4ea2-9986-1d7bf6c17d6f"]
pub struct Image {
	pub data: Vec<u8>,
	// TODO: this nesting makes accessing Image metadata verbose. Either flatten out descriptor or add accessors
	pub texture_descriptor: wgpu::TextureDescriptor<'static>,
	/// The [`ImageSampler`] to use during rendering.
	pub sampler_descriptor: ImageSampler,
}

/// Used in [`Image`], this determines what image sampler to use when rendering. The default setting,
/// [`ImageSampler::Default`], will read the sampler from the [`ImageSettings`] resource at runtime.
/// Setting this to [`ImageSampler::Descriptor`] will override the global default descriptor for this [`Image`].
#[derive(Debug, Default, Clone)]
pub enum ImageSampler {
	/// Default image sampler, derived from the [`ImageSettings`] resource.
	#[default]
	Default,
	/// Custom sampler for this image which will override global default.
	Descriptor(wgpu::SamplerDescriptor<'static>),
}

impl ImageSampler {
	/// Returns a sampler descriptor with `Linear` min and mag filters
	pub fn linear_descriptor() -> wgpu::SamplerDescriptor<'static> {
		wgpu::SamplerDescriptor {
			mag_filter: wgpu::FilterMode::Linear,
			min_filter: wgpu::FilterMode::Linear,
			..Default::default()
		}
	}

	/// Returns a sampler descriptor with `Nearest` min and mag filters
	pub fn nearest_descriptor() -> wgpu::SamplerDescriptor<'static> {
		wgpu::SamplerDescriptor {
			mag_filter: wgpu::FilterMode::Nearest,
			min_filter: wgpu::FilterMode::Nearest,
			..Default::default()
		}
	}
}

/// Global resource for [`Image`] settings.
///
/// Can be set via `insert_resource` during app initialization to change the default settings.
pub struct ImageSettings {
	/// The default image sampler to use when [`ImageSampler`] is set to `Default`.
	pub default_sampler: wgpu::SamplerDescriptor<'static>,
}

impl Default for ImageSettings {
	fn default() -> Self {
		ImageSettings::default_linear()
	}
}

impl ImageSettings {
	/// Creates image settings with linear sampling by default.
	pub fn default_linear() -> ImageSettings {
		ImageSettings {
			default_sampler: ImageSampler::linear_descriptor(),
		}
	}

	/// Creates image settings with nearest sampling by default.
	pub fn default_nearest() -> ImageSettings {
		ImageSettings {
			default_sampler: ImageSampler::nearest_descriptor(),
		}
	}
}

/// A rendering resource for the default image sampler which is set during renderer
/// intialization.
///
/// The [`ImageSettings`] resource can be set during app initialization to change the default
/// image sampler.
#[derive(Debug, Clone, Deref, DerefMut)]
pub struct DefaultImageSampler(pub(crate) Sampler);

impl Default for Image {
	fn default() -> Self {
		let format = wgpu::TextureFormat::bevy_default();
		let data = vec![255; format.pixel_size() as usize];
		Image {
			data,
			texture_descriptor: wgpu::TextureDescriptor {
				size: wgpu::Extent3d {
					width: 1,
					height: 1,
					depth_or_array_layers: 1,
				},
				format,
				dimension: wgpu::TextureDimension::D2,
				label: None,
				mip_level_count: 1,
				sample_count: 1,
				usage: wgpu::TextureUsages::TEXTURE_BINDING | wgpu::TextureUsages::COPY_DST,
			},
			sampler_descriptor: ImageSampler::Default,
		}
	}
}

impl Image {
<<<<<<< HEAD
	/// Creates a new image from raw binary data and the corresponding metadata.
	///
	/// # Panics
	/// Panics if the length of the `data`, volume of the `size` and the size of the `format`
	/// do not match.
	pub fn new(
		size: Extent3d,
		dimension: TextureDimension,
		data: Vec<u8>,
		format: TextureFormat,
	) -> Self {
		debug_assert_eq!(
			size.volume() * format.pixel_size(),
			data.len(),
			"Pixel data, size and format have to match",
		);
		let mut image = Self {
			data,
			..Default::default()
		};
		image.texture_descriptor.dimension = dimension;
		image.texture_descriptor.size = size;
		image.texture_descriptor.format = format;
		image
	}

	/// Creates a new image from raw binary data and the corresponding metadata, by filling
	/// the image data with the `pixel` data repeated multiple times.
	///
	/// # Panics
	/// Panics if the size of the `format` is not a multiple of the length of the `pixel` data.
	/// do not match.
	pub fn new_fill(
		size: Extent3d,
		dimension: TextureDimension,
		pixel: &[u8],
		format: TextureFormat,
	) -> Self {
		let mut value = Image::default();
		value.texture_descriptor.format = format;
		value.texture_descriptor.dimension = dimension;
		value.resize(size);

		debug_assert_eq!(
			pixel.len() % format.pixel_size(),
			0,
			"Must not have incomplete pixel data."
		);
		debug_assert!(
			pixel.len() <= value.data.len(),
			"Fill data must fit within pixel buffer."
		);

		for current_pixel in value.data.chunks_exact_mut(pixel.len()) {
			current_pixel.copy_from_slice(pixel);
		}
		value
	}

	/// Returns the aspect ratio (height/width) of a 2D image.
	pub fn aspect_2d(&self) -> f32 {
		self.texture_descriptor.size.height as f32 / self.texture_descriptor.size.width as f32
	}

	/// Returns the size of a 2D image.
	pub fn size(&self) -> Vec2 {
		Vec2::new(
			self.texture_descriptor.size.width as f32,
			self.texture_descriptor.size.height as f32,
		)
	}

	/// Resizes the image to the new size, by removing information or appending 0 to the `data`.
	/// Does not properly resize the contents of the image, but only its internal `data` buffer.
	pub fn resize(&mut self, size: Extent3d) {
		self.texture_descriptor.size = size;
		self.data.resize(
			size.volume() * self.texture_descriptor.format.pixel_size(),
			0,
		);
	}

	/// Changes the `size`, asserting that the total number of data elements (pixels) remains the
	/// same.
	///
	/// # Panics
	/// Panics if the `new_size` does not have the same volume as to old one.
	pub fn reinterpret_size(&mut self, new_size: Extent3d) {
		assert!(
			new_size.volume() == self.texture_descriptor.size.volume(),
			"Incompatible sizes: old = {:?} new = {:?}",
			self.texture_descriptor.size,
			new_size
		);

		self.texture_descriptor.size = new_size;
	}

	/// Takes a 2D image containing vertically stacked images of the same size, and reinterprets
	/// it as a 2D array texture, where each of the stacked images becomes one layer of the
	/// array. This is primarily for use with the `texture2DArray` shader uniform type.
	///
	/// # Panics
	/// Panics if the texture is not 2D, has more than one layers or is not evenly dividable into
	/// the `layers`.
	pub fn reinterpret_stacked_2d_as_array(&mut self, layers: u32) {
		// Must be a stacked image, and the height must be divisible by layers.
		assert!(self.texture_descriptor.dimension == TextureDimension::D2);
		assert!(
			self
				.texture_descriptor
				.size
				.depth_or_array_layers
				== 1
		);
		assert_eq!(self.texture_descriptor.size.height % layers, 0);

		self.reinterpret_size(Extent3d {
			width: self.texture_descriptor.size.width,
			height: self.texture_descriptor.size.height / layers,
			depth_or_array_layers: layers,
		});
	}

	/// Convert a texture from a format to another
	/// Only a few formats are supported as input and output:
	/// - `TextureFormat::R8Unorm`
	/// - `TextureFormat::Rg8Unorm`
	/// - `TextureFormat::Rgba8UnormSrgb`
	pub fn convert(&self, new_format: TextureFormat) -> Option<Self> {
		super::image_texture_conversion::texture_to_image(self)
			.and_then(|img| match new_format {
				TextureFormat::R8Unorm => Some((image::DynamicImage::ImageLuma8(img.into_luma8()), false)),
				TextureFormat::Rg8Unorm => Some((
					image::DynamicImage::ImageLumaA8(img.into_luma_alpha8()),
					false,
				)),
				TextureFormat::Rgba8UnormSrgb => {
					Some((image::DynamicImage::ImageRgba8(img.into_rgba8()), true))
				},
				_ => None,
			})
			.map(|(dyn_img, is_srgb)| super::image_texture_conversion::image_to_texture(dyn_img, is_srgb))
	}

	/// Load a bytes buffer in a [`Image`], according to type `image_type`, using the `image`
	/// crate
	pub fn from_buffer(
		buffer: &[u8],
		image_type: ImageType,
		#[allow(unused_variables)] supported_compressed_formats: CompressedImageFormats,
		is_srgb: bool,
	) -> Result<Image, TextureError> {
		let format: ImageFormat = image_type.try_into()?;

		// Load the image in the expected format.
		// Some formats like PNG allow for R or RG textures too, so the texture
		// format needs to be determined. For RGB textures an alpha channel
		// needs to be added, so the image data needs to be converted in those
		// cases.

		match format {
			#[cfg(feature = "basis-universal")]
			ImageFormat::Basis => basis_buffer_to_image(buffer, supported_compressed_formats, is_srgb),
			#[cfg(feature = "dds")]
			ImageFormat::Dds => dds_buffer_to_image(buffer, supported_compressed_formats, is_srgb),
			#[cfg(feature = "ktx2")]
			ImageFormat::Ktx2 => ktx2_buffer_to_image(buffer, supported_compressed_formats, is_srgb),
			_ => {
				let image_crate_format =
					format
						.as_image_crate_format()
						.ok_or(TextureError::UnsupportedTextureFormat(format!(
							"{:?}",
							format
						)))?;
				let dyn_img = image::load_from_memory_with_format(buffer, image_crate_format)?;
				Ok(image_to_texture(dyn_img, is_srgb))
			},
		}
	}

	/// Whether the texture format is compressed or uncompressed
	pub fn is_compressed(&self) -> bool {
		let feats = self
			.texture_descriptor
			.format
			.describe()
			.required_features;
		feats.contains(wgpu::Features::TEXTURE_COMPRESSION_ASTC_LDR)
			|| feats.contains(wgpu::Features::TEXTURE_COMPRESSION_BC)
			|| feats.contains(wgpu::Features::TEXTURE_COMPRESSION_ETC2)
	}
=======
    /// Creates a new image from raw binary data and the corresponding metadata.
    ///
    /// # Panics
    /// Panics if the length of the `data`, volume of the `size` and the size of the `format`
    /// do not match.
    pub fn new(
        size: Extent3d,
        dimension: TextureDimension,
        data: Vec<u8>,
        format: TextureFormat,
    ) -> Self {
        debug_assert_eq!(
            size.volume() * format.pixel_size(),
            data.len(),
            "Pixel data, size and format have to match",
        );
        let mut image = Self {
            data,
            ..Default::default()
        };
        image.texture_descriptor.dimension = dimension;
        image.texture_descriptor.size = size;
        image.texture_descriptor.format = format;
        image
    }

    /// Creates a new image from raw binary data and the corresponding metadata, by filling
    /// the image data with the `pixel` data repeated multiple times.
    ///
    /// # Panics
    /// Panics if the size of the `format` is not a multiple of the length of the `pixel` data.
    /// do not match.
    pub fn new_fill(
        size: Extent3d,
        dimension: TextureDimension,
        pixel: &[u8],
        format: TextureFormat,
    ) -> Self {
        let mut value = Image::default();
        value.texture_descriptor.format = format;
        value.texture_descriptor.dimension = dimension;
        value.resize(size);

        debug_assert_eq!(
            pixel.len() % format.pixel_size(),
            0,
            "Must not have incomplete pixel data."
        );
        debug_assert!(
            pixel.len() <= value.data.len(),
            "Fill data must fit within pixel buffer."
        );

        for current_pixel in value.data.chunks_exact_mut(pixel.len()) {
            current_pixel.copy_from_slice(pixel);
        }
        value
    }

    /// Returns the aspect ratio (height/width) of a 2D image.
    pub fn aspect_2d(&self) -> f32 {
        self.texture_descriptor.size.height as f32 / self.texture_descriptor.size.width as f32
    }

    /// Returns the size of a 2D image.
    pub fn size(&self) -> Vec2 {
        Vec2::new(
            self.texture_descriptor.size.width as f32,
            self.texture_descriptor.size.height as f32,
        )
    }

    /// Resizes the image to the new size, by removing information or appending 0 to the `data`.
    /// Does not properly resize the contents of the image, but only its internal `data` buffer.
    pub fn resize(&mut self, size: Extent3d) {
        self.texture_descriptor.size = size;
        self.data.resize(
            size.volume() * self.texture_descriptor.format.pixel_size(),
            0,
        );
    }

    /// Changes the `size`, asserting that the total number of data elements (pixels) remains the
    /// same.
    ///
    /// # Panics
    /// Panics if the `new_size` does not have the same volume as to old one.
    pub fn reinterpret_size(&mut self, new_size: Extent3d) {
        assert!(
            new_size.volume() == self.texture_descriptor.size.volume(),
            "Incompatible sizes: old = {:?} new = {:?}",
            self.texture_descriptor.size,
            new_size
        );

        self.texture_descriptor.size = new_size;
    }

    /// Takes a 2D image containing vertically stacked images of the same size, and reinterprets
    /// it as a 2D array texture, where each of the stacked images becomes one layer of the
    /// array. This is primarily for use with the `texture2DArray` shader uniform type.
    ///
    /// # Panics
    /// Panics if the texture is not 2D, has more than one layers or is not evenly dividable into
    /// the `layers`.
    pub fn reinterpret_stacked_2d_as_array(&mut self, layers: u32) {
        // Must be a stacked image, and the height must be divisible by layers.
        assert!(self.texture_descriptor.dimension == TextureDimension::D2);
        assert!(self.texture_descriptor.size.depth_or_array_layers == 1);
        assert_eq!(self.texture_descriptor.size.height % layers, 0);

        self.reinterpret_size(Extent3d {
            width: self.texture_descriptor.size.width,
            height: self.texture_descriptor.size.height / layers,
            depth_or_array_layers: layers,
        });
    }

    /// Convert a texture from a format to another
    /// Only a few formats are supported as input and output:
    /// - `TextureFormat::R8Unorm`
    /// - `TextureFormat::Rg8Unorm`
    /// - `TextureFormat::Rgba8UnormSrgb`
    pub fn convert(&self, new_format: TextureFormat) -> Option<Self> {
        super::image_texture_conversion::texture_to_image(self)
            .and_then(|img| match new_format {
                TextureFormat::R8Unorm => {
                    Some((image::DynamicImage::ImageLuma8(img.into_luma8()), false))
                }
                TextureFormat::Rg8Unorm => Some((
                    image::DynamicImage::ImageLumaA8(img.into_luma_alpha8()),
                    false,
                )),
                TextureFormat::Rgba8UnormSrgb => {
                    Some((image::DynamicImage::ImageRgba8(img.into_rgba8()), true))
                }
                _ => None,
            })
            .map(|(dyn_img, is_srgb)| {
                super::image_texture_conversion::image_to_texture(dyn_img, is_srgb)
            })
    }

    /// Load a bytes buffer in a [`Image`], according to type `image_type`, using the `image`
    /// crate
    pub fn from_buffer(
        buffer: &[u8],
        image_type: ImageType,
        #[allow(unused_variables)] supported_compressed_formats: CompressedImageFormats,
        is_srgb: bool,
    ) -> Result<Image, TextureError> {
        let format = image_type.to_image_format()?;

        // Load the image in the expected format.
        // Some formats like PNG allow for R or RG textures too, so the texture
        // format needs to be determined. For RGB textures an alpha channel
        // needs to be added, so the image data needs to be converted in those
        // cases.

        match format {
            #[cfg(feature = "basis-universal")]
            ImageFormat::Basis => {
                basis_buffer_to_image(buffer, supported_compressed_formats, is_srgb)
            }
            #[cfg(feature = "dds")]
            ImageFormat::Dds => dds_buffer_to_image(buffer, supported_compressed_formats, is_srgb),
            #[cfg(feature = "ktx2")]
            ImageFormat::Ktx2 => {
                ktx2_buffer_to_image(buffer, supported_compressed_formats, is_srgb)
            }
            _ => {
                let image_crate_format = format.as_image_crate_format().ok_or_else(|| {
                    TextureError::UnsupportedTextureFormat(format!("{:?}", format))
                })?;
                let mut reader = image::io::Reader::new(std::io::Cursor::new(buffer));
                reader.set_format(image_crate_format);
                reader.no_limits();
                let dyn_img = reader.decode()?;
                Ok(image_to_texture(dyn_img, is_srgb))
            }
        }
    }

    /// Whether the texture format is compressed or uncompressed
    pub fn is_compressed(&self) -> bool {
        let format_description = self.texture_descriptor.format.describe();
        format_description
            .required_features
            .contains(wgpu::Features::TEXTURE_COMPRESSION_ASTC_LDR)
            || format_description
                .required_features
                .contains(wgpu::Features::TEXTURE_COMPRESSION_BC)
            || format_description
                .required_features
                .contains(wgpu::Features::TEXTURE_COMPRESSION_ETC2)
    }
>>>>>>> 052de08e
}

#[derive(Clone, Copy, Debug)]
pub enum DataFormat {
	Rgb,
	Rgba,
	Rrr,
	Rrrg,
	Rg,
}

#[derive(Clone, Copy, Debug)]
pub enum TranscodeFormat {
	Etc1s,
	// Has to be transcoded to Rgba8 for use with `wgpu`
	Rgb8,
	Uastc(DataFormat),
}

/// An error that occurs when loading a texture
#[derive(Error, Debug)]
pub enum TextureError {
	#[error("invalid image mime type: {0}")]
	InvalidImageMimeType(String),
	#[error("invalid image extension: {0}")]
	InvalidImageExtension(String),
	#[error("failed to load an image: {0}")]
	ImageError(#[from] image::ImageError),
	#[error("unsupported texture format: {0}")]
	UnsupportedTextureFormat(String),
	#[error("supercompression not supported: {0}")]
	SuperCompressionNotSupported(String),
	#[error("failed to load an image: {0}")]
	SuperDecompressionError(String),
	#[error("invalid data: {0}")]
	InvalidData(String),
	#[error("transcode error: {0}")]
	TranscodeError(String),
	#[error("format requires transcoding: {0:?}")]
	FormatRequiresTranscodingError(TranscodeFormat),
}

/// The type of a raw image buffer.
pub enum ImageType<'a> {
	/// The mime type of an image, for example `"image/png"`.
	MimeType(&'a str),
	/// The extension of an image file, for example `"png"`.
	Extension(&'a str),
}

impl<'a> TryInto<ImageFormat> for ImageType<'a> {
	type Error = TextureError;

	fn try_into(self) -> Result<ImageFormat, Self::Error> {
		match self {
			ImageType::MimeType(mime_type) => ImageFormat::from_mime_type(mime_type)
				.ok_or(TextureError::InvalidImageMimeType(mime_type.to_string())),
			ImageType::Extension(extension) => ImageFormat::from_extension(extension)
				.ok_or(TextureError::InvalidImageExtension(extension.to_string())),
		}
	}
}

/// Used to calculate the volume of an item.
pub trait Volume {
	fn volume(&self) -> usize;
}

impl Volume for Extent3d {
	/// Calculates the volume of the [`Extent3d`].
	fn volume(&self) -> usize {
		(self.width * self.height * self.depth_or_array_layers) as usize
	}
}

/// Information about the pixel size in bytes and the number of different components.
pub struct PixelInfo {
	/// The size of a component of a pixel in bytes.
	pub type_size: usize,
	/// The amount of different components (color channels).
	pub num_components: usize,
}

/// Extends the wgpu [`TextureFormat`] with information about the pixel.
pub trait TextureFormatPixelInfo {
	/// Returns the pixel information of the format.
	fn pixel_info(&self) -> PixelInfo;
	/// Returns the size of a pixel of the format.
	fn pixel_size(&self) -> usize {
		let info = self.pixel_info();
		info.type_size * info.num_components
	}
}

impl TextureFormatPixelInfo for TextureFormat {
	#[allow(clippy::match_same_arms)]
	fn pixel_info(&self) -> PixelInfo {
		let type_size = match self {
			// 8bit
			TextureFormat::R8Unorm
			| TextureFormat::R8Snorm
			| TextureFormat::R8Uint
			| TextureFormat::R8Sint
			| TextureFormat::Rg8Unorm
			| TextureFormat::Rg8Snorm
			| TextureFormat::Rg8Uint
			| TextureFormat::Rg8Sint
			| TextureFormat::Rgba8Unorm
			| TextureFormat::Rgba8UnormSrgb
			| TextureFormat::Rgba8Snorm
			| TextureFormat::Rgba8Uint
			| TextureFormat::Rgba8Sint
			| TextureFormat::Bgra8Unorm
			| TextureFormat::Bgra8UnormSrgb => 1,

			// 16bit
			TextureFormat::R16Uint
			| TextureFormat::R16Sint
			| TextureFormat::R16Float
			| TextureFormat::Rg16Uint
			| TextureFormat::Rg16Sint
			| TextureFormat::R16Unorm
			| TextureFormat::Rg16Float
			| TextureFormat::Rgba16Uint
			| TextureFormat::Rgba16Sint
			| TextureFormat::Rgba16Float => 2,

			// 32bit
			TextureFormat::R32Uint
			| TextureFormat::R32Sint
			| TextureFormat::R32Float
			| TextureFormat::Rg32Uint
			| TextureFormat::Rg32Sint
			| TextureFormat::Rg32Float
			| TextureFormat::Rgba32Uint
			| TextureFormat::Rgba32Sint
			| TextureFormat::Rgba32Float
			| TextureFormat::Depth32Float => 4,

			// special cases
			TextureFormat::Rgb10a2Unorm => 4,
			TextureFormat::Rg11b10Float => 4,
			TextureFormat::Depth24Plus => 3, // FIXME is this correct?
			TextureFormat::Depth24PlusStencil8 => 4,
			// TODO: this is not good! this is a temporary step while porting bevy_render to direct wgpu usage
			_ => panic!("cannot get pixel info for type"),
		};

		let components = match self {
			TextureFormat::R8Unorm
			| TextureFormat::R8Snorm
			| TextureFormat::R8Uint
			| TextureFormat::R8Sint
			| TextureFormat::R16Uint
			| TextureFormat::R16Sint
			| TextureFormat::R16Unorm
			| TextureFormat::R16Float
			| TextureFormat::R32Uint
			| TextureFormat::R32Sint
			| TextureFormat::R32Float => 1,

			TextureFormat::Rg8Unorm
			| TextureFormat::Rg8Snorm
			| TextureFormat::Rg8Uint
			| TextureFormat::Rg8Sint
			| TextureFormat::Rg16Uint
			| TextureFormat::Rg16Sint
			| TextureFormat::Rg16Float
			| TextureFormat::Rg32Uint
			| TextureFormat::Rg32Sint
			| TextureFormat::Rg32Float => 2,

			TextureFormat::Rgba8Unorm
			| TextureFormat::Rgba8UnormSrgb
			| TextureFormat::Rgba8Snorm
			| TextureFormat::Rgba8Uint
			| TextureFormat::Rgba8Sint
			| TextureFormat::Bgra8Unorm
			| TextureFormat::Bgra8UnormSrgb
			| TextureFormat::Rgba16Uint
			| TextureFormat::Rgba16Sint
			| TextureFormat::Rgba16Float
			| TextureFormat::Rgba32Uint
			| TextureFormat::Rgba32Sint
			| TextureFormat::Rgba32Float => 4,

			// special cases
			TextureFormat::Rgb10a2Unorm
			| TextureFormat::Rg11b10Float
			| TextureFormat::Depth32Float
			| TextureFormat::Depth24Plus
			| TextureFormat::Depth24PlusStencil8 => 1,
			// TODO: this is not good! this is a temporary step while porting bevy_render to direct wgpu usage
			_ => panic!("cannot get pixel info for type"),
		};

		PixelInfo {
			type_size,
			num_components: components,
		}
	}
}

/// The GPU-representation of an [`Image`].
/// Consists of the [`Texture`], its [`TextureView`] and the corresponding [`Sampler`], and the texture's size.
#[derive(Debug, Clone)]
pub struct GpuImage {
	pub texture: Texture,
	pub texture_view: TextureView,
	pub texture_format: TextureFormat,
	pub sampler: Sampler,
	pub size: Vec2,
}

impl RenderAsset for Image {
	type ExtractedAsset = Image;
	type PreparedAsset = GpuImage;
	type Param = (
		SRes<RenderDevice>,
		SRes<RenderQueue>,
		SRes<DefaultImageSampler>,
	);

	/// Clones the Image.
	fn extract_asset(&self) -> Self::ExtractedAsset {
		self.clone()
	}

	/// Converts the extracted image into a [`GpuImage`].
	fn prepare_asset(
		image: Self::ExtractedAsset,
		(render_device, render_queue, default_sampler): &mut SystemParamItem<Self::Param>,
	) -> Result<Self::PreparedAsset, PrepareAssetError<Self::ExtractedAsset>> {
		let texture = if image.texture_descriptor.mip_level_count > 1 || image.is_compressed() {
			render_device.create_texture_with_data(render_queue, &image.texture_descriptor, &image.data)
		} else {
			let texture = render_device.create_texture(&image.texture_descriptor);
			let format_size = image.texture_descriptor.format.pixel_size();
			render_queue.write_texture(
				ImageCopyTexture {
					texture: &texture,
					mip_level: 0,
					origin: Origin3d::ZERO,
					aspect: wgpu::TextureAspect::All,
				},
				&image.data,
				ImageDataLayout {
					offset: 0,
					bytes_per_row: Some(
						std::num::NonZeroU32::new(image.texture_descriptor.size.width * format_size as u32)
							.unwrap(),
					),
					rows_per_image: if image
						.texture_descriptor
						.size
						.depth_or_array_layers
						> 1
					{
						std::num::NonZeroU32::new(image.texture_descriptor.size.height)
					} else {
						None
					},
				},
				image.texture_descriptor.size,
			);
			texture
		};

		let texture_view = texture.create_view(&TextureViewDescriptor::default());
		let size = Vec2::new(
			image.texture_descriptor.size.width as f32,
			image.texture_descriptor.size.height as f32,
		);
		let sampler = match image.sampler_descriptor {
			ImageSampler::Default => (***default_sampler).clone(),
			ImageSampler::Descriptor(descriptor) => render_device.create_sampler(&descriptor),
		};

		Ok(GpuImage {
			texture,
			texture_view,
			texture_format: image.texture_descriptor.format,
			sampler,
			size,
		})
	}
}

bitflags::bitflags! {
	#[derive(Default)]
	#[repr(transparent)]
	pub struct CompressedImageFormats: u32 {
		const NONE     = 0;
		const ASTC_LDR = (1 << 0);
		const BC       = (1 << 1);
		const ETC2     = (1 << 2);
	}
}

impl CompressedImageFormats {
	pub fn supports(&self, format: TextureFormat) -> bool {
		match format {
			TextureFormat::Bc1RgbaUnorm
			| TextureFormat::Bc1RgbaUnormSrgb
			| TextureFormat::Bc2RgbaUnorm
			| TextureFormat::Bc2RgbaUnormSrgb
			| TextureFormat::Bc3RgbaUnorm
			| TextureFormat::Bc3RgbaUnormSrgb
			| TextureFormat::Bc4RUnorm
			| TextureFormat::Bc4RSnorm
			| TextureFormat::Bc5RgUnorm
			| TextureFormat::Bc5RgSnorm
			| TextureFormat::Bc6hRgbUfloat
			| TextureFormat::Bc6hRgbSfloat
			| TextureFormat::Bc7RgbaUnorm
			| TextureFormat::Bc7RgbaUnormSrgb => self.contains(CompressedImageFormats::BC),
			TextureFormat::Etc2Rgb8Unorm
			| TextureFormat::Etc2Rgb8UnormSrgb
			| TextureFormat::Etc2Rgb8A1Unorm
			| TextureFormat::Etc2Rgb8A1UnormSrgb
			| TextureFormat::Etc2Rgba8Unorm
			| TextureFormat::Etc2Rgba8UnormSrgb
			| TextureFormat::EacR11Unorm
			| TextureFormat::EacR11Snorm
			| TextureFormat::EacRg11Unorm
			| TextureFormat::EacRg11Snorm => self.contains(CompressedImageFormats::ETC2),
			TextureFormat::Astc4x4RgbaUnorm
			| TextureFormat::Astc4x4RgbaUnormSrgb
			| TextureFormat::Astc5x4RgbaUnorm
			| TextureFormat::Astc5x4RgbaUnormSrgb
			| TextureFormat::Astc5x5RgbaUnorm
			| TextureFormat::Astc5x5RgbaUnormSrgb
			| TextureFormat::Astc6x5RgbaUnorm
			| TextureFormat::Astc6x5RgbaUnormSrgb
			| TextureFormat::Astc6x6RgbaUnorm
			| TextureFormat::Astc6x6RgbaUnormSrgb
			| TextureFormat::Astc8x5RgbaUnorm
			| TextureFormat::Astc8x5RgbaUnormSrgb
			| TextureFormat::Astc8x6RgbaUnorm
			| TextureFormat::Astc8x6RgbaUnormSrgb
			| TextureFormat::Astc10x5RgbaUnorm
			| TextureFormat::Astc10x5RgbaUnormSrgb
			| TextureFormat::Astc10x6RgbaUnorm
			| TextureFormat::Astc10x6RgbaUnormSrgb
			| TextureFormat::Astc8x8RgbaUnorm
			| TextureFormat::Astc8x8RgbaUnormSrgb
			| TextureFormat::Astc10x8RgbaUnorm
			| TextureFormat::Astc10x8RgbaUnormSrgb
			| TextureFormat::Astc10x10RgbaUnorm
			| TextureFormat::Astc10x10RgbaUnormSrgb
			| TextureFormat::Astc12x10RgbaUnorm
			| TextureFormat::Astc12x10RgbaUnormSrgb
			| TextureFormat::Astc12x12RgbaUnorm
			| TextureFormat::Astc12x12RgbaUnormSrgb => self.contains(CompressedImageFormats::ASTC_LDR),
			_ => true,
		}
	}
}

impl From<wgpu::Features> for CompressedImageFormats {
	fn from(features: wgpu::Features) -> Self {
		let mut supported_compressed_formats = Self::default();
		if features.contains(wgpu::Features::TEXTURE_COMPRESSION_ASTC_LDR) {
			supported_compressed_formats |= Self::ASTC_LDR;
		}
		if features.contains(wgpu::Features::TEXTURE_COMPRESSION_BC) {
			supported_compressed_formats |= Self::BC;
		}
		if features.contains(wgpu::Features::TEXTURE_COMPRESSION_ETC2) {
			supported_compressed_formats |= Self::ETC2;
		}
		supported_compressed_formats
	}
}

impl From<&RenderDevice> for CompressedImageFormats {
	fn from(render_device: &RenderDevice) -> Self {
		Self::from(render_device.features())
	}
}

#[cfg(test)]
mod test {

	use super::*;

	#[test]
	fn image_size() {
		let size = Extent3d {
			width: 200,
			height: 100,
			depth_or_array_layers: 1,
		};
		let image = Image::new_fill(
			size,
			TextureDimension::D2,
			&[0, 0, 0, 255],
			TextureFormat::Rgba8Unorm,
		);
		assert_eq!(
			Vec2::new(size.width as f32, size.height as f32),
			image.size()
		);
	}
	#[test]
	fn image_default_size() {
		let image = Image::default();
		assert_eq!(Vec2::ONE, image.size());
	}
}<|MERGE_RESOLUTION|>--- conflicted
+++ resolved
@@ -207,7 +207,6 @@
 }
 
 impl Image {
-<<<<<<< HEAD
 	/// Creates a new image from raw binary data and the corresponding metadata.
 	///
 	/// # Panics
@@ -377,14 +376,12 @@
 			#[cfg(feature = "ktx2")]
 			ImageFormat::Ktx2 => ktx2_buffer_to_image(buffer, supported_compressed_formats, is_srgb),
 			_ => {
-				let image_crate_format =
-					format
-						.as_image_crate_format()
-						.ok_or(TextureError::UnsupportedTextureFormat(format!(
-							"{:?}",
-							format
-						)))?;
-				let dyn_img = image::load_from_memory_with_format(buffer, image_crate_format)?;
+				let image_crate_format = format
+					.as_image_crate_format()
+					.ok_or_else(|| TextureError::UnsupportedTextureFormat(format!("{:?}", format)))?;
+				let mut reader = image::io::Reader::with_format(std::io::Cursor::new(buffer), image_crate_format);
+				reader.no_limits();
+				let dyn_img = reader.decode()?;
 				Ok(image_to_texture(dyn_img, is_srgb))
 			},
 		}
@@ -401,204 +398,6 @@
 			|| feats.contains(wgpu::Features::TEXTURE_COMPRESSION_BC)
 			|| feats.contains(wgpu::Features::TEXTURE_COMPRESSION_ETC2)
 	}
-=======
-    /// Creates a new image from raw binary data and the corresponding metadata.
-    ///
-    /// # Panics
-    /// Panics if the length of the `data`, volume of the `size` and the size of the `format`
-    /// do not match.
-    pub fn new(
-        size: Extent3d,
-        dimension: TextureDimension,
-        data: Vec<u8>,
-        format: TextureFormat,
-    ) -> Self {
-        debug_assert_eq!(
-            size.volume() * format.pixel_size(),
-            data.len(),
-            "Pixel data, size and format have to match",
-        );
-        let mut image = Self {
-            data,
-            ..Default::default()
-        };
-        image.texture_descriptor.dimension = dimension;
-        image.texture_descriptor.size = size;
-        image.texture_descriptor.format = format;
-        image
-    }
-
-    /// Creates a new image from raw binary data and the corresponding metadata, by filling
-    /// the image data with the `pixel` data repeated multiple times.
-    ///
-    /// # Panics
-    /// Panics if the size of the `format` is not a multiple of the length of the `pixel` data.
-    /// do not match.
-    pub fn new_fill(
-        size: Extent3d,
-        dimension: TextureDimension,
-        pixel: &[u8],
-        format: TextureFormat,
-    ) -> Self {
-        let mut value = Image::default();
-        value.texture_descriptor.format = format;
-        value.texture_descriptor.dimension = dimension;
-        value.resize(size);
-
-        debug_assert_eq!(
-            pixel.len() % format.pixel_size(),
-            0,
-            "Must not have incomplete pixel data."
-        );
-        debug_assert!(
-            pixel.len() <= value.data.len(),
-            "Fill data must fit within pixel buffer."
-        );
-
-        for current_pixel in value.data.chunks_exact_mut(pixel.len()) {
-            current_pixel.copy_from_slice(pixel);
-        }
-        value
-    }
-
-    /// Returns the aspect ratio (height/width) of a 2D image.
-    pub fn aspect_2d(&self) -> f32 {
-        self.texture_descriptor.size.height as f32 / self.texture_descriptor.size.width as f32
-    }
-
-    /// Returns the size of a 2D image.
-    pub fn size(&self) -> Vec2 {
-        Vec2::new(
-            self.texture_descriptor.size.width as f32,
-            self.texture_descriptor.size.height as f32,
-        )
-    }
-
-    /// Resizes the image to the new size, by removing information or appending 0 to the `data`.
-    /// Does not properly resize the contents of the image, but only its internal `data` buffer.
-    pub fn resize(&mut self, size: Extent3d) {
-        self.texture_descriptor.size = size;
-        self.data.resize(
-            size.volume() * self.texture_descriptor.format.pixel_size(),
-            0,
-        );
-    }
-
-    /// Changes the `size`, asserting that the total number of data elements (pixels) remains the
-    /// same.
-    ///
-    /// # Panics
-    /// Panics if the `new_size` does not have the same volume as to old one.
-    pub fn reinterpret_size(&mut self, new_size: Extent3d) {
-        assert!(
-            new_size.volume() == self.texture_descriptor.size.volume(),
-            "Incompatible sizes: old = {:?} new = {:?}",
-            self.texture_descriptor.size,
-            new_size
-        );
-
-        self.texture_descriptor.size = new_size;
-    }
-
-    /// Takes a 2D image containing vertically stacked images of the same size, and reinterprets
-    /// it as a 2D array texture, where each of the stacked images becomes one layer of the
-    /// array. This is primarily for use with the `texture2DArray` shader uniform type.
-    ///
-    /// # Panics
-    /// Panics if the texture is not 2D, has more than one layers or is not evenly dividable into
-    /// the `layers`.
-    pub fn reinterpret_stacked_2d_as_array(&mut self, layers: u32) {
-        // Must be a stacked image, and the height must be divisible by layers.
-        assert!(self.texture_descriptor.dimension == TextureDimension::D2);
-        assert!(self.texture_descriptor.size.depth_or_array_layers == 1);
-        assert_eq!(self.texture_descriptor.size.height % layers, 0);
-
-        self.reinterpret_size(Extent3d {
-            width: self.texture_descriptor.size.width,
-            height: self.texture_descriptor.size.height / layers,
-            depth_or_array_layers: layers,
-        });
-    }
-
-    /// Convert a texture from a format to another
-    /// Only a few formats are supported as input and output:
-    /// - `TextureFormat::R8Unorm`
-    /// - `TextureFormat::Rg8Unorm`
-    /// - `TextureFormat::Rgba8UnormSrgb`
-    pub fn convert(&self, new_format: TextureFormat) -> Option<Self> {
-        super::image_texture_conversion::texture_to_image(self)
-            .and_then(|img| match new_format {
-                TextureFormat::R8Unorm => {
-                    Some((image::DynamicImage::ImageLuma8(img.into_luma8()), false))
-                }
-                TextureFormat::Rg8Unorm => Some((
-                    image::DynamicImage::ImageLumaA8(img.into_luma_alpha8()),
-                    false,
-                )),
-                TextureFormat::Rgba8UnormSrgb => {
-                    Some((image::DynamicImage::ImageRgba8(img.into_rgba8()), true))
-                }
-                _ => None,
-            })
-            .map(|(dyn_img, is_srgb)| {
-                super::image_texture_conversion::image_to_texture(dyn_img, is_srgb)
-            })
-    }
-
-    /// Load a bytes buffer in a [`Image`], according to type `image_type`, using the `image`
-    /// crate
-    pub fn from_buffer(
-        buffer: &[u8],
-        image_type: ImageType,
-        #[allow(unused_variables)] supported_compressed_formats: CompressedImageFormats,
-        is_srgb: bool,
-    ) -> Result<Image, TextureError> {
-        let format = image_type.to_image_format()?;
-
-        // Load the image in the expected format.
-        // Some formats like PNG allow for R or RG textures too, so the texture
-        // format needs to be determined. For RGB textures an alpha channel
-        // needs to be added, so the image data needs to be converted in those
-        // cases.
-
-        match format {
-            #[cfg(feature = "basis-universal")]
-            ImageFormat::Basis => {
-                basis_buffer_to_image(buffer, supported_compressed_formats, is_srgb)
-            }
-            #[cfg(feature = "dds")]
-            ImageFormat::Dds => dds_buffer_to_image(buffer, supported_compressed_formats, is_srgb),
-            #[cfg(feature = "ktx2")]
-            ImageFormat::Ktx2 => {
-                ktx2_buffer_to_image(buffer, supported_compressed_formats, is_srgb)
-            }
-            _ => {
-                let image_crate_format = format.as_image_crate_format().ok_or_else(|| {
-                    TextureError::UnsupportedTextureFormat(format!("{:?}", format))
-                })?;
-                let mut reader = image::io::Reader::new(std::io::Cursor::new(buffer));
-                reader.set_format(image_crate_format);
-                reader.no_limits();
-                let dyn_img = reader.decode()?;
-                Ok(image_to_texture(dyn_img, is_srgb))
-            }
-        }
-    }
-
-    /// Whether the texture format is compressed or uncompressed
-    pub fn is_compressed(&self) -> bool {
-        let format_description = self.texture_descriptor.format.describe();
-        format_description
-            .required_features
-            .contains(wgpu::Features::TEXTURE_COMPRESSION_ASTC_LDR)
-            || format_description
-                .required_features
-                .contains(wgpu::Features::TEXTURE_COMPRESSION_BC)
-            || format_description
-                .required_features
-                .contains(wgpu::Features::TEXTURE_COMPRESSION_ETC2)
-    }
->>>>>>> 052de08e
 }
 
 #[derive(Clone, Copy, Debug)]
