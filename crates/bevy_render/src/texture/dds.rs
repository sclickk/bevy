use ddsfile::{D3DFormat, Dds, DxgiFormat};
use std::io::Cursor;
use wgpu::{Extent3d, TextureDimension, TextureFormat};

use super::{CompressedImageFormats, Image, TextureError};

pub fn dds_buffer_to_image(
	buffer: &[u8],
	supported_compressed_formats: CompressedImageFormats,
	is_srgb: bool,
) -> Result<Image, TextureError> {
<<<<<<< HEAD
	let mut cursor = Cursor::new(buffer);
	let dds = Dds::read(&mut cursor).expect("Failed to parse DDS file");
	let texture_format = dds_format_to_texture_format(&dds, is_srgb)?;
	supported_compressed_formats
		.supports(texture_format)
		.then(|| Image {
			texture_descriptor: wgpu::TextureDescriptor {
				size: Extent3d {
					width: dds.get_width(),
					height: dds.get_height(),
					depth_or_array_layers: if dds.get_num_array_layers() > 1 {
						dds.get_num_array_layers()
					} else {
						dds.get_depth()
					},
					..Default::default()
				},
				format: texture_format,
				dimension: if dds.get_depth() > 1 {
					TextureDimension::D3
				} else if image.is_compressed() || dds.get_height() > 1 {
					TextureDimension::D2
				} else {
					TextureDimension::D1
				},
				..Default::default()
			},
			data: dds.data,
			..Default::default()
		})
		.ok_or(TextureError::UnsupportedTextureFormat(format!(
			"Format not supported by this GPU: {:?}",
			texture_format
		)))
=======
    let mut cursor = Cursor::new(buffer);
    let dds = Dds::read(&mut cursor).expect("Failed to parse DDS file");
    let texture_format = dds_format_to_texture_format(&dds, is_srgb)?;
    if !supported_compressed_formats.supports(texture_format) {
        return Err(TextureError::UnsupportedTextureFormat(format!(
            "Format not supported by this GPU: {:?}",
            texture_format
        )));
    }
    let mut image = Image::default();
    image.texture_descriptor.size = Extent3d {
        width: dds.get_width(),
        height: dds.get_height(),
        depth_or_array_layers: if dds.get_num_array_layers() > 1 {
            dds.get_num_array_layers()
        } else {
            dds.get_depth()
        },
    }
    .physical_size(texture_format);
    image.texture_descriptor.mip_level_count = dds.get_num_mipmap_levels();
    image.texture_descriptor.format = texture_format;
    image.texture_descriptor.dimension = if dds.get_depth() > 1 {
        TextureDimension::D3
    } else if image.is_compressed() || dds.get_height() > 1 {
        TextureDimension::D2
    } else {
        TextureDimension::D1
    };
    image.data = dds.data;
    Ok(image)
>>>>>>> 1c23421f
}

pub fn dds_format_to_texture_format(
	dds: &Dds,
	is_srgb: bool,
) -> Result<TextureFormat, TextureError> {
	Ok(if let Some(d3d_format) = dds.get_d3d_format() {
		match d3d_format {
			D3DFormat::A8B8G8R8 => {
				if is_srgb {
					TextureFormat::Rgba8UnormSrgb
				} else {
					TextureFormat::Rgba8Unorm
				}
			}
			D3DFormat::A8 => TextureFormat::R8Unorm,
			D3DFormat::A8R8G8B8 => {
				if is_srgb {
					TextureFormat::Bgra8UnormSrgb
				} else {
					TextureFormat::Bgra8Unorm
				}
			}
			D3DFormat::G16R16 => TextureFormat::Rg16Uint,
			D3DFormat::A2B10G10R10 => TextureFormat::Rgb10a2Unorm,
			D3DFormat::A8L8 => TextureFormat::Rg8Uint,
			D3DFormat::L16 => TextureFormat::R16Uint,
			D3DFormat::L8 => TextureFormat::R8Uint,
			D3DFormat::DXT1 => {
				if is_srgb {
					TextureFormat::Bc1RgbaUnormSrgb
				} else {
					TextureFormat::Bc1RgbaUnorm
				}
			}
			D3DFormat::DXT3 | D3DFormat::DXT2 => {
				if is_srgb {
					TextureFormat::Bc2RgbaUnormSrgb
				} else {
					TextureFormat::Bc2RgbaUnorm
				}
			}
			D3DFormat::DXT5 | D3DFormat::DXT4 => {
				if is_srgb {
					TextureFormat::Bc3RgbaUnormSrgb
				} else {
					TextureFormat::Bc3RgbaUnorm
				}
			}
			D3DFormat::A16B16G16R16 => TextureFormat::Rgba16Uint,
			D3DFormat::Q16W16V16U16 => TextureFormat::Rgba16Sint,
			D3DFormat::R16F => TextureFormat::R16Float,
			D3DFormat::G16R16F => TextureFormat::Rg16Float,
			D3DFormat::A16B16G16R16F => TextureFormat::Rgba16Float,
			D3DFormat::R32F => TextureFormat::R32Float,
			D3DFormat::G32R32F => TextureFormat::Rg32Float,
			D3DFormat::A32B32G32R32F => TextureFormat::Rgba32Float,
			D3DFormat::A1R5G5B5
			| D3DFormat::R5G6B5
			// FIXME: Map to argb format and user has to know to ignore the alpha channel?
			| D3DFormat::X8R8G8B8
			// FIXME: Map to argb format and user has to know to ignore the alpha channel?
			| D3DFormat::X8B8G8R8
			| D3DFormat::A2R10G10B10
			| D3DFormat::R8G8B8
			| D3DFormat::X1R5G5B5
			| D3DFormat::A4R4G4B4
			| D3DFormat::X4R4G4B4
			| D3DFormat::A8R3G3B2
			| D3DFormat::A4L4
			| D3DFormat::R8G8_B8G8
			| D3DFormat::G8R8_G8B8
			| D3DFormat::UYVY
			| D3DFormat::YUY2
			| D3DFormat::CXV8U8 => {
				return Err(TextureError::UnsupportedTextureFormat(format!(
					"{:?}",
					d3d_format
				)))
			}
		}
	} else if let Some(dxgi_format) = dds.get_dxgi_format() {
		match dxgi_format {
			DxgiFormat::R32G32B32A32_Typeless | DxgiFormat::R32G32B32A32_Float => {
				TextureFormat::Rgba32Float
			},
			DxgiFormat::R32G32B32A32_UInt => TextureFormat::Rgba32Uint,
			DxgiFormat::R32G32B32A32_SInt => TextureFormat::Rgba32Sint,
			DxgiFormat::R16G16B16A16_Typeless | DxgiFormat::R16G16B16A16_Float => {
				TextureFormat::Rgba16Float
			},
			DxgiFormat::R16G16B16A16_UNorm => TextureFormat::Rgba16Unorm,
			DxgiFormat::R16G16B16A16_UInt => TextureFormat::Rgba16Uint,
			DxgiFormat::R16G16B16A16_SNorm => TextureFormat::Rgba16Snorm,
			DxgiFormat::R16G16B16A16_SInt => TextureFormat::Rgba16Sint,
			DxgiFormat::R32G32_Typeless | DxgiFormat::R32G32_Float => TextureFormat::Rg32Float,
			DxgiFormat::R32G32_UInt => TextureFormat::Rg32Uint,
			DxgiFormat::R32G32_SInt => TextureFormat::Rg32Sint,
			DxgiFormat::R10G10B10A2_Typeless | DxgiFormat::R10G10B10A2_UNorm => {
				TextureFormat::Rgb10a2Unorm
			},
			DxgiFormat::R11G11B10_Float => TextureFormat::Rg11b10Float,
			DxgiFormat::R8G8B8A8_Typeless
			| DxgiFormat::R8G8B8A8_UNorm
			| DxgiFormat::R8G8B8A8_UNorm_sRGB => {
				if is_srgb {
					TextureFormat::Rgba8UnormSrgb
				} else {
					TextureFormat::Rgba8Unorm
				}
			},
			DxgiFormat::R8G8B8A8_UInt => TextureFormat::Rgba8Uint,
			DxgiFormat::R8G8B8A8_SNorm => TextureFormat::Rgba8Snorm,
			DxgiFormat::R8G8B8A8_SInt => TextureFormat::Rgba8Sint,
			DxgiFormat::R16G16_Typeless | DxgiFormat::R16G16_Float => TextureFormat::Rg16Float,
			DxgiFormat::R16G16_UNorm => TextureFormat::Rg16Unorm,
			DxgiFormat::R16G16_UInt => TextureFormat::Rg16Uint,
			DxgiFormat::R16G16_SNorm => TextureFormat::Rg16Snorm,
			DxgiFormat::R16G16_SInt => TextureFormat::Rg16Sint,
			DxgiFormat::R32_Typeless | DxgiFormat::R32_Float => TextureFormat::R32Float,
			DxgiFormat::D32_Float => TextureFormat::Depth32Float,
			DxgiFormat::R32_UInt => TextureFormat::R32Uint,
			DxgiFormat::R32_SInt => TextureFormat::R32Sint,
			DxgiFormat::R24G8_Typeless | DxgiFormat::D24_UNorm_S8_UInt => {
				TextureFormat::Depth24PlusStencil8
			},
			DxgiFormat::R24_UNorm_X8_Typeless => TextureFormat::Depth24Plus,
			DxgiFormat::R8G8_Typeless | DxgiFormat::R8G8_UNorm => TextureFormat::Rg8Unorm,
			DxgiFormat::R8G8_UInt => TextureFormat::Rg8Uint,
			DxgiFormat::R8G8_SNorm => TextureFormat::Rg8Snorm,
			DxgiFormat::R8G8_SInt => TextureFormat::Rg8Sint,
			DxgiFormat::R16_Typeless | DxgiFormat::R16_Float => TextureFormat::R16Float,
			DxgiFormat::R16_UNorm => TextureFormat::R16Unorm,
			DxgiFormat::R16_UInt => TextureFormat::R16Uint,
			DxgiFormat::R16_SNorm => TextureFormat::R16Snorm,
			DxgiFormat::R16_SInt => TextureFormat::R16Sint,
			DxgiFormat::R8_Typeless | DxgiFormat::R8_UNorm => TextureFormat::R8Unorm,
			DxgiFormat::R8_UInt => TextureFormat::R8Uint,
			DxgiFormat::R8_SNorm => TextureFormat::R8Snorm,
			DxgiFormat::R8_SInt => TextureFormat::R8Sint,
			DxgiFormat::R9G9B9E5_SharedExp => TextureFormat::Rgb9e5Ufloat,
			DxgiFormat::BC1_Typeless | DxgiFormat::BC1_UNorm | DxgiFormat::BC1_UNorm_sRGB => {
				if is_srgb {
					TextureFormat::Bc1RgbaUnormSrgb
				} else {
					TextureFormat::Bc1RgbaUnorm
				}
			},
			DxgiFormat::BC2_Typeless | DxgiFormat::BC2_UNorm | DxgiFormat::BC2_UNorm_sRGB => {
				if is_srgb {
					TextureFormat::Bc2RgbaUnormSrgb
				} else {
					TextureFormat::Bc2RgbaUnorm
				}
			},
			DxgiFormat::BC3_Typeless | DxgiFormat::BC3_UNorm | DxgiFormat::BC3_UNorm_sRGB => {
				if is_srgb {
					TextureFormat::Bc3RgbaUnormSrgb
				} else {
					TextureFormat::Bc3RgbaUnorm
				}
			},
			DxgiFormat::BC4_Typeless | DxgiFormat::BC4_UNorm => TextureFormat::Bc4RUnorm,
			DxgiFormat::BC4_SNorm => TextureFormat::Bc4RSnorm,
			DxgiFormat::BC5_Typeless | DxgiFormat::BC5_UNorm => TextureFormat::Bc5RgUnorm,
			DxgiFormat::BC5_SNorm => TextureFormat::Bc5RgSnorm,
			DxgiFormat::B8G8R8A8_UNorm
			| DxgiFormat::B8G8R8A8_Typeless
			| DxgiFormat::B8G8R8A8_UNorm_sRGB => {
				if is_srgb {
					TextureFormat::Bgra8UnormSrgb
				} else {
					TextureFormat::Bgra8Unorm
				}
			},

			DxgiFormat::BC6H_Typeless | DxgiFormat::BC6H_UF16 => TextureFormat::Bc6hRgbUfloat,
			DxgiFormat::BC6H_SF16 => TextureFormat::Bc6hRgbSfloat,
			DxgiFormat::BC7_Typeless | DxgiFormat::BC7_UNorm | DxgiFormat::BC7_UNorm_sRGB => {
				if is_srgb {
					TextureFormat::Bc7RgbaUnormSrgb
				} else {
					TextureFormat::Bc7RgbaUnorm
				}
			},
			_ => {
				return Err(TextureError::UnsupportedTextureFormat(format!(
					"{:?}",
					dxgi_format
				)))
			},
		}
	} else {
		return Err(TextureError::UnsupportedTextureFormat(
			"unspecified".to_string(),
		));
	})
}<|MERGE_RESOLUTION|>--- conflicted
+++ resolved
@@ -9,14 +9,13 @@
 	supported_compressed_formats: CompressedImageFormats,
 	is_srgb: bool,
 ) -> Result<Image, TextureError> {
-<<<<<<< HEAD
 	let mut cursor = Cursor::new(buffer);
 	let dds = Dds::read(&mut cursor).expect("Failed to parse DDS file");
 	let texture_format = dds_format_to_texture_format(&dds, is_srgb)?;
 	supported_compressed_formats
 		.supports(texture_format)
 		.then(|| Image {
-			texture_descriptor: wgpu::TextureDescriptor {
+			texture_descriptor: TextureDescriptor {
 				size: Extent3d {
 					width: dds.get_width(),
 					height: dds.get_height(),
@@ -25,9 +24,8 @@
 					} else {
 						dds.get_depth()
 					},
-					..Default::default()
-				},
-				format: texture_format,
+				}
+				.physical_size(texture_format),
 				dimension: if dds.get_depth() > 1 {
 					TextureDimension::D3
 				} else if image.is_compressed() || dds.get_height() > 1 {
@@ -35,6 +33,8 @@
 				} else {
 					TextureDimension::D1
 				},
+				format: texture_format,
+				mip_level_count: dds.get_num_mipmap_levels(),
 				..Default::default()
 			},
 			data: dds.data,
@@ -44,39 +44,6 @@
 			"Format not supported by this GPU: {:?}",
 			texture_format
 		)))
-=======
-    let mut cursor = Cursor::new(buffer);
-    let dds = Dds::read(&mut cursor).expect("Failed to parse DDS file");
-    let texture_format = dds_format_to_texture_format(&dds, is_srgb)?;
-    if !supported_compressed_formats.supports(texture_format) {
-        return Err(TextureError::UnsupportedTextureFormat(format!(
-            "Format not supported by this GPU: {:?}",
-            texture_format
-        )));
-    }
-    let mut image = Image::default();
-    image.texture_descriptor.size = Extent3d {
-        width: dds.get_width(),
-        height: dds.get_height(),
-        depth_or_array_layers: if dds.get_num_array_layers() > 1 {
-            dds.get_num_array_layers()
-        } else {
-            dds.get_depth()
-        },
-    }
-    .physical_size(texture_format);
-    image.texture_descriptor.mip_level_count = dds.get_num_mipmap_levels();
-    image.texture_descriptor.format = texture_format;
-    image.texture_descriptor.dimension = if dds.get_depth() > 1 {
-        TextureDimension::D3
-    } else if image.is_compressed() || dds.get_height() > 1 {
-        TextureDimension::D2
-    } else {
-        TextureDimension::D1
-    };
-    image.data = dds.data;
-    Ok(image)
->>>>>>> 1c23421f
 }
 
 pub fn dds_format_to_texture_format(
