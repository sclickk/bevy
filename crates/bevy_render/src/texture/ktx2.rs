--- conflicted
+++ resolved
@@ -212,7 +212,6 @@
 	data_format: DataFormat,
 	is_srgb: bool,
 ) -> (TranscoderBlockFormat, TextureFormat) {
-<<<<<<< HEAD
 	match data_format {
 		DataFormat::Rrr => {
 			if supported_compressed_formats.contains(CompressedImageFormats::BC) {
@@ -247,10 +246,13 @@
 			if supported_compressed_formats.contains(CompressedImageFormats::ASTC_LDR) {
 				(
 					TranscoderBlockFormat::ASTC_4x4,
-					if is_srgb {
-						TextureFormat::Astc4x4RgbaUnormSrgb
-					} else {
-						TextureFormat::Astc4x4RgbaUnorm
+					TextureFormat::Astc {
+						block: AstcBlock::B4x4,
+						channel: if is_srgb {
+							AstcChannel::UnormSrgb
+						} else {
+							AstcChannel::Unorm
+						},
 					},
 				)
 			} else if supported_compressed_formats.contains(CompressedImageFormats::BC) {
@@ -283,81 +285,6 @@
 			}
 		},
 	}
-=======
-    match data_format {
-        DataFormat::Rrr => {
-            if supported_compressed_formats.contains(CompressedImageFormats::BC) {
-                (TranscoderBlockFormat::BC4, TextureFormat::Bc4RUnorm)
-            } else if supported_compressed_formats.contains(CompressedImageFormats::ETC2) {
-                (
-                    TranscoderBlockFormat::ETC2_EAC_R11,
-                    TextureFormat::EacR11Unorm,
-                )
-            } else {
-                (TranscoderBlockFormat::RGBA32, TextureFormat::R8Unorm)
-            }
-        }
-        DataFormat::Rrrg | DataFormat::Rg => {
-            if supported_compressed_formats.contains(CompressedImageFormats::BC) {
-                (TranscoderBlockFormat::BC5, TextureFormat::Bc5RgUnorm)
-            } else if supported_compressed_formats.contains(CompressedImageFormats::ETC2) {
-                (
-                    TranscoderBlockFormat::ETC2_EAC_RG11,
-                    TextureFormat::EacRg11Unorm,
-                )
-            } else {
-                (TranscoderBlockFormat::RGBA32, TextureFormat::Rg8Unorm)
-            }
-        }
-        // NOTE: Rgba16Float should be transcoded to BC6H/ASTC_HDR. Neither are supported by
-        // basis-universal, nor is ASTC_HDR supported by wgpu
-        DataFormat::Rgb | DataFormat::Rgba => {
-            // NOTE: UASTC can be losslessly transcoded to ASTC4x4 and ASTC uses the same
-            // space as BC7 (128-bits per 4x4 texel block) so prefer ASTC over BC for
-            // transcoding speed and quality.
-            if supported_compressed_formats.contains(CompressedImageFormats::ASTC_LDR) {
-                (
-                    TranscoderBlockFormat::ASTC_4x4,
-                    TextureFormat::Astc {
-                        block: AstcBlock::B4x4,
-                        channel: if is_srgb {
-                            AstcChannel::UnormSrgb
-                        } else {
-                            AstcChannel::Unorm
-                        },
-                    },
-                )
-            } else if supported_compressed_formats.contains(CompressedImageFormats::BC) {
-                (
-                    TranscoderBlockFormat::BC7,
-                    if is_srgb {
-                        TextureFormat::Bc7RgbaUnormSrgb
-                    } else {
-                        TextureFormat::Bc7RgbaUnorm
-                    },
-                )
-            } else if supported_compressed_formats.contains(CompressedImageFormats::ETC2) {
-                (
-                    TranscoderBlockFormat::ETC2_RGBA,
-                    if is_srgb {
-                        TextureFormat::Etc2Rgba8UnormSrgb
-                    } else {
-                        TextureFormat::Etc2Rgba8Unorm
-                    },
-                )
-            } else {
-                (
-                    TranscoderBlockFormat::RGBA32,
-                    if is_srgb {
-                        TextureFormat::Rgba8UnormSrgb
-                    } else {
-                        TextureFormat::Rgba8Unorm
-                    },
-                )
-            }
-        }
-    }
->>>>>>> 44566dba
 }
 
 pub fn ktx2_get_texture_format<Data: AsRef<[u8]>>(
@@ -902,7 +829,6 @@
 							&& sample_information[0].upper == sample_information[3].upper
 					);
 
-<<<<<<< HEAD
 					let sample = &sample_information[0];
 					let data_type = sample_information_to_data_type(sample, false)?;
 					match sample.bit_length {
@@ -1095,158 +1021,34 @@
 				)));
 			},
 		},
-		Some(ColorModel::ASTC) => match data_format_descriptor.texel_block_dimensions[0] {
-			4 => match data_format_descriptor.texel_block_dimensions[1] {
-				4 => {
-					if is_srgb {
-						TextureFormat::Astc4x4RgbaUnormSrgb
-					} else {
-						TextureFormat::Astc4x4RgbaUnorm
-					}
-				},
+		Some(ColorModel::ASTC) => TextureFormat::Astc {
+			block: match (
+				data_format_descriptor.texel_block_dimensions[0],
+				data_format_descriptor.texel_block_dimensions[1],
+			) {
+				(4, 4) => AstcBlock::B4x4,
+				(5, 4) => AstcBlock::B5x4,
+				(5, 5) => AstcBlock::B5x5,
+				(6, 5) => AstcBlock::B6x5,
+				(8, 5) => AstcBlock::B8x5,
+				(8, 8) => AstcBlock::B8x8,
+				(10, 5) => AstcBlock::B10x5,
+				(10, 6) => AstcBlock::B10x6,
+				(10, 8) => AstcBlock::B10x8,
+				(10, 10) => AstcBlock::B10x10,
+				(12, 10) => AstcBlock::B12x10,
+				(12, 12) => AstcBlock::B12x12,
 				d => {
 					return Err(TextureError::UnsupportedTextureFormat(format!(
-						"Invalid ASTC y-dimension: {}",
-						d
+						"Invalid ASTC dimension: {} x {}",
+						d.0, d.1
 					)))
 				},
 			},
-			5 => match data_format_descriptor.texel_block_dimensions[1] {
-				4 => {
-					if is_srgb {
-						TextureFormat::Astc5x4RgbaUnormSrgb
-					} else {
-						TextureFormat::Astc5x4RgbaUnorm
-					}
-				},
-				5 => {
-					if is_srgb {
-						TextureFormat::Astc5x5RgbaUnormSrgb
-					} else {
-						TextureFormat::Astc5x5RgbaUnorm
-					}
-				},
-				d => {
-					return Err(TextureError::UnsupportedTextureFormat(format!(
-						"Invalid ASTC y-dimension: {}",
-						d
-					)))
-				},
-			},
-			6 => match data_format_descriptor.texel_block_dimensions[1] {
-				5 => {
-					if is_srgb {
-						TextureFormat::Astc6x5RgbaUnormSrgb
-					} else {
-						TextureFormat::Astc6x5RgbaUnorm
-					}
-				},
-				6 => {
-					if is_srgb {
-						TextureFormat::Astc6x6RgbaUnormSrgb
-					} else {
-						TextureFormat::Astc6x6RgbaUnorm
-					}
-				},
-				d => {
-					return Err(TextureError::UnsupportedTextureFormat(format!(
-						"Invalid ASTC y-dimension: {}",
-						d
-					)))
-				},
-			},
-			8 => match data_format_descriptor.texel_block_dimensions[1] {
-				5 => {
-					if is_srgb {
-						TextureFormat::Astc8x5RgbaUnormSrgb
-					} else {
-						TextureFormat::Astc8x5RgbaUnorm
-					}
-				},
-				6 => {
-					if is_srgb {
-						TextureFormat::Astc8x6RgbaUnormSrgb
-					} else {
-						TextureFormat::Astc8x6RgbaUnorm
-					}
-				},
-				8 => {
-					if is_srgb {
-						TextureFormat::Astc8x8RgbaUnormSrgb
-					} else {
-						TextureFormat::Astc8x8RgbaUnorm
-					}
-				},
-				d => {
-					return Err(TextureError::UnsupportedTextureFormat(format!(
-						"Invalid ASTC y-dimension: {}",
-						d
-					)))
-				},
-			},
-			10 => match data_format_descriptor.texel_block_dimensions[1] {
-				5 => {
-					if is_srgb {
-						TextureFormat::Astc10x5RgbaUnormSrgb
-					} else {
-						TextureFormat::Astc10x5RgbaUnorm
-					}
-				},
-				6 => {
-					if is_srgb {
-						TextureFormat::Astc10x6RgbaUnormSrgb
-					} else {
-						TextureFormat::Astc10x6RgbaUnorm
-					}
-				},
-				8 => {
-					if is_srgb {
-						TextureFormat::Astc10x8RgbaUnormSrgb
-					} else {
-						TextureFormat::Astc10x8RgbaUnorm
-					}
-				},
-				10 => {
-					if is_srgb {
-						TextureFormat::Astc10x10RgbaUnormSrgb
-					} else {
-						TextureFormat::Astc10x10RgbaUnorm
-					}
-				},
-				d => {
-					return Err(TextureError::UnsupportedTextureFormat(format!(
-						"Invalid ASTC y-dimension: {}",
-						d
-					)))
-				},
-			},
-			12 => match data_format_descriptor.texel_block_dimensions[1] {
-				10 => {
-					if is_srgb {
-						TextureFormat::Astc12x10RgbaUnormSrgb
-					} else {
-						TextureFormat::Astc12x10RgbaUnorm
-					}
-				},
-				12 => {
-					if is_srgb {
-						TextureFormat::Astc12x12RgbaUnormSrgb
-					} else {
-						TextureFormat::Astc12x12RgbaUnorm
-					}
-				},
-				d => {
-					return Err(TextureError::UnsupportedTextureFormat(format!(
-						"Invalid ASTC y-dimension: {}",
-						d
-					)))
-				},
-			},
-			d => {
-				return Err(TextureError::UnsupportedTextureFormat(format!(
-					"Invalid ASTC x-dimension: {}",
-					d
-				)))
+			channel: if is_srgb {
+				AstcChannel::UnormSrgb
+			} else {
+				AstcChannel::Unorm
 			},
 		},
 		Some(ColorModel::ETC1S) => {
@@ -1293,274 +1095,6 @@
 			)));
 		},
 	})
-=======
-                    let sample = &sample_information[0];
-                    let data_type = sample_information_to_data_type(sample, false)?;
-                    match sample.bit_length {
-                        8 => match data_type {
-                            DataType::Unorm => TextureFormat::Rgba8Unorm,
-                            DataType::UnormSrgb => {
-                                return Err(TextureError::UnsupportedTextureFormat(
-                                    "UnormSrgb not supported for XYZW".to_string(),
-                                ));
-                            }
-                            DataType::Snorm => TextureFormat::Rgba8Snorm,
-                            DataType::Float => {
-                                return Err(TextureError::UnsupportedTextureFormat(
-                                    "Float not supported for Rgba8/Bgra8".to_string(),
-                                ));
-                            }
-                            DataType::Uint => TextureFormat::Rgba8Uint,
-                            DataType::Sint => TextureFormat::Rgba8Sint,
-                        },
-                        16 => match data_type {
-                            DataType::Unorm => TextureFormat::Rgba16Unorm,
-                            DataType::UnormSrgb => {
-                                return Err(TextureError::UnsupportedTextureFormat(
-                                    "UnormSrgb not supported for Rgba16/Bgra16".to_string(),
-                                ));
-                            }
-                            DataType::Snorm => TextureFormat::Rgba16Snorm,
-                            DataType::Float => TextureFormat::Rgba16Float,
-                            DataType::Uint => TextureFormat::Rgba16Uint,
-                            DataType::Sint => TextureFormat::Rgba16Sint,
-                        },
-                        32 => match data_type {
-                            DataType::Unorm => {
-                                return Err(TextureError::UnsupportedTextureFormat(
-                                    "Unorm not supported for Rgba32/Bgra32".to_string(),
-                                ));
-                            }
-                            DataType::UnormSrgb => {
-                                return Err(TextureError::UnsupportedTextureFormat(
-                                    "UnormSrgb not supported for Rgba32/Bgra32".to_string(),
-                                ));
-                            }
-                            DataType::Snorm => {
-                                return Err(TextureError::UnsupportedTextureFormat(
-                                    "Snorm not supported for Rgba32/Bgra32".to_string(),
-                                ));
-                            }
-                            DataType::Float => TextureFormat::Rgba32Float,
-                            DataType::Uint => TextureFormat::Rgba32Uint,
-                            DataType::Sint => TextureFormat::Rgba32Sint,
-                        },
-                        v => {
-                            return Err(TextureError::UnsupportedTextureFormat(format!(
-                                "Unsupported sample bit length for XYZW 4-channel format: {}",
-                                v
-                            )));
-                        }
-                    }
-                }
-                v => {
-                    return Err(TextureError::UnsupportedTextureFormat(format!(
-                        "Unsupported channel count for XYZW format: {}",
-                        v
-                    )));
-                }
-            }
-        }
-        Some(ColorModel::BC1A) => {
-            if is_srgb {
-                TextureFormat::Bc1RgbaUnormSrgb
-            } else {
-                TextureFormat::Bc1RgbaUnorm
-            }
-        }
-        Some(ColorModel::BC2) => {
-            if is_srgb {
-                TextureFormat::Bc2RgbaUnormSrgb
-            } else {
-                TextureFormat::Bc2RgbaUnorm
-            }
-        }
-        Some(ColorModel::BC3) => {
-            if is_srgb {
-                TextureFormat::Bc3RgbaUnormSrgb
-            } else {
-                TextureFormat::Bc3RgbaUnorm
-            }
-        }
-        Some(ColorModel::BC4) => {
-            if sample_information[0].lower == 0 {
-                TextureFormat::Bc4RUnorm
-            } else {
-                TextureFormat::Bc4RSnorm
-            }
-        }
-        // FIXME: Red and green channels can be swapped for ATI2n/3Dc
-        Some(ColorModel::BC5) => {
-            if sample_information[0].lower == 0 {
-                TextureFormat::Bc5RgUnorm
-            } else {
-                TextureFormat::Bc5RgSnorm
-            }
-        }
-        Some(ColorModel::BC6H) => {
-            if sample_information[0].lower == 0 {
-                TextureFormat::Bc6hRgbUfloat
-            } else {
-                TextureFormat::Bc6hRgbSfloat
-            }
-        }
-        Some(ColorModel::BC7) => {
-            if is_srgb {
-                TextureFormat::Bc7RgbaUnormSrgb
-            } else {
-                TextureFormat::Bc7RgbaUnorm
-            }
-        }
-        // ETC1 a subset of ETC2 only supporting Rgb8
-        Some(ColorModel::ETC1) => {
-            if is_srgb {
-                TextureFormat::Etc2Rgb8UnormSrgb
-            } else {
-                TextureFormat::Etc2Rgb8Unorm
-            }
-        }
-        Some(ColorModel::ETC2) => match sample_information.len() {
-            1 => {
-                let sample = &sample_information[0];
-                match sample.channel_type {
-                    0 => {
-                        if sample_information[0]
-                            .channel_type_qualifiers
-                            .contains(ChannelTypeQualifiers::SIGNED)
-                        {
-                            TextureFormat::EacR11Snorm
-                        } else {
-                            TextureFormat::EacR11Unorm
-                        }
-                    }
-                    2 => {
-                        if is_srgb {
-                            TextureFormat::Etc2Rgb8UnormSrgb
-                        } else {
-                            TextureFormat::Etc2Rgb8Unorm
-                        }
-                    }
-                    _ => {
-                        return Err(TextureError::UnsupportedTextureFormat(format!(
-                            "Invalid ETC2 sample channel type: {}",
-                            sample.channel_type
-                        )))
-                    }
-                }
-            }
-            2 => {
-                let sample0 = &sample_information[0];
-                let sample1 = &sample_information[1];
-                if sample0.channel_type == 0 && sample1.channel_type == 1 {
-                    if sample0
-                        .channel_type_qualifiers
-                        .contains(ChannelTypeQualifiers::SIGNED)
-                    {
-                        TextureFormat::EacRg11Snorm
-                    } else {
-                        TextureFormat::EacRg11Unorm
-                    }
-                } else if sample0.channel_type == 2 && sample1.channel_type == 15 {
-                    if is_srgb {
-                        TextureFormat::Etc2Rgb8A1UnormSrgb
-                    } else {
-                        TextureFormat::Etc2Rgb8A1Unorm
-                    }
-                } else if sample0.channel_type == 15 && sample1.channel_type == 2 {
-                    if is_srgb {
-                        TextureFormat::Etc2Rgba8UnormSrgb
-                    } else {
-                        TextureFormat::Etc2Rgba8Unorm
-                    }
-                } else {
-                    return Err(TextureError::UnsupportedTextureFormat(format!(
-                        "Invalid ETC2 2-sample channel types: {} {}",
-                        sample0.channel_type, sample1.channel_type
-                    )));
-                }
-            }
-            v => {
-                return Err(TextureError::UnsupportedTextureFormat(format!(
-                    "Unsupported channel count for ETC2 format: {}",
-                    v
-                )));
-            }
-        },
-        Some(ColorModel::ASTC) => TextureFormat::Astc {
-            block: match (
-                data_format_descriptor.texel_block_dimensions[0],
-                data_format_descriptor.texel_block_dimensions[1],
-            ) {
-                (4, 4) => AstcBlock::B4x4,
-                (5, 4) => AstcBlock::B5x4,
-                (5, 5) => AstcBlock::B5x5,
-                (6, 5) => AstcBlock::B6x5,
-                (8, 5) => AstcBlock::B8x5,
-                (8, 8) => AstcBlock::B8x8,
-                (10, 5) => AstcBlock::B10x5,
-                (10, 6) => AstcBlock::B10x6,
-                (10, 8) => AstcBlock::B10x8,
-                (10, 10) => AstcBlock::B10x10,
-                (12, 10) => AstcBlock::B12x10,
-                (12, 12) => AstcBlock::B12x12,
-                d => {
-                    return Err(TextureError::UnsupportedTextureFormat(format!(
-                        "Invalid ASTC dimension: {} x {}",
-                        d.0, d.1
-                    )))
-                }
-            },
-            channel: if is_srgb {
-                AstcChannel::UnormSrgb
-            } else {
-                AstcChannel::Unorm
-            },
-        },
-        Some(ColorModel::ETC1S) => {
-            return Err(TextureError::FormatRequiresTranscodingError(
-                TranscodeFormat::Etc1s,
-            ));
-        }
-        Some(ColorModel::PVRTC) => {
-            return Err(TextureError::UnsupportedTextureFormat(
-                "PVRTC is not supported".to_string(),
-            ));
-        }
-        Some(ColorModel::PVRTC2) => {
-            return Err(TextureError::UnsupportedTextureFormat(
-                "PVRTC2 is not supported".to_string(),
-            ));
-        }
-        Some(ColorModel::UASTC) => {
-            return Err(TextureError::FormatRequiresTranscodingError(
-                TranscodeFormat::Uastc(match sample_information[0].channel_type {
-                    0 => DataFormat::Rgb,
-                    3 => DataFormat::Rgba,
-                    4 => DataFormat::Rrr,
-                    5 => DataFormat::Rrrg,
-                    6 => DataFormat::Rg,
-                    channel_type => {
-                        return Err(TextureError::UnsupportedTextureFormat(format!(
-                            "Invalid KTX2 UASTC channel type: {}",
-                            channel_type
-                        )))
-                    }
-                }),
-            ));
-        }
-        None => {
-            return Err(TextureError::UnsupportedTextureFormat(
-                "Unspecified KTX2 color model".to_string(),
-            ));
-        }
-        _ => {
-            return Err(TextureError::UnsupportedTextureFormat(format!(
-                "Unknown KTX2 color model: {:?}",
-                data_format_descriptor.color_model
-            )));
-        }
-    })
->>>>>>> 44566dba
 }
 
 pub fn ktx2_format_to_texture_format(
@@ -1646,7 +1180,6 @@
 
 		ktx2::Format::D24_UNORM_S8_UINT => TextureFormat::Depth24PlusStencil8,
 
-<<<<<<< HEAD
 		ktx2::Format::BC1_RGB_UNORM_BLOCK
 		| ktx2::Format::BC1_RGB_SRGB_BLOCK
 		| ktx2::Format::BC1_RGBA_UNORM_BLOCK
@@ -1709,102 +1242,128 @@
 		ktx2::Format::EAC_R11_SNORM_BLOCK => TextureFormat::EacR11Snorm,
 		ktx2::Format::EAC_R11G11_UNORM_BLOCK => TextureFormat::EacRg11Unorm,
 		ktx2::Format::EAC_R11G11_SNORM_BLOCK => TextureFormat::EacRg11Snorm,
-		ktx2::Format::ASTC_4x4_UNORM_BLOCK | ktx2::Format::ASTC_4x4_SRGB_BLOCK => {
-			if is_srgb {
-				TextureFormat::Astc4x4RgbaUnormSrgb
-			} else {
-				TextureFormat::Astc4x4RgbaUnorm
-			}
-		},
-		ktx2::Format::ASTC_5x4_UNORM_BLOCK | ktx2::Format::ASTC_5x4_SRGB_BLOCK => {
-			if is_srgb {
-				TextureFormat::Astc5x4RgbaUnormSrgb
-			} else {
-				TextureFormat::Astc5x4RgbaUnorm
-			}
-		},
-		ktx2::Format::ASTC_5x5_UNORM_BLOCK | ktx2::Format::ASTC_5x5_SRGB_BLOCK => {
-			if is_srgb {
-				TextureFormat::Astc5x5RgbaUnormSrgb
-			} else {
-				TextureFormat::Astc5x5RgbaUnorm
-			}
-		},
-		ktx2::Format::ASTC_6x5_UNORM_BLOCK | ktx2::Format::ASTC_6x5_SRGB_BLOCK => {
-			if is_srgb {
-				TextureFormat::Astc6x5RgbaUnormSrgb
-			} else {
-				TextureFormat::Astc6x5RgbaUnorm
-			}
-		},
-		ktx2::Format::ASTC_6x6_UNORM_BLOCK | ktx2::Format::ASTC_6x6_SRGB_BLOCK => {
-			if is_srgb {
-				TextureFormat::Astc6x6RgbaUnormSrgb
-			} else {
-				TextureFormat::Astc6x6RgbaUnorm
-			}
-		},
-		ktx2::Format::ASTC_8x5_UNORM_BLOCK | ktx2::Format::ASTC_8x5_SRGB_BLOCK => {
-			if is_srgb {
-				TextureFormat::Astc8x5RgbaUnormSrgb
-			} else {
-				TextureFormat::Astc8x5RgbaUnorm
-			}
-		},
-		ktx2::Format::ASTC_8x6_UNORM_BLOCK | ktx2::Format::ASTC_8x6_SRGB_BLOCK => {
-			if is_srgb {
-				TextureFormat::Astc8x6RgbaUnormSrgb
-			} else {
-				TextureFormat::Astc8x6RgbaUnorm
-			}
-		},
-		ktx2::Format::ASTC_8x8_UNORM_BLOCK | ktx2::Format::ASTC_8x8_SRGB_BLOCK => {
-			if is_srgb {
-				TextureFormat::Astc8x8RgbaUnormSrgb
-			} else {
-				TextureFormat::Astc8x8RgbaUnorm
-			}
+		ktx2::Format::ASTC_4x4_UNORM_BLOCK | ktx2::Format::ASTC_4x4_SRGB_BLOCK => TextureFormat::Astc {
+			block: AstcBlock::B4x4,
+			channel: if is_srgb {
+				AstcChannel::UnormSrgb
+			} else {
+				AstcChannel::Unorm
+			},
+		},
+		ktx2::Format::ASTC_5x4_UNORM_BLOCK | ktx2::Format::ASTC_5x4_SRGB_BLOCK => TextureFormat::Astc {
+			block: AstcBlock::B5x4,
+			channel: if is_srgb {
+				AstcChannel::UnormSrgb
+			} else {
+				AstcChannel::Unorm
+			},
+		},
+		ktx2::Format::ASTC_5x5_UNORM_BLOCK | ktx2::Format::ASTC_5x5_SRGB_BLOCK => TextureFormat::Astc {
+			block: AstcBlock::B5x5,
+			channel: if is_srgb {
+				AstcChannel::UnormSrgb
+			} else {
+				AstcChannel::Unorm
+			},
+		},
+		ktx2::Format::ASTC_6x5_UNORM_BLOCK | ktx2::Format::ASTC_6x5_SRGB_BLOCK => TextureFormat::Astc {
+			block: AstcBlock::B6x5,
+			channel: if is_srgb {
+				AstcChannel::UnormSrgb
+			} else {
+				AstcChannel::Unorm
+			},
+		},
+		ktx2::Format::ASTC_6x6_UNORM_BLOCK | ktx2::Format::ASTC_6x6_SRGB_BLOCK => TextureFormat::Astc {
+			block: AstcBlock::B6x6,
+			channel: if is_srgb {
+				AstcChannel::UnormSrgb
+			} else {
+				AstcChannel::Unorm
+			},
+		},
+		ktx2::Format::ASTC_8x5_UNORM_BLOCK | ktx2::Format::ASTC_8x5_SRGB_BLOCK => TextureFormat::Astc {
+			block: AstcBlock::B8x5,
+			channel: if is_srgb {
+				AstcChannel::UnormSrgb
+			} else {
+				AstcChannel::Unorm
+			},
+		},
+		ktx2::Format::ASTC_8x6_UNORM_BLOCK | ktx2::Format::ASTC_8x6_SRGB_BLOCK => TextureFormat::Astc {
+			block: AstcBlock::B8x6,
+			channel: if is_srgb {
+				AstcChannel::UnormSrgb
+			} else {
+				AstcChannel::Unorm
+			},
+		},
+		ktx2::Format::ASTC_8x8_UNORM_BLOCK | ktx2::Format::ASTC_8x8_SRGB_BLOCK => TextureFormat::Astc {
+			block: AstcBlock::B8x8,
+			channel: if is_srgb {
+				AstcChannel::UnormSrgb
+			} else {
+				AstcChannel::Unorm
+			},
 		},
 		ktx2::Format::ASTC_10x5_UNORM_BLOCK | ktx2::Format::ASTC_10x5_SRGB_BLOCK => {
-			if is_srgb {
-				TextureFormat::Astc10x5RgbaUnormSrgb
-			} else {
-				TextureFormat::Astc10x5RgbaUnorm
+			TextureFormat::Astc {
+				block: AstcBlock::B10x5,
+				channel: if is_srgb {
+					AstcChannel::UnormSrgb
+				} else {
+					AstcChannel::Unorm
+				},
 			}
 		},
 		ktx2::Format::ASTC_10x6_UNORM_BLOCK | ktx2::Format::ASTC_10x6_SRGB_BLOCK => {
-			if is_srgb {
-				TextureFormat::Astc10x6RgbaUnormSrgb
-			} else {
-				TextureFormat::Astc10x6RgbaUnorm
+			TextureFormat::Astc {
+				block: AstcBlock::B10x6,
+				channel: if is_srgb {
+					AstcChannel::UnormSrgb
+				} else {
+					AstcChannel::Unorm
+				},
 			}
 		},
 		ktx2::Format::ASTC_10x8_UNORM_BLOCK | ktx2::Format::ASTC_10x8_SRGB_BLOCK => {
-			if is_srgb {
-				TextureFormat::Astc10x8RgbaUnormSrgb
-			} else {
-				TextureFormat::Astc10x8RgbaUnorm
+			TextureFormat::Astc {
+				block: AstcBlock::B10x8,
+				channel: if is_srgb {
+					AstcChannel::UnormSrgb
+				} else {
+					AstcChannel::Unorm
+				},
 			}
 		},
 		ktx2::Format::ASTC_10x10_UNORM_BLOCK | ktx2::Format::ASTC_10x10_SRGB_BLOCK => {
-			if is_srgb {
-				TextureFormat::Astc10x10RgbaUnormSrgb
-			} else {
-				TextureFormat::Astc10x10RgbaUnorm
+			TextureFormat::Astc {
+				block: AstcBlock::B10x10,
+				channel: if is_srgb {
+					AstcChannel::UnormSrgb
+				} else {
+					AstcChannel::Unorm
+				},
 			}
 		},
 		ktx2::Format::ASTC_12x10_UNORM_BLOCK | ktx2::Format::ASTC_12x10_SRGB_BLOCK => {
-			if is_srgb {
-				TextureFormat::Astc12x10RgbaUnormSrgb
-			} else {
-				TextureFormat::Astc12x10RgbaUnorm
+			TextureFormat::Astc {
+				block: AstcBlock::B12x10,
+				channel: if is_srgb {
+					AstcChannel::UnormSrgb
+				} else {
+					AstcChannel::Unorm
+				},
 			}
 		},
 		ktx2::Format::ASTC_12x12_UNORM_BLOCK | ktx2::Format::ASTC_12x12_SRGB_BLOCK => {
-			if is_srgb {
-				TextureFormat::Astc12x12RgbaUnormSrgb
-			} else {
-				TextureFormat::Astc12x12RgbaUnorm
+			TextureFormat::Astc {
+				block: AstcBlock::B12x12,
+				channel: if is_srgb {
+					AstcChannel::UnormSrgb
+				} else {
+					AstcChannel::Unorm
+				},
 			}
 		},
 		_ => {
@@ -1814,215 +1373,4 @@
 			)))
 		},
 	})
-=======
-        ktx2::Format::BC1_RGB_UNORM_BLOCK
-        | ktx2::Format::BC1_RGB_SRGB_BLOCK
-        | ktx2::Format::BC1_RGBA_UNORM_BLOCK
-        | ktx2::Format::BC1_RGBA_SRGB_BLOCK => {
-            if is_srgb {
-                TextureFormat::Bc1RgbaUnormSrgb
-            } else {
-                TextureFormat::Bc1RgbaUnorm
-            }
-        }
-        ktx2::Format::BC2_UNORM_BLOCK | ktx2::Format::BC2_SRGB_BLOCK => {
-            if is_srgb {
-                TextureFormat::Bc2RgbaUnormSrgb
-            } else {
-                TextureFormat::Bc2RgbaUnorm
-            }
-        }
-        ktx2::Format::BC3_UNORM_BLOCK | ktx2::Format::BC3_SRGB_BLOCK => {
-            if is_srgb {
-                TextureFormat::Bc3RgbaUnormSrgb
-            } else {
-                TextureFormat::Bc3RgbaUnorm
-            }
-        }
-        ktx2::Format::BC4_UNORM_BLOCK => TextureFormat::Bc4RUnorm,
-        ktx2::Format::BC4_SNORM_BLOCK => TextureFormat::Bc4RSnorm,
-        ktx2::Format::BC5_UNORM_BLOCK => TextureFormat::Bc5RgUnorm,
-        ktx2::Format::BC5_SNORM_BLOCK => TextureFormat::Bc5RgSnorm,
-        ktx2::Format::BC6H_UFLOAT_BLOCK => TextureFormat::Bc6hRgbUfloat,
-        ktx2::Format::BC6H_SFLOAT_BLOCK => TextureFormat::Bc6hRgbSfloat,
-        ktx2::Format::BC7_UNORM_BLOCK | ktx2::Format::BC7_SRGB_BLOCK => {
-            if is_srgb {
-                TextureFormat::Bc7RgbaUnormSrgb
-            } else {
-                TextureFormat::Bc7RgbaUnorm
-            }
-        }
-        ktx2::Format::ETC2_R8G8B8_UNORM_BLOCK | ktx2::Format::ETC2_R8G8B8_SRGB_BLOCK => {
-            if is_srgb {
-                TextureFormat::Etc2Rgb8UnormSrgb
-            } else {
-                TextureFormat::Etc2Rgb8Unorm
-            }
-        }
-        ktx2::Format::ETC2_R8G8B8A1_UNORM_BLOCK | ktx2::Format::ETC2_R8G8B8A1_SRGB_BLOCK => {
-            if is_srgb {
-                TextureFormat::Etc2Rgb8A1UnormSrgb
-            } else {
-                TextureFormat::Etc2Rgb8A1Unorm
-            }
-        }
-        ktx2::Format::ETC2_R8G8B8A8_UNORM_BLOCK | ktx2::Format::ETC2_R8G8B8A8_SRGB_BLOCK => {
-            if is_srgb {
-                TextureFormat::Etc2Rgba8UnormSrgb
-            } else {
-                TextureFormat::Etc2Rgba8Unorm
-            }
-        }
-        ktx2::Format::EAC_R11_UNORM_BLOCK => TextureFormat::EacR11Unorm,
-        ktx2::Format::EAC_R11_SNORM_BLOCK => TextureFormat::EacR11Snorm,
-        ktx2::Format::EAC_R11G11_UNORM_BLOCK => TextureFormat::EacRg11Unorm,
-        ktx2::Format::EAC_R11G11_SNORM_BLOCK => TextureFormat::EacRg11Snorm,
-        ktx2::Format::ASTC_4x4_UNORM_BLOCK | ktx2::Format::ASTC_4x4_SRGB_BLOCK => {
-            TextureFormat::Astc {
-                block: AstcBlock::B4x4,
-                channel: if is_srgb {
-                    AstcChannel::UnormSrgb
-                } else {
-                    AstcChannel::Unorm
-                },
-            }
-        }
-        ktx2::Format::ASTC_5x4_UNORM_BLOCK | ktx2::Format::ASTC_5x4_SRGB_BLOCK => {
-            TextureFormat::Astc {
-                block: AstcBlock::B5x4,
-                channel: if is_srgb {
-                    AstcChannel::UnormSrgb
-                } else {
-                    AstcChannel::Unorm
-                },
-            }
-        }
-        ktx2::Format::ASTC_5x5_UNORM_BLOCK | ktx2::Format::ASTC_5x5_SRGB_BLOCK => {
-            TextureFormat::Astc {
-                block: AstcBlock::B5x5,
-                channel: if is_srgb {
-                    AstcChannel::UnormSrgb
-                } else {
-                    AstcChannel::Unorm
-                },
-            }
-        }
-        ktx2::Format::ASTC_6x5_UNORM_BLOCK | ktx2::Format::ASTC_6x5_SRGB_BLOCK => {
-            TextureFormat::Astc {
-                block: AstcBlock::B6x5,
-                channel: if is_srgb {
-                    AstcChannel::UnormSrgb
-                } else {
-                    AstcChannel::Unorm
-                },
-            }
-        }
-        ktx2::Format::ASTC_6x6_UNORM_BLOCK | ktx2::Format::ASTC_6x6_SRGB_BLOCK => {
-            TextureFormat::Astc {
-                block: AstcBlock::B6x6,
-                channel: if is_srgb {
-                    AstcChannel::UnormSrgb
-                } else {
-                    AstcChannel::Unorm
-                },
-            }
-        }
-        ktx2::Format::ASTC_8x5_UNORM_BLOCK | ktx2::Format::ASTC_8x5_SRGB_BLOCK => {
-            TextureFormat::Astc {
-                block: AstcBlock::B8x5,
-                channel: if is_srgb {
-                    AstcChannel::UnormSrgb
-                } else {
-                    AstcChannel::Unorm
-                },
-            }
-        }
-        ktx2::Format::ASTC_8x6_UNORM_BLOCK | ktx2::Format::ASTC_8x6_SRGB_BLOCK => {
-            TextureFormat::Astc {
-                block: AstcBlock::B8x6,
-                channel: if is_srgb {
-                    AstcChannel::UnormSrgb
-                } else {
-                    AstcChannel::Unorm
-                },
-            }
-        }
-        ktx2::Format::ASTC_8x8_UNORM_BLOCK | ktx2::Format::ASTC_8x8_SRGB_BLOCK => {
-            TextureFormat::Astc {
-                block: AstcBlock::B8x8,
-                channel: if is_srgb {
-                    AstcChannel::UnormSrgb
-                } else {
-                    AstcChannel::Unorm
-                },
-            }
-        }
-        ktx2::Format::ASTC_10x5_UNORM_BLOCK | ktx2::Format::ASTC_10x5_SRGB_BLOCK => {
-            TextureFormat::Astc {
-                block: AstcBlock::B10x5,
-                channel: if is_srgb {
-                    AstcChannel::UnormSrgb
-                } else {
-                    AstcChannel::Unorm
-                },
-            }
-        }
-        ktx2::Format::ASTC_10x6_UNORM_BLOCK | ktx2::Format::ASTC_10x6_SRGB_BLOCK => {
-            TextureFormat::Astc {
-                block: AstcBlock::B10x6,
-                channel: if is_srgb {
-                    AstcChannel::UnormSrgb
-                } else {
-                    AstcChannel::Unorm
-                },
-            }
-        }
-        ktx2::Format::ASTC_10x8_UNORM_BLOCK | ktx2::Format::ASTC_10x8_SRGB_BLOCK => {
-            TextureFormat::Astc {
-                block: AstcBlock::B10x8,
-                channel: if is_srgb {
-                    AstcChannel::UnormSrgb
-                } else {
-                    AstcChannel::Unorm
-                },
-            }
-        }
-        ktx2::Format::ASTC_10x10_UNORM_BLOCK | ktx2::Format::ASTC_10x10_SRGB_BLOCK => {
-            TextureFormat::Astc {
-                block: AstcBlock::B10x10,
-                channel: if is_srgb {
-                    AstcChannel::UnormSrgb
-                } else {
-                    AstcChannel::Unorm
-                },
-            }
-        }
-        ktx2::Format::ASTC_12x10_UNORM_BLOCK | ktx2::Format::ASTC_12x10_SRGB_BLOCK => {
-            TextureFormat::Astc {
-                block: AstcBlock::B12x10,
-                channel: if is_srgb {
-                    AstcChannel::UnormSrgb
-                } else {
-                    AstcChannel::Unorm
-                },
-            }
-        }
-        ktx2::Format::ASTC_12x12_UNORM_BLOCK | ktx2::Format::ASTC_12x12_SRGB_BLOCK => {
-            TextureFormat::Astc {
-                block: AstcBlock::B12x12,
-                channel: if is_srgb {
-                    AstcChannel::UnormSrgb
-                } else {
-                    AstcChannel::Unorm
-                },
-            }
-        }
-        _ => {
-            return Err(TextureError::UnsupportedTextureFormat(format!(
-                "{:?}",
-                ktx2_format
-            )))
-        }
-    })
->>>>>>> 44566dba
 }