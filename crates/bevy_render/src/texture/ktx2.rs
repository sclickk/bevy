#[cfg(any(feature = "flate2", feature = "ruzstd"))]
use std::io::Read;

#[cfg(feature = "basis-universal")]
use basis_universal::{
	DecodeFlags, LowLevelUastcTranscoder, SliceParametersUastc, TranscoderBlockFormat,
};
#[cfg(any(feature = "flate2", feature = "ruzstd"))]
use ktx2::SupercompressionScheme;
use ktx2::{
	BasicDataFormatDescriptor, ChannelTypeQualifiers, ColorModel, DataFormatDescriptorHeader,
	Header, SampleInformation,
};
use wgpu::{Extent3d, TextureDimension, TextureFormat};

use super::{CompressedImageFormats, DataFormat, Image, TextureError, TranscodeFormat};

pub fn ktx2_buffer_to_image(
	buffer: &[u8],
	supported_compressed_formats: CompressedImageFormats,
	is_srgb: bool,
) -> Result<Image, TextureError> {
	let ktx2 = ktx2::Reader::new(buffer).map_err(|err| {
		TextureError::InvalidData(format!("Failed to parse ktx2 file: {:?}", err))
	})?;
	let Header {
		pixel_width: width,
		pixel_height: height,
		pixel_depth: depth,
		layer_count,
		level_count,
		supercompression_scheme,
		..
	} = ktx2.header();

	// Handle supercompression
	let mut levels = Vec::new();
	if let Some(supercompression_scheme) = supercompression_scheme {
		for (_level, _level_data) in ktx2.levels().enumerate() {
			match supercompression_scheme {
				#[cfg(feature = "flate2")]
				SupercompressionScheme::ZLIB => {
					let mut decoder = flate2::bufread::ZlibDecoder::new(_level_data);
					let mut decompressed = Vec::new();
					decoder.read_to_end(&mut decompressed).map_err(|err| {
						TextureError::SuperDecompressionError(format!(
							"Failed to decompress {:?} for mip {}: {:?}",
							supercompression_scheme, _level, err
						))
					})?;
					levels.push(decompressed);
				}
				#[cfg(feature = "ruzstd")]
				SupercompressionScheme::Zstandard => {
					let mut cursor = std::io::Cursor::new(_level_data);
					let mut decoder = ruzstd::StreamingDecoder::new(&mut cursor)
						.map_err(TextureError::SuperDecompressionError)?;
					let mut decompressed = Vec::new();
					decoder.read_to_end(&mut decompressed).map_err(|err| {
						TextureError::SuperDecompressionError(format!(
							"Failed to decompress {:?} for mip {}: {:?}",
							supercompression_scheme, _level, err
						))
					})?;
					levels.push(decompressed);
				}
				_ => {
					return Err(TextureError::SuperDecompressionError(format!(
						"Unsupported supercompression scheme: {:?}",
						supercompression_scheme
					)));
				}
			}
		}
	} else {
		levels = ktx2.levels().map(|level| level.to_vec()).collect();
	}

	// Identify the format
	let texture_format = ktx2_get_texture_format(&ktx2, is_srgb).or_else(|error| match error {
		// Transcode if needed and supported
		TextureError::FormatRequiresTranscodingError(transcode_format) => {
			let mut transcoded = Vec::new();
			let texture_format = match transcode_format {
				TranscodeFormat::Rgb8 => {
					let (mut original_width, mut original_height) = (width, height);

					for level_data in &levels {
						let n_pixels = (original_width * original_height) as usize;

						let mut rgba = vec![255u8; n_pixels * 4];
						for i in 0..n_pixels {
							rgba[i * 4] = level_data[i * 3];
							rgba[i * 4 + 1] = level_data[i * 3 + 1];
							rgba[i * 4 + 2] = level_data[i * 3 + 2];
						}
						transcoded.push(rgba);

						// Next mip dimensions are half the current, minimum 1x1
						original_width = (original_width / 2).max(1);
						original_height = (original_height / 2).max(1);
					}

					if is_srgb {
						TextureFormat::Rgba8UnormSrgb
					} else {
						TextureFormat::Rgba8Unorm
					}
				}
				#[cfg(feature = "basis-universal")]
				TranscodeFormat::Uastc(data_format) => {
					let (transcode_block_format, texture_format) =
						get_transcoded_formats(supported_compressed_formats, data_format, is_srgb);
					let (mut original_width, mut original_height) = (width, height);
					let (block_width_pixels, block_height_pixels) = (4, 4);

					let transcoder = LowLevelUastcTranscoder::new();
					for (level, level_data) in levels.iter().enumerate() {
						let slice_parameters = SliceParametersUastc {
							num_blocks_x: ((original_width + block_width_pixels - 1)
								/ block_width_pixels)
								.max(1),
							num_blocks_y: ((original_height + block_height_pixels - 1)
								/ block_height_pixels)
								.max(1),
							has_alpha: false,
							original_width,
							original_height,
						};

						transcoder
							.transcode_slice(
								level_data,
								slice_parameters,
								DecodeFlags::HIGH_QUALITY,
								transcode_block_format,
							)
							.map(|transcoded_level| transcoded.push(transcoded_level))
							.map_err(|error| {
								TextureError::SuperDecompressionError(format!(
									"Failed to transcode mip level {} from UASTC to {:?}: {:?}",
									level, transcode_block_format, error
								))
							})?;

						// Next mip dimensions are half the current, minimum 1x1
						original_width = (original_width / 2).max(1);
						original_height = (original_height / 2).max(1);
					}
					texture_format
				}
				// ETC1S is a subset of ETC1 which is a subset of ETC2
				// TODO: Implement transcoding
				TranscodeFormat::Etc1s => {
					let texture_format = if is_srgb {
						TextureFormat::Etc2Rgb8UnormSrgb
					} else {
						TextureFormat::Etc2Rgb8Unorm
					};
					if !supported_compressed_formats.supports(texture_format) {
						return Err(error);
					}
					transcoded = levels.to_vec();
					texture_format
				}
				#[cfg(not(feature = "basis-universal"))]
				_ => return Err(error),
			};
			levels = transcoded;
			Ok(texture_format)
		}
		_ => Err(error),
	})?;
	if !supported_compressed_formats.supports(texture_format) {
		return Err(TextureError::UnsupportedTextureFormat(format!(
			"Format not supported by this GPU: {:?}",
			texture_format
		)));
	}

	// Assign the data and fill in the rest of the metadata now the possible
	// error cases have been handled
	let mut image = Image::default();
	image.texture_descriptor.format = texture_format;
	image.data = levels.into_iter().flatten().collect::<Vec<_>>();
	image.texture_descriptor.size = Extent3d {
		width,
		height,
		depth_or_array_layers: if layer_count > 1 { layer_count } else { depth }.max(1),
	};
	image.texture_descriptor.mip_level_count = level_count;
	image.texture_descriptor.dimension = if depth > 1 {
		TextureDimension::D3
	} else if image.is_compressed() || height > 1 {
		TextureDimension::D2
	} else {
		TextureDimension::D1
	};
	Ok(image)
}

#[cfg(feature = "basis-universal")]
pub fn get_transcoded_formats(
	supported_compressed_formats: CompressedImageFormats,
	data_format: DataFormat,
	is_srgb: bool,
) -> (TranscoderBlockFormat, TextureFormat) {
<<<<<<< HEAD
	match data_format {
		DataFormat::R8 => {
			if supported_compressed_formats.contains(CompressedImageFormats::BC) {
				(TranscoderBlockFormat::BC4, TextureFormat::Bc4RUnorm)
			} else if supported_compressed_formats.contains(CompressedImageFormats::ETC2) {
				(
					TranscoderBlockFormat::ETC2_EAC_R11,
					TextureFormat::EacR11Unorm,
				)
			} else {
				(TranscoderBlockFormat::RGBA32, TextureFormat::R8Unorm)
			}
		}
		DataFormat::Rg8 => {
			if supported_compressed_formats.contains(CompressedImageFormats::BC) {
				(TranscoderBlockFormat::BC5, TextureFormat::Bc5RgUnorm)
			} else if supported_compressed_formats.contains(CompressedImageFormats::ETC2) {
				(
					TranscoderBlockFormat::ETC2_EAC_RG11,
					TextureFormat::EacRg11Unorm,
				)
			} else {
				(TranscoderBlockFormat::RGBA32, TextureFormat::Rg8Unorm)
			}
		}
		// NOTE: Rgba16Float should be transcoded to BC6H/ASTC_HDR. Neither are supported by
		// basis-universal, nor is ASTC_HDR supported by wgpu
		DataFormat::Rgb8 | DataFormat::Rgba8 | DataFormat::Rgba16Float => {
			// NOTE: UASTC can be losslessly transcoded to ASTC4x4 and ASTC uses the same
			// space as BC7 (128-bits per 4x4 texel block) so prefer ASTC over BC for
			// transcoding speed and quality.
			if supported_compressed_formats.contains(CompressedImageFormats::ASTC_LDR) {
				(
					TranscoderBlockFormat::ASTC_4x4,
					if is_srgb {
						TextureFormat::Astc4x4RgbaUnormSrgb
					} else {
						TextureFormat::Astc4x4RgbaUnorm
					},
				)
			} else if supported_compressed_formats.contains(CompressedImageFormats::BC) {
				(
					TranscoderBlockFormat::BC7,
					if is_srgb {
						TextureFormat::Bc7RgbaUnormSrgb
					} else {
						TextureFormat::Bc7RgbaUnorm
					},
				)
			} else if supported_compressed_formats.contains(CompressedImageFormats::ETC2) {
				(
					TranscoderBlockFormat::ETC2_RGBA,
					if is_srgb {
						TextureFormat::Etc2Rgba8UnormSrgb
					} else {
						TextureFormat::Etc2Rgba8Unorm
					},
				)
			} else {
				(
					TranscoderBlockFormat::RGBA32,
					if is_srgb {
						TextureFormat::Rgba8UnormSrgb
					} else {
						TextureFormat::Rgba8Unorm
					},
				)
			}
		}
	}
=======
    match data_format {
        DataFormat::Rrr => {
            if supported_compressed_formats.contains(CompressedImageFormats::BC) {
                (TranscoderBlockFormat::BC4, TextureFormat::Bc4RUnorm)
            } else if supported_compressed_formats.contains(CompressedImageFormats::ETC2) {
                (
                    TranscoderBlockFormat::ETC2_EAC_R11,
                    TextureFormat::EacR11Unorm,
                )
            } else {
                (TranscoderBlockFormat::RGBA32, TextureFormat::R8Unorm)
            }
        }
        DataFormat::Rrrg | DataFormat::Rg => {
            if supported_compressed_formats.contains(CompressedImageFormats::BC) {
                (TranscoderBlockFormat::BC5, TextureFormat::Bc5RgUnorm)
            } else if supported_compressed_formats.contains(CompressedImageFormats::ETC2) {
                (
                    TranscoderBlockFormat::ETC2_EAC_RG11,
                    TextureFormat::EacRg11Unorm,
                )
            } else {
                (TranscoderBlockFormat::RGBA32, TextureFormat::Rg8Unorm)
            }
        }
        // NOTE: Rgba16Float should be transcoded to BC6H/ASTC_HDR. Neither are supported by
        // basis-universal, nor is ASTC_HDR supported by wgpu
        DataFormat::Rgb | DataFormat::Rgba => {
            // NOTE: UASTC can be losslessly transcoded to ASTC4x4 and ASTC uses the same
            // space as BC7 (128-bits per 4x4 texel block) so prefer ASTC over BC for
            // transcoding speed and quality.
            if supported_compressed_formats.contains(CompressedImageFormats::ASTC_LDR) {
                (
                    TranscoderBlockFormat::ASTC_4x4,
                    if is_srgb {
                        TextureFormat::Astc4x4RgbaUnormSrgb
                    } else {
                        TextureFormat::Astc4x4RgbaUnorm
                    },
                )
            } else if supported_compressed_formats.contains(CompressedImageFormats::BC) {
                (
                    TranscoderBlockFormat::BC7,
                    if is_srgb {
                        TextureFormat::Bc7RgbaUnormSrgb
                    } else {
                        TextureFormat::Bc7RgbaUnorm
                    },
                )
            } else if supported_compressed_formats.contains(CompressedImageFormats::ETC2) {
                (
                    TranscoderBlockFormat::ETC2_RGBA,
                    if is_srgb {
                        TextureFormat::Etc2Rgba8UnormSrgb
                    } else {
                        TextureFormat::Etc2Rgba8Unorm
                    },
                )
            } else {
                (
                    TranscoderBlockFormat::RGBA32,
                    if is_srgb {
                        TextureFormat::Rgba8UnormSrgb
                    } else {
                        TextureFormat::Rgba8Unorm
                    },
                )
            }
        }
    }
>>>>>>> caa61c5f
}

pub fn ktx2_get_texture_format<Data: AsRef<[u8]>>(
	ktx2: &ktx2::Reader<Data>,
	is_srgb: bool,
) -> Result<TextureFormat, TextureError> {
	if let Some(format) = ktx2.header().format {
		return ktx2_format_to_texture_format(format, is_srgb);
	}

	for data_format_descriptor in ktx2.data_format_descriptors() {
		if data_format_descriptor.header == DataFormatDescriptorHeader::BASIC {
			let basic_data_format_descriptor =
				BasicDataFormatDescriptor::parse(data_format_descriptor.data)
					.map_err(|err| TextureError::InvalidData(format!("KTX2: {:?}", err)))?;
			let sample_information = basic_data_format_descriptor
				.sample_information()
				.collect::<Vec<_>>();
			return ktx2_dfd_to_texture_format(
				&basic_data_format_descriptor,
				&sample_information,
				is_srgb,
			);
		}
	}

	Err(TextureError::UnsupportedTextureFormat(
		"Unknown".to_string(),
	))
}

enum DataType {
	Unorm,
	UnormSrgb,
	Snorm,
	Float,
	Uint,
	Sint,
}

// This can be obtained from std::mem::transmute::<f32, u32>(1.0f32). It is used for identifying
// normalized sample types as in Unorm or Snorm.
const F32_1_AS_U32: u32 = 1065353216;

fn sample_information_to_data_type(
	sample: &SampleInformation,
	is_srgb: bool,
) -> Result<DataType, TextureError> {
	// Exponent flag not supported
	if sample
		.channel_type_qualifiers
		.contains(ChannelTypeQualifiers::EXPONENT)
	{
		return Err(TextureError::UnsupportedTextureFormat(
			"Unsupported KTX2 channel type qualifier: exponent".to_string(),
		));
	}
	Ok(
		if sample
			.channel_type_qualifiers
			.contains(ChannelTypeQualifiers::FLOAT)
		{
			// If lower bound of range is 0 then unorm, else if upper bound is 1.0f32 as u32
			if sample
				.channel_type_qualifiers
				.contains(ChannelTypeQualifiers::SIGNED)
			{
				if sample.upper == F32_1_AS_U32 {
					DataType::Snorm
				} else {
					DataType::Float
				}
			} else if is_srgb {
				DataType::UnormSrgb
			} else {
				DataType::Unorm
			}
		} else if sample
			.channel_type_qualifiers
			.contains(ChannelTypeQualifiers::SIGNED)
		{
			DataType::Sint
		} else {
			DataType::Uint
		},
	)
}

pub fn ktx2_dfd_to_texture_format(
	data_format_descriptor: &BasicDataFormatDescriptor,
	sample_information: &[SampleInformation],
	is_srgb: bool,
) -> Result<TextureFormat, TextureError> {
	Ok(match data_format_descriptor.color_model {
		Some(ColorModel::RGBSDA) => {
			match sample_information.len() {
				1 => {
					// Only red channel allowed
					if sample_information[0].channel_type != 0 {
						return Err(TextureError::UnsupportedTextureFormat(
							"Only red-component single-component KTX2 RGBSDA formats supported"
								.to_string(),
						));
					}

					let sample = &sample_information[0];
					let data_type = sample_information_to_data_type(sample, false)?;
					match sample.bit_length {
						8 => match data_type {
							DataType::Unorm => TextureFormat::R8Unorm,
							DataType::UnormSrgb => {
								return Err(TextureError::UnsupportedTextureFormat(
									"UnormSrgb not supported for R8".to_string(),
								));
							}
							DataType::Snorm => TextureFormat::R8Snorm,
							DataType::Float => {
								return Err(TextureError::UnsupportedTextureFormat(
									"Float not supported for R8".to_string(),
								));
							}
							DataType::Uint => TextureFormat::R8Uint,
							DataType::Sint => TextureFormat::R8Sint,
						},
						16 => match data_type {
							DataType::Unorm => TextureFormat::R16Unorm,
							DataType::UnormSrgb => {
								return Err(TextureError::UnsupportedTextureFormat(
									"UnormSrgb not supported for R16".to_string(),
								));
							}
							DataType::Snorm => TextureFormat::R16Snorm,
							DataType::Float => TextureFormat::R16Float,
							DataType::Uint => TextureFormat::R16Uint,
							DataType::Sint => TextureFormat::R16Sint,
						},
						32 => match data_type {
							DataType::Unorm => {
								return Err(TextureError::UnsupportedTextureFormat(
									"Unorm not supported for R32".to_string(),
								));
							}
							DataType::UnormSrgb => {
								return Err(TextureError::UnsupportedTextureFormat(
									"UnormSrgb not supported for R32".to_string(),
								));
							}
							DataType::Snorm => {
								return Err(TextureError::UnsupportedTextureFormat(
									"Snorm not supported for R32".to_string(),
								));
							}
							DataType::Float => TextureFormat::R32Float,
							DataType::Uint => TextureFormat::R32Uint,
							DataType::Sint => TextureFormat::R32Sint,
						},
						v => {
							return Err(TextureError::UnsupportedTextureFormat(format!(
								"Unsupported sample bit length for RGBSDA 1-channel format: {}",
								v
							)));
						}
					}
				}
				2 => {
					// Only red and green channels allowed
					if sample_information[0].channel_type != 0
						|| sample_information[1].channel_type != 1
					{
						return Err(TextureError::UnsupportedTextureFormat(
							"Only red-green-component two-component KTX2 RGBSDA formats supported"
								.to_string(),
						));
					}
					// Only same bit length for all channels
					assert_eq!(
						sample_information[0].bit_length,
						sample_information[1].bit_length
					);
					// Only same channel type qualifiers for all channels
					assert_eq!(
						sample_information[0].channel_type_qualifiers,
						sample_information[1].channel_type_qualifiers
					);
					// Only same sample range for all channels
					assert_eq!(sample_information[0].lower, sample_information[1].lower);
					assert_eq!(sample_information[0].upper, sample_information[1].upper);

					let sample = &sample_information[0];
					let data_type = sample_information_to_data_type(sample, false)?;
					match sample.bit_length {
						8 => match data_type {
							DataType::Unorm => TextureFormat::Rg8Unorm,
							DataType::UnormSrgb => {
								return Err(TextureError::UnsupportedTextureFormat(
									"UnormSrgb not supported for Rg8".to_string(),
								));
							}
							DataType::Snorm => TextureFormat::Rg8Snorm,
							DataType::Float => {
								return Err(TextureError::UnsupportedTextureFormat(
									"Float not supported for Rg8".to_string(),
								));
							}
							DataType::Uint => TextureFormat::Rg8Uint,
							DataType::Sint => TextureFormat::Rg8Sint,
						},
						16 => match data_type {
							DataType::Unorm => TextureFormat::Rg16Unorm,
							DataType::UnormSrgb => {
								return Err(TextureError::UnsupportedTextureFormat(
									"UnormSrgb not supported for Rg16".to_string(),
								));
							}
							DataType::Snorm => TextureFormat::Rg16Snorm,
							DataType::Float => TextureFormat::Rg16Float,
							DataType::Uint => TextureFormat::Rg16Uint,
							DataType::Sint => TextureFormat::Rg16Sint,
						},
						32 => match data_type {
							DataType::Unorm => {
								return Err(TextureError::UnsupportedTextureFormat(
									"Unorm not supported for Rg32".to_string(),
								));
							}
							DataType::UnormSrgb => {
								return Err(TextureError::UnsupportedTextureFormat(
									"UnormSrgb not supported for Rg32".to_string(),
								));
							}
							DataType::Snorm => {
								return Err(TextureError::UnsupportedTextureFormat(
									"Snorm not supported for Rg32".to_string(),
								));
							}
							DataType::Float => TextureFormat::Rg32Float,
							DataType::Uint => TextureFormat::Rg32Uint,
							DataType::Sint => TextureFormat::Rg32Sint,
						},
						v => {
							return Err(TextureError::UnsupportedTextureFormat(format!(
								"Unsupported sample bit length for RGBSDA 2-channel format: {}",
								v
							)));
						}
					}
				}
				3 => {
					if sample_information[0].channel_type == 0
						&& sample_information[0].bit_length == 11
						&& sample_information[1].channel_type == 1
						&& sample_information[1].bit_length == 11
						&& sample_information[2].channel_type == 2
						&& sample_information[2].bit_length == 10
					{
						TextureFormat::Rg11b10Float
					} else if sample_information[0].channel_type == 0
						&& sample_information[0].bit_length == 9
						&& sample_information[1].channel_type == 1
						&& sample_information[1].bit_length == 9
						&& sample_information[2].channel_type == 2
						&& sample_information[2].bit_length == 9
					{
						TextureFormat::Rgb9e5Ufloat
					} else if sample_information[0].channel_type == 0
						&& sample_information[0].bit_length == 8
						&& sample_information[1].channel_type == 1
						&& sample_information[1].bit_length == 8
						&& sample_information[2].channel_type == 2
						&& sample_information[2].bit_length == 8
					{
						return Err(TextureError::FormatRequiresTranscodingError(
							TranscodeFormat::Rgb8,
						));
					} else {
						return Err(TextureError::UnsupportedTextureFormat(
							"3-component formats not supported".to_string(),
						));
					}
				}
				4 => {
					// Only RGBA or BGRA channels allowed
					let is_rgba = sample_information[0].channel_type == 0;
					assert!(
						sample_information[0].channel_type == 0
							|| sample_information[0].channel_type == 2
					);
					assert_eq!(sample_information[1].channel_type, 1);
					assert_eq!(
						sample_information[2].channel_type,
						if is_rgba { 2 } else { 0 }
					);
					assert_eq!(sample_information[3].channel_type, 15);

					// Handle one special packed format
					if sample_information[0].bit_length == 10
						&& sample_information[1].bit_length == 10
						&& sample_information[2].bit_length == 10
						&& sample_information[3].bit_length == 2
					{
						return Ok(TextureFormat::Rgb10a2Unorm);
					}

					// Only same bit length for all channels
					assert!(
						sample_information[0].bit_length == sample_information[1].bit_length
							&& sample_information[0].bit_length == sample_information[2].bit_length
							&& sample_information[0].bit_length == sample_information[3].bit_length
					);
					assert!(
						sample_information[0].lower == sample_information[1].lower
							&& sample_information[0].lower == sample_information[2].lower
							&& sample_information[0].lower == sample_information[3].lower
					);
					assert!(
						sample_information[0].upper == sample_information[1].upper
							&& sample_information[0].upper == sample_information[2].upper
							&& sample_information[0].upper == sample_information[3].upper
					);

					let sample = &sample_information[0];
					let data_type = sample_information_to_data_type(sample, is_srgb)?;
					match sample.bit_length {
						8 => match data_type {
							DataType::Unorm => {
								if is_rgba {
									TextureFormat::Rgba8Unorm
								} else {
									TextureFormat::Bgra8Unorm
								}
							}
							DataType::UnormSrgb => {
								if is_rgba {
									TextureFormat::Rgba8UnormSrgb
								} else {
									TextureFormat::Bgra8UnormSrgb
								}
							}
							DataType::Snorm => {
								if is_rgba {
									TextureFormat::Rgba8Snorm
								} else {
									return Err(TextureError::UnsupportedTextureFormat(
										"Bgra8 not supported for Snorm".to_string(),
									));
								}
							}
							DataType::Float => {
								return Err(TextureError::UnsupportedTextureFormat(
									"Float not supported for Rgba8/Bgra8".to_string(),
								));
							}
							DataType::Uint => {
								if is_rgba {
									// NOTE: This is more about how you want to use the data so
									// TextureFormat::Rgba8Uint is incorrect here
									if is_srgb {
										TextureFormat::Rgba8UnormSrgb
									} else {
										TextureFormat::Rgba8Unorm
									}
								} else {
									return Err(TextureError::UnsupportedTextureFormat(
										"Bgra8 not supported for Uint".to_string(),
									));
								}
							}
							DataType::Sint => {
								if is_rgba {
									// NOTE: This is more about how you want to use the data so
									// TextureFormat::Rgba8Sint is incorrect here
									TextureFormat::Rgba8Snorm
								} else {
									return Err(TextureError::UnsupportedTextureFormat(
										"Bgra8 not supported for Sint".to_string(),
									));
								}
							}
						},
						16 => match data_type {
							DataType::Unorm => {
								if is_rgba {
									TextureFormat::Rgba16Unorm
								} else {
									return Err(TextureError::UnsupportedTextureFormat(
										"Bgra16 not supported for Unorm".to_string(),
									));
								}
							}
							DataType::UnormSrgb => {
								return Err(TextureError::UnsupportedTextureFormat(
									"UnormSrgb not supported for Rgba16/Bgra16".to_string(),
								));
							}
							DataType::Snorm => {
								if is_rgba {
									TextureFormat::Rgba16Snorm
								} else {
									return Err(TextureError::UnsupportedTextureFormat(
										"Bgra16 not supported for Snorm".to_string(),
									));
								}
							}
							DataType::Float => {
								if is_rgba {
									TextureFormat::Rgba16Float
								} else {
									return Err(TextureError::UnsupportedTextureFormat(
										"Bgra16 not supported for Float".to_string(),
									));
								}
							}
							DataType::Uint => {
								if is_rgba {
									TextureFormat::Rgba16Uint
								} else {
									return Err(TextureError::UnsupportedTextureFormat(
										"Bgra16 not supported for Uint".to_string(),
									));
								}
							}
							DataType::Sint => {
								if is_rgba {
									TextureFormat::Rgba16Sint
								} else {
									return Err(TextureError::UnsupportedTextureFormat(
										"Bgra16 not supported for Sint".to_string(),
									));
								}
							}
						},
						32 => match data_type {
							DataType::Unorm => {
								return Err(TextureError::UnsupportedTextureFormat(
									"Unorm not supported for Rgba32/Bgra32".to_string(),
								));
							}
							DataType::UnormSrgb => {
								return Err(TextureError::UnsupportedTextureFormat(
									"UnormSrgb not supported for Rgba32/Bgra32".to_string(),
								));
							}
							DataType::Snorm => {
								return Err(TextureError::UnsupportedTextureFormat(
									"Snorm not supported for Rgba32/Bgra32".to_string(),
								));
							}
							DataType::Float => {
								if is_rgba {
									TextureFormat::Rgba32Float
								} else {
									return Err(TextureError::UnsupportedTextureFormat(
										"Bgra32 not supported for Float".to_string(),
									));
								}
							}
							DataType::Uint => {
								if is_rgba {
									TextureFormat::Rgba32Uint
								} else {
									return Err(TextureError::UnsupportedTextureFormat(
										"Bgra32 not supported for Uint".to_string(),
									));
								}
							}
							DataType::Sint => {
								if is_rgba {
									TextureFormat::Rgba32Sint
								} else {
									return Err(TextureError::UnsupportedTextureFormat(
										"Bgra32 not supported for Sint".to_string(),
									));
								}
							}
						},
						v => {
							return Err(TextureError::UnsupportedTextureFormat(format!(
								"Unsupported sample bit length for RGBSDA 4-channel format: {}",
								v
							)));
						}
					}
				}
				v => {
					return Err(TextureError::UnsupportedTextureFormat(format!(
						"Unsupported channel count for RGBSDA format: {}",
						v
					)));
				}
			}
		}
		Some(ColorModel::YUVSDA)
		| Some(ColorModel::YIQSDA)
		| Some(ColorModel::LabSDA)
		| Some(ColorModel::CMYKA)
		| Some(ColorModel::HSVAAng)
		| Some(ColorModel::HSLAAng)
		| Some(ColorModel::HSVAHex)
		| Some(ColorModel::HSLAHex)
		| Some(ColorModel::YCgCoA)
		| Some(ColorModel::YcCbcCrc)
		| Some(ColorModel::ICtCp)
		| Some(ColorModel::CIEXYZ)
		| Some(ColorModel::CIEXYY) => {
			return Err(TextureError::UnsupportedTextureFormat(format!(
				"{:?}",
				data_format_descriptor.color_model
			)));
		}
		Some(ColorModel::XYZW) => {
			// Same number of channels in both texel block dimensions and sample info descriptions
			assert_eq!(
				data_format_descriptor.texel_block_dimensions[0] as usize,
				sample_information.len()
			);
			match sample_information.len() {
				4 => {
					// Only RGBA or BGRA channels allowed
					assert_eq!(sample_information[0].channel_type, 0);
					assert_eq!(sample_information[1].channel_type, 1);
					assert_eq!(sample_information[2].channel_type, 2);
					assert_eq!(sample_information[3].channel_type, 3);
					// Only same bit length for all channels
					assert!(
						sample_information[0].bit_length == sample_information[1].bit_length
							&& sample_information[0].bit_length == sample_information[2].bit_length
							&& sample_information[0].bit_length == sample_information[3].bit_length
					);
					// Only same channel type qualifiers for all channels
					assert!(
						sample_information[0].channel_type_qualifiers
							== sample_information[1].channel_type_qualifiers
							&& sample_information[0].channel_type_qualifiers
								== sample_information[2].channel_type_qualifiers
							&& sample_information[0].channel_type_qualifiers
								== sample_information[3].channel_type_qualifiers
					);
					// Only same sample range for all channels
					assert!(
						sample_information[0].lower == sample_information[1].lower
							&& sample_information[0].lower == sample_information[2].lower
							&& sample_information[0].lower == sample_information[3].lower
					);
					assert!(
						sample_information[0].upper == sample_information[1].upper
							&& sample_information[0].upper == sample_information[2].upper
							&& sample_information[0].upper == sample_information[3].upper
					);

<<<<<<< HEAD
					let sample = &sample_information[0];
					let data_type = sample_information_to_data_type(sample, false)?;
					match sample.bit_length {
						8 => match data_type {
							DataType::Unorm => TextureFormat::Rgba8Unorm,
							DataType::UnormSrgb => {
								return Err(TextureError::UnsupportedTextureFormat(
									"UnormSrgb not supported for XYZW".to_string(),
								));
							}
							DataType::Snorm => TextureFormat::Rgba8Snorm,
							DataType::Float => {
								return Err(TextureError::UnsupportedTextureFormat(
									"Float not supported for Rgba8/Bgra8".to_string(),
								));
							}
							DataType::Uint => TextureFormat::Rgba8Uint,
							DataType::Sint => TextureFormat::Rgba8Sint,
						},
						16 => match data_type {
							DataType::Unorm => TextureFormat::Rgba16Unorm,
							DataType::UnormSrgb => {
								return Err(TextureError::UnsupportedTextureFormat(
									"UnormSrgb not supported for Rgba16/Bgra16".to_string(),
								));
							}
							DataType::Snorm => TextureFormat::Rgba16Snorm,
							DataType::Float => TextureFormat::Rgba16Float,
							DataType::Uint => TextureFormat::Rgba16Uint,
							DataType::Sint => TextureFormat::Rgba16Sint,
						},
						32 => match data_type {
							DataType::Unorm => {
								return Err(TextureError::UnsupportedTextureFormat(
									"Unorm not supported for Rgba32/Bgra32".to_string(),
								));
							}
							DataType::UnormSrgb => {
								return Err(TextureError::UnsupportedTextureFormat(
									"UnormSrgb not supported for Rgba32/Bgra32".to_string(),
								));
							}
							DataType::Snorm => {
								return Err(TextureError::UnsupportedTextureFormat(
									"Snorm not supported for Rgba32/Bgra32".to_string(),
								));
							}
							DataType::Float => TextureFormat::Rgba32Float,
							DataType::Uint => TextureFormat::Rgba32Uint,
							DataType::Sint => TextureFormat::Rgba32Sint,
						},
						v => {
							return Err(TextureError::UnsupportedTextureFormat(format!(
								"Unsupported sample bit length for XYZW 4-channel format: {}",
								v
							)));
						}
					}
				}
				v => {
					return Err(TextureError::UnsupportedTextureFormat(format!(
						"Unsupported channel count for XYZW format: {}",
						v
					)));
				}
			}
		}
		Some(ColorModel::BC1A) => {
			if is_srgb {
				TextureFormat::Bc1RgbaUnormSrgb
			} else {
				TextureFormat::Bc1RgbaUnorm
			}
		}
		Some(ColorModel::BC2) => {
			if is_srgb {
				TextureFormat::Bc2RgbaUnormSrgb
			} else {
				TextureFormat::Bc2RgbaUnorm
			}
		}
		Some(ColorModel::BC3) => {
			if is_srgb {
				TextureFormat::Bc3RgbaUnormSrgb
			} else {
				TextureFormat::Bc3RgbaUnorm
			}
		}
		Some(ColorModel::BC4) => {
			if sample_information[0].lower == 0 {
				TextureFormat::Bc4RUnorm
			} else {
				TextureFormat::Bc4RSnorm
			}
		}
		// FIXME: Red and green channels can be swapped for ATI2n/3Dc
		Some(ColorModel::BC5) => {
			if sample_information[0].lower == 0 {
				TextureFormat::Bc5RgUnorm
			} else {
				TextureFormat::Bc5RgSnorm
			}
		}
		Some(ColorModel::BC6H) => {
			if sample_information[0].lower == 0 {
				TextureFormat::Bc6hRgbUfloat
			} else {
				TextureFormat::Bc6hRgbSfloat
			}
		}
		Some(ColorModel::BC7) => {
			if is_srgb {
				TextureFormat::Bc7RgbaUnormSrgb
			} else {
				TextureFormat::Bc7RgbaUnorm
			}
		}
		// ETC1 a subset of ETC2 only supporting Rgb8
		Some(ColorModel::ETC1) => {
			if is_srgb {
				TextureFormat::Etc2Rgb8UnormSrgb
			} else {
				TextureFormat::Etc2Rgb8Unorm
			}
		}
		Some(ColorModel::ETC2) => match sample_information.len() {
			1 => {
				let sample = &sample_information[0];
				match sample.channel_type {
					0 => {
						if sample_information[0]
							.channel_type_qualifiers
							.contains(ChannelTypeQualifiers::SIGNED)
						{
							TextureFormat::EacR11Snorm
						} else {
							TextureFormat::EacR11Unorm
						}
					}
					2 => {
						if is_srgb {
							TextureFormat::Etc2Rgb8UnormSrgb
						} else {
							TextureFormat::Etc2Rgb8Unorm
						}
					}
					_ => {
						return Err(TextureError::UnsupportedTextureFormat(format!(
							"Invalid ETC2 sample channel type: {}",
							sample.channel_type
						)))
					}
				}
			}
			2 => {
				let sample0 = &sample_information[0];
				let sample1 = &sample_information[1];
				if sample0.channel_type == 0 && sample1.channel_type == 1 {
					if sample0
						.channel_type_qualifiers
						.contains(ChannelTypeQualifiers::SIGNED)
					{
						TextureFormat::EacRg11Snorm
					} else {
						TextureFormat::EacRg11Unorm
					}
				} else if sample0.channel_type == 2 && sample1.channel_type == 15 {
					if is_srgb {
						TextureFormat::Etc2Rgb8A1UnormSrgb
					} else {
						TextureFormat::Etc2Rgb8A1Unorm
					}
				} else if sample0.channel_type == 15 && sample1.channel_type == 2 {
					if is_srgb {
						TextureFormat::Etc2Rgba8UnormSrgb
					} else {
						TextureFormat::Etc2Rgba8Unorm
					}
				} else {
					return Err(TextureError::UnsupportedTextureFormat(format!(
						"Invalid ETC2 2-sample channel types: {} {}",
						sample0.channel_type, sample1.channel_type
					)));
				}
			}
			v => {
				return Err(TextureError::UnsupportedTextureFormat(format!(
					"Unsupported channel count for ETC2 format: {}",
					v
				)));
			}
		},
		Some(ColorModel::ASTC) => match data_format_descriptor.texel_block_dimensions[0] {
			4 => match data_format_descriptor.texel_block_dimensions[1] {
				4 => {
					if is_srgb {
						TextureFormat::Astc4x4RgbaUnormSrgb
					} else {
						TextureFormat::Astc4x4RgbaUnorm
					}
				}
				d => {
					return Err(TextureError::UnsupportedTextureFormat(format!(
						"Invalid ASTC y-dimension: {}",
						d
					)))
				}
			},
			5 => match data_format_descriptor.texel_block_dimensions[1] {
				4 => {
					if is_srgb {
						TextureFormat::Astc5x4RgbaUnormSrgb
					} else {
						TextureFormat::Astc5x4RgbaUnorm
					}
				}
				5 => {
					if is_srgb {
						TextureFormat::Astc5x5RgbaUnormSrgb
					} else {
						TextureFormat::Astc5x5RgbaUnorm
					}
				}
				d => {
					return Err(TextureError::UnsupportedTextureFormat(format!(
						"Invalid ASTC y-dimension: {}",
						d
					)))
				}
			},
			6 => match data_format_descriptor.texel_block_dimensions[1] {
				5 => {
					if is_srgb {
						TextureFormat::Astc6x5RgbaUnormSrgb
					} else {
						TextureFormat::Astc6x5RgbaUnorm
					}
				}
				6 => {
					if is_srgb {
						TextureFormat::Astc6x6RgbaUnormSrgb
					} else {
						TextureFormat::Astc6x6RgbaUnorm
					}
				}
				d => {
					return Err(TextureError::UnsupportedTextureFormat(format!(
						"Invalid ASTC y-dimension: {}",
						d
					)))
				}
			},
			8 => match data_format_descriptor.texel_block_dimensions[1] {
				5 => {
					if is_srgb {
						TextureFormat::Astc8x5RgbaUnormSrgb
					} else {
						TextureFormat::Astc8x5RgbaUnorm
					}
				}
				6 => {
					if is_srgb {
						TextureFormat::Astc8x6RgbaUnormSrgb
					} else {
						TextureFormat::Astc8x6RgbaUnorm
					}
				}
				8 => {
					if is_srgb {
						TextureFormat::Astc8x8RgbaUnormSrgb
					} else {
						TextureFormat::Astc8x8RgbaUnorm
					}
				}
				d => {
					return Err(TextureError::UnsupportedTextureFormat(format!(
						"Invalid ASTC y-dimension: {}",
						d
					)))
				}
			},
			10 => match data_format_descriptor.texel_block_dimensions[1] {
				5 => {
					if is_srgb {
						TextureFormat::Astc10x5RgbaUnormSrgb
					} else {
						TextureFormat::Astc10x5RgbaUnorm
					}
				}
				6 => {
					if is_srgb {
						TextureFormat::Astc10x6RgbaUnormSrgb
					} else {
						TextureFormat::Astc10x6RgbaUnorm
					}
				}
				8 => {
					if is_srgb {
						TextureFormat::Astc10x8RgbaUnormSrgb
					} else {
						TextureFormat::Astc10x8RgbaUnorm
					}
				}
				10 => {
					if is_srgb {
						TextureFormat::Astc10x10RgbaUnormSrgb
					} else {
						TextureFormat::Astc10x10RgbaUnorm
					}
				}
				d => {
					return Err(TextureError::UnsupportedTextureFormat(format!(
						"Invalid ASTC y-dimension: {}",
						d
					)))
				}
			},
			12 => match data_format_descriptor.texel_block_dimensions[1] {
				10 => {
					if is_srgb {
						TextureFormat::Astc12x10RgbaUnormSrgb
					} else {
						TextureFormat::Astc12x10RgbaUnorm
					}
				}
				12 => {
					if is_srgb {
						TextureFormat::Astc12x12RgbaUnormSrgb
					} else {
						TextureFormat::Astc12x12RgbaUnorm
					}
				}
				d => {
					return Err(TextureError::UnsupportedTextureFormat(format!(
						"Invalid ASTC y-dimension: {}",
						d
					)))
				}
			},
			d => {
				return Err(TextureError::UnsupportedTextureFormat(format!(
					"Invalid ASTC x-dimension: {}",
					d
				)))
			}
		},
		Some(ColorModel::ETC1S) => {
			return Err(TextureError::FormatRequiresTranscodingError(
				TranscodeFormat::Etc1s,
			));
		}
		Some(ColorModel::PVRTC) => {
			return Err(TextureError::UnsupportedTextureFormat(
				"PVRTC is not supported".to_string(),
			));
		}
		Some(ColorModel::PVRTC2) => {
			return Err(TextureError::UnsupportedTextureFormat(
				"PVRTC2 is not supported".to_string(),
			));
		}
		Some(ColorModel::UASTC) => {
			return Err(TextureError::FormatRequiresTranscodingError(
				TranscodeFormat::Uastc(match sample_information.len() {
					1 => DataFormat::R8,
					2 => DataFormat::Rg8,
					3 => DataFormat::Rgb8,
					4 => {
						if sample_information[0].bit_length == 8 {
							DataFormat::Rgba8
						} else {
							DataFormat::Rgba16Float
						}
					}
					_ => DataFormat::Rgba8,
				}),
			));
		}
		None => {
			return Err(TextureError::UnsupportedTextureFormat(
				"Unspecified KTX2 color model".to_string(),
			));
		}
		_ => {
			return Err(TextureError::UnsupportedTextureFormat(format!(
				"Unknown KTX2 color model: {:?}",
				data_format_descriptor.color_model
			)));
		}
	})
=======
                    let sample = &sample_information[0];
                    let data_type = sample_information_to_data_type(sample, false)?;
                    match sample.bit_length {
                        8 => match data_type {
                            DataType::Unorm => TextureFormat::Rgba8Unorm,
                            DataType::UnormSrgb => {
                                return Err(TextureError::UnsupportedTextureFormat(
                                    "UnormSrgb not supported for XYZW".to_string(),
                                ));
                            }
                            DataType::Snorm => TextureFormat::Rgba8Snorm,
                            DataType::Float => {
                                return Err(TextureError::UnsupportedTextureFormat(
                                    "Float not supported for Rgba8/Bgra8".to_string(),
                                ));
                            }
                            DataType::Uint => TextureFormat::Rgba8Uint,
                            DataType::Sint => TextureFormat::Rgba8Sint,
                        },
                        16 => match data_type {
                            DataType::Unorm => TextureFormat::Rgba16Unorm,
                            DataType::UnormSrgb => {
                                return Err(TextureError::UnsupportedTextureFormat(
                                    "UnormSrgb not supported for Rgba16/Bgra16".to_string(),
                                ));
                            }
                            DataType::Snorm => TextureFormat::Rgba16Snorm,
                            DataType::Float => TextureFormat::Rgba16Float,
                            DataType::Uint => TextureFormat::Rgba16Uint,
                            DataType::Sint => TextureFormat::Rgba16Sint,
                        },
                        32 => match data_type {
                            DataType::Unorm => {
                                return Err(TextureError::UnsupportedTextureFormat(
                                    "Unorm not supported for Rgba32/Bgra32".to_string(),
                                ));
                            }
                            DataType::UnormSrgb => {
                                return Err(TextureError::UnsupportedTextureFormat(
                                    "UnormSrgb not supported for Rgba32/Bgra32".to_string(),
                                ));
                            }
                            DataType::Snorm => {
                                return Err(TextureError::UnsupportedTextureFormat(
                                    "Snorm not supported for Rgba32/Bgra32".to_string(),
                                ));
                            }
                            DataType::Float => TextureFormat::Rgba32Float,
                            DataType::Uint => TextureFormat::Rgba32Uint,
                            DataType::Sint => TextureFormat::Rgba32Sint,
                        },
                        v => {
                            return Err(TextureError::UnsupportedTextureFormat(format!(
                                "Unsupported sample bit length for XYZW 4-channel format: {}",
                                v
                            )));
                        }
                    }
                }
                v => {
                    return Err(TextureError::UnsupportedTextureFormat(format!(
                        "Unsupported channel count for XYZW format: {}",
                        v
                    )));
                }
            }
        }
        Some(ColorModel::BC1A) => {
            if is_srgb {
                TextureFormat::Bc1RgbaUnormSrgb
            } else {
                TextureFormat::Bc1RgbaUnorm
            }
        }
        Some(ColorModel::BC2) => {
            if is_srgb {
                TextureFormat::Bc2RgbaUnormSrgb
            } else {
                TextureFormat::Bc2RgbaUnorm
            }
        }
        Some(ColorModel::BC3) => {
            if is_srgb {
                TextureFormat::Bc3RgbaUnormSrgb
            } else {
                TextureFormat::Bc3RgbaUnorm
            }
        }
        Some(ColorModel::BC4) => {
            if sample_information[0].lower == 0 {
                TextureFormat::Bc4RUnorm
            } else {
                TextureFormat::Bc4RSnorm
            }
        }
        // FIXME: Red and green channels can be swapped for ATI2n/3Dc
        Some(ColorModel::BC5) => {
            if sample_information[0].lower == 0 {
                TextureFormat::Bc5RgUnorm
            } else {
                TextureFormat::Bc5RgSnorm
            }
        }
        Some(ColorModel::BC6H) => {
            if sample_information[0].lower == 0 {
                TextureFormat::Bc6hRgbUfloat
            } else {
                TextureFormat::Bc6hRgbSfloat
            }
        }
        Some(ColorModel::BC7) => {
            if is_srgb {
                TextureFormat::Bc7RgbaUnormSrgb
            } else {
                TextureFormat::Bc7RgbaUnorm
            }
        }
        // ETC1 a subset of ETC2 only supporting Rgb8
        Some(ColorModel::ETC1) => {
            if is_srgb {
                TextureFormat::Etc2Rgb8UnormSrgb
            } else {
                TextureFormat::Etc2Rgb8Unorm
            }
        }
        Some(ColorModel::ETC2) => match sample_information.len() {
            1 => {
                let sample = &sample_information[0];
                match sample.channel_type {
                    0 => {
                        if sample_information[0]
                            .channel_type_qualifiers
                            .contains(ChannelTypeQualifiers::SIGNED)
                        {
                            TextureFormat::EacR11Snorm
                        } else {
                            TextureFormat::EacR11Unorm
                        }
                    }
                    2 => {
                        if is_srgb {
                            TextureFormat::Etc2Rgb8UnormSrgb
                        } else {
                            TextureFormat::Etc2Rgb8Unorm
                        }
                    }
                    _ => {
                        return Err(TextureError::UnsupportedTextureFormat(format!(
                            "Invalid ETC2 sample channel type: {}",
                            sample.channel_type
                        )))
                    }
                }
            }
            2 => {
                let sample0 = &sample_information[0];
                let sample1 = &sample_information[1];
                if sample0.channel_type == 0 && sample1.channel_type == 1 {
                    if sample0
                        .channel_type_qualifiers
                        .contains(ChannelTypeQualifiers::SIGNED)
                    {
                        TextureFormat::EacRg11Snorm
                    } else {
                        TextureFormat::EacRg11Unorm
                    }
                } else if sample0.channel_type == 2 && sample1.channel_type == 15 {
                    if is_srgb {
                        TextureFormat::Etc2Rgb8A1UnormSrgb
                    } else {
                        TextureFormat::Etc2Rgb8A1Unorm
                    }
                } else if sample0.channel_type == 15 && sample1.channel_type == 2 {
                    if is_srgb {
                        TextureFormat::Etc2Rgba8UnormSrgb
                    } else {
                        TextureFormat::Etc2Rgba8Unorm
                    }
                } else {
                    return Err(TextureError::UnsupportedTextureFormat(format!(
                        "Invalid ETC2 2-sample channel types: {} {}",
                        sample0.channel_type, sample1.channel_type
                    )));
                }
            }
            v => {
                return Err(TextureError::UnsupportedTextureFormat(format!(
                    "Unsupported channel count for ETC2 format: {}",
                    v
                )));
            }
        },
        Some(ColorModel::ASTC) => match data_format_descriptor.texel_block_dimensions[0] {
            4 => match data_format_descriptor.texel_block_dimensions[1] {
                4 => {
                    if is_srgb {
                        TextureFormat::Astc4x4RgbaUnormSrgb
                    } else {
                        TextureFormat::Astc4x4RgbaUnorm
                    }
                }
                d => {
                    return Err(TextureError::UnsupportedTextureFormat(format!(
                        "Invalid ASTC y-dimension: {}",
                        d
                    )))
                }
            },
            5 => match data_format_descriptor.texel_block_dimensions[1] {
                4 => {
                    if is_srgb {
                        TextureFormat::Astc5x4RgbaUnormSrgb
                    } else {
                        TextureFormat::Astc5x4RgbaUnorm
                    }
                }
                5 => {
                    if is_srgb {
                        TextureFormat::Astc5x5RgbaUnormSrgb
                    } else {
                        TextureFormat::Astc5x5RgbaUnorm
                    }
                }
                d => {
                    return Err(TextureError::UnsupportedTextureFormat(format!(
                        "Invalid ASTC y-dimension: {}",
                        d
                    )))
                }
            },
            6 => match data_format_descriptor.texel_block_dimensions[1] {
                5 => {
                    if is_srgb {
                        TextureFormat::Astc6x5RgbaUnormSrgb
                    } else {
                        TextureFormat::Astc6x5RgbaUnorm
                    }
                }
                6 => {
                    if is_srgb {
                        TextureFormat::Astc6x6RgbaUnormSrgb
                    } else {
                        TextureFormat::Astc6x6RgbaUnorm
                    }
                }
                d => {
                    return Err(TextureError::UnsupportedTextureFormat(format!(
                        "Invalid ASTC y-dimension: {}",
                        d
                    )))
                }
            },
            8 => match data_format_descriptor.texel_block_dimensions[1] {
                5 => {
                    if is_srgb {
                        TextureFormat::Astc8x5RgbaUnormSrgb
                    } else {
                        TextureFormat::Astc8x5RgbaUnorm
                    }
                }
                6 => {
                    if is_srgb {
                        TextureFormat::Astc8x6RgbaUnormSrgb
                    } else {
                        TextureFormat::Astc8x6RgbaUnorm
                    }
                }
                8 => {
                    if is_srgb {
                        TextureFormat::Astc8x8RgbaUnormSrgb
                    } else {
                        TextureFormat::Astc8x8RgbaUnorm
                    }
                }
                d => {
                    return Err(TextureError::UnsupportedTextureFormat(format!(
                        "Invalid ASTC y-dimension: {}",
                        d
                    )))
                }
            },
            10 => match data_format_descriptor.texel_block_dimensions[1] {
                5 => {
                    if is_srgb {
                        TextureFormat::Astc10x5RgbaUnormSrgb
                    } else {
                        TextureFormat::Astc10x5RgbaUnorm
                    }
                }
                6 => {
                    if is_srgb {
                        TextureFormat::Astc10x6RgbaUnormSrgb
                    } else {
                        TextureFormat::Astc10x6RgbaUnorm
                    }
                }
                8 => {
                    if is_srgb {
                        TextureFormat::Astc10x8RgbaUnormSrgb
                    } else {
                        TextureFormat::Astc10x8RgbaUnorm
                    }
                }
                10 => {
                    if is_srgb {
                        TextureFormat::Astc10x10RgbaUnormSrgb
                    } else {
                        TextureFormat::Astc10x10RgbaUnorm
                    }
                }
                d => {
                    return Err(TextureError::UnsupportedTextureFormat(format!(
                        "Invalid ASTC y-dimension: {}",
                        d
                    )))
                }
            },
            12 => match data_format_descriptor.texel_block_dimensions[1] {
                10 => {
                    if is_srgb {
                        TextureFormat::Astc12x10RgbaUnormSrgb
                    } else {
                        TextureFormat::Astc12x10RgbaUnorm
                    }
                }
                12 => {
                    if is_srgb {
                        TextureFormat::Astc12x12RgbaUnormSrgb
                    } else {
                        TextureFormat::Astc12x12RgbaUnorm
                    }
                }
                d => {
                    return Err(TextureError::UnsupportedTextureFormat(format!(
                        "Invalid ASTC y-dimension: {}",
                        d
                    )))
                }
            },
            d => {
                return Err(TextureError::UnsupportedTextureFormat(format!(
                    "Invalid ASTC x-dimension: {}",
                    d
                )))
            }
        },
        Some(ColorModel::ETC1S) => {
            return Err(TextureError::FormatRequiresTranscodingError(
                TranscodeFormat::Etc1s,
            ));
        }
        Some(ColorModel::PVRTC) => {
            return Err(TextureError::UnsupportedTextureFormat(
                "PVRTC is not supported".to_string(),
            ));
        }
        Some(ColorModel::PVRTC2) => {
            return Err(TextureError::UnsupportedTextureFormat(
                "PVRTC2 is not supported".to_string(),
            ));
        }
        Some(ColorModel::UASTC) => {
            return Err(TextureError::FormatRequiresTranscodingError(
                TranscodeFormat::Uastc(match sample_information[0].channel_type {
                    0 => DataFormat::Rgb,
                    3 => DataFormat::Rgba,
                    4 => DataFormat::Rrr,
                    5 => DataFormat::Rrrg,
                    6 => DataFormat::Rg,
                    channel_type => {
                        return Err(TextureError::UnsupportedTextureFormat(format!(
                            "Invalid KTX2 UASTC channel type: {}",
                            channel_type
                        )))
                    }
                }),
            ));
        }
        None => {
            return Err(TextureError::UnsupportedTextureFormat(
                "Unspecified KTX2 color model".to_string(),
            ));
        }
        _ => {
            return Err(TextureError::UnsupportedTextureFormat(format!(
                "Unknown KTX2 color model: {:?}",
                data_format_descriptor.color_model
            )));
        }
    })
>>>>>>> caa61c5f
}

pub fn ktx2_format_to_texture_format(
	ktx2_format: ktx2::Format,
	is_srgb: bool,
) -> Result<TextureFormat, TextureError> {
	Ok(match ktx2_format {
		ktx2::Format::R8_UNORM | ktx2::Format::R8_SRGB => {
			if is_srgb {
				return Err(TextureError::UnsupportedTextureFormat(format!(
					"{:?}",
					ktx2_format
				)));
			}
			TextureFormat::R8Unorm
		}
		ktx2::Format::R8_SNORM => TextureFormat::R8Snorm,
		ktx2::Format::R8_UINT => TextureFormat::R8Uint,
		ktx2::Format::R8_SINT => TextureFormat::R8Sint,
		ktx2::Format::R8G8_UNORM | ktx2::Format::R8G8_SRGB => {
			if is_srgb {
				return Err(TextureError::UnsupportedTextureFormat(format!(
					"{:?}",
					ktx2_format
				)));
			}
			TextureFormat::Rg8Unorm
		}
		ktx2::Format::R8G8_SNORM => TextureFormat::Rg8Snorm,
		ktx2::Format::R8G8_UINT => TextureFormat::Rg8Uint,
		ktx2::Format::R8G8_SINT => TextureFormat::Rg8Sint,
		ktx2::Format::R8G8B8A8_UNORM | ktx2::Format::R8G8B8A8_SRGB => {
			if is_srgb {
				TextureFormat::Rgba8UnormSrgb
			} else {
				TextureFormat::Rgba8Unorm
			}
		}
		ktx2::Format::R8G8B8A8_SNORM => TextureFormat::Rgba8Snorm,
		ktx2::Format::R8G8B8A8_UINT => TextureFormat::Rgba8Uint,
		ktx2::Format::R8G8B8A8_SINT => TextureFormat::Rgba8Sint,
		ktx2::Format::B8G8R8A8_UNORM | ktx2::Format::B8G8R8A8_SRGB => {
			if is_srgb {
				TextureFormat::Bgra8UnormSrgb
			} else {
				TextureFormat::Bgra8Unorm
			}
		}
		ktx2::Format::A2R10G10B10_UNORM_PACK32 => TextureFormat::Rgb10a2Unorm,

		ktx2::Format::R16_UNORM => TextureFormat::R16Unorm,
		ktx2::Format::R16_SNORM => TextureFormat::R16Snorm,
		ktx2::Format::R16_UINT => TextureFormat::R16Uint,
		ktx2::Format::R16_SINT => TextureFormat::R16Sint,
		ktx2::Format::R16_SFLOAT => TextureFormat::R16Float,
		ktx2::Format::R16G16_UNORM => TextureFormat::Rg16Unorm,
		ktx2::Format::R16G16_SNORM => TextureFormat::Rg16Snorm,
		ktx2::Format::R16G16_UINT => TextureFormat::Rg16Uint,
		ktx2::Format::R16G16_SINT => TextureFormat::Rg16Sint,
		ktx2::Format::R16G16_SFLOAT => TextureFormat::Rg16Float,

		ktx2::Format::R16G16B16A16_UNORM => TextureFormat::Rgba16Unorm,
		ktx2::Format::R16G16B16A16_SNORM => TextureFormat::Rgba16Snorm,
		ktx2::Format::R16G16B16A16_UINT => TextureFormat::Rgba16Uint,
		ktx2::Format::R16G16B16A16_SINT => TextureFormat::Rgba16Sint,
		ktx2::Format::R16G16B16A16_SFLOAT => TextureFormat::Rgba16Float,
		ktx2::Format::R32_UINT => TextureFormat::R32Uint,
		ktx2::Format::R32_SINT => TextureFormat::R32Sint,
		ktx2::Format::R32_SFLOAT => TextureFormat::R32Float,
		ktx2::Format::R32G32_UINT => TextureFormat::Rg32Uint,
		ktx2::Format::R32G32_SINT => TextureFormat::Rg32Sint,
		ktx2::Format::R32G32_SFLOAT => TextureFormat::Rg32Float,

		ktx2::Format::R32G32B32A32_UINT => TextureFormat::Rgba32Uint,
		ktx2::Format::R32G32B32A32_SINT => TextureFormat::Rgba32Sint,
		ktx2::Format::R32G32B32A32_SFLOAT => TextureFormat::Rgba32Float,

		ktx2::Format::B10G11R11_UFLOAT_PACK32 => TextureFormat::Rg11b10Float,
		ktx2::Format::E5B9G9R9_UFLOAT_PACK32 => TextureFormat::Rgb9e5Ufloat,

		ktx2::Format::X8_D24_UNORM_PACK32 => TextureFormat::Depth24Plus,
		ktx2::Format::D32_SFLOAT => TextureFormat::Depth32Float,

		ktx2::Format::D24_UNORM_S8_UINT => TextureFormat::Depth24PlusStencil8,

		ktx2::Format::BC1_RGB_UNORM_BLOCK
		| ktx2::Format::BC1_RGB_SRGB_BLOCK
		| ktx2::Format::BC1_RGBA_UNORM_BLOCK
		| ktx2::Format::BC1_RGBA_SRGB_BLOCK => {
			if is_srgb {
				TextureFormat::Bc1RgbaUnormSrgb
			} else {
				TextureFormat::Bc1RgbaUnorm
			}
		}
		ktx2::Format::BC2_UNORM_BLOCK | ktx2::Format::BC2_SRGB_BLOCK => {
			if is_srgb {
				TextureFormat::Bc2RgbaUnormSrgb
			} else {
				TextureFormat::Bc2RgbaUnorm
			}
		}
		ktx2::Format::BC3_UNORM_BLOCK | ktx2::Format::BC3_SRGB_BLOCK => {
			if is_srgb {
				TextureFormat::Bc3RgbaUnormSrgb
			} else {
				TextureFormat::Bc3RgbaUnorm
			}
		}
		ktx2::Format::BC4_UNORM_BLOCK => TextureFormat::Bc4RUnorm,
		ktx2::Format::BC4_SNORM_BLOCK => TextureFormat::Bc4RSnorm,
		ktx2::Format::BC5_UNORM_BLOCK => TextureFormat::Bc5RgUnorm,
		ktx2::Format::BC5_SNORM_BLOCK => TextureFormat::Bc5RgSnorm,
		ktx2::Format::BC6H_UFLOAT_BLOCK => TextureFormat::Bc6hRgbUfloat,
		ktx2::Format::BC6H_SFLOAT_BLOCK => TextureFormat::Bc6hRgbSfloat,
		ktx2::Format::BC7_UNORM_BLOCK | ktx2::Format::BC7_SRGB_BLOCK => {
			if is_srgb {
				TextureFormat::Bc7RgbaUnormSrgb
			} else {
				TextureFormat::Bc7RgbaUnorm
			}
		}
		ktx2::Format::ETC2_R8G8B8_UNORM_BLOCK | ktx2::Format::ETC2_R8G8B8_SRGB_BLOCK => {
			if is_srgb {
				TextureFormat::Etc2Rgb8UnormSrgb
			} else {
				TextureFormat::Etc2Rgb8Unorm
			}
		}
		ktx2::Format::ETC2_R8G8B8A1_UNORM_BLOCK | ktx2::Format::ETC2_R8G8B8A1_SRGB_BLOCK => {
			if is_srgb {
				TextureFormat::Etc2Rgb8A1UnormSrgb
			} else {
				TextureFormat::Etc2Rgb8A1Unorm
			}
		}
		ktx2::Format::ETC2_R8G8B8A8_UNORM_BLOCK | ktx2::Format::ETC2_R8G8B8A8_SRGB_BLOCK => {
			if is_srgb {
				TextureFormat::Etc2Rgba8UnormSrgb
			} else {
				TextureFormat::Etc2Rgba8Unorm
			}
		}
		ktx2::Format::EAC_R11_UNORM_BLOCK => TextureFormat::EacR11Unorm,
		ktx2::Format::EAC_R11_SNORM_BLOCK => TextureFormat::EacR11Snorm,
		ktx2::Format::EAC_R11G11_UNORM_BLOCK => TextureFormat::EacRg11Unorm,
		ktx2::Format::EAC_R11G11_SNORM_BLOCK => TextureFormat::EacRg11Snorm,
		ktx2::Format::ASTC_4x4_UNORM_BLOCK | ktx2::Format::ASTC_4x4_SRGB_BLOCK => {
			if is_srgb {
				TextureFormat::Astc4x4RgbaUnormSrgb
			} else {
				TextureFormat::Astc4x4RgbaUnorm
			}
		}
		ktx2::Format::ASTC_5x4_UNORM_BLOCK | ktx2::Format::ASTC_5x4_SRGB_BLOCK => {
			if is_srgb {
				TextureFormat::Astc5x4RgbaUnormSrgb
			} else {
				TextureFormat::Astc5x4RgbaUnorm
			}
		}
		ktx2::Format::ASTC_5x5_UNORM_BLOCK | ktx2::Format::ASTC_5x5_SRGB_BLOCK => {
			if is_srgb {
				TextureFormat::Astc5x5RgbaUnormSrgb
			} else {
				TextureFormat::Astc5x5RgbaUnorm
			}
		}
		ktx2::Format::ASTC_6x5_UNORM_BLOCK | ktx2::Format::ASTC_6x5_SRGB_BLOCK => {
			if is_srgb {
				TextureFormat::Astc6x5RgbaUnormSrgb
			} else {
				TextureFormat::Astc6x5RgbaUnorm
			}
		}
		ktx2::Format::ASTC_6x6_UNORM_BLOCK | ktx2::Format::ASTC_6x6_SRGB_BLOCK => {
			if is_srgb {
				TextureFormat::Astc6x6RgbaUnormSrgb
			} else {
				TextureFormat::Astc6x6RgbaUnorm
			}
		}
		ktx2::Format::ASTC_8x5_UNORM_BLOCK | ktx2::Format::ASTC_8x5_SRGB_BLOCK => {
			if is_srgb {
				TextureFormat::Astc8x5RgbaUnormSrgb
			} else {
				TextureFormat::Astc8x5RgbaUnorm
			}
		}
		ktx2::Format::ASTC_8x6_UNORM_BLOCK | ktx2::Format::ASTC_8x6_SRGB_BLOCK => {
			if is_srgb {
				TextureFormat::Astc8x6RgbaUnormSrgb
			} else {
				TextureFormat::Astc8x6RgbaUnorm
			}
		}
		ktx2::Format::ASTC_8x8_UNORM_BLOCK | ktx2::Format::ASTC_8x8_SRGB_BLOCK => {
			if is_srgb {
				TextureFormat::Astc8x8RgbaUnormSrgb
			} else {
				TextureFormat::Astc8x8RgbaUnorm
			}
		}
		ktx2::Format::ASTC_10x5_UNORM_BLOCK | ktx2::Format::ASTC_10x5_SRGB_BLOCK => {
			if is_srgb {
				TextureFormat::Astc10x5RgbaUnormSrgb
			} else {
				TextureFormat::Astc10x5RgbaUnorm
			}
		}
		ktx2::Format::ASTC_10x6_UNORM_BLOCK | ktx2::Format::ASTC_10x6_SRGB_BLOCK => {
			if is_srgb {
				TextureFormat::Astc10x6RgbaUnormSrgb
			} else {
				TextureFormat::Astc10x6RgbaUnorm
			}
		}
		ktx2::Format::ASTC_10x8_UNORM_BLOCK | ktx2::Format::ASTC_10x8_SRGB_BLOCK => {
			if is_srgb {
				TextureFormat::Astc10x8RgbaUnormSrgb
			} else {
				TextureFormat::Astc10x8RgbaUnorm
			}
		}
		ktx2::Format::ASTC_10x10_UNORM_BLOCK | ktx2::Format::ASTC_10x10_SRGB_BLOCK => {
			if is_srgb {
				TextureFormat::Astc10x10RgbaUnormSrgb
			} else {
				TextureFormat::Astc10x10RgbaUnorm
			}
		}
		ktx2::Format::ASTC_12x10_UNORM_BLOCK | ktx2::Format::ASTC_12x10_SRGB_BLOCK => {
			if is_srgb {
				TextureFormat::Astc12x10RgbaUnormSrgb
			} else {
				TextureFormat::Astc12x10RgbaUnorm
			}
		}
		ktx2::Format::ASTC_12x12_UNORM_BLOCK | ktx2::Format::ASTC_12x12_SRGB_BLOCK => {
			if is_srgb {
				TextureFormat::Astc12x12RgbaUnormSrgb
			} else {
				TextureFormat::Astc12x12RgbaUnorm
			}
		}
		_ => {
			return Err(TextureError::UnsupportedTextureFormat(format!(
				"{:?}",
				ktx2_format
			)))
		}
	})
}<|MERGE_RESOLUTION|>--- conflicted
+++ resolved
@@ -205,9 +205,8 @@
 	data_format: DataFormat,
 	is_srgb: bool,
 ) -> (TranscoderBlockFormat, TextureFormat) {
-<<<<<<< HEAD
 	match data_format {
-		DataFormat::R8 => {
+		DataFormat::Rrr => {
 			if supported_compressed_formats.contains(CompressedImageFormats::BC) {
 				(TranscoderBlockFormat::BC4, TextureFormat::Bc4RUnorm)
 			} else if supported_compressed_formats.contains(CompressedImageFormats::ETC2) {
@@ -219,7 +218,7 @@
 				(TranscoderBlockFormat::RGBA32, TextureFormat::R8Unorm)
 			}
 		}
-		DataFormat::Rg8 => {
+		DataFormat::Rrrg | DataFormat::Rg => {
 			if supported_compressed_formats.contains(CompressedImageFormats::BC) {
 				(TranscoderBlockFormat::BC5, TextureFormat::Bc5RgUnorm)
 			} else if supported_compressed_formats.contains(CompressedImageFormats::ETC2) {
@@ -233,7 +232,7 @@
 		}
 		// NOTE: Rgba16Float should be transcoded to BC6H/ASTC_HDR. Neither are supported by
 		// basis-universal, nor is ASTC_HDR supported by wgpu
-		DataFormat::Rgb8 | DataFormat::Rgba8 | DataFormat::Rgba16Float => {
+		DataFormat::Rgb | DataFormat::Rgba => {
 			// NOTE: UASTC can be losslessly transcoded to ASTC4x4 and ASTC uses the same
 			// space as BC7 (128-bits per 4x4 texel block) so prefer ASTC over BC for
 			// transcoding speed and quality.
@@ -276,78 +275,6 @@
 			}
 		}
 	}
-=======
-    match data_format {
-        DataFormat::Rrr => {
-            if supported_compressed_formats.contains(CompressedImageFormats::BC) {
-                (TranscoderBlockFormat::BC4, TextureFormat::Bc4RUnorm)
-            } else if supported_compressed_formats.contains(CompressedImageFormats::ETC2) {
-                (
-                    TranscoderBlockFormat::ETC2_EAC_R11,
-                    TextureFormat::EacR11Unorm,
-                )
-            } else {
-                (TranscoderBlockFormat::RGBA32, TextureFormat::R8Unorm)
-            }
-        }
-        DataFormat::Rrrg | DataFormat::Rg => {
-            if supported_compressed_formats.contains(CompressedImageFormats::BC) {
-                (TranscoderBlockFormat::BC5, TextureFormat::Bc5RgUnorm)
-            } else if supported_compressed_formats.contains(CompressedImageFormats::ETC2) {
-                (
-                    TranscoderBlockFormat::ETC2_EAC_RG11,
-                    TextureFormat::EacRg11Unorm,
-                )
-            } else {
-                (TranscoderBlockFormat::RGBA32, TextureFormat::Rg8Unorm)
-            }
-        }
-        // NOTE: Rgba16Float should be transcoded to BC6H/ASTC_HDR. Neither are supported by
-        // basis-universal, nor is ASTC_HDR supported by wgpu
-        DataFormat::Rgb | DataFormat::Rgba => {
-            // NOTE: UASTC can be losslessly transcoded to ASTC4x4 and ASTC uses the same
-            // space as BC7 (128-bits per 4x4 texel block) so prefer ASTC over BC for
-            // transcoding speed and quality.
-            if supported_compressed_formats.contains(CompressedImageFormats::ASTC_LDR) {
-                (
-                    TranscoderBlockFormat::ASTC_4x4,
-                    if is_srgb {
-                        TextureFormat::Astc4x4RgbaUnormSrgb
-                    } else {
-                        TextureFormat::Astc4x4RgbaUnorm
-                    },
-                )
-            } else if supported_compressed_formats.contains(CompressedImageFormats::BC) {
-                (
-                    TranscoderBlockFormat::BC7,
-                    if is_srgb {
-                        TextureFormat::Bc7RgbaUnormSrgb
-                    } else {
-                        TextureFormat::Bc7RgbaUnorm
-                    },
-                )
-            } else if supported_compressed_formats.contains(CompressedImageFormats::ETC2) {
-                (
-                    TranscoderBlockFormat::ETC2_RGBA,
-                    if is_srgb {
-                        TextureFormat::Etc2Rgba8UnormSrgb
-                    } else {
-                        TextureFormat::Etc2Rgba8Unorm
-                    },
-                )
-            } else {
-                (
-                    TranscoderBlockFormat::RGBA32,
-                    if is_srgb {
-                        TextureFormat::Rgba8UnormSrgb
-                    } else {
-                        TextureFormat::Rgba8Unorm
-                    },
-                )
-            }
-        }
-    }
->>>>>>> caa61c5f
 }
 
 pub fn ktx2_get_texture_format<Data: AsRef<[u8]>>(
@@ -897,7 +824,6 @@
 							&& sample_information[0].upper == sample_information[3].upper
 					);
 
-<<<<<<< HEAD
 					let sample = &sample_information[0];
 					let data_type = sample_information_to_data_type(sample, false)?;
 					match sample.bit_length {
@@ -1261,18 +1187,18 @@
 		}
 		Some(ColorModel::UASTC) => {
 			return Err(TextureError::FormatRequiresTranscodingError(
-				TranscodeFormat::Uastc(match sample_information.len() {
-					1 => DataFormat::R8,
-					2 => DataFormat::Rg8,
-					3 => DataFormat::Rgb8,
-					4 => {
-						if sample_information[0].bit_length == 8 {
-							DataFormat::Rgba8
-						} else {
-							DataFormat::Rgba16Float
-						}
-					}
-					_ => DataFormat::Rgba8,
+				TranscodeFormat::Uastc(match sample_information[0].channel_type {
+					0 => DataFormat::Rgb,
+					3 => DataFormat::Rgba,
+					4 => DataFormat::Rrr,
+					5 => DataFormat::Rrrg,
+					6 => DataFormat::Rg,
+					channel_type => {
+						return Err(TextureError::UnsupportedTextureFormat(format!(
+							"Invalid KTX2 UASTC channel type: {}",
+							channel_type
+						)))
+					}
 				}),
 			));
 		}
@@ -1288,398 +1214,6 @@
 			)));
 		}
 	})
-=======
-                    let sample = &sample_information[0];
-                    let data_type = sample_information_to_data_type(sample, false)?;
-                    match sample.bit_length {
-                        8 => match data_type {
-                            DataType::Unorm => TextureFormat::Rgba8Unorm,
-                            DataType::UnormSrgb => {
-                                return Err(TextureError::UnsupportedTextureFormat(
-                                    "UnormSrgb not supported for XYZW".to_string(),
-                                ));
-                            }
-                            DataType::Snorm => TextureFormat::Rgba8Snorm,
-                            DataType::Float => {
-                                return Err(TextureError::UnsupportedTextureFormat(
-                                    "Float not supported for Rgba8/Bgra8".to_string(),
-                                ));
-                            }
-                            DataType::Uint => TextureFormat::Rgba8Uint,
-                            DataType::Sint => TextureFormat::Rgba8Sint,
-                        },
-                        16 => match data_type {
-                            DataType::Unorm => TextureFormat::Rgba16Unorm,
-                            DataType::UnormSrgb => {
-                                return Err(TextureError::UnsupportedTextureFormat(
-                                    "UnormSrgb not supported for Rgba16/Bgra16".to_string(),
-                                ));
-                            }
-                            DataType::Snorm => TextureFormat::Rgba16Snorm,
-                            DataType::Float => TextureFormat::Rgba16Float,
-                            DataType::Uint => TextureFormat::Rgba16Uint,
-                            DataType::Sint => TextureFormat::Rgba16Sint,
-                        },
-                        32 => match data_type {
-                            DataType::Unorm => {
-                                return Err(TextureError::UnsupportedTextureFormat(
-                                    "Unorm not supported for Rgba32/Bgra32".to_string(),
-                                ));
-                            }
-                            DataType::UnormSrgb => {
-                                return Err(TextureError::UnsupportedTextureFormat(
-                                    "UnormSrgb not supported for Rgba32/Bgra32".to_string(),
-                                ));
-                            }
-                            DataType::Snorm => {
-                                return Err(TextureError::UnsupportedTextureFormat(
-                                    "Snorm not supported for Rgba32/Bgra32".to_string(),
-                                ));
-                            }
-                            DataType::Float => TextureFormat::Rgba32Float,
-                            DataType::Uint => TextureFormat::Rgba32Uint,
-                            DataType::Sint => TextureFormat::Rgba32Sint,
-                        },
-                        v => {
-                            return Err(TextureError::UnsupportedTextureFormat(format!(
-                                "Unsupported sample bit length for XYZW 4-channel format: {}",
-                                v
-                            )));
-                        }
-                    }
-                }
-                v => {
-                    return Err(TextureError::UnsupportedTextureFormat(format!(
-                        "Unsupported channel count for XYZW format: {}",
-                        v
-                    )));
-                }
-            }
-        }
-        Some(ColorModel::BC1A) => {
-            if is_srgb {
-                TextureFormat::Bc1RgbaUnormSrgb
-            } else {
-                TextureFormat::Bc1RgbaUnorm
-            }
-        }
-        Some(ColorModel::BC2) => {
-            if is_srgb {
-                TextureFormat::Bc2RgbaUnormSrgb
-            } else {
-                TextureFormat::Bc2RgbaUnorm
-            }
-        }
-        Some(ColorModel::BC3) => {
-            if is_srgb {
-                TextureFormat::Bc3RgbaUnormSrgb
-            } else {
-                TextureFormat::Bc3RgbaUnorm
-            }
-        }
-        Some(ColorModel::BC4) => {
-            if sample_information[0].lower == 0 {
-                TextureFormat::Bc4RUnorm
-            } else {
-                TextureFormat::Bc4RSnorm
-            }
-        }
-        // FIXME: Red and green channels can be swapped for ATI2n/3Dc
-        Some(ColorModel::BC5) => {
-            if sample_information[0].lower == 0 {
-                TextureFormat::Bc5RgUnorm
-            } else {
-                TextureFormat::Bc5RgSnorm
-            }
-        }
-        Some(ColorModel::BC6H) => {
-            if sample_information[0].lower == 0 {
-                TextureFormat::Bc6hRgbUfloat
-            } else {
-                TextureFormat::Bc6hRgbSfloat
-            }
-        }
-        Some(ColorModel::BC7) => {
-            if is_srgb {
-                TextureFormat::Bc7RgbaUnormSrgb
-            } else {
-                TextureFormat::Bc7RgbaUnorm
-            }
-        }
-        // ETC1 a subset of ETC2 only supporting Rgb8
-        Some(ColorModel::ETC1) => {
-            if is_srgb {
-                TextureFormat::Etc2Rgb8UnormSrgb
-            } else {
-                TextureFormat::Etc2Rgb8Unorm
-            }
-        }
-        Some(ColorModel::ETC2) => match sample_information.len() {
-            1 => {
-                let sample = &sample_information[0];
-                match sample.channel_type {
-                    0 => {
-                        if sample_information[0]
-                            .channel_type_qualifiers
-                            .contains(ChannelTypeQualifiers::SIGNED)
-                        {
-                            TextureFormat::EacR11Snorm
-                        } else {
-                            TextureFormat::EacR11Unorm
-                        }
-                    }
-                    2 => {
-                        if is_srgb {
-                            TextureFormat::Etc2Rgb8UnormSrgb
-                        } else {
-                            TextureFormat::Etc2Rgb8Unorm
-                        }
-                    }
-                    _ => {
-                        return Err(TextureError::UnsupportedTextureFormat(format!(
-                            "Invalid ETC2 sample channel type: {}",
-                            sample.channel_type
-                        )))
-                    }
-                }
-            }
-            2 => {
-                let sample0 = &sample_information[0];
-                let sample1 = &sample_information[1];
-                if sample0.channel_type == 0 && sample1.channel_type == 1 {
-                    if sample0
-                        .channel_type_qualifiers
-                        .contains(ChannelTypeQualifiers::SIGNED)
-                    {
-                        TextureFormat::EacRg11Snorm
-                    } else {
-                        TextureFormat::EacRg11Unorm
-                    }
-                } else if sample0.channel_type == 2 && sample1.channel_type == 15 {
-                    if is_srgb {
-                        TextureFormat::Etc2Rgb8A1UnormSrgb
-                    } else {
-                        TextureFormat::Etc2Rgb8A1Unorm
-                    }
-                } else if sample0.channel_type == 15 && sample1.channel_type == 2 {
-                    if is_srgb {
-                        TextureFormat::Etc2Rgba8UnormSrgb
-                    } else {
-                        TextureFormat::Etc2Rgba8Unorm
-                    }
-                } else {
-                    return Err(TextureError::UnsupportedTextureFormat(format!(
-                        "Invalid ETC2 2-sample channel types: {} {}",
-                        sample0.channel_type, sample1.channel_type
-                    )));
-                }
-            }
-            v => {
-                return Err(TextureError::UnsupportedTextureFormat(format!(
-                    "Unsupported channel count for ETC2 format: {}",
-                    v
-                )));
-            }
-        },
-        Some(ColorModel::ASTC) => match data_format_descriptor.texel_block_dimensions[0] {
-            4 => match data_format_descriptor.texel_block_dimensions[1] {
-                4 => {
-                    if is_srgb {
-                        TextureFormat::Astc4x4RgbaUnormSrgb
-                    } else {
-                        TextureFormat::Astc4x4RgbaUnorm
-                    }
-                }
-                d => {
-                    return Err(TextureError::UnsupportedTextureFormat(format!(
-                        "Invalid ASTC y-dimension: {}",
-                        d
-                    )))
-                }
-            },
-            5 => match data_format_descriptor.texel_block_dimensions[1] {
-                4 => {
-                    if is_srgb {
-                        TextureFormat::Astc5x4RgbaUnormSrgb
-                    } else {
-                        TextureFormat::Astc5x4RgbaUnorm
-                    }
-                }
-                5 => {
-                    if is_srgb {
-                        TextureFormat::Astc5x5RgbaUnormSrgb
-                    } else {
-                        TextureFormat::Astc5x5RgbaUnorm
-                    }
-                }
-                d => {
-                    return Err(TextureError::UnsupportedTextureFormat(format!(
-                        "Invalid ASTC y-dimension: {}",
-                        d
-                    )))
-                }
-            },
-            6 => match data_format_descriptor.texel_block_dimensions[1] {
-                5 => {
-                    if is_srgb {
-                        TextureFormat::Astc6x5RgbaUnormSrgb
-                    } else {
-                        TextureFormat::Astc6x5RgbaUnorm
-                    }
-                }
-                6 => {
-                    if is_srgb {
-                        TextureFormat::Astc6x6RgbaUnormSrgb
-                    } else {
-                        TextureFormat::Astc6x6RgbaUnorm
-                    }
-                }
-                d => {
-                    return Err(TextureError::UnsupportedTextureFormat(format!(
-                        "Invalid ASTC y-dimension: {}",
-                        d
-                    )))
-                }
-            },
-            8 => match data_format_descriptor.texel_block_dimensions[1] {
-                5 => {
-                    if is_srgb {
-                        TextureFormat::Astc8x5RgbaUnormSrgb
-                    } else {
-                        TextureFormat::Astc8x5RgbaUnorm
-                    }
-                }
-                6 => {
-                    if is_srgb {
-                        TextureFormat::Astc8x6RgbaUnormSrgb
-                    } else {
-                        TextureFormat::Astc8x6RgbaUnorm
-                    }
-                }
-                8 => {
-                    if is_srgb {
-                        TextureFormat::Astc8x8RgbaUnormSrgb
-                    } else {
-                        TextureFormat::Astc8x8RgbaUnorm
-                    }
-                }
-                d => {
-                    return Err(TextureError::UnsupportedTextureFormat(format!(
-                        "Invalid ASTC y-dimension: {}",
-                        d
-                    )))
-                }
-            },
-            10 => match data_format_descriptor.texel_block_dimensions[1] {
-                5 => {
-                    if is_srgb {
-                        TextureFormat::Astc10x5RgbaUnormSrgb
-                    } else {
-                        TextureFormat::Astc10x5RgbaUnorm
-                    }
-                }
-                6 => {
-                    if is_srgb {
-                        TextureFormat::Astc10x6RgbaUnormSrgb
-                    } else {
-                        TextureFormat::Astc10x6RgbaUnorm
-                    }
-                }
-                8 => {
-                    if is_srgb {
-                        TextureFormat::Astc10x8RgbaUnormSrgb
-                    } else {
-                        TextureFormat::Astc10x8RgbaUnorm
-                    }
-                }
-                10 => {
-                    if is_srgb {
-                        TextureFormat::Astc10x10RgbaUnormSrgb
-                    } else {
-                        TextureFormat::Astc10x10RgbaUnorm
-                    }
-                }
-                d => {
-                    return Err(TextureError::UnsupportedTextureFormat(format!(
-                        "Invalid ASTC y-dimension: {}",
-                        d
-                    )))
-                }
-            },
-            12 => match data_format_descriptor.texel_block_dimensions[1] {
-                10 => {
-                    if is_srgb {
-                        TextureFormat::Astc12x10RgbaUnormSrgb
-                    } else {
-                        TextureFormat::Astc12x10RgbaUnorm
-                    }
-                }
-                12 => {
-                    if is_srgb {
-                        TextureFormat::Astc12x12RgbaUnormSrgb
-                    } else {
-                        TextureFormat::Astc12x12RgbaUnorm
-                    }
-                }
-                d => {
-                    return Err(TextureError::UnsupportedTextureFormat(format!(
-                        "Invalid ASTC y-dimension: {}",
-                        d
-                    )))
-                }
-            },
-            d => {
-                return Err(TextureError::UnsupportedTextureFormat(format!(
-                    "Invalid ASTC x-dimension: {}",
-                    d
-                )))
-            }
-        },
-        Some(ColorModel::ETC1S) => {
-            return Err(TextureError::FormatRequiresTranscodingError(
-                TranscodeFormat::Etc1s,
-            ));
-        }
-        Some(ColorModel::PVRTC) => {
-            return Err(TextureError::UnsupportedTextureFormat(
-                "PVRTC is not supported".to_string(),
-            ));
-        }
-        Some(ColorModel::PVRTC2) => {
-            return Err(TextureError::UnsupportedTextureFormat(
-                "PVRTC2 is not supported".to_string(),
-            ));
-        }
-        Some(ColorModel::UASTC) => {
-            return Err(TextureError::FormatRequiresTranscodingError(
-                TranscodeFormat::Uastc(match sample_information[0].channel_type {
-                    0 => DataFormat::Rgb,
-                    3 => DataFormat::Rgba,
-                    4 => DataFormat::Rrr,
-                    5 => DataFormat::Rrrg,
-                    6 => DataFormat::Rg,
-                    channel_type => {
-                        return Err(TextureError::UnsupportedTextureFormat(format!(
-                            "Invalid KTX2 UASTC channel type: {}",
-                            channel_type
-                        )))
-                    }
-                }),
-            ));
-        }
-        None => {
-            return Err(TextureError::UnsupportedTextureFormat(
-                "Unspecified KTX2 color model".to_string(),
-            ));
-        }
-        _ => {
-            return Err(TextureError::UnsupportedTextureFormat(format!(
-                "Unknown KTX2 color model: {:?}",
-                data_format_descriptor.color_model
-            )));
-        }
-    })
->>>>>>> caa61c5f
 }
 
 pub fn ktx2_format_to_texture_format(
