--- conflicted
+++ resolved
@@ -25,16 +25,10 @@
 }
 
 impl FilesystemWatcher {
-<<<<<<< HEAD
+	/// Watch for changes recursively at the provided path.
 	pub fn watch<P: AsRef<Path>>(&mut self, path: P) -> Result<()> {
 		self
 			.watcher
 			.watch(path.as_ref(), RecursiveMode::Recursive)
 	}
-=======
-    /// Watch for changes recursively at the provided path.
-    pub fn watch<P: AsRef<Path>>(&mut self, path: P) -> Result<()> {
-        self.watcher.watch(path.as_ref(), RecursiveMode::Recursive)
-    }
->>>>>>> f9c1a8a3
 }