use bevy_reflect::{Reflect, ReflectDeserialize, ReflectSerialize};
use bevy_utils::AHasher;
use serde::{Deserialize, Serialize};
use std::{
	borrow::Cow,
	hash::{Hash, Hasher},
	path::{Path, PathBuf},
};

/// Represents a path to an asset in the file system.
#[derive(Debug, Hash, Clone, Serialize, Deserialize)]
pub struct AssetPath<'a> {
	path: Cow<'a, Path>,
	label: Option<Cow<'a, str>>,
}

impl<'a> AssetPath<'a> {
<<<<<<< HEAD
	#[inline]
	pub fn new_ref(path: &'a Path, label: Option<&'a str>) -> AssetPath<'a> {
		AssetPath {
			path: Cow::Borrowed(path),
			label: label.map(Cow::Borrowed),
		}
	}

	#[inline]
	pub fn new(path: PathBuf, label: Option<String>) -> AssetPath<'a> {
		AssetPath {
			path: Cow::Owned(path),
			label: label.map(Cow::Owned),
		}
	}

	#[inline]
	pub fn get_id(&self) -> AssetPathId {
		AssetPathId::from(self)
	}

	#[inline]
	pub fn label(&self) -> Option<&str> {
		self.label.as_ref().map(|label| label.as_ref())
	}

	#[inline]
	pub fn path(&self) -> &Path {
		&self.path
	}

	#[inline]
	pub fn to_owned(&self) -> AssetPath<'static> {
		AssetPath {
			path: Cow::Owned(self.path.to_path_buf()),
			label: self
				.label
				.as_ref()
				.map(|value| Cow::Owned(value.to_string())),
		}
	}
=======
    /// Creates a new asset path using borrowed information.
    #[inline]
    pub fn new_ref(path: &'a Path, label: Option<&'a str>) -> AssetPath<'a> {
        AssetPath {
            path: Cow::Borrowed(path),
            label: label.map(Cow::Borrowed),
        }
    }

    /// Creates a new asset path.
    #[inline]
    pub fn new(path: PathBuf, label: Option<String>) -> AssetPath<'a> {
        AssetPath {
            path: Cow::Owned(path),
            label: label.map(Cow::Owned),
        }
    }

    /// Constructs an identifier from this asset path.
    #[inline]
    pub fn get_id(&self) -> AssetPathId {
        AssetPathId::from(self)
    }

    /// Gets the sub-asset label.
    #[inline]
    pub fn label(&self) -> Option<&str> {
        self.label.as_ref().map(|label| label.as_ref())
    }

    /// Gets the path to the asset in the filesystem.
    #[inline]
    pub fn path(&self) -> &Path {
        &self.path
    }

    /// Converts the borrowed path data to owned.
    #[inline]
    pub fn to_owned(&self) -> AssetPath<'static> {
        AssetPath {
            path: Cow::Owned(self.path.to_path_buf()),
            label: self
                .label
                .as_ref()
                .map(|value| Cow::Owned(value.to_string())),
        }
    }
>>>>>>> f9c1a8a3
}

/// An unique identifier to an asset path.
#[derive(
	Debug, Clone, Copy, Eq, PartialEq, Hash, Ord, PartialOrd, Serialize, Deserialize, Reflect,
)]
#[reflect_value(PartialEq, Hash, Serialize, Deserialize)]
pub struct AssetPathId(SourcePathId, LabelId);

/// An unique identifier to the source path of an asset.
#[derive(
	Debug, Clone, Copy, Eq, PartialEq, Hash, Ord, PartialOrd, Serialize, Deserialize, Reflect,
)]
#[reflect_value(PartialEq, Hash, Serialize, Deserialize)]
pub struct SourcePathId(u64);

/// An unique identifier to a sub-asset label.
#[derive(
	Debug, Clone, Copy, Eq, PartialEq, Hash, Ord, PartialOrd, Serialize, Deserialize, Reflect,
)]
#[reflect_value(PartialEq, Hash, Serialize, Deserialize)]
pub struct LabelId(u64);

impl<'a> From<&'a Path> for SourcePathId {
	fn from(value: &'a Path) -> Self {
		let mut hasher = get_hasher();
		value.hash(&mut hasher);
		SourcePathId(hasher.finish())
	}
}

impl From<AssetPathId> for SourcePathId {
	fn from(id: AssetPathId) -> Self {
		id.source_path_id()
	}
}

impl<'a> From<AssetPath<'a>> for SourcePathId {
	fn from(path: AssetPath) -> Self {
		AssetPathId::from(path).source_path_id()
	}
}

impl<'a> From<Option<&'a str>> for LabelId {
	fn from(value: Option<&'a str>) -> Self {
		let mut hasher = get_hasher();
		value.hash(&mut hasher);
		LabelId(hasher.finish())
	}
}

impl AssetPathId {
<<<<<<< HEAD
	pub fn source_path_id(&self) -> SourcePathId {
		self.0
	}

	pub fn label_id(&self) -> LabelId {
		self.1
	}
=======
    /// Gets the id of the source path.
    pub fn source_path_id(&self) -> SourcePathId {
        self.0
    }

    /// Gets the id of the sub-asset label.
    pub fn label_id(&self) -> LabelId {
        self.1
    }
>>>>>>> f9c1a8a3
}

/// this hasher provides consistent results across runs
pub(crate) fn get_hasher() -> AHasher {
	AHasher::new_with_keys(42, 23)
}

impl<'a, T> From<T> for AssetPathId
where
	T: Into<AssetPath<'a>>,
{
	fn from(value: T) -> Self {
		let asset_path: AssetPath = value.into();
		AssetPathId(
			SourcePathId::from(asset_path.path()),
			LabelId::from(asset_path.label()),
		)
	}
}

impl<'a, 'b> From<&'a AssetPath<'b>> for AssetPathId {
	fn from(asset_path: &'a AssetPath<'b>) -> Self {
		AssetPathId(
			SourcePathId::from(asset_path.path()),
			LabelId::from(asset_path.label()),
		)
	}
}

impl<'a> From<&'a str> for AssetPath<'a> {
	fn from(asset_path: &'a str) -> Self {
		let mut parts = asset_path.split('#');
		let path = Path::new(parts.next().expect("Path must be set."));
		let label = parts.next();
		AssetPath {
			path: Cow::Borrowed(path),
			label: label.map(Cow::Borrowed),
		}
	}
}

impl<'a> From<&'a String> for AssetPath<'a> {
	fn from(asset_path: &'a String) -> Self {
		asset_path.as_str().into()
	}
}

impl<'a> From<&'a Path> for AssetPath<'a> {
	fn from(path: &'a Path) -> Self {
		AssetPath {
			path: Cow::Borrowed(path),
			label: None,
		}
	}
}

impl<'a> From<PathBuf> for AssetPath<'a> {
	fn from(path: PathBuf) -> Self {
		AssetPath {
			path: Cow::Owned(path),
			label: None,
		}
	}
}<|MERGE_RESOLUTION|>--- conflicted
+++ resolved
@@ -15,7 +15,7 @@
 }
 
 impl<'a> AssetPath<'a> {
-<<<<<<< HEAD
+	/// Creates a new asset path using borrowed information.
 	#[inline]
 	pub fn new_ref(path: &'a Path, label: Option<&'a str>) -> AssetPath<'a> {
 		AssetPath {
@@ -24,6 +24,7 @@
 		}
 	}
 
+	/// Creates a new asset path.
 	#[inline]
 	pub fn new(path: PathBuf, label: Option<String>) -> AssetPath<'a> {
 		AssetPath {
@@ -32,21 +33,25 @@
 		}
 	}
 
+	/// Constructs an identifier from this asset path.
 	#[inline]
 	pub fn get_id(&self) -> AssetPathId {
 		AssetPathId::from(self)
 	}
 
+	/// Gets the sub-asset label.
 	#[inline]
 	pub fn label(&self) -> Option<&str> {
 		self.label.as_ref().map(|label| label.as_ref())
 	}
 
+	/// Gets the path to the asset in the filesystem.
 	#[inline]
 	pub fn path(&self) -> &Path {
 		&self.path
 	}
 
+	/// Converts the borrowed path data to owned.
 	#[inline]
 	pub fn to_owned(&self) -> AssetPath<'static> {
 		AssetPath {
@@ -57,55 +62,6 @@
 				.map(|value| Cow::Owned(value.to_string())),
 		}
 	}
-=======
-    /// Creates a new asset path using borrowed information.
-    #[inline]
-    pub fn new_ref(path: &'a Path, label: Option<&'a str>) -> AssetPath<'a> {
-        AssetPath {
-            path: Cow::Borrowed(path),
-            label: label.map(Cow::Borrowed),
-        }
-    }
-
-    /// Creates a new asset path.
-    #[inline]
-    pub fn new(path: PathBuf, label: Option<String>) -> AssetPath<'a> {
-        AssetPath {
-            path: Cow::Owned(path),
-            label: label.map(Cow::Owned),
-        }
-    }
-
-    /// Constructs an identifier from this asset path.
-    #[inline]
-    pub fn get_id(&self) -> AssetPathId {
-        AssetPathId::from(self)
-    }
-
-    /// Gets the sub-asset label.
-    #[inline]
-    pub fn label(&self) -> Option<&str> {
-        self.label.as_ref().map(|label| label.as_ref())
-    }
-
-    /// Gets the path to the asset in the filesystem.
-    #[inline]
-    pub fn path(&self) -> &Path {
-        &self.path
-    }
-
-    /// Converts the borrowed path data to owned.
-    #[inline]
-    pub fn to_owned(&self) -> AssetPath<'static> {
-        AssetPath {
-            path: Cow::Owned(self.path.to_path_buf()),
-            label: self
-                .label
-                .as_ref()
-                .map(|value| Cow::Owned(value.to_string())),
-        }
-    }
->>>>>>> f9c1a8a3
 }
 
 /// An unique identifier to an asset path.
@@ -158,25 +114,15 @@
 }
 
 impl AssetPathId {
-<<<<<<< HEAD
+	/// Gets the id of the source path.
 	pub fn source_path_id(&self) -> SourcePathId {
 		self.0
 	}
 
+	/// Gets the id of the sub-asset label.
 	pub fn label_id(&self) -> LabelId {
 		self.1
 	}
-=======
-    /// Gets the id of the source path.
-    pub fn source_path_id(&self) -> SourcePathId {
-        self.0
-    }
-
-    /// Gets the id of the sub-asset label.
-    pub fn label_id(&self) -> LabelId {
-        self.1
-    }
->>>>>>> f9c1a8a3
 }
 
 /// this hasher provides consistent results across runs
