use crate::{
	path::{AssetPath, AssetPathId, SourcePathId},
	Asset, AssetIo, AssetIoError, AssetLifecycle, AssetLifecycleChannel, AssetLifecycleEvent,
	AssetLoader, Assets, Handle, HandleId, HandleUntyped, LabelId, LoadContext, LoadState, RefChange,
	RefChangeChannel, SourceInfo,
};
use anyhow::Result;
use bevy_ecs::system::{Res, ResMut};
use bevy_log::warn;
use bevy_tasks::IoTaskPool;
use bevy_utils::{Entry, HashMap, Uuid};
use crossbeam_channel::TryRecvError;
use parking_lot::{Mutex, RwLock};
use std::{path::Path, sync::Arc};
use thiserror::Error;

/// Errors that occur while loading assets with an `AssetServer`.
#[derive(Error, Debug)]
pub enum AssetServerError {
	/// Asset folder is not a directory.
	#[error("asset folder path is not a directory: {0}")]
	AssetFolderNotADirectory(String),

	/// No asset loader was found for the specified extensions.
	#[error("no `AssetLoader` found{}", format_missing_asset_ext(.extensions))]
	MissingAssetLoader {
		/// The list of extensions detected on the asset source path that failed to load.
		///
		/// The list may be empty if the asset path is invalid or doesn't have an extension.
		extensions: Vec<String>,
	},

	/// The handle type does not match the type of the loaded asset.
	#[error("the given type does not match the type of the loaded asset")]
	IncorrectHandleType,

	/// Encountered an error while processing an asset.
	#[error("encountered an error while loading an asset: {0}")]
	AssetLoaderError(anyhow::Error),

	/// Encountered an error while reading an asset from disk.
	#[error("encountered an error while reading an asset: {0}")]
	AssetIoError(#[from] AssetIoError),
}

fn format_missing_asset_ext(exts: &[String]) -> String {
	if !exts.is_empty() {
		format!(
			" for the following extension{}: {}",
			if exts.len() > 1 { "s" } else { "" },
			exts.join(", ")
		)
	} else {
		String::new()
	}
}

#[derive(Default)]
pub(crate) struct AssetRefCounter {
	pub(crate) channel: Arc<RefChangeChannel>,
	pub(crate) ref_counts: Arc<RwLock<HashMap<HandleId, usize>>>,
	pub(crate) mark_unused_assets: Arc<Mutex<Vec<HandleId>>>,
}

/// Internal data for the asset server.
///
/// [`AssetServer`] is the public API for interacting with the asset server.
pub struct AssetServerInternal {
	pub(crate) asset_io: Box<dyn AssetIo>,
	pub(crate) asset_ref_counter: AssetRefCounter,
	pub(crate) asset_sources: Arc<RwLock<HashMap<SourcePathId, SourceInfo>>>,
	pub(crate) asset_lifecycles: Arc<RwLock<HashMap<Uuid, Box<dyn AssetLifecycle>>>>,
	loaders: RwLock<Vec<Arc<dyn AssetLoader>>>,
	extension_to_loader_index: RwLock<HashMap<String, usize>>,
	handle_to_path: Arc<RwLock<HashMap<HandleId, AssetPath<'static>>>>,
}

/// Loads assets from the filesystem in the background.
///
/// The asset server is the primary way of loading assets in bevy. It keeps track of the load state
/// of the assets it manages and can even reload them from the filesystem with
/// [`AssetServer::watch_for_changes`]!
///
/// The asset server is a _resource_, so in order to access it in a system you need a `Res`
/// accessor, like this:
///
/// ```rust,no_run
/// use bevy_asset::{AssetServer, Handle};
/// use bevy_ecs::prelude::{Commands, Res};
///
/// # #[derive(Debug, bevy_reflect::TypeUuid)]
/// # #[uuid = "00000000-0000-0000-0000-000000000000"]
/// # struct Image;
///
/// fn my_system(mut commands: Commands, asset_server: Res<AssetServer>)
/// {
///     // Now you can do whatever you want with the asset server, such as loading an asset:
///     let asset_handle: Handle<Image> = asset_server.load("cool_picture.png");
/// }
/// ```
///
/// See the [`asset_loading`] example for more information.
///
/// [`asset_loading`]: https://github.com/bevyengine/bevy/tree/latest/examples/asset/asset_loading.rs
#[derive(Clone)]
pub struct AssetServer {
	pub(crate) server: Arc<AssetServerInternal>,
}

impl AssetServer {
	/// Creates a new asset server with a boxed asset I/O.
	pub fn with_boxed_io(asset_io: Box<dyn AssetIo>) -> Self {
		AssetServer {
			server: Arc::new(AssetServerInternal {
				loaders: Default::default(),
				extension_to_loader_index: Default::default(),
				asset_sources: Default::default(),
				asset_ref_counter: Default::default(),
				handle_to_path: Default::default(),
				asset_lifecycles: Default::default(),
				asset_io,
			}),
		}
	}

	/// Returns the associated asset I/O.
	pub fn asset_io(&self) -> &dyn AssetIo {
		&*self.server.asset_io
	}

	pub(crate) fn register_asset_type<T: Asset>(&self) -> Assets<T> {
		if self
			.server
			.asset_lifecycles
			.write()
			.insert(
				T::TYPE_UUID,
				Box::new(AssetLifecycleChannel::<T>::default()),
			)
			.is_some()
		{
			panic!("Error while registering new asset type: {:?} with UUID: {:?}. Another type with the same UUID is already registered. Can not register new asset type with the same UUID",
                std::any::type_name::<T>(), T::TYPE_UUID);
<<<<<<< HEAD
		}
		Assets::new(
			self
				.server
				.asset_ref_counter
				.channel
				.sender
				.clone(),
		)
	}

	/// Adds the provided asset loader to the server.
	///
	/// If `loader` has one or more supported extensions in conflict with loaders that came before
	/// it, it will replace them.
	pub fn add_loader<T>(&self, loader: T)
	where
		T: AssetLoader,
	{
		let mut loaders = self.server.loaders.write();
		let loader_index = loaders.len();
		for extension in loader.extensions() {
			self
				.server
				.extension_to_loader_index
				.write()
				.insert(extension.to_string(), loader_index);
		}
		loaders.push(Arc::new(loader));
	}

	/// Enable watching of the filesystem for changes, if support is available, starting from after
	/// the point of calling this function.
	pub fn watch_for_changes(&self) -> Result<(), AssetServerError> {
		self.asset_io().watch_for_changes()?;
		Ok(())
	}

	/// Gets a strong handle for an asset with the provided id.
	pub fn get_handle<T: Asset, I: Into<HandleId>>(&self, id: I) -> Handle<T> {
		let sender = self
			.server
			.asset_ref_counter
			.channel
			.sender
			.clone();
		Handle::strong(id.into(), sender)
	}

	/// Gets an untyped strong handle for an asset with the provided id.
	pub fn get_handle_untyped<I: Into<HandleId>>(&self, id: I) -> HandleUntyped {
		let sender = self
			.server
			.asset_ref_counter
			.channel
			.sender
			.clone();
		HandleUntyped::strong(id.into(), sender)
	}

	fn get_asset_loader(&self, extension: &str) -> Result<Arc<dyn AssetLoader>, AssetServerError> {
		let index = {
			// scope map to drop lock as soon as possible
			let map = self.server.extension_to_loader_index.read();
			map.get(extension).copied()
		};
		index
			.map(|index| self.server.loaders.read()[index].clone())
			.ok_or(AssetServerError::MissingAssetLoader {
				extensions: vec![extension.to_string()],
			})
	}

	fn get_path_asset_loader<P: AsRef<Path>>(
		&self,
		path: P,
	) -> Result<Arc<dyn AssetLoader>, AssetServerError> {
		let s = path
			.as_ref()
			.file_name()
			.ok_or(AssetServerError::MissingAssetLoader {
				extensions: Vec::new(),
			})?
			.to_str()
			.map(str::to_lowercase)
			.ok_or(AssetServerError::MissingAssetLoader {
				extensions: Vec::new(),
			})?;

		let mut exts = Vec::new();
		let mut ext = s.as_str();
		while let Some(idx) = ext.find('.') {
			ext = &ext[idx + 1..];
			exts.push(ext);
			if let Ok(loader) = self.get_asset_loader(ext) {
				return Ok(loader);
			}
		}
		Err(AssetServerError::MissingAssetLoader {
			extensions: exts.into_iter().map(String::from).collect(),
		})
	}

	/// Gets the source path of an asset from the provided handle.
	pub fn get_handle_path<H: Into<HandleId>>(&self, handle: H) -> Option<AssetPath<'_>> {
		self
			.server
			.handle_to_path
			.read()
			.get(&handle.into())
			.cloned()
	}

	/// Gets the load state of an asset from the provided handle.
	pub fn get_load_state<H: Into<HandleId>>(&self, handle: H) -> LoadState {
		match handle.into() {
			HandleId::AssetPathId(id) => {
				let asset_sources = self.server.asset_sources.read();
				asset_sources
					.get(&id.source_path_id())
					.map_or(LoadState::NotLoaded, |info| info.load_state)
			},
			HandleId::Id(_, _) => LoadState::NotLoaded,
		}
	}

	/// Gets the overall load state of a group of assets from the provided handles.
	///
	/// This method will only return [`LoadState::Loaded`] if all assets in the
	/// group were loaded succesfully.
	pub fn get_group_load_state(&self, handles: impl IntoIterator<Item = HandleId>) -> LoadState {
		let mut load_state = LoadState::Loaded;
		for handle_id in handles {
			match handle_id {
				HandleId::AssetPathId(id) => match self.get_load_state(id) {
					LoadState::Loaded => continue,
					LoadState::Loading => {
						load_state = LoadState::Loading;
					},
					LoadState::Failed => return LoadState::Failed,
					LoadState::NotLoaded => return LoadState::NotLoaded,
					LoadState::Unloaded => return LoadState::Unloaded,
				},
				HandleId::Id(_, _) => return LoadState::NotLoaded,
			}
		}

		load_state
	}

	/// Queues an [`Asset`] at the provided relative path for asynchronous loading.
	///
	/// The absolute path to the asset is `"ROOT/ASSET_FOLDER_NAME/path"`. Its extension is then
	/// extracted to search for an [asset loader]. If an asset path contains multiple dots (e.g.
	/// `foo.bar.baz`), each level is considered a separate extension and the asset server will try
	/// to look for loaders of `bar.baz` and `baz` assets.
	///
	/// By default the `ROOT` is the directory of the Application, but this can be overridden by
	/// setting the `"CARGO_MANIFEST_DIR"` environment variable
	/// (see <https://doc.rust-lang.org/cargo/reference/environment-variables.html>)
	/// to another directory. When the application  is run through Cargo, then
	/// `"CARGO_MANIFEST_DIR"` is automatically set to the root folder of your crate (workspace).
	///
	/// The name of the asset folder is set inside the
	/// [`AssetServerSettings`](crate::AssetServerSettings) resource. The default name is
	/// `"assets"`.
	///
	/// The asset is loaded asynchronously, and will generally not be available by the time
	/// this calls returns. Use [`AssetServer::get_load_state`] to determine when the asset is
	/// effectively loaded and available in the [`Assets`] collection. The asset will always fail to
	/// load if the provided path doesn't contain an extension.
	///
	/// [asset loader]: AssetLoader
	#[must_use = "not using the returned strong handle may result in the unexpected release of the asset"]
	pub fn load<'a, T: Asset, P: Into<AssetPath<'a>>>(&self, path: P) -> Handle<T> {
		self.load_untyped(path).typed()
	}

	async fn load_async(
		&self,
		asset_path: AssetPath<'_>,
		force: bool,
	) -> Result<AssetPathId, AssetServerError> {
		let asset_path_id: AssetPathId = asset_path.get_id();

		// load metadata and update source info. this is done in a scope to ensure we release the
		// locks before loading
		let version = {
			let mut asset_sources = self.server.asset_sources.write();
			let source_info = match asset_sources.entry(asset_path_id.source_path_id()) {
				Entry::Occupied(entry) => entry.into_mut(),
				Entry::Vacant(entry) => entry.insert(SourceInfo {
					asset_types: Default::default(),
					committed_assets: Default::default(),
					load_state: LoadState::NotLoaded,
					meta: None,
					path: asset_path.path().to_owned(),
					version: 0,
				}),
			};

			// if asset is already loaded or is loading, don't load again
			if !force
				&& (source_info
					.committed_assets
					.contains(&asset_path_id.label_id())
					|| source_info.load_state == LoadState::Loading)
			{
				return Ok(asset_path_id);
			}

			source_info.load_state = LoadState::Loading;
			source_info.committed_assets.clear();
			source_info.version += 1;
			source_info.meta = None;
			source_info.version
		};

		let set_asset_failed = || {
			let mut asset_sources = self.server.asset_sources.write();
			let source_info = asset_sources
				.get_mut(&asset_path_id.source_path_id())
				.expect("`AssetSource` should exist at this point.");
			source_info.load_state = LoadState::Failed;
		};

		// get the according asset loader
		let asset_loader = match self.get_path_asset_loader(asset_path.path()) {
			Ok(loader) => loader,
			Err(err) => {
				set_asset_failed();
				return Err(err);
			},
		};

		// load the asset bytes
		let bytes = match self
			.asset_io()
			.load_path(asset_path.path())
			.await
		{
			Ok(bytes) => bytes,
			Err(err) => {
				set_asset_failed();
				return Err(AssetServerError::AssetIoError(err));
			},
		};

		// load the asset source using the corresponding AssetLoader
		let mut load_context = LoadContext::new(
			asset_path.path(),
			&self.server.asset_ref_counter.channel,
			self.asset_io(),
			version,
		);

		if let Err(err) = asset_loader
			.load(&bytes, &mut load_context)
			.await
			.map_err(AssetServerError::AssetLoaderError)
		{
			set_asset_failed();
			return Err(err);
		}

		// if version has changed since we loaded and grabbed a lock, return. theres is a newer
		// version being loaded
		let mut asset_sources = self.server.asset_sources.write();
		let source_info = asset_sources
			.get_mut(&asset_path_id.source_path_id())
			.expect("`AssetSource` should exist at this point.");
		if version != source_info.version {
			return Ok(asset_path_id);
		}

		// if all assets have been committed already (aka there were 0), set state to "Loaded"
		if source_info.is_loaded() {
			source_info.load_state = LoadState::Loaded;
		}

		// reset relevant SourceInfo fields
		source_info.committed_assets.clear();
		// TODO: queue free old assets
		source_info.asset_types.clear();

		source_info.meta = Some(load_context.get_asset_metas());

		// load asset dependencies and prepare asset type hashmap
		for (label, loaded_asset) in &mut load_context.labeled_assets {
			let label_id = LabelId::from(label.as_ref().map(|label| label.as_str()));
			let type_uuid = loaded_asset.value.as_ref().unwrap().type_uuid();
			source_info
				.asset_types
				.insert(label_id, type_uuid);
			for dependency in &loaded_asset.dependencies {
				self.load_untracked(dependency.clone(), false);
			}
		}

		self
			.asset_io()
			.watch_path_for_changes(asset_path.path())
			.unwrap();
		self.create_assets_in_load_context(&mut load_context);
		Ok(asset_path_id)
	}

	/// Queues the [`Asset`] at the provided path for loading and returns an untyped handle.
	///
	/// See [`load`](AssetServer::load).
	#[must_use = "not using the returned strong handle may result in the unexpected release of the asset"]
	pub fn load_untyped<'a, P: Into<AssetPath<'a>>>(&self, path: P) -> HandleUntyped {
		let handle_id = self.load_untracked(path.into(), false);
		self.get_handle_untyped(handle_id)
	}

	/// Force an [`Asset`] to be reloaded.
	///
	/// This is useful for custom hot-reloading or for supporting `watch_for_changes`
	/// in custom [`AssetIo`] implementations.
	pub fn reload_asset<'a, P: Into<AssetPath<'a>>>(&self, path: P) {
		self.load_untracked(path.into(), true);
	}

	pub(crate) fn load_untracked(&self, asset_path: AssetPath<'_>, force: bool) -> HandleId {
		let server = self.clone();
		let owned_path = asset_path.to_owned();
		IoTaskPool::get()
			.spawn(async move {
				if let Err(err) = server.load_async(owned_path, force).await {
					warn!("{}", err);
				}
			})
			.detach();

		let handle_id = asset_path.get_id().into();
		self
			.server
			.handle_to_path
			.write()
			.entry(handle_id)
			.or_insert_with(|| asset_path.to_owned());

		asset_path.into()
	}

	/// Loads assets from the specified folder recursively.
	///
	/// # Errors
	///
	/// - If the provided path is not a directory, it will fail with
	/// [`AssetServerError::AssetFolderNotADirectory`].
	/// - If something unexpected happened while loading an asset, other
	/// [`AssetServerError`]s may be returned.
	#[must_use = "not using the returned strong handles may result in the unexpected release of the assets"]
	pub fn load_folder<P: AsRef<Path>>(
		&self,
		path: P,
	) -> Result<Vec<HandleUntyped>, AssetServerError> {
		let path = path.as_ref();
		if !self.asset_io().is_dir(path) {
			return Err(AssetServerError::AssetFolderNotADirectory(
				path.to_str().unwrap().to_string(),
			));
		}

		let mut handles = Vec::new();
		for child_path in self.asset_io().read_directory(path.as_ref())? {
			if self.asset_io().is_dir(&child_path) {
				handles.extend(self.load_folder(&child_path)?);
			} else {
				if self.get_path_asset_loader(&child_path).is_err() {
					continue;
				}
				let handle = self.load_untyped(
					child_path
						.to_str()
						.expect("Path should be a valid string."),
				);
				handles.push(handle);
			}
		}

		Ok(handles)
	}

	/// Frees unused assets, unloading them from memory.
	pub fn free_unused_assets(&self) {
		let mut potential_frees = self
			.server
			.asset_ref_counter
			.mark_unused_assets
			.lock();

		if !potential_frees.is_empty() {
			let ref_counts = self.server.asset_ref_counter.ref_counts.read();
			let asset_sources = self.server.asset_sources.read();
			let asset_lifecycles = self.server.asset_lifecycles.read();
			for potential_free in potential_frees.drain(..) {
				if let Some(&0) = ref_counts.get(&potential_free) {
					let type_uuid = match potential_free {
						HandleId::Id(type_uuid, _) => Some(type_uuid),
						HandleId::AssetPathId(id) => asset_sources
							.get(&id.source_path_id())
							.and_then(|source_info| source_info.get_asset_type(id.label_id())),
					};

					if let Some(type_uuid) = type_uuid {
						if let Some(asset_lifecycle) = asset_lifecycles.get(&type_uuid) {
							asset_lifecycle.free_asset(potential_free);
						}
					}
				}
			}
		}
	}

	/// Iterates through asset references and marks assets with no active handles as unused.
	pub fn mark_unused_assets(&self) {
		let receiver = &self.server.asset_ref_counter.channel.receiver;
		let mut ref_counts = self.server.asset_ref_counter.ref_counts.write();
		let mut potential_frees = None;
		loop {
			let ref_change = match receiver.try_recv() {
				Ok(ref_change) => ref_change,
				Err(TryRecvError::Empty) => break,
				Err(TryRecvError::Disconnected) => panic!("RefChange channel disconnected."),
			};
			match ref_change {
				RefChange::Increment(handle_id) => *ref_counts.entry(handle_id).or_insert(0) += 1,
				RefChange::Decrement(handle_id) => {
					let entry = ref_counts.entry(handle_id).or_insert(0);
					*entry -= 1;
					if *entry == 0 {
						potential_frees
							.get_or_insert_with(|| {
								self
									.server
									.asset_ref_counter
									.mark_unused_assets
									.lock()
							})
							.push(handle_id);
					}
				},
			}
		}
	}

	fn create_assets_in_load_context(&self, load_context: &mut LoadContext) {
		let asset_lifecycles = self.server.asset_lifecycles.read();
		for (label, asset) in &mut load_context.labeled_assets {
			let asset_value = asset
				.value
				.take()
				.expect("Asset should exist at this point.");
			if let Some(asset_lifecycle) = asset_lifecycles.get(&asset_value.type_uuid()) {
				let asset_path = AssetPath::new_ref(load_context.path, label.as_ref().map(|l| l.as_str()));
				asset_lifecycle.create_asset(asset_path.into(), asset_value, load_context.version);
			} else {
				panic!(
=======
        }
        Assets::new(self.server.asset_ref_counter.channel.sender.clone())
    }

    /// Adds the provided asset loader to the server.
    ///
    /// If `loader` has one or more supported extensions in conflict with loaders that came before
    /// it, it will replace them.
    pub fn add_loader<T>(&self, loader: T)
    where
        T: AssetLoader,
    {
        let mut loaders = self.server.loaders.write();
        let loader_index = loaders.len();
        for extension in loader.extensions() {
            self.server
                .extension_to_loader_index
                .write()
                .insert(extension.to_string(), loader_index);
        }
        loaders.push(Arc::new(loader));
    }

    /// Enable watching of the filesystem for changes, if support is available, starting from after
    /// the point of calling this function.
    pub fn watch_for_changes(&self) -> Result<(), AssetServerError> {
        self.asset_io().watch_for_changes()?;
        Ok(())
    }

    /// Gets a strong handle for an asset with the provided id.
    pub fn get_handle<T: Asset, I: Into<HandleId>>(&self, id: I) -> Handle<T> {
        let sender = self.server.asset_ref_counter.channel.sender.clone();
        Handle::strong(id.into(), sender)
    }

    /// Gets an untyped strong handle for an asset with the provided id.
    pub fn get_handle_untyped<I: Into<HandleId>>(&self, id: I) -> HandleUntyped {
        let sender = self.server.asset_ref_counter.channel.sender.clone();
        HandleUntyped::strong(id.into(), sender)
    }

    fn get_asset_loader(&self, extension: &str) -> Result<Arc<dyn AssetLoader>, AssetServerError> {
        let index = {
            // scope map to drop lock as soon as possible
            let map = self.server.extension_to_loader_index.read();
            map.get(extension).copied()
        };
        index
            .map(|index| self.server.loaders.read()[index].clone())
            .ok_or_else(|| AssetServerError::MissingAssetLoader {
                extensions: vec![extension.to_string()],
            })
    }

    fn get_path_asset_loader<P: AsRef<Path>>(
        &self,
        path: P,
    ) -> Result<Arc<dyn AssetLoader>, AssetServerError> {
        let s = path
            .as_ref()
            .file_name()
            .ok_or(AssetServerError::MissingAssetLoader {
                extensions: Vec::new(),
            })?
            .to_str()
            .map(|s| s.to_lowercase())
            .ok_or(AssetServerError::MissingAssetLoader {
                extensions: Vec::new(),
            })?;

        let mut exts = Vec::new();
        let mut ext = s.as_str();
        while let Some(idx) = ext.find('.') {
            ext = &ext[idx + 1..];
            exts.push(ext);
            if let Ok(loader) = self.get_asset_loader(ext) {
                return Ok(loader);
            }
        }
        Err(AssetServerError::MissingAssetLoader {
            extensions: exts.into_iter().map(String::from).collect(),
        })
    }

    /// Gets the source path of an asset from the provided handle.
    pub fn get_handle_path<H: Into<HandleId>>(&self, handle: H) -> Option<AssetPath<'_>> {
        self.server
            .handle_to_path
            .read()
            .get(&handle.into())
            .cloned()
    }

    /// Gets the load state of an asset from the provided handle.
    pub fn get_load_state<H: Into<HandleId>>(&self, handle: H) -> LoadState {
        match handle.into() {
            HandleId::AssetPathId(id) => {
                let asset_sources = self.server.asset_sources.read();
                asset_sources
                    .get(&id.source_path_id())
                    .map_or(LoadState::NotLoaded, |info| info.load_state)
            }
            HandleId::Id(_, _) => LoadState::NotLoaded,
        }
    }

    /// Gets the overall load state of a group of assets from the provided handles.
    ///
    /// This method will only return [`LoadState::Loaded`] if all assets in the
    /// group were loaded successfully.
    pub fn get_group_load_state(&self, handles: impl IntoIterator<Item = HandleId>) -> LoadState {
        let mut load_state = LoadState::Loaded;
        for handle_id in handles {
            match handle_id {
                HandleId::AssetPathId(id) => match self.get_load_state(id) {
                    LoadState::Loaded => continue,
                    LoadState::Loading => {
                        load_state = LoadState::Loading;
                    }
                    LoadState::Failed => return LoadState::Failed,
                    LoadState::NotLoaded => return LoadState::NotLoaded,
                    LoadState::Unloaded => return LoadState::Unloaded,
                },
                HandleId::Id(_, _) => return LoadState::NotLoaded,
            }
        }

        load_state
    }

    /// Queues an [`Asset`] at the provided relative path for asynchronous loading.
    ///
    /// The absolute path to the asset is `"ROOT/ASSET_FOLDER_NAME/path"`. Its extension is then
    /// extracted to search for an [asset loader]. If an asset path contains multiple dots (e.g.
    /// `foo.bar.baz`), each level is considered a separate extension and the asset server will try
    /// to look for loaders of `bar.baz` and `baz` assets.
    ///
    /// By default the `ROOT` is the directory of the Application, but this can be overridden by
    /// setting the `"CARGO_MANIFEST_DIR"` environment variable
    /// (see <https://doc.rust-lang.org/cargo/reference/environment-variables.html>)
    /// to another directory. When the application  is run through Cargo, then
    /// `"CARGO_MANIFEST_DIR"` is automatically set to the root folder of your crate (workspace).
    ///
    /// The name of the asset folder is set inside the
    /// [`AssetServerSettings`](crate::AssetServerSettings) resource. The default name is
    /// `"assets"`.
    ///
    /// The asset is loaded asynchronously, and will generally not be available by the time
    /// this calls returns. Use [`AssetServer::get_load_state`] to determine when the asset is
    /// effectively loaded and available in the [`Assets`] collection. The asset will always fail to
    /// load if the provided path doesn't contain an extension.
    ///
    /// [asset loader]: AssetLoader
    #[must_use = "not using the returned strong handle may result in the unexpected release of the asset"]
    pub fn load<'a, T: Asset, P: Into<AssetPath<'a>>>(&self, path: P) -> Handle<T> {
        self.load_untyped(path).typed()
    }

    async fn load_async(
        &self,
        asset_path: AssetPath<'_>,
        force: bool,
    ) -> Result<AssetPathId, AssetServerError> {
        let asset_path_id: AssetPathId = asset_path.get_id();

        // load metadata and update source info. this is done in a scope to ensure we release the
        // locks before loading
        let version = {
            let mut asset_sources = self.server.asset_sources.write();
            let source_info = match asset_sources.entry(asset_path_id.source_path_id()) {
                Entry::Occupied(entry) => entry.into_mut(),
                Entry::Vacant(entry) => entry.insert(SourceInfo {
                    asset_types: Default::default(),
                    committed_assets: Default::default(),
                    load_state: LoadState::NotLoaded,
                    meta: None,
                    path: asset_path.path().to_owned(),
                    version: 0,
                }),
            };

            // if asset is already loaded or is loading, don't load again
            if !force
                && (source_info
                    .committed_assets
                    .contains(&asset_path_id.label_id())
                    || source_info.load_state == LoadState::Loading)
            {
                return Ok(asset_path_id);
            }

            source_info.load_state = LoadState::Loading;
            source_info.committed_assets.clear();
            source_info.version += 1;
            source_info.meta = None;
            source_info.version
        };

        let set_asset_failed = || {
            let mut asset_sources = self.server.asset_sources.write();
            let source_info = asset_sources
                .get_mut(&asset_path_id.source_path_id())
                .expect("`AssetSource` should exist at this point.");
            source_info.load_state = LoadState::Failed;
        };

        // get the according asset loader
        let asset_loader = match self.get_path_asset_loader(asset_path.path()) {
            Ok(loader) => loader,
            Err(err) => {
                set_asset_failed();
                return Err(err);
            }
        };

        // load the asset bytes
        let bytes = match self.asset_io().load_path(asset_path.path()).await {
            Ok(bytes) => bytes,
            Err(err) => {
                set_asset_failed();
                return Err(AssetServerError::AssetIoError(err));
            }
        };

        // load the asset source using the corresponding AssetLoader
        let mut load_context = LoadContext::new(
            asset_path.path(),
            &self.server.asset_ref_counter.channel,
            self.asset_io(),
            version,
        );

        if let Err(err) = asset_loader
            .load(&bytes, &mut load_context)
            .await
            .map_err(AssetServerError::AssetLoaderError)
        {
            set_asset_failed();
            return Err(err);
        }

        // if version has changed since we loaded and grabbed a lock, return. theres is a newer
        // version being loaded
        let mut asset_sources = self.server.asset_sources.write();
        let source_info = asset_sources
            .get_mut(&asset_path_id.source_path_id())
            .expect("`AssetSource` should exist at this point.");
        if version != source_info.version {
            return Ok(asset_path_id);
        }

        // if all assets have been committed already (aka there were 0), set state to "Loaded"
        if source_info.is_loaded() {
            source_info.load_state = LoadState::Loaded;
        }

        // reset relevant SourceInfo fields
        source_info.committed_assets.clear();
        // TODO: queue free old assets
        source_info.asset_types.clear();

        source_info.meta = Some(SourceMeta {
            assets: load_context.get_asset_metas(),
        });

        // load asset dependencies and prepare asset type hashmap
        for (label, loaded_asset) in &mut load_context.labeled_assets {
            let label_id = LabelId::from(label.as_ref().map(|label| label.as_str()));
            let type_uuid = loaded_asset.value.as_ref().unwrap().type_uuid();
            source_info.asset_types.insert(label_id, type_uuid);
            for dependency in &loaded_asset.dependencies {
                self.load_untracked(dependency.clone(), false);
            }
        }

        self.asset_io()
            .watch_path_for_changes(asset_path.path())
            .unwrap();
        self.create_assets_in_load_context(&mut load_context);
        Ok(asset_path_id)
    }

    /// Queues the [`Asset`] at the provided path for loading and returns an untyped handle.
    ///
    /// See [`load`](AssetServer::load).
    #[must_use = "not using the returned strong handle may result in the unexpected release of the asset"]
    pub fn load_untyped<'a, P: Into<AssetPath<'a>>>(&self, path: P) -> HandleUntyped {
        let handle_id = self.load_untracked(path.into(), false);
        self.get_handle_untyped(handle_id)
    }

    /// Force an [`Asset`] to be reloaded.
    ///
    /// This is useful for custom hot-reloading or for supporting `watch_for_changes`
    /// in custom [`AssetIo`] implementations.
    pub fn reload_asset<'a, P: Into<AssetPath<'a>>>(&self, path: P) {
        self.load_untracked(path.into(), true);
    }

    pub(crate) fn load_untracked(&self, asset_path: AssetPath<'_>, force: bool) -> HandleId {
        let server = self.clone();
        let owned_path = asset_path.to_owned();
        IoTaskPool::get()
            .spawn(async move {
                if let Err(err) = server.load_async(owned_path, force).await {
                    warn!("{}", err);
                }
            })
            .detach();

        let handle_id = asset_path.get_id().into();
        self.server
            .handle_to_path
            .write()
            .entry(handle_id)
            .or_insert_with(|| asset_path.to_owned());

        asset_path.into()
    }

    /// Loads assets from the specified folder recursively.
    ///
    /// # Errors
    ///
    /// - If the provided path is not a directory, it will fail with
    /// [`AssetServerError::AssetFolderNotADirectory`].
    /// - If something unexpected happened while loading an asset, other
    /// [`AssetServerError`]s may be returned.
    #[must_use = "not using the returned strong handles may result in the unexpected release of the assets"]
    pub fn load_folder<P: AsRef<Path>>(
        &self,
        path: P,
    ) -> Result<Vec<HandleUntyped>, AssetServerError> {
        let path = path.as_ref();
        if !self.asset_io().is_dir(path) {
            return Err(AssetServerError::AssetFolderNotADirectory(
                path.to_str().unwrap().to_string(),
            ));
        }

        let mut handles = Vec::new();
        for child_path in self.asset_io().read_directory(path.as_ref())? {
            if self.asset_io().is_dir(&child_path) {
                handles.extend(self.load_folder(&child_path)?);
            } else {
                if self.get_path_asset_loader(&child_path).is_err() {
                    continue;
                }
                let handle =
                    self.load_untyped(child_path.to_str().expect("Path should be a valid string."));
                handles.push(handle);
            }
        }

        Ok(handles)
    }

    /// Frees unused assets, unloading them from memory.
    pub fn free_unused_assets(&self) {
        let mut potential_frees = self.server.asset_ref_counter.mark_unused_assets.lock();

        if !potential_frees.is_empty() {
            let ref_counts = self.server.asset_ref_counter.ref_counts.read();
            let asset_sources = self.server.asset_sources.read();
            let asset_lifecycles = self.server.asset_lifecycles.read();
            for potential_free in potential_frees.drain(..) {
                if let Some(&0) = ref_counts.get(&potential_free) {
                    let type_uuid = match potential_free {
                        HandleId::Id(type_uuid, _) => Some(type_uuid),
                        HandleId::AssetPathId(id) => asset_sources
                            .get(&id.source_path_id())
                            .and_then(|source_info| source_info.get_asset_type(id.label_id())),
                    };

                    if let Some(type_uuid) = type_uuid {
                        if let Some(asset_lifecycle) = asset_lifecycles.get(&type_uuid) {
                            asset_lifecycle.free_asset(potential_free);
                        }
                    }
                }
            }
        }
    }

    /// Iterates through asset references and marks assets with no active handles as unused.
    pub fn mark_unused_assets(&self) {
        let receiver = &self.server.asset_ref_counter.channel.receiver;
        let mut ref_counts = self.server.asset_ref_counter.ref_counts.write();
        let mut potential_frees = None;
        loop {
            let ref_change = match receiver.try_recv() {
                Ok(ref_change) => ref_change,
                Err(TryRecvError::Empty) => break,
                Err(TryRecvError::Disconnected) => panic!("RefChange channel disconnected."),
            };
            match ref_change {
                RefChange::Increment(handle_id) => *ref_counts.entry(handle_id).or_insert(0) += 1,
                RefChange::Decrement(handle_id) => {
                    let entry = ref_counts.entry(handle_id).or_insert(0);
                    *entry -= 1;
                    if *entry == 0 {
                        potential_frees
                            .get_or_insert_with(|| {
                                self.server.asset_ref_counter.mark_unused_assets.lock()
                            })
                            .push(handle_id);
                    }
                }
            }
        }
    }

    fn create_assets_in_load_context(&self, load_context: &mut LoadContext) {
        let asset_lifecycles = self.server.asset_lifecycles.read();
        for (label, asset) in &mut load_context.labeled_assets {
            let asset_value = asset
                .value
                .take()
                .expect("Asset should exist at this point.");
            if let Some(asset_lifecycle) = asset_lifecycles.get(&asset_value.type_uuid()) {
                let asset_path =
                    AssetPath::new_ref(load_context.path, label.as_ref().map(|l| l.as_str()));
                asset_lifecycle.create_asset(asset_path.into(), asset_value, load_context.version);
            } else {
                panic!(
>>>>>>> cfee0e88
                    "Failed to find AssetLifecycle for label '{:?}', which has an asset type {} (UUID {:?}). \
                        Are you sure this asset type has been added to your app builder?",
                    label,
                    asset_value.type_name(),
                    asset_value.type_uuid(),
                );
			}
		}
	}

	// Note: this takes a `ResMut<Assets<T>>` to ensure change detection does not get
	// triggered unless the `Assets` collection is actually updated.
	pub(crate) fn update_asset_storage<T: Asset>(&self, mut assets: ResMut<Assets<T>>) {
		let asset_lifecycles = self.server.asset_lifecycles.read();
		let asset_lifecycle = asset_lifecycles.get(&T::TYPE_UUID).unwrap();
		let mut asset_sources_guard = None;
		let channel = asset_lifecycle
			.downcast_ref::<AssetLifecycleChannel<T>>()
			.unwrap();

		loop {
			match channel.receiver.try_recv() {
				Ok(AssetLifecycleEvent::Create(result)) => {
					// update SourceInfo if this asset was loaded from an AssetPath
					if let HandleId::AssetPathId(id) = result.id {
						let asset_sources =
							asset_sources_guard.get_or_insert_with(|| self.server.asset_sources.write());
						if let Some(source_info) = asset_sources.get_mut(&id.source_path_id()) {
							if source_info.version == result.version {
								source_info
									.committed_assets
									.insert(id.label_id());
								if source_info.is_loaded() {
									source_info.load_state = LoadState::Loaded;
								}
							}
						}
					}

					assets.set_untracked(result.id, *result.asset);
				},
				Ok(AssetLifecycleEvent::Free(handle_id)) => {
					if let HandleId::AssetPathId(id) = handle_id {
						let asset_sources =
							asset_sources_guard.get_or_insert_with(|| self.server.asset_sources.write());
						if let Some(source_info) = asset_sources.get_mut(&id.source_path_id()) {
							source_info
								.committed_assets
								.remove(&id.label_id());
							source_info.load_state = LoadState::Unloaded;
						}
					}
					assets.remove(handle_id);
				},
				Err(TryRecvError::Empty) => {
					break;
				},
				Err(TryRecvError::Disconnected) => panic!("AssetChannel disconnected."),
			}
		}
	}
}

impl<T: AssetIo> From<T> for AssetServer {
	/// Creates a new asset server with the provided asset I/O.
	fn from(source_io: T) -> Self {
		Self::with_boxed_io(Box::new(source_io))
	}
}

fn free_unused_assets_system_impl(asset_server: &AssetServer) {
	asset_server.free_unused_assets();
	asset_server.mark_unused_assets();
}

/// A system for freeing assets that have no active handles.
pub fn free_unused_assets_system(asset_server: Res<AssetServer>) {
	free_unused_assets_system_impl(&asset_server);
}

#[cfg(test)]
mod test {
	use super::*;
	use crate::{loader::LoadedAsset, update_asset_storage_system};
	use bevy_app::App;
	use bevy_ecs::prelude::*;
	use bevy_reflect::TypeUuid;
	use bevy_utils::BoxedFuture;

	#[derive(Debug, TypeUuid)]
	#[uuid = "a5189b72-0572-4290-a2e0-96f73a491c44"]
	struct PngAsset;

	struct FakePngLoader;
	impl AssetLoader for FakePngLoader {
		fn load<'a>(
			&'a self,
			_: &'a [u8],
			ctx: &'a mut LoadContext,
		) -> BoxedFuture<'a, Result<(), anyhow::Error>> {
			ctx.set_default_asset(LoadedAsset::from(PngAsset));
			Box::pin(async move { Ok(()) })
		}

		fn extensions(&self) -> &[&str] {
			&["png"]
		}
	}

	struct FailingLoader;
	impl AssetLoader for FailingLoader {
		fn load<'a>(
			&'a self,
			_: &'a [u8],
			_: &'a mut LoadContext,
		) -> BoxedFuture<'a, Result<(), anyhow::Error>> {
			Box::pin(async { anyhow::bail!("failed") })
		}

		fn extensions(&self) -> &[&str] {
			&["fail"]
		}
	}

	struct FakeMultipleDotLoader;
	impl AssetLoader for FakeMultipleDotLoader {
		fn load<'a>(
			&'a self,
			_: &'a [u8],
			_: &'a mut LoadContext,
		) -> BoxedFuture<'a, Result<(), anyhow::Error>> {
			Box::pin(async move { Ok(()) })
		}

		fn extensions(&self) -> &[&str] {
			&["test.png"]
		}
	}

	fn setup(asset_path: impl AsRef<Path>) -> AssetServer {
		use crate::FileAssetIo;
		IoTaskPool::init(Default::default);
		AssetServer::from(FileAssetIo::new(asset_path, false))
	}

	#[test]
	fn extensions() {
		let asset_server = setup(".");
		asset_server.add_loader(FakePngLoader);

		let t = asset_server.get_path_asset_loader("test.png");
		assert_eq!(t.unwrap().extensions()[0], "png");
	}

	#[test]
	fn case_insensitive_extensions() {
		let asset_server = setup(".");
		asset_server.add_loader(FakePngLoader);

		let t = asset_server.get_path_asset_loader("test.PNG");
		assert_eq!(t.unwrap().extensions()[0], "png");
	}

	#[test]
	fn no_loader() {
		let asset_server = setup(".");
		let t = asset_server.get_path_asset_loader("test.pong");
		assert!(t.is_err());
	}

	#[test]
	fn multiple_extensions_no_loader() {
		let asset_server = setup(".");

		assert!(
			match asset_server.get_path_asset_loader("test.v1.2.3.pong") {
				Err(AssetServerError::MissingAssetLoader { extensions }) =>
					extensions == vec!["v1.2.3.pong", "2.3.pong", "3.pong", "pong"],
				_ => false,
			}
		);
	}

	#[test]
	fn missing_asset_loader_error_messages() {
		assert_eq!(
			AssetServerError::MissingAssetLoader { extensions: vec![] }.to_string(),
			"no `AssetLoader` found"
		);
		assert_eq!(
			AssetServerError::MissingAssetLoader {
				extensions: vec!["png".into()]
			}
			.to_string(),
			"no `AssetLoader` found for the following extension: png"
		);
		assert_eq!(
			AssetServerError::MissingAssetLoader {
				extensions: vec!["1.2.png".into(), "2.png".into(), "png".into()]
			}
			.to_string(),
			"no `AssetLoader` found for the following extensions: 1.2.png, 2.png, png"
		);
	}

	#[test]
	fn filename_with_dots() {
		let asset_server = setup(".");
		asset_server.add_loader(FakePngLoader);

		let t = asset_server.get_path_asset_loader("test-v1.2.3.png");
		assert_eq!(t.unwrap().extensions()[0], "png");
	}

	#[test]
	fn multiple_extensions() {
		let asset_server = setup(".");
		asset_server.add_loader(FakeMultipleDotLoader);

		let t = asset_server.get_path_asset_loader("test.test.png");
		assert_eq!(t.unwrap().extensions()[0], "test.png");
	}

	fn create_dir_and_file(file: impl AsRef<Path>) -> tempfile::TempDir {
		let asset_dir = tempfile::tempdir().unwrap();
		std::fs::write(asset_dir.path().join(file), &[]).unwrap();
		asset_dir
	}

	#[test]
	fn test_missing_loader() {
		let dir = create_dir_and_file("file.not-a-real-extension");
		let asset_server = setup(dir.path());

		let path: AssetPath = "file.not-a-real-extension".into();
		let handle = asset_server.get_handle_untyped(path.get_id());

		let err =
			futures_lite::future::block_on(asset_server.load_async(path.clone(), true)).unwrap_err();
		assert!(match err {
			AssetServerError::MissingAssetLoader { extensions } => {
				extensions == ["not-a-real-extension"]
			},
			_ => false,
		});

		assert_eq!(asset_server.get_load_state(handle), LoadState::Failed);
	}

	#[test]
	fn test_invalid_asset_path() {
		let asset_server = setup(".");
		asset_server.add_loader(FakePngLoader);

		let path: AssetPath = "an/invalid/path.png".into();
		let handle = asset_server.get_handle_untyped(path.get_id());

		let err =
			futures_lite::future::block_on(asset_server.load_async(path.clone(), true)).unwrap_err();
		assert!(matches!(err, AssetServerError::AssetIoError(_)));

		assert_eq!(asset_server.get_load_state(handle), LoadState::Failed);
	}

	#[test]
	fn test_failing_loader() {
		let dir = create_dir_and_file("fake.fail");
		let asset_server = setup(dir.path());
		asset_server.add_loader(FailingLoader);

		let path: AssetPath = "fake.fail".into();
		let handle = asset_server.get_handle_untyped(path.get_id());

		let err =
			futures_lite::future::block_on(asset_server.load_async(path.clone(), true)).unwrap_err();
		assert!(matches!(err, AssetServerError::AssetLoaderError(_)));

		assert_eq!(asset_server.get_load_state(handle), LoadState::Failed);
	}

	#[test]
	fn test_asset_lifecycle() {
		let dir = create_dir_and_file("fake.png");
		let asset_server = setup(dir.path());
		asset_server.add_loader(FakePngLoader);
		let assets = asset_server.register_asset_type::<PngAsset>();

		#[derive(SystemLabel, Clone, Hash, Debug, PartialEq, Eq)]
		struct FreeUnusedAssets;
		let mut app = App::new();
		app.insert_resource(assets);
		app.insert_resource(asset_server);
		app.add_system(free_unused_assets_system.label(FreeUnusedAssets));
		app.add_system(update_asset_storage_system::<PngAsset>.after(FreeUnusedAssets));

		fn load_asset(path: AssetPath, world: &World) -> HandleUntyped {
			let asset_server = world.resource::<AssetServer>();
			let id = futures_lite::future::block_on(asset_server.load_async(path.clone(), true)).unwrap();
			asset_server.get_handle_untyped(id)
		}

		fn get_asset<'world>(id: &Handle<PngAsset>, world: &'world World) -> Option<&'world PngAsset> {
			world.resource::<Assets<PngAsset>>().get(id)
		}

		fn get_load_state(id: impl Into<HandleId>, world: &World) -> LoadState {
			world
				.resource::<AssetServer>()
				.get_load_state(id.into())
		}

		// ---
		// Start of the actual lifecycle test
		// ---

		let path: AssetPath = "fake.png".into();
		assert_eq!(
			LoadState::NotLoaded,
			get_load_state(path.get_id(), &app.world)
		);

		// load the asset
		let handle = load_asset(path.clone(), &app.world).typed();
		let weak_handle = handle.clone_weak();

		// asset is loading
		assert_eq!(LoadState::Loading, get_load_state(&handle, &app.world));

		app.update();
		// asset should exist and be loaded at this point
		assert_eq!(LoadState::Loaded, get_load_state(&handle, &app.world));
		assert!(get_asset(&handle, &app.world).is_some());

		// after dropping the handle, next call to `tick` will prepare the assets for removal.
		drop(handle);
		app.update();
		assert_eq!(LoadState::Loaded, get_load_state(&weak_handle, &app.world));
		assert!(get_asset(&weak_handle, &app.world).is_some());

		// second call to tick will actually remove the asset.
		app.update();
		assert_eq!(
			LoadState::Unloaded,
			get_load_state(&weak_handle, &app.world)
		);
		assert!(get_asset(&weak_handle, &app.world).is_none());

		// finally, reload the asset
		let handle = load_asset(path.clone(), &app.world).typed();
		assert_eq!(LoadState::Loading, get_load_state(&handle, &app.world));
		app.update();
		assert_eq!(LoadState::Loaded, get_load_state(&handle, &app.world));
		assert!(get_asset(&handle, &app.world).is_some());
	}

	#[test]
	fn test_get_handle_path() {
		const PATH: &str = "path/file.png";

		// valid handle
		let server = setup(".");
		let handle = server.load_untyped(PATH);
		let handle_path = server.get_handle_path(&handle).unwrap();

		assert_eq!(handle_path.path(), Path::new(PATH));
		assert!(handle_path.label().is_none());

		let handle_id: HandleId = handle.into();
		let path_id: HandleId = handle_path.get_id().into();
		assert_eq!(handle_id, path_id);

		// invalid handle (not loaded through server)
		let mut assets = server.register_asset_type::<PngAsset>();
		let handle = assets.add(PngAsset);
		assert!(server.get_handle_path(&handle).is_none());

		// invalid HandleId
		let invalid_id = HandleId::new(Uuid::new_v4(), 42);
		assert!(server.get_handle_path(invalid_id).is_none());

		// invalid AssetPath
		let invalid_path = AssetPath::new("some/path.ext".into(), None);
		assert!(server.get_handle_path(invalid_path).is_none());
	}
}<|MERGE_RESOLUTION|>--- conflicted
+++ resolved
@@ -141,7 +141,6 @@
 		{
 			panic!("Error while registering new asset type: {:?} with UUID: {:?}. Another type with the same UUID is already registered. Can not register new asset type with the same UUID",
                 std::any::type_name::<T>(), T::TYPE_UUID);
-<<<<<<< HEAD
 		}
 		Assets::new(
 			self
@@ -271,7 +270,7 @@
 	/// Gets the overall load state of a group of assets from the provided handles.
 	///
 	/// This method will only return [`LoadState::Loaded`] if all assets in the
-	/// group were loaded succesfully.
+	/// group were loaded successfully.
 	pub fn get_group_load_state(&self, handles: impl IntoIterator<Item = HandleId>) -> LoadState {
 		let mut load_state = LoadState::Loaded;
 		for handle_id in handles {
@@ -603,434 +602,6 @@
 				asset_lifecycle.create_asset(asset_path.into(), asset_value, load_context.version);
 			} else {
 				panic!(
-=======
-        }
-        Assets::new(self.server.asset_ref_counter.channel.sender.clone())
-    }
-
-    /// Adds the provided asset loader to the server.
-    ///
-    /// If `loader` has one or more supported extensions in conflict with loaders that came before
-    /// it, it will replace them.
-    pub fn add_loader<T>(&self, loader: T)
-    where
-        T: AssetLoader,
-    {
-        let mut loaders = self.server.loaders.write();
-        let loader_index = loaders.len();
-        for extension in loader.extensions() {
-            self.server
-                .extension_to_loader_index
-                .write()
-                .insert(extension.to_string(), loader_index);
-        }
-        loaders.push(Arc::new(loader));
-    }
-
-    /// Enable watching of the filesystem for changes, if support is available, starting from after
-    /// the point of calling this function.
-    pub fn watch_for_changes(&self) -> Result<(), AssetServerError> {
-        self.asset_io().watch_for_changes()?;
-        Ok(())
-    }
-
-    /// Gets a strong handle for an asset with the provided id.
-    pub fn get_handle<T: Asset, I: Into<HandleId>>(&self, id: I) -> Handle<T> {
-        let sender = self.server.asset_ref_counter.channel.sender.clone();
-        Handle::strong(id.into(), sender)
-    }
-
-    /// Gets an untyped strong handle for an asset with the provided id.
-    pub fn get_handle_untyped<I: Into<HandleId>>(&self, id: I) -> HandleUntyped {
-        let sender = self.server.asset_ref_counter.channel.sender.clone();
-        HandleUntyped::strong(id.into(), sender)
-    }
-
-    fn get_asset_loader(&self, extension: &str) -> Result<Arc<dyn AssetLoader>, AssetServerError> {
-        let index = {
-            // scope map to drop lock as soon as possible
-            let map = self.server.extension_to_loader_index.read();
-            map.get(extension).copied()
-        };
-        index
-            .map(|index| self.server.loaders.read()[index].clone())
-            .ok_or_else(|| AssetServerError::MissingAssetLoader {
-                extensions: vec![extension.to_string()],
-            })
-    }
-
-    fn get_path_asset_loader<P: AsRef<Path>>(
-        &self,
-        path: P,
-    ) -> Result<Arc<dyn AssetLoader>, AssetServerError> {
-        let s = path
-            .as_ref()
-            .file_name()
-            .ok_or(AssetServerError::MissingAssetLoader {
-                extensions: Vec::new(),
-            })?
-            .to_str()
-            .map(|s| s.to_lowercase())
-            .ok_or(AssetServerError::MissingAssetLoader {
-                extensions: Vec::new(),
-            })?;
-
-        let mut exts = Vec::new();
-        let mut ext = s.as_str();
-        while let Some(idx) = ext.find('.') {
-            ext = &ext[idx + 1..];
-            exts.push(ext);
-            if let Ok(loader) = self.get_asset_loader(ext) {
-                return Ok(loader);
-            }
-        }
-        Err(AssetServerError::MissingAssetLoader {
-            extensions: exts.into_iter().map(String::from).collect(),
-        })
-    }
-
-    /// Gets the source path of an asset from the provided handle.
-    pub fn get_handle_path<H: Into<HandleId>>(&self, handle: H) -> Option<AssetPath<'_>> {
-        self.server
-            .handle_to_path
-            .read()
-            .get(&handle.into())
-            .cloned()
-    }
-
-    /// Gets the load state of an asset from the provided handle.
-    pub fn get_load_state<H: Into<HandleId>>(&self, handle: H) -> LoadState {
-        match handle.into() {
-            HandleId::AssetPathId(id) => {
-                let asset_sources = self.server.asset_sources.read();
-                asset_sources
-                    .get(&id.source_path_id())
-                    .map_or(LoadState::NotLoaded, |info| info.load_state)
-            }
-            HandleId::Id(_, _) => LoadState::NotLoaded,
-        }
-    }
-
-    /// Gets the overall load state of a group of assets from the provided handles.
-    ///
-    /// This method will only return [`LoadState::Loaded`] if all assets in the
-    /// group were loaded successfully.
-    pub fn get_group_load_state(&self, handles: impl IntoIterator<Item = HandleId>) -> LoadState {
-        let mut load_state = LoadState::Loaded;
-        for handle_id in handles {
-            match handle_id {
-                HandleId::AssetPathId(id) => match self.get_load_state(id) {
-                    LoadState::Loaded => continue,
-                    LoadState::Loading => {
-                        load_state = LoadState::Loading;
-                    }
-                    LoadState::Failed => return LoadState::Failed,
-                    LoadState::NotLoaded => return LoadState::NotLoaded,
-                    LoadState::Unloaded => return LoadState::Unloaded,
-                },
-                HandleId::Id(_, _) => return LoadState::NotLoaded,
-            }
-        }
-
-        load_state
-    }
-
-    /// Queues an [`Asset`] at the provided relative path for asynchronous loading.
-    ///
-    /// The absolute path to the asset is `"ROOT/ASSET_FOLDER_NAME/path"`. Its extension is then
-    /// extracted to search for an [asset loader]. If an asset path contains multiple dots (e.g.
-    /// `foo.bar.baz`), each level is considered a separate extension and the asset server will try
-    /// to look for loaders of `bar.baz` and `baz` assets.
-    ///
-    /// By default the `ROOT` is the directory of the Application, but this can be overridden by
-    /// setting the `"CARGO_MANIFEST_DIR"` environment variable
-    /// (see <https://doc.rust-lang.org/cargo/reference/environment-variables.html>)
-    /// to another directory. When the application  is run through Cargo, then
-    /// `"CARGO_MANIFEST_DIR"` is automatically set to the root folder of your crate (workspace).
-    ///
-    /// The name of the asset folder is set inside the
-    /// [`AssetServerSettings`](crate::AssetServerSettings) resource. The default name is
-    /// `"assets"`.
-    ///
-    /// The asset is loaded asynchronously, and will generally not be available by the time
-    /// this calls returns. Use [`AssetServer::get_load_state`] to determine when the asset is
-    /// effectively loaded and available in the [`Assets`] collection. The asset will always fail to
-    /// load if the provided path doesn't contain an extension.
-    ///
-    /// [asset loader]: AssetLoader
-    #[must_use = "not using the returned strong handle may result in the unexpected release of the asset"]
-    pub fn load<'a, T: Asset, P: Into<AssetPath<'a>>>(&self, path: P) -> Handle<T> {
-        self.load_untyped(path).typed()
-    }
-
-    async fn load_async(
-        &self,
-        asset_path: AssetPath<'_>,
-        force: bool,
-    ) -> Result<AssetPathId, AssetServerError> {
-        let asset_path_id: AssetPathId = asset_path.get_id();
-
-        // load metadata and update source info. this is done in a scope to ensure we release the
-        // locks before loading
-        let version = {
-            let mut asset_sources = self.server.asset_sources.write();
-            let source_info = match asset_sources.entry(asset_path_id.source_path_id()) {
-                Entry::Occupied(entry) => entry.into_mut(),
-                Entry::Vacant(entry) => entry.insert(SourceInfo {
-                    asset_types: Default::default(),
-                    committed_assets: Default::default(),
-                    load_state: LoadState::NotLoaded,
-                    meta: None,
-                    path: asset_path.path().to_owned(),
-                    version: 0,
-                }),
-            };
-
-            // if asset is already loaded or is loading, don't load again
-            if !force
-                && (source_info
-                    .committed_assets
-                    .contains(&asset_path_id.label_id())
-                    || source_info.load_state == LoadState::Loading)
-            {
-                return Ok(asset_path_id);
-            }
-
-            source_info.load_state = LoadState::Loading;
-            source_info.committed_assets.clear();
-            source_info.version += 1;
-            source_info.meta = None;
-            source_info.version
-        };
-
-        let set_asset_failed = || {
-            let mut asset_sources = self.server.asset_sources.write();
-            let source_info = asset_sources
-                .get_mut(&asset_path_id.source_path_id())
-                .expect("`AssetSource` should exist at this point.");
-            source_info.load_state = LoadState::Failed;
-        };
-
-        // get the according asset loader
-        let asset_loader = match self.get_path_asset_loader(asset_path.path()) {
-            Ok(loader) => loader,
-            Err(err) => {
-                set_asset_failed();
-                return Err(err);
-            }
-        };
-
-        // load the asset bytes
-        let bytes = match self.asset_io().load_path(asset_path.path()).await {
-            Ok(bytes) => bytes,
-            Err(err) => {
-                set_asset_failed();
-                return Err(AssetServerError::AssetIoError(err));
-            }
-        };
-
-        // load the asset source using the corresponding AssetLoader
-        let mut load_context = LoadContext::new(
-            asset_path.path(),
-            &self.server.asset_ref_counter.channel,
-            self.asset_io(),
-            version,
-        );
-
-        if let Err(err) = asset_loader
-            .load(&bytes, &mut load_context)
-            .await
-            .map_err(AssetServerError::AssetLoaderError)
-        {
-            set_asset_failed();
-            return Err(err);
-        }
-
-        // if version has changed since we loaded and grabbed a lock, return. theres is a newer
-        // version being loaded
-        let mut asset_sources = self.server.asset_sources.write();
-        let source_info = asset_sources
-            .get_mut(&asset_path_id.source_path_id())
-            .expect("`AssetSource` should exist at this point.");
-        if version != source_info.version {
-            return Ok(asset_path_id);
-        }
-
-        // if all assets have been committed already (aka there were 0), set state to "Loaded"
-        if source_info.is_loaded() {
-            source_info.load_state = LoadState::Loaded;
-        }
-
-        // reset relevant SourceInfo fields
-        source_info.committed_assets.clear();
-        // TODO: queue free old assets
-        source_info.asset_types.clear();
-
-        source_info.meta = Some(SourceMeta {
-            assets: load_context.get_asset_metas(),
-        });
-
-        // load asset dependencies and prepare asset type hashmap
-        for (label, loaded_asset) in &mut load_context.labeled_assets {
-            let label_id = LabelId::from(label.as_ref().map(|label| label.as_str()));
-            let type_uuid = loaded_asset.value.as_ref().unwrap().type_uuid();
-            source_info.asset_types.insert(label_id, type_uuid);
-            for dependency in &loaded_asset.dependencies {
-                self.load_untracked(dependency.clone(), false);
-            }
-        }
-
-        self.asset_io()
-            .watch_path_for_changes(asset_path.path())
-            .unwrap();
-        self.create_assets_in_load_context(&mut load_context);
-        Ok(asset_path_id)
-    }
-
-    /// Queues the [`Asset`] at the provided path for loading and returns an untyped handle.
-    ///
-    /// See [`load`](AssetServer::load).
-    #[must_use = "not using the returned strong handle may result in the unexpected release of the asset"]
-    pub fn load_untyped<'a, P: Into<AssetPath<'a>>>(&self, path: P) -> HandleUntyped {
-        let handle_id = self.load_untracked(path.into(), false);
-        self.get_handle_untyped(handle_id)
-    }
-
-    /// Force an [`Asset`] to be reloaded.
-    ///
-    /// This is useful for custom hot-reloading or for supporting `watch_for_changes`
-    /// in custom [`AssetIo`] implementations.
-    pub fn reload_asset<'a, P: Into<AssetPath<'a>>>(&self, path: P) {
-        self.load_untracked(path.into(), true);
-    }
-
-    pub(crate) fn load_untracked(&self, asset_path: AssetPath<'_>, force: bool) -> HandleId {
-        let server = self.clone();
-        let owned_path = asset_path.to_owned();
-        IoTaskPool::get()
-            .spawn(async move {
-                if let Err(err) = server.load_async(owned_path, force).await {
-                    warn!("{}", err);
-                }
-            })
-            .detach();
-
-        let handle_id = asset_path.get_id().into();
-        self.server
-            .handle_to_path
-            .write()
-            .entry(handle_id)
-            .or_insert_with(|| asset_path.to_owned());
-
-        asset_path.into()
-    }
-
-    /// Loads assets from the specified folder recursively.
-    ///
-    /// # Errors
-    ///
-    /// - If the provided path is not a directory, it will fail with
-    /// [`AssetServerError::AssetFolderNotADirectory`].
-    /// - If something unexpected happened while loading an asset, other
-    /// [`AssetServerError`]s may be returned.
-    #[must_use = "not using the returned strong handles may result in the unexpected release of the assets"]
-    pub fn load_folder<P: AsRef<Path>>(
-        &self,
-        path: P,
-    ) -> Result<Vec<HandleUntyped>, AssetServerError> {
-        let path = path.as_ref();
-        if !self.asset_io().is_dir(path) {
-            return Err(AssetServerError::AssetFolderNotADirectory(
-                path.to_str().unwrap().to_string(),
-            ));
-        }
-
-        let mut handles = Vec::new();
-        for child_path in self.asset_io().read_directory(path.as_ref())? {
-            if self.asset_io().is_dir(&child_path) {
-                handles.extend(self.load_folder(&child_path)?);
-            } else {
-                if self.get_path_asset_loader(&child_path).is_err() {
-                    continue;
-                }
-                let handle =
-                    self.load_untyped(child_path.to_str().expect("Path should be a valid string."));
-                handles.push(handle);
-            }
-        }
-
-        Ok(handles)
-    }
-
-    /// Frees unused assets, unloading them from memory.
-    pub fn free_unused_assets(&self) {
-        let mut potential_frees = self.server.asset_ref_counter.mark_unused_assets.lock();
-
-        if !potential_frees.is_empty() {
-            let ref_counts = self.server.asset_ref_counter.ref_counts.read();
-            let asset_sources = self.server.asset_sources.read();
-            let asset_lifecycles = self.server.asset_lifecycles.read();
-            for potential_free in potential_frees.drain(..) {
-                if let Some(&0) = ref_counts.get(&potential_free) {
-                    let type_uuid = match potential_free {
-                        HandleId::Id(type_uuid, _) => Some(type_uuid),
-                        HandleId::AssetPathId(id) => asset_sources
-                            .get(&id.source_path_id())
-                            .and_then(|source_info| source_info.get_asset_type(id.label_id())),
-                    };
-
-                    if let Some(type_uuid) = type_uuid {
-                        if let Some(asset_lifecycle) = asset_lifecycles.get(&type_uuid) {
-                            asset_lifecycle.free_asset(potential_free);
-                        }
-                    }
-                }
-            }
-        }
-    }
-
-    /// Iterates through asset references and marks assets with no active handles as unused.
-    pub fn mark_unused_assets(&self) {
-        let receiver = &self.server.asset_ref_counter.channel.receiver;
-        let mut ref_counts = self.server.asset_ref_counter.ref_counts.write();
-        let mut potential_frees = None;
-        loop {
-            let ref_change = match receiver.try_recv() {
-                Ok(ref_change) => ref_change,
-                Err(TryRecvError::Empty) => break,
-                Err(TryRecvError::Disconnected) => panic!("RefChange channel disconnected."),
-            };
-            match ref_change {
-                RefChange::Increment(handle_id) => *ref_counts.entry(handle_id).or_insert(0) += 1,
-                RefChange::Decrement(handle_id) => {
-                    let entry = ref_counts.entry(handle_id).or_insert(0);
-                    *entry -= 1;
-                    if *entry == 0 {
-                        potential_frees
-                            .get_or_insert_with(|| {
-                                self.server.asset_ref_counter.mark_unused_assets.lock()
-                            })
-                            .push(handle_id);
-                    }
-                }
-            }
-        }
-    }
-
-    fn create_assets_in_load_context(&self, load_context: &mut LoadContext) {
-        let asset_lifecycles = self.server.asset_lifecycles.read();
-        for (label, asset) in &mut load_context.labeled_assets {
-            let asset_value = asset
-                .value
-                .take()
-                .expect("Asset should exist at this point.");
-            if let Some(asset_lifecycle) = asset_lifecycles.get(&asset_value.type_uuid()) {
-                let asset_path =
-                    AssetPath::new_ref(load_context.path, label.as_ref().map(|l| l.as_str()));
-                asset_lifecycle.create_asset(asset_path.into(), asset_value, load_context.version);
-            } else {
-                panic!(
->>>>>>> cfee0e88
                     "Failed to find AssetLifecycle for label '{:?}', which has an asset type {} (UUID {:?}). \
                         Are you sure this asset type has been added to your app builder?",
                     label,
