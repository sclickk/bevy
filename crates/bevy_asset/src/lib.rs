--- conflicted
+++ resolved
@@ -47,15 +47,10 @@
 /// The names of asset stages in an [`App`] schedule.
 #[derive(Debug, Hash, PartialEq, Eq, Clone, StageLabel)]
 pub enum AssetStage {
-<<<<<<< HEAD
+	/// The stage where asset storages are updated.
 	LoadAssets,
+	/// The stage where asset events are generated.
 	AssetEvents,
-=======
-    /// The stage where asset storages are updated.
-    LoadAssets,
-    /// The stage where asset events are generated.
-    AssetEvents,
->>>>>>> f9c1a8a3
 }
 
 /// Adds support for Assets to an App.
@@ -67,18 +62,11 @@
 
 /// [`AssetServer`] settings.
 pub struct AssetServerSettings {
-<<<<<<< HEAD
+	/// The base folder where assets are loaded from, relative to the executable.
 	pub asset_folder: String,
 	/// Whether to watch for changes in asset files. Requires the `filesystem_watcher` feature,
 	/// and cannot be supported on the wasm32 arch nor android os.
 	pub watch_for_changes: bool,
-=======
-    /// The base folder where assets are loaded from, relative to the executable.
-    pub asset_folder: String,
-    /// Whether to watch for changes in asset files. Requires the `filesystem_watcher` feature,
-    /// and cannot be supported on the wasm32 arch nor android os.
-    pub watch_for_changes: bool,
->>>>>>> f9c1a8a3
 }
 
 impl Default for AssetServerSettings {
