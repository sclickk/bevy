--- conflicted
+++ resolved
@@ -17,18 +17,12 @@
 /// Events sent via the [`Assets`] struct will always be sent with a _Weak_ handle, because the
 /// asset may not exist by the time the event is handled.
 pub enum AssetEvent<T: Asset> {
-<<<<<<< HEAD
+	#[allow(missing_docs)]
 	Created { handle: Handle<T> },
+	#[allow(missing_docs)]
 	Modified { handle: Handle<T> },
+	#[allow(missing_docs)]
 	Removed { handle: Handle<T> },
-=======
-    #[allow(missing_docs)]
-    Created { handle: Handle<T> },
-    #[allow(missing_docs)]
-    Modified { handle: Handle<T> },
-    #[allow(missing_docs)]
-    Removed { handle: Handle<T> },
->>>>>>> f9c1a8a3
 }
 
 impl<T: Asset> Debug for AssetEvent<T> {
@@ -80,7 +74,6 @@
 }
 
 impl<T: Asset> Assets<T> {
-<<<<<<< HEAD
 	pub(crate) fn new(ref_change_sender: Sender<RefChange>) -> Self {
 		Assets {
 			assets: HashMap::default(),
@@ -92,6 +85,7 @@
 	/// Adds an asset to the collection, returning a Strong handle to that asset.
 	///
 	/// # Events
+	///
 	/// * [`AssetEvent::Created`]
 	pub fn add(&mut self, asset: T) -> Handle<T> {
 		let id = HandleId::random::<T>();
@@ -121,8 +115,9 @@
 	/// new asset will be inserted.
 	///
 	/// # Events
-	/// * [`AssetEvent::Created`]: Sent if the asset did not yet exist with the given handle
-	/// * [`AssetEvent::Modified`]: Sent if the asset with given handle already existed
+	///
+	/// * [`AssetEvent::Created`]: Sent if the asset did not yet exist with the given handle.
+	/// * [`AssetEvent::Modified`]: Sent if the asset with given handle already existed.
 	pub fn set_untracked<H: Into<HandleId>>(&mut self, handle: H, asset: T) {
 		let id: HandleId = handle.into();
 		if self.assets.insert(id, asset).is_some() {
@@ -136,7 +131,7 @@
 		}
 	}
 
-	/// Get the asset for the given handle.
+	/// Gets the asset for the given handle.
 	///
 	/// This is the main method for accessing asset data from an [Assets] collection. If you need
 	/// mutable access to the asset, use [`get_mut`](Assets::get_mut).
@@ -161,15 +156,16 @@
 		self.assets.get_mut(&id)
 	}
 
-	/// Gets a _Strong_ handle pointing to the same asset as the given one
+	/// Gets a _Strong_ handle pointing to the same asset as the given one.
 	pub fn get_handle<H: Into<HandleId>>(&self, handle: H) -> Handle<T> {
 		Handle::strong(handle.into(), self.ref_change_sender.clone())
 	}
 
-	/// Get mutable access to an asset for the given handle, inserting a new value if none exists.
+	/// Gets mutable access to an asset for the given handle, inserting a new value if none exists.
 	///
 	/// # Events
-	/// * [`AssetEvent::Created`]: Sent if the asset did not yet exist with the given handle
+	///
+	/// * [`AssetEvent::Created`]: Sent if the asset did not yet exist with the given handle.
 	pub fn get_or_insert_with<H: Into<HandleId>>(
 		&mut self,
 		handle: H,
@@ -190,12 +186,12 @@
 		borrowed
 	}
 
-	/// Get an iterator over all assets in the collection.
+	/// Gets an iterator over all assets in the collection.
 	pub fn iter(&self) -> impl Iterator<Item = (HandleId, &T)> {
 		self.assets.iter().map(|(k, v)| (*k, v))
 	}
 
-	/// Get a mutable iterator over all assets in the collection.
+	/// Gets a mutable iterator over all assets in the collection.
 	pub fn iter_mut(&mut self) -> impl Iterator<Item = (HandleId, &mut T)> {
 		self.assets.iter_mut().map(|(k, v)| {
 			self.events.send(AssetEvent::Modified {
@@ -205,16 +201,17 @@
 		})
 	}
 
-	/// Get an iterator over all [`HandleId`]'s in the collection.
+	/// Gets an iterator over all [`HandleId`]'s in the collection.
 	pub fn ids(&self) -> impl Iterator<Item = HandleId> + '_ {
 		self.assets.keys().cloned()
 	}
 
-	/// Remove an asset for the given handle.
+	/// Removes an asset for the given handle.
 	///
 	/// The asset is returned if it existed in the collection, otherwise `None`.
 	///
 	/// # Events
+	///
 	/// * [`AssetEvent::Removed`]
 	pub fn remove<H: Into<HandleId>>(&mut self, handle: H) -> Option<T> {
 		let id: HandleId = handle.into();
@@ -249,6 +246,8 @@
 		self.assets.shrink_to_fit();
 	}
 
+	/// A system that creates [`AssetEvent`]s at the end of the frame based on changes in the
+	/// asset storage.
 	pub fn asset_event_system(mut events: EventWriter<AssetEvent<T>>, mut assets: ResMut<Assets<T>>) {
 		// Check if the events are empty before calling `drain`.
 		// As `drain` triggers change detection.
@@ -257,237 +256,60 @@
 		}
 	}
 
-	/// Gets the number of assets in the collection
+	/// Gets the number of assets in the collection.
 	pub fn len(&self) -> usize {
 		self.assets.len()
 	}
 
-	/// Returns true if there are no stored assets
+	/// Returns `true` if there are no stored assets.
 	pub fn is_empty(&self) -> bool {
 		self.assets.is_empty()
 	}
-=======
-    pub(crate) fn new(ref_change_sender: Sender<RefChange>) -> Self {
-        Assets {
-            assets: HashMap::default(),
-            events: Events::default(),
-            ref_change_sender,
-        }
-    }
-
-    /// Adds an asset to the collection, returning a Strong handle to that asset.
-    ///
-    /// # Events
-    ///
-    /// * [`AssetEvent::Created`]
-    pub fn add(&mut self, asset: T) -> Handle<T> {
-        let id = HandleId::random::<T>();
-        self.assets.insert(id, asset);
-        self.events.send(AssetEvent::Created {
-            handle: Handle::weak(id),
-        });
-        self.get_handle(id)
-    }
-
-    /// Add/modify the asset pointed to by the given handle.
-    ///
-    /// Unless there exists another Strong handle for this asset, it's advised to use the returned
-    /// Strong handle. Not doing so may result in the unexpected release of the asset.
-    ///
-    /// See [`set_untracked`](Assets::set_untracked) for more info.
-    #[must_use = "not using the returned strong handle may result in the unexpected release of the asset"]
-    pub fn set<H: Into<HandleId>>(&mut self, handle: H, asset: T) -> Handle<T> {
-        let id: HandleId = handle.into();
-        self.set_untracked(id, asset);
-        self.get_handle(id)
-    }
-
-    /// Add/modify the asset pointed to by the given handle.
-    ///
-    /// If an asset already exists with the given [`HandleId`], it will be modified. Otherwise the
-    /// new asset will be inserted.
-    ///
-    /// # Events
-    ///
-    /// * [`AssetEvent::Created`]: Sent if the asset did not yet exist with the given handle.
-    /// * [`AssetEvent::Modified`]: Sent if the asset with given handle already existed.
-    pub fn set_untracked<H: Into<HandleId>>(&mut self, handle: H, asset: T) {
-        let id: HandleId = handle.into();
-        if self.assets.insert(id, asset).is_some() {
-            self.events.send(AssetEvent::Modified {
-                handle: Handle::weak(id),
-            });
-        } else {
-            self.events.send(AssetEvent::Created {
-                handle: Handle::weak(id),
-            });
-        }
-    }
-
-    /// Gets the asset for the given handle.
-    ///
-    /// This is the main method for accessing asset data from an [Assets] collection. If you need
-    /// mutable access to the asset, use [`get_mut`](Assets::get_mut).
-    pub fn get(&self, handle: &Handle<T>) -> Option<&T> {
-        self.assets.get(&handle.into())
-    }
-
-    /// Checks if an asset exists for the given handle
-    pub fn contains(&self, handle: &Handle<T>) -> bool {
-        self.assets.contains_key(&handle.into())
-    }
-
-    /// Get mutable access to the asset for the given handle.
-    ///
-    /// This is the main method for mutably accessing asset data from an [Assets] collection. If you
-    /// do not need mutable access to the asset, you may also use [get](Assets::get).
-    pub fn get_mut(&mut self, handle: &Handle<T>) -> Option<&mut T> {
-        let id: HandleId = handle.into();
-        self.events.send(AssetEvent::Modified {
-            handle: Handle::weak(id),
-        });
-        self.assets.get_mut(&id)
-    }
-
-    /// Gets a _Strong_ handle pointing to the same asset as the given one.
-    pub fn get_handle<H: Into<HandleId>>(&self, handle: H) -> Handle<T> {
-        Handle::strong(handle.into(), self.ref_change_sender.clone())
-    }
-
-    /// Gets mutable access to an asset for the given handle, inserting a new value if none exists.
-    ///
-    /// # Events
-    ///
-    /// * [`AssetEvent::Created`]: Sent if the asset did not yet exist with the given handle.
-    pub fn get_or_insert_with<H: Into<HandleId>>(
-        &mut self,
-        handle: H,
-        insert_fn: impl FnOnce() -> T,
-    ) -> &mut T {
-        let mut event = None;
-        let id: HandleId = handle.into();
-        let borrowed = self.assets.entry(id).or_insert_with(|| {
-            event = Some(AssetEvent::Created {
-                handle: Handle::weak(id),
-            });
-            insert_fn()
-        });
-
-        if let Some(event) = event {
-            self.events.send(event);
-        }
-        borrowed
-    }
-
-    /// Gets an iterator over all assets in the collection.
-    pub fn iter(&self) -> impl Iterator<Item = (HandleId, &T)> {
-        self.assets.iter().map(|(k, v)| (*k, v))
-    }
-
-    /// Gets a mutable iterator over all assets in the collection.
-    pub fn iter_mut(&mut self) -> impl Iterator<Item = (HandleId, &mut T)> {
-        self.assets.iter_mut().map(|(k, v)| {
-            self.events.send(AssetEvent::Modified {
-                handle: Handle::weak(*k),
-            });
-            (*k, v)
-        })
-    }
-
-    /// Gets an iterator over all [`HandleId`]'s in the collection.
-    pub fn ids(&self) -> impl Iterator<Item = HandleId> + '_ {
-        self.assets.keys().cloned()
-    }
-
-    /// Removes an asset for the given handle.
-    ///
-    /// The asset is returned if it existed in the collection, otherwise `None`.
-    ///
-    /// # Events
-    ///
-    /// * [`AssetEvent::Removed`]
-    pub fn remove<H: Into<HandleId>>(&mut self, handle: H) -> Option<T> {
-        let id: HandleId = handle.into();
-        let asset = self.assets.remove(&id);
-        if asset.is_some() {
-            self.events.send(AssetEvent::Removed {
-                handle: Handle::weak(id),
-            });
-        }
-        asset
-    }
-
-    /// Clears the inner asset map, removing all key-value pairs.
-    ///
-    /// Keeps the allocated memory for reuse.
-    pub fn clear(&mut self) {
-        self.assets.clear();
-    }
-
-    /// Reserves capacity for at least additional more elements to be inserted into the assets.
-    ///
-    /// The collection may reserve more space to avoid frequent reallocations.
-    pub fn reserve(&mut self, additional: usize) {
-        self.assets.reserve(additional);
-    }
-
-    /// Shrinks the capacity of the asset map as much as possible.
-    ///
-    /// It will drop down as much as possible while maintaining the internal rules and possibly
-    /// leaving some space in accordance with the resize policy.
-    pub fn shrink_to_fit(&mut self) {
-        self.assets.shrink_to_fit();
-    }
-
-    /// A system that creates [`AssetEvent`]s at the end of the frame based on changes in the
-    /// asset storage.
-    pub fn asset_event_system(
-        mut events: EventWriter<AssetEvent<T>>,
-        mut assets: ResMut<Assets<T>>,
-    ) {
-        // Check if the events are empty before calling `drain`.
-        // As `drain` triggers change detection.
-        if !assets.events.is_empty() {
-            events.send_batch(assets.events.drain());
-        }
-    }
-
-    /// Gets the number of assets in the collection.
-    pub fn len(&self) -> usize {
-        self.assets.len()
-    }
-
-    /// Returns `true` if there are no stored assets.
-    pub fn is_empty(&self) -> bool {
-        self.assets.is_empty()
-    }
->>>>>>> f9c1a8a3
 }
 
 /// [`App`] extension methods for adding new asset types.
 pub trait AddAsset {
-<<<<<<< HEAD
+	/// Registers `T` as a supported asset in the application.
+	///
+	/// Adding the same type again after it has been added does nothing.
 	fn add_asset<T>(&mut self)
 	where
 		T: Asset;
+
+	/// Registers `T` as a supported internal asset in the application.
+	///
+	/// Internal assets (e.g. shaders) are bundled directly into the app and can't be hot reloaded
+	/// using the conventional API. See `DebugAssetServerPlugin`.
+	///
+	/// Adding the same type again after it has been added does nothing.
 	fn add_debug_asset<T: Clone>(&mut self)
 	where
 		T: Asset;
+
+	/// Adds an asset loader `T` using default values.
+	///
+	/// The default values may come from the `World` or from `T::default()`.
 	fn init_asset_loader<T>(&mut self)
 	where
 		T: AssetLoader + FromWorld;
+
+	/// Adds an asset loader `T` for internal assets using default values.
+	///
+	/// Internal assets (e.g. shaders) are bundled directly into the app and can't be hot reloaded
+	/// using the conventional API. See `DebugAssetServerPlugin`.
+	///
+	/// The default values may come from the `World` or from `T::default()`.
 	fn init_debug_asset_loader<T>(&mut self)
 	where
 		T: AssetLoader + FromWorld;
+
+	/// Adds the provided asset loader to the application.
 	fn add_asset_loader<T>(&mut self, loader: T)
 	where
 		T: AssetLoader;
 }
 
 impl AddAsset for App {
-	/// Add an [`Asset`] to the [`App`].
-	///
-	/// Adding the same [`Asset`] again after it has been added does nothing.
 	fn add_asset<T>(&mut self)
 	where
 		T: Asset,
@@ -497,7 +319,7 @@
 				let asset_server = self.world.resource::<AssetServer>();
 				asset_server.register_asset_type::<T>()
 			};
-
+	
 			self.insert_resource(assets);
 			self.add_system_to_stage(AssetStage::AssetEvents, Assets::<T>::asset_event_system);
 			self.add_system_to_stage(AssetStage::LoadAssets, update_asset_storage_system::<T>);
@@ -551,113 +373,6 @@
 			.resource_mut::<AssetServer>()
 			.add_loader(loader);
 	}
-=======
-    /// Registers `T` as a supported asset in the application.
-    ///
-    /// Adding the same type again after it has been added does nothing.
-    fn add_asset<T>(&mut self) -> &mut Self
-    where
-        T: Asset;
-
-    /// Registers `T` as a supported internal asset in the application.
-    ///
-    /// Internal assets (e.g. shaders) are bundled directly into the app and can't be hot reloaded
-    /// using the conventional API. See `DebugAssetServerPlugin`.
-    ///
-    /// Adding the same type again after it has been added does nothing.
-    fn add_debug_asset<T: Clone>(&mut self) -> &mut Self
-    where
-        T: Asset;
-
-    /// Adds an asset loader `T` using default values.
-    ///
-    /// The default values may come from the `World` or from `T::default()`.
-    fn init_asset_loader<T>(&mut self) -> &mut Self
-    where
-        T: AssetLoader + FromWorld;
-
-    /// Adds an asset loader `T` for internal assets using default values.
-    ///
-    /// Internal assets (e.g. shaders) are bundled directly into the app and can't be hot reloaded
-    /// using the conventional API. See `DebugAssetServerPlugin`.
-    ///
-    /// The default values may come from the `World` or from `T::default()`.
-    fn init_debug_asset_loader<T>(&mut self) -> &mut Self
-    where
-        T: AssetLoader + FromWorld;
-
-    /// Adds the provided asset loader to the application.
-    fn add_asset_loader<T>(&mut self, loader: T) -> &mut Self
-    where
-        T: AssetLoader;
-}
-
-impl AddAsset for App {
-    fn add_asset<T>(&mut self) -> &mut Self
-    where
-        T: Asset,
-    {
-        if self.world.contains_resource::<Assets<T>>() {
-            return self;
-        }
-        let assets = {
-            let asset_server = self.world.resource::<AssetServer>();
-            asset_server.register_asset_type::<T>()
-        };
-
-        self.insert_resource(assets)
-            .add_system_to_stage(AssetStage::AssetEvents, Assets::<T>::asset_event_system)
-            .add_system_to_stage(AssetStage::LoadAssets, update_asset_storage_system::<T>)
-            .register_type::<Handle<T>>()
-            .add_event::<AssetEvent<T>>()
-    }
-
-    fn add_debug_asset<T: Clone>(&mut self) -> &mut Self
-    where
-        T: Asset,
-    {
-        #[cfg(feature = "debug_asset_server")]
-        {
-            self.add_system(crate::debug_asset_server::sync_debug_assets::<T>);
-            let mut app = self
-                .world
-                .non_send_resource_mut::<crate::debug_asset_server::DebugAssetApp>();
-            app.add_asset::<T>()
-                .init_resource::<crate::debug_asset_server::HandleMap<T>>();
-        }
-        self
-    }
-
-    fn init_asset_loader<T>(&mut self) -> &mut Self
-    where
-        T: AssetLoader + FromWorld,
-    {
-        let result = T::from_world(&mut self.world);
-        self.add_asset_loader(result)
-    }
-
-    fn init_debug_asset_loader<T>(&mut self) -> &mut Self
-    where
-        T: AssetLoader + FromWorld,
-    {
-        #[cfg(feature = "debug_asset_server")]
-        {
-            let mut app = self
-                .world
-                .non_send_resource_mut::<crate::debug_asset_server::DebugAssetApp>();
-            app.init_asset_loader::<T>();
-        }
-        self
-    }
-
-    fn add_asset_loader<T>(&mut self, loader: T) -> &mut Self
-    where
-        T: AssetLoader,
-    {
-        self.world.resource_mut::<AssetServer>().add_loader(loader);
-        self
-    }
->>>>>>> f9c1a8a3
 }
 
 /// Loads an internal asset.
