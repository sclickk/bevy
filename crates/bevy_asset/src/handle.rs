--- conflicted
+++ resolved
@@ -52,11 +52,10 @@
 }
 
 impl HandleId {
-<<<<<<< HEAD
 	/// Creates a random id for an asset of type `T`.
 	#[inline]
 	pub fn random<T: Asset>() -> Self {
-		HandleId::Id(T::TYPE_UUID, rand::random())
+		HandleId::Id(T::TYPE_UUID, fastrand::u64(..))
 	}
 
 	/// Creates the default id for an asset of type `T`.
@@ -70,25 +69,6 @@
 	pub const fn new(type_uuid: Uuid, id: u64) -> Self {
 		HandleId::Id(type_uuid, id)
 	}
-=======
-    /// Creates a random id for an asset of type `T`.
-    #[inline]
-    pub fn random<T: Asset>() -> Self {
-        HandleId::Id(T::TYPE_UUID, fastrand::u64(..))
-    }
-
-    /// Creates the default id for an asset of type `T`.
-    #[inline]
-    pub fn default<T: Asset>() -> Self {
-        HandleId::Id(T::TYPE_UUID, 0)
-    }
-
-    /// Creates an arbitrary asset id without an explicit type bound.
-    #[inline]
-    pub const fn new(type_uuid: Uuid, id: u64) -> Self {
-        HandleId::Id(type_uuid, id)
-    }
->>>>>>> c43295af
 }
 
 /// A handle into a specific [`Asset`] of type `T`.
