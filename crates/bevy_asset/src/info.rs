use crate::{path::AssetPath, LabelId};
use bevy_utils::{HashMap, HashSet, Uuid};
use serde::{Deserialize, Serialize};
use std::path::PathBuf;

/// Metadata for an asset source.
#[derive(Clone, Debug, Serialize, Deserialize)]
pub struct SourceMeta {
<<<<<<< HEAD
	pub assets: Vec<AssetMeta>,
=======
    /// A collection of asset metadata.
    pub assets: Vec<AssetMeta>,
>>>>>>> f9c1a8a3
}

/// Metadata for an asset.
#[derive(Clone, Debug, Serialize, Deserialize)]
pub struct AssetMeta {
<<<<<<< HEAD
	pub label: Option<String>,
	pub dependencies: Vec<AssetPath<'static>>,
	pub type_uuid: Uuid,
=======
    /// Asset label.
    pub label: Option<String>,
    /// Asset dependencies.
    pub dependencies: Vec<AssetPath<'static>>,
    /// An unique identifier for an asset type.
    pub type_uuid: Uuid,
>>>>>>> f9c1a8a3
}

/// Information about an asset source, such as its path, load state and asset metadata.
#[derive(Clone, Debug)]
pub struct SourceInfo {
<<<<<<< HEAD
	pub meta: Option<SourceMeta>,
	pub path: PathBuf,
	pub asset_types: HashMap<LabelId, Uuid>,
	pub load_state: LoadState,
	pub committed_assets: HashSet<LabelId>,
	pub version: usize,
}

impl SourceInfo {
	pub fn is_loaded(&self) -> bool {
		self.meta.as_ref().map_or(false, |meta| {
			self.committed_assets.len() == meta.assets.len()
		})
	}

	pub fn get_asset_type(&self, label_id: LabelId) -> Option<Uuid> {
		self.asset_types.get(&label_id).cloned()
	}
=======
    /// Metadata for the source.
    pub meta: Option<SourceMeta>,
    /// The path of the source.
    pub path: PathBuf,
    /// A map of assets and their type identifiers.
    pub asset_types: HashMap<LabelId, Uuid>,
    /// The load state of the source.
    pub load_state: LoadState,
    /// A collection to track which assets were sent to their asset storages.
    pub committed_assets: HashSet<LabelId>,
    /// Current version of the source.
    pub version: usize,
}

impl SourceInfo {
    /// Returns `true` if all assets tracked by the source were loaded into their asset storages.
    pub fn is_loaded(&self) -> bool {
        self.meta.as_ref().map_or(false, |meta| {
            self.committed_assets.len() == meta.assets.len()
        })
    }

    /// Gets the type identifier for an asset identified by `label_id`.
    pub fn get_asset_type(&self, label_id: LabelId) -> Option<Uuid> {
        self.asset_types.get(&label_id).cloned()
    }
>>>>>>> f9c1a8a3
}

/// The load state of an asset.
#[derive(Copy, Clone, Debug, Eq, PartialEq, Ord, PartialOrd)]
pub enum LoadState {
<<<<<<< HEAD
	/// The asset has not be loaded.
	NotLoaded,
	/// The asset in the the process of loading.
	Loading,
	/// The asset has loaded and is living inside an [`Assets`](crate::Assets) collection.
	Loaded,
	/// The asset failed to load.
	Failed,
	/// The asset was previously loaded, however all handles were dropped and
	/// the asset was removed from the [`Assets`](crate::Assets) collection.
	Unloaded,
=======
    /// The asset has not been loaded.
    NotLoaded,
    /// The asset is in the process of loading.
    Loading,
    /// The asset has been loaded and is living inside an [`Assets`](crate::Assets) collection.
    Loaded,
    /// The asset failed to load.
    Failed,
    /// The asset was previously loaded, however all handles were dropped and the asset was removed
    /// from the [`Assets`](crate::Assets) collection.
    Unloaded,
>>>>>>> f9c1a8a3
}<|MERGE_RESOLUTION|>--- conflicted
+++ resolved
@@ -6,109 +6,64 @@
 /// Metadata for an asset source.
 #[derive(Clone, Debug, Serialize, Deserialize)]
 pub struct SourceMeta {
-<<<<<<< HEAD
+	/// A collection of asset metadata.
 	pub assets: Vec<AssetMeta>,
-=======
-    /// A collection of asset metadata.
-    pub assets: Vec<AssetMeta>,
->>>>>>> f9c1a8a3
 }
 
 /// Metadata for an asset.
 #[derive(Clone, Debug, Serialize, Deserialize)]
 pub struct AssetMeta {
-<<<<<<< HEAD
+	/// Asset label.
 	pub label: Option<String>,
+	/// Asset dependencies.
 	pub dependencies: Vec<AssetPath<'static>>,
+	/// An unique identifier for an asset type.
 	pub type_uuid: Uuid,
-=======
-    /// Asset label.
-    pub label: Option<String>,
-    /// Asset dependencies.
-    pub dependencies: Vec<AssetPath<'static>>,
-    /// An unique identifier for an asset type.
-    pub type_uuid: Uuid,
->>>>>>> f9c1a8a3
 }
 
 /// Information about an asset source, such as its path, load state and asset metadata.
 #[derive(Clone, Debug)]
 pub struct SourceInfo {
-<<<<<<< HEAD
+	/// Metadata for the source.
 	pub meta: Option<SourceMeta>,
+	/// The path of the source.
 	pub path: PathBuf,
+	/// A map of assets and their type identifiers.
 	pub asset_types: HashMap<LabelId, Uuid>,
+	/// The load state of the source.
 	pub load_state: LoadState,
+	/// A collection to track which assets were sent to their asset storages.
 	pub committed_assets: HashSet<LabelId>,
+	/// Current version of the source.
 	pub version: usize,
 }
 
 impl SourceInfo {
+	/// Returns `true` if all assets tracked by the source were loaded into their asset storages.
 	pub fn is_loaded(&self) -> bool {
 		self.meta.as_ref().map_or(false, |meta| {
 			self.committed_assets.len() == meta.assets.len()
 		})
 	}
 
+	/// Gets the type identifier for an asset identified by `label_id`.
 	pub fn get_asset_type(&self, label_id: LabelId) -> Option<Uuid> {
 		self.asset_types.get(&label_id).cloned()
 	}
-=======
-    /// Metadata for the source.
-    pub meta: Option<SourceMeta>,
-    /// The path of the source.
-    pub path: PathBuf,
-    /// A map of assets and their type identifiers.
-    pub asset_types: HashMap<LabelId, Uuid>,
-    /// The load state of the source.
-    pub load_state: LoadState,
-    /// A collection to track which assets were sent to their asset storages.
-    pub committed_assets: HashSet<LabelId>,
-    /// Current version of the source.
-    pub version: usize,
-}
-
-impl SourceInfo {
-    /// Returns `true` if all assets tracked by the source were loaded into their asset storages.
-    pub fn is_loaded(&self) -> bool {
-        self.meta.as_ref().map_or(false, |meta| {
-            self.committed_assets.len() == meta.assets.len()
-        })
-    }
-
-    /// Gets the type identifier for an asset identified by `label_id`.
-    pub fn get_asset_type(&self, label_id: LabelId) -> Option<Uuid> {
-        self.asset_types.get(&label_id).cloned()
-    }
->>>>>>> f9c1a8a3
 }
 
 /// The load state of an asset.
 #[derive(Copy, Clone, Debug, Eq, PartialEq, Ord, PartialOrd)]
 pub enum LoadState {
-<<<<<<< HEAD
-	/// The asset has not be loaded.
+	/// The asset has not been loaded.
 	NotLoaded,
-	/// The asset in the the process of loading.
+	/// The asset is in the process of loading.
 	Loading,
-	/// The asset has loaded and is living inside an [`Assets`](crate::Assets) collection.
+	/// The asset has been loaded and is living inside an [`Assets`](crate::Assets) collection.
 	Loaded,
 	/// The asset failed to load.
 	Failed,
-	/// The asset was previously loaded, however all handles were dropped and
-	/// the asset was removed from the [`Assets`](crate::Assets) collection.
+	/// The asset was previously loaded, however all handles were dropped and the asset was removed
+	/// from the [`Assets`](crate::Assets) collection.
 	Unloaded,
-=======
-    /// The asset has not been loaded.
-    NotLoaded,
-    /// The asset is in the process of loading.
-    Loading,
-    /// The asset has been loaded and is living inside an [`Assets`](crate::Assets) collection.
-    Loaded,
-    /// The asset failed to load.
-    Failed,
-    /// The asset was previously loaded, however all handles were dropped and the asset was removed
-    /// from the [`Assets`](crate::Assets) collection.
-    Unloaded,
->>>>>>> f9c1a8a3
 }