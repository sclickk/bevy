--- conflicted
+++ resolved
@@ -28,26 +28,17 @@
 /// Errors that occur while loading assets.
 #[derive(Error, Debug)]
 pub enum AssetIoError {
-<<<<<<< HEAD
+	/// Path not found.
 	#[error("path not found: {0}")]
 	NotFound(PathBuf),
+
+	/// Encountered an I/O error while loading an asset.
 	#[error("encountered an io error while loading asset: {0}")]
 	Io(#[from] io::Error),
+
+	/// Failed to watch path.
 	#[error("failed to watch path: {0}")]
 	PathWatchError(PathBuf),
-=======
-    /// Path not found.
-    #[error("path not found: {0}")]
-    NotFound(PathBuf),
-
-    /// Encountered an I/O error while loading an asset.
-    #[error("encountered an io error while loading asset: {0}")]
-    Io(#[from] io::Error),
-
-    /// Failed to watch path.
-    #[error("failed to watch path: {0}")]
-    PathWatchError(PathBuf),
->>>>>>> f9c1a8a3
 }
 
 /// A storage provider for an [`AssetServer`].
@@ -62,13 +53,22 @@
 /// [`AssetServer`]: struct.AssetServer.html
 /// [`custom_asset_io`]: https://github.com/bevyengine/bevy/tree/latest/examples/asset/custom_asset_io.rs
 pub trait AssetIo: Downcast + Send + Sync + 'static {
-<<<<<<< HEAD
+	/// Returns a future to load the full file data at the provided path.
 	fn load_path<'a>(&'a self, path: &'a Path) -> BoxedFuture<'a, Result<Vec<u8>, AssetIoError>>;
+
+	/// Returns an iterator of directory entry names at the provided path.
 	fn read_directory(&self, path: &Path) -> Result<Box<dyn Iterator<Item = PathBuf>>, AssetIoError>;
+
+	/// Returns metadata about the filesystem entry at the provided path.
 	fn get_metadata(&self, path: &Path) -> Result<Metadata, AssetIoError>;
+
+	/// Tells the asset I/O to watch for changes recursively at the provided path.
 	fn watch_path_for_changes(&self, path: &Path) -> Result<(), AssetIoError>;
+
+	/// Enables change tracking in this asset I/O.
 	fn watch_for_changes(&self) -> Result<(), AssetIoError>;
 
+	/// Returns `true` if the path is a directory.
 	fn is_dir(&self, path: &Path) -> bool {
 		self
 			.get_metadata(path)
@@ -77,6 +77,7 @@
 			.unwrap_or(false)
 	}
 
+	/// Returns `true` if the path is a file.
 	fn is_file(&self, path: &Path) -> bool {
 		self
 			.get_metadata(path)
@@ -84,41 +85,6 @@
 			.map(Metadata::is_file)
 			.unwrap_or(false)
 	}
-=======
-    /// Returns a future to load the full file data at the provided path.
-    fn load_path<'a>(&'a self, path: &'a Path) -> BoxedFuture<'a, Result<Vec<u8>, AssetIoError>>;
-
-    /// Returns an iterator of directory entry names at the provided path.
-    fn read_directory(
-        &self,
-        path: &Path,
-    ) -> Result<Box<dyn Iterator<Item = PathBuf>>, AssetIoError>;
-
-    /// Returns metadata about the filesystem entry at the provided path.
-    fn get_metadata(&self, path: &Path) -> Result<Metadata, AssetIoError>;
-
-    /// Tells the asset I/O to watch for changes recursively at the provided path.
-    fn watch_path_for_changes(&self, path: &Path) -> Result<(), AssetIoError>;
-
-    /// Enables change tracking in this asset I/O.
-    fn watch_for_changes(&self) -> Result<(), AssetIoError>;
-
-    /// Returns `true` if the path is a directory.
-    fn is_dir(&self, path: &Path) -> bool {
-        self.get_metadata(path)
-            .as_ref()
-            .map(Metadata::is_dir)
-            .unwrap_or(false)
-    }
-
-    /// Returns `true` if the path is a file.
-    fn is_file(&self, path: &Path) -> bool {
-        self.get_metadata(path)
-            .as_ref()
-            .map(Metadata::is_file)
-            .unwrap_or(false)
-    }
->>>>>>> f9c1a8a3
 }
 
 impl_downcast!(AssetIo);