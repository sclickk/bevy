use crate::{AssetIo, AssetIoError, Metadata};
use anyhow::Result;
use bevy_utils::BoxedFuture;
use js_sys::Uint8Array;
use std::{
	convert::TryFrom,
	path::{Path, PathBuf},
};
use wasm_bindgen::JsCast;
use wasm_bindgen_futures::JsFuture;
use web_sys::Response;

/// I/O implementation for web builds.
///
/// Implementation details:
///
/// - `load_path` makes [fetch()] requests.
/// - `read_directory` always returns an empty iterator.
/// - `get_metadata` will always return an error.
/// - Watching for changes is not supported. The watcher methods will do nothing.
///
/// [fetch()]: https://developer.mozilla.org/en-US/docs/Web/API/fetch
pub struct WasmAssetIo {
	root_path: PathBuf,
}

impl WasmAssetIo {
<<<<<<< HEAD
	pub fn new<P: AsRef<Path>>(path: P) -> Self {
		WasmAssetIo {
			root_path: path.as_ref().to_owned(),
		}
	}
=======
    /// Creates a new `WasmAssetIo`. The path provided will be used to build URLs to query for assets.
    pub fn new<P: AsRef<Path>>(path: P) -> Self {
        WasmAssetIo {
            root_path: path.as_ref().to_owned(),
        }
    }
>>>>>>> 77894639
}

impl AssetIo for WasmAssetIo {
	fn load_path<'a>(&'a self, path: &'a Path) -> BoxedFuture<'a, Result<Vec<u8>, AssetIoError>> {
		Box::pin(async move {
			let path = self.root_path.join(path);
			let window = web_sys::window().unwrap();
			let resp_value = JsFuture::from(window.fetch_with_str(path.to_str().unwrap()))
				.await
				.unwrap();
			let resp: Response = resp_value.dyn_into().unwrap();
			let data = JsFuture::from(resp.array_buffer().unwrap())
				.await
				.unwrap();
			let bytes = Uint8Array::new(&data).to_vec();
			Ok(bytes)
		})
	}

	fn read_directory(
		&self,
		_path: &Path,
	) -> Result<Box<dyn Iterator<Item = PathBuf>>, AssetIoError> {
		Ok(Box::new(std::iter::empty::<PathBuf>()))
	}

	fn watch_path_for_changes(&self, _path: &Path) -> Result<(), AssetIoError> {
		Ok(())
	}

	fn watch_for_changes(&self) -> Result<(), AssetIoError> {
		bevy_log::warn!("Watching for changes is not supported in WASM");
		Ok(())
	}

	fn get_metadata(&self, path: &Path) -> Result<Metadata, AssetIoError> {
		let full_path = self.root_path.join(path);
		full_path
			.metadata()
			.and_then(Metadata::try_from)
			.map_err(|e| {
				if e.kind() == std::io::ErrorKind::NotFound {
					AssetIoError::NotFound(full_path)
				} else {
					e.into()
				}
			})
	}
}<|MERGE_RESOLUTION|>--- conflicted
+++ resolved
@@ -25,20 +25,12 @@
 }
 
 impl WasmAssetIo {
-<<<<<<< HEAD
+	/// Creates a new `WasmAssetIo`. The path provided will be used to build URLs to query for assets.
 	pub fn new<P: AsRef<Path>>(path: P) -> Self {
 		WasmAssetIo {
 			root_path: path.as_ref().to_owned(),
 		}
 	}
-=======
-    /// Creates a new `WasmAssetIo`. The path provided will be used to build URLs to query for assets.
-    pub fn new<P: AsRef<Path>>(path: P) -> Self {
-        WasmAssetIo {
-            root_path: path.as_ref().to_owned(),
-        }
-    }
->>>>>>> 77894639
 }
 
 impl AssetIo for WasmAssetIo {
