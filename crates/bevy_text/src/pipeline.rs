use std::hash::Hash;

use ab_glyph::{PxScale, ScaleFont};
use bevy_asset::{Assets, Handle, HandleId};
use bevy_math::Vec2;
use bevy_render::texture::Image;
use bevy_sprite::TextureAtlas;
use bevy_utils::HashMap;

use glyph_brush_layout::{FontId, SectionText};

use crate::{
	error::TextError, glyph_brush::GlyphBrush, scale_value, Font, FontAtlasSet, PositionedGlyph,
	TextAlignment, TextSection,
};

pub struct TextPipeline<ID> {
	brush: GlyphBrush,
	glyph_map: HashMap<ID, TextLayoutInfo>,
	map_font_id: HashMap<HandleId, FontId>,
}

impl<ID> Default for TextPipeline<ID> {
	fn default() -> Self {
		TextPipeline {
			brush: GlyphBrush::default(),
			glyph_map: Default::default(),
			map_font_id: Default::default(),
		}
	}
}

pub struct TextLayoutInfo {
	pub glyphs: Vec<PositionedGlyph>,
	pub size: Vec2,
}

impl<ID: Hash + Eq> TextPipeline<ID> {
<<<<<<< HEAD
	pub fn get_or_insert_font_id(&mut self, handle: &Handle<Font>, font: &Font) -> FontId {
		let brush = &mut self.brush;
		*self
			.map_font_id
			.entry(handle.id)
			.or_insert_with(|| brush.add_font(handle.clone(), font.font.clone()))
	}

	pub fn get_glyphs(&self, id: &ID) -> Option<&TextLayoutInfo> {
		self.glyph_map.get(id)
	}

	#[allow(clippy::too_many_arguments)]
	pub fn queue_text(
		&mut self,
		id: ID,
		fonts: &Assets<Font>,
		sections: &[TextSection],
		scale_factor: f64,
		text_alignment: TextAlignment,
		bounds: Vec2,
		font_atlas_set_storage: &mut Assets<FontAtlasSet>,
		texture_atlases: &mut Assets<TextureAtlas>,
		textures: &mut Assets<Image>,
	) -> Result<(), TextError> {
		let mut scaled_fonts = Vec::new();
		let sections = sections
			.into_iter()
			.map(|section| {
				let font = fonts
					.get(&section.style.font)
					.ok_or(TextError::NoSuchFont)?;
				let font_id = self.get_or_insert_font_id(&section.style.font, font);
				let font_size = scale_value(section.style.font_size, scale_factor);

				scaled_fonts.push(ab_glyph::Font::as_scaled(&font.font, font_size));

				let section = SectionText {
					font_id,
					scale: PxScale::from(font_size),
					text: &section.value,
				};

				Ok(section)
			})
			.collect::<Result<Vec<_>, _>>()?;

		let section_glyphs = self
			.brush
			.compute_glyphs(&sections, bounds, text_alignment)?;

		if section_glyphs.is_empty() {
			self.glyph_map.insert(
				id,
				TextLayoutInfo {
					glyphs: Vec::new(),
					size: Vec2::new(0., 0.),
				},
			);
			return Ok(());
		}

		let mut min_x: f32 = std::f32::MAX;
		let mut min_y: f32 = std::f32::MAX;
		let mut max_x: f32 = std::f32::MIN;
		let mut max_y: f32 = std::f32::MIN;

		for sg in &section_glyphs {
			let scaled_font = scaled_fonts[sg.section_index];
			let glyph = &sg.glyph;
			min_x = min_x.min(glyph.position.x);
			min_y = min_y.min(glyph.position.y - scaled_font.ascent());
			max_x = max_x.max(glyph.position.x + scaled_font.h_advance(glyph.id));
			max_y = max_y.max(glyph.position.y - scaled_font.descent());
		}

		let size = Vec2::new(max_x - min_x, max_y - min_y);

		let glyphs = self.brush.process_glyphs(
			section_glyphs,
			&sections,
			font_atlas_set_storage,
			fonts,
			texture_atlases,
			textures,
		)?;

		self
			.glyph_map
			.insert(id, TextLayoutInfo { glyphs, size });

		Ok(())
	}
=======
    pub fn get_or_insert_font_id(&mut self, handle: &Handle<Font>, font: &Font) -> FontId {
        let brush = &mut self.brush;
        *self
            .map_font_id
            .entry(handle.id)
            .or_insert_with(|| brush.add_font(handle.clone(), font.font.clone()))
    }

    pub fn get_glyphs(&self, id: &ID) -> Option<&TextLayoutInfo> {
        self.glyph_map.get(id)
    }

    #[allow(clippy::too_many_arguments)]
    pub fn queue_text(
        &mut self,
        id: ID,
        fonts: &Assets<Font>,
        sections: &[TextSection],
        scale_factor: f64,
        text_alignment: TextAlignment,
        bounds: Vec2,
        font_atlas_set_storage: &mut Assets<FontAtlasSet>,
        texture_atlases: &mut Assets<TextureAtlas>,
        textures: &mut Assets<Image>,
    ) -> Result<(), TextError> {
        let mut scaled_fonts = Vec::new();
        let sections = sections
            .iter()
            .map(|section| {
                let font = fonts
                    .get(&section.style.font)
                    .ok_or(TextError::NoSuchFont)?;
                let font_id = self.get_or_insert_font_id(&section.style.font, font);
                let font_size = scale_value(section.style.font_size, scale_factor);

                scaled_fonts.push(ab_glyph::Font::as_scaled(&font.font, font_size));

                let section = SectionText {
                    font_id,
                    scale: PxScale::from(font_size),
                    text: &section.value,
                };

                Ok(section)
            })
            .collect::<Result<Vec<_>, _>>()?;

        let section_glyphs = self
            .brush
            .compute_glyphs(&sections, bounds, text_alignment)?;

        if section_glyphs.is_empty() {
            self.glyph_map.insert(
                id,
                TextLayoutInfo {
                    glyphs: Vec::new(),
                    size: Vec2::ZERO,
                },
            );
            return Ok(());
        }

        let mut min_x: f32 = std::f32::MAX;
        let mut min_y: f32 = std::f32::MAX;
        let mut max_x: f32 = std::f32::MIN;
        let mut max_y: f32 = std::f32::MIN;

        for sg in &section_glyphs {
            let scaled_font = scaled_fonts[sg.section_index];
            let glyph = &sg.glyph;
            min_x = min_x.min(glyph.position.x);
            min_y = min_y.min(glyph.position.y - scaled_font.ascent());
            max_x = max_x.max(glyph.position.x + scaled_font.h_advance(glyph.id));
            max_y = max_y.max(glyph.position.y - scaled_font.descent());
        }

        let size = Vec2::new(max_x - min_x, max_y - min_y);

        let glyphs = self.brush.process_glyphs(
            section_glyphs,
            &sections,
            font_atlas_set_storage,
            fonts,
            texture_atlases,
            textures,
        )?;

        self.glyph_map.insert(id, TextLayoutInfo { glyphs, size });

        Ok(())
    }
>>>>>>> 72e73586
}<|MERGE_RESOLUTION|>--- conflicted
+++ resolved
@@ -36,7 +36,6 @@
 }
 
 impl<ID: Hash + Eq> TextPipeline<ID> {
-<<<<<<< HEAD
 	pub fn get_or_insert_font_id(&mut self, handle: &Handle<Font>, font: &Font) -> FontId {
 		let brush = &mut self.brush;
 		*self
@@ -93,7 +92,7 @@
 				id,
 				TextLayoutInfo {
 					glyphs: Vec::new(),
-					size: Vec2::new(0., 0.),
+					size: Vec2::ZERO,
 				},
 			);
 			return Ok(());
@@ -130,97 +129,4 @@
 
 		Ok(())
 	}
-=======
-    pub fn get_or_insert_font_id(&mut self, handle: &Handle<Font>, font: &Font) -> FontId {
-        let brush = &mut self.brush;
-        *self
-            .map_font_id
-            .entry(handle.id)
-            .or_insert_with(|| brush.add_font(handle.clone(), font.font.clone()))
-    }
-
-    pub fn get_glyphs(&self, id: &ID) -> Option<&TextLayoutInfo> {
-        self.glyph_map.get(id)
-    }
-
-    #[allow(clippy::too_many_arguments)]
-    pub fn queue_text(
-        &mut self,
-        id: ID,
-        fonts: &Assets<Font>,
-        sections: &[TextSection],
-        scale_factor: f64,
-        text_alignment: TextAlignment,
-        bounds: Vec2,
-        font_atlas_set_storage: &mut Assets<FontAtlasSet>,
-        texture_atlases: &mut Assets<TextureAtlas>,
-        textures: &mut Assets<Image>,
-    ) -> Result<(), TextError> {
-        let mut scaled_fonts = Vec::new();
-        let sections = sections
-            .iter()
-            .map(|section| {
-                let font = fonts
-                    .get(&section.style.font)
-                    .ok_or(TextError::NoSuchFont)?;
-                let font_id = self.get_or_insert_font_id(&section.style.font, font);
-                let font_size = scale_value(section.style.font_size, scale_factor);
-
-                scaled_fonts.push(ab_glyph::Font::as_scaled(&font.font, font_size));
-
-                let section = SectionText {
-                    font_id,
-                    scale: PxScale::from(font_size),
-                    text: &section.value,
-                };
-
-                Ok(section)
-            })
-            .collect::<Result<Vec<_>, _>>()?;
-
-        let section_glyphs = self
-            .brush
-            .compute_glyphs(&sections, bounds, text_alignment)?;
-
-        if section_glyphs.is_empty() {
-            self.glyph_map.insert(
-                id,
-                TextLayoutInfo {
-                    glyphs: Vec::new(),
-                    size: Vec2::ZERO,
-                },
-            );
-            return Ok(());
-        }
-
-        let mut min_x: f32 = std::f32::MAX;
-        let mut min_y: f32 = std::f32::MAX;
-        let mut max_x: f32 = std::f32::MIN;
-        let mut max_y: f32 = std::f32::MIN;
-
-        for sg in &section_glyphs {
-            let scaled_font = scaled_fonts[sg.section_index];
-            let glyph = &sg.glyph;
-            min_x = min_x.min(glyph.position.x);
-            min_y = min_y.min(glyph.position.y - scaled_font.ascent());
-            max_x = max_x.max(glyph.position.x + scaled_font.h_advance(glyph.id));
-            max_y = max_y.max(glyph.position.y - scaled_font.descent());
-        }
-
-        let size = Vec2::new(max_x - min_x, max_y - min_y);
-
-        let glyphs = self.brush.process_glyphs(
-            section_glyphs,
-            &sections,
-            font_atlas_set_storage,
-            fonts,
-            texture_atlases,
-            textures,
-        )?;
-
-        self.glyph_map.insert(id, TextLayoutInfo { glyphs, size });
-
-        Ok(())
-    }
->>>>>>> 72e73586
 }