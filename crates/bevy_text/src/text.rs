--- conflicted
+++ resolved
@@ -14,134 +14,83 @@
 }
 
 impl Text {
-<<<<<<< HEAD
-	/// Constructs a [`Text`] with (initially) one section.
+	/// Constructs a [`Text`] with a single section.
 	///
 	/// ```
-	/// # use bevy_asset::{AssetServer, Handle};
+	/// # use bevy_asset::Handle;
 	/// # use bevy_render::color::Color;
 	/// # use bevy_text::{Font, Text, TextAlignment, TextStyle, HorizontalAlign, VerticalAlign};
 	/// #
 	/// # let font_handle: Handle<Font> = Default::default();
 	/// #
-	/// // basic usage
-	/// let hello_world = Text::with_section(
-	///     "hello world!".to_string(),
+	/// // Basic usage.
+	/// let hello_world = Text::from_section(
+	///     // Accepts a String or any type that converts into a String, such as &str.
+	///     "hello world!",
 	///     TextStyle {
 	///         font: font_handle.clone(),
 	///         font_size: 60.0,
 	///         color: Color::WHITE,
 	///     },
-	///     TextAlignment {
-	///         vertical: VerticalAlign::Center,
-	///         horizontal: HorizontalAlign::Center,
-	///     },
 	/// );
 	///
-	/// let hello_bevy = Text::with_section(
-	///     // accepts a String or any type that converts into a String, such as &str
+	/// let hello_bevy = Text::from_section(
 	///     "hello bevy!",
 	///     TextStyle {
 	///         font: font_handle,
 	///         font_size: 60.0,
 	///         color: Color::WHITE,
 	///     },
-	///     // you can still use Default
-	///     Default::default(),
-	/// );
-	/// ```
-	pub fn with_section<S: Into<String>>(
-		value: S,
-		style: TextStyle,
-		alignment: TextAlignment,
-	) -> Self {
-		Self {
-			sections: vec![TextSection {
-				value: value.into(),
-				style,
-			}],
-			alignment,
-		}
-	}
-=======
-    /// Constructs a [`Text`] with a single section.
-    ///
-    /// ```
-    /// # use bevy_asset::Handle;
-    /// # use bevy_render::color::Color;
-    /// # use bevy_text::{Font, Text, TextAlignment, TextStyle, HorizontalAlign, VerticalAlign};
-    /// #
-    /// # let font_handle: Handle<Font> = Default::default();
-    /// #
-    /// // Basic usage.
-    /// let hello_world = Text::from_section(
-    ///     // Accepts a String or any type that converts into a String, such as &str.
-    ///     "hello world!",
-    ///     TextStyle {
-    ///         font: font_handle.clone(),
-    ///         font_size: 60.0,
-    ///         color: Color::WHITE,
-    ///     },
-    /// );
-    ///
-    /// let hello_bevy = Text::from_section(
-    ///     "hello bevy!",
-    ///     TextStyle {
-    ///         font: font_handle,
-    ///         font_size: 60.0,
-    ///         color: Color::WHITE,
-    ///     },
-    /// ) // You can still add an alignment.
-    /// .with_alignment(TextAlignment::CENTER);
-    /// ```
-    pub fn from_section(value: impl Into<String>, style: TextStyle) -> Self {
-        Self {
-            sections: vec![TextSection::new(value, style)],
-            alignment: Default::default(),
-        }
-    }
-
-    /// Constructs a [`Text`] from a list of sections.
-    ///
-    /// ```
-    /// # use bevy_asset::Handle;
-    /// # use bevy_render::color::Color;
-    /// # use bevy_text::{Font, Text, TextStyle, TextSection};
-    /// #
-    /// # let font_handle: Handle<Font> = Default::default();
-    /// #
-    /// let hello_world = Text::from_sections([
-    ///     TextSection::new(
-    ///         "Hello, ",
-    ///         TextStyle {
-    ///             font: font_handle.clone(),
-    ///             font_size: 60.0,
-    ///             color: Color::BLUE,
-    ///         },
-    ///     ),
-    ///     TextSection::new(
-    ///         "World!",
-    ///         TextStyle {
-    ///             font: font_handle,
-    ///             font_size: 60.0,
-    ///             color: Color::RED,
-    ///         },
-    ///     ),
-    /// ]);
-    /// ```
-    pub fn from_sections(sections: impl IntoIterator<Item = TextSection>) -> Self {
-        Self {
-            sections: sections.into_iter().collect(),
-            alignment: Default::default(),
-        }
-    }
-
-    /// Returns this [`Text`] with a new [`TextAlignment`].
-    pub const fn with_alignment(mut self, alignment: TextAlignment) -> Self {
-        self.alignment = alignment;
-        self
-    }
->>>>>>> 01f5f8cb
+	/// ) // You can still add an alignment.
+	/// .with_alignment(TextAlignment::CENTER);
+	/// ```
+	pub fn from_section(value: impl Into<String>, style: TextStyle) -> Self {
+		Self {
+			sections: vec![TextSection::new(value, style)],
+			alignment: Default::default(),
+		}
+	}
+
+	/// Constructs a [`Text`] from a list of sections.
+	///
+	/// ```
+	/// # use bevy_asset::Handle;
+	/// # use bevy_render::color::Color;
+	/// # use bevy_text::{Font, Text, TextStyle, TextSection};
+	/// #
+	/// # let font_handle: Handle<Font> = Default::default();
+	/// #
+	/// let hello_world = Text::from_sections([
+	///     TextSection::new(
+	///         "Hello, ",
+	///         TextStyle {
+	///             font: font_handle.clone(),
+	///             font_size: 60.0,
+	///             color: Color::BLUE,
+	///         },
+	///     ),
+	///     TextSection::new(
+	///         "World!",
+	///         TextStyle {
+	///             font: font_handle,
+	///             font_size: 60.0,
+	///             color: Color::RED,
+	///         },
+	///     ),
+	/// ]);
+	/// ```
+	pub fn from_sections(sections: impl IntoIterator<Item = TextSection>) -> Self {
+		Self {
+			sections: sections.into_iter().collect(),
+			alignment: Default::default(),
+		}
+	}
+
+	/// Returns this [`Text`] with a new [`TextAlignment`].
+	pub const fn with_alignment(mut self, alignment: TextAlignment) -> Self {
+		self.alignment = alignment;
+		self
+	}
 }
 
 #[derive(Debug, Default, Clone, FromReflect, Reflect)]
@@ -151,21 +100,21 @@
 }
 
 impl TextSection {
-    /// Create a new [`TextSection`].
-    pub fn new(value: impl Into<String>, style: TextStyle) -> Self {
-        Self {
-            value: value.into(),
-            style,
-        }
-    }
-
-    /// Create an empty [`TextSection`] from a style. Useful when the value will be set dynamically.
-    pub const fn from_style(style: TextStyle) -> Self {
-        Self {
-            value: String::new(),
-            style,
-        }
-    }
+	/// Create a new [`TextSection`].
+	pub fn new(value: impl Into<String>, style: TextStyle) -> Self {
+		Self {
+			value: value.into(),
+			style,
+		}
+	}
+
+	/// Create an empty [`TextSection`] from a style. Useful when the value will be set dynamically.
+	pub const fn from_style(style: TextStyle) -> Self {
+		Self {
+			value: String::new(),
+			style,
+		}
+	}
 }
 
 #[derive(Debug, Clone, Copy, Reflect)]
@@ -175,74 +124,65 @@
 }
 
 impl TextAlignment {
-    /// A [`TextAlignment`] set to the top-left.
-    pub const TOP_LEFT: Self = TextAlignment {
-        vertical: VerticalAlign::Top,
-        horizontal: HorizontalAlign::Left,
-    };
-
-    /// A [`TextAlignment`] set to the top-center.
-    pub const TOP_CENTER: Self = TextAlignment {
-        vertical: VerticalAlign::Top,
-        horizontal: HorizontalAlign::Center,
-    };
-
-    /// A [`TextAlignment`] set to the the top-right.
-    pub const TOP_RIGHT: Self = TextAlignment {
-        vertical: VerticalAlign::Top,
-        horizontal: HorizontalAlign::Right,
-    };
-
-    /// A [`TextAlignment`] set to center the center-left.
-    pub const CENTER_LEFT: Self = TextAlignment {
-        vertical: VerticalAlign::Center,
-        horizontal: HorizontalAlign::Left,
-    };
-
-    /// A [`TextAlignment`] set to center on both axes.
-    pub const CENTER: Self = TextAlignment {
-        vertical: VerticalAlign::Center,
-        horizontal: HorizontalAlign::Center,
-    };
-
-    /// A [`TextAlignment`] set to the center-right.
-    pub const CENTER_RIGHT: Self = TextAlignment {
-        vertical: VerticalAlign::Center,
-        horizontal: HorizontalAlign::Right,
-    };
-
-    /// A [`TextAlignment`] set to the bottom-left.
-    pub const BOTTOM_LEFT: Self = TextAlignment {
-        vertical: VerticalAlign::Bottom,
-        horizontal: HorizontalAlign::Left,
-    };
-
-    /// A [`TextAlignment`] set to the bottom-center.
-    pub const BOTTOM_CENTER: Self = TextAlignment {
-        vertical: VerticalAlign::Bottom,
-        horizontal: HorizontalAlign::Center,
-    };
-
-    /// A [`TextAlignment`] set to the bottom-right.
-    pub const BOTTOM_RIGHT: Self = TextAlignment {
-        vertical: VerticalAlign::Bottom,
-        horizontal: HorizontalAlign::Right,
-    };
+	/// A [`TextAlignment`] set to the top-left.
+	pub const TOP_LEFT: Self = TextAlignment {
+		vertical: VerticalAlign::Top,
+		horizontal: HorizontalAlign::Left,
+	};
+
+	/// A [`TextAlignment`] set to the top-center.
+	pub const TOP_CENTER: Self = TextAlignment {
+		vertical: VerticalAlign::Top,
+		horizontal: HorizontalAlign::Center,
+	};
+
+	/// A [`TextAlignment`] set to the the top-right.
+	pub const TOP_RIGHT: Self = TextAlignment {
+		vertical: VerticalAlign::Top,
+		horizontal: HorizontalAlign::Right,
+	};
+
+	/// A [`TextAlignment`] set to center the center-left.
+	pub const CENTER_LEFT: Self = TextAlignment {
+		vertical: VerticalAlign::Center,
+		horizontal: HorizontalAlign::Left,
+	};
+
+	/// A [`TextAlignment`] set to center on both axes.
+	pub const CENTER: Self = TextAlignment {
+		vertical: VerticalAlign::Center,
+		horizontal: HorizontalAlign::Center,
+	};
+
+	/// A [`TextAlignment`] set to the center-right.
+	pub const CENTER_RIGHT: Self = TextAlignment {
+		vertical: VerticalAlign::Center,
+		horizontal: HorizontalAlign::Right,
+	};
+
+	/// A [`TextAlignment`] set to the bottom-left.
+	pub const BOTTOM_LEFT: Self = TextAlignment {
+		vertical: VerticalAlign::Bottom,
+		horizontal: HorizontalAlign::Left,
+	};
+
+	/// A [`TextAlignment`] set to the bottom-center.
+	pub const BOTTOM_CENTER: Self = TextAlignment {
+		vertical: VerticalAlign::Bottom,
+		horizontal: HorizontalAlign::Center,
+	};
+
+	/// A [`TextAlignment`] set to the bottom-right.
+	pub const BOTTOM_RIGHT: Self = TextAlignment {
+		vertical: VerticalAlign::Bottom,
+		horizontal: HorizontalAlign::Right,
+	};
 }
 
 impl Default for TextAlignment {
-<<<<<<< HEAD
 	fn default() -> Self {
-		TextAlignment {
-			vertical: VerticalAlign::Top,
-			horizontal: HorizontalAlign::Left,
-		}
-	}
-=======
-    fn default() -> Self {
-        TextAlignment::TOP_LEFT
-    }
->>>>>>> 01f5f8cb
+		TextAlignment::TOP_LEFT
+	}
 }
 
 /// Describes horizontal alignment preference for positioning & bounds.
