--- conflicted
+++ resolved
@@ -61,18 +61,14 @@
 }
 
 pub fn extract_text2d_sprite(
-<<<<<<< HEAD
-	mut render_world: ResMut<RenderWorld>,
-	texture_atlases: Res<Assets<TextureAtlas>>,
-	text_pipeline: Res<DefaultTextPipeline>,
-	windows: Res<Windows>,
-	text2d_query: Query<(Entity, &Visibility, &Text, &GlobalTransform, &Text2dSize)>,
+	mut extracted_sprites: ResMut<ExtractedSprites>,
+	texture_atlases: Extract<Res<Assets<TextureAtlas>>>,
+	text_pipeline: Extract<Res<DefaultTextPipeline>>,
+	windows: Extract<Res<Windows>>,
+	text2d_query: Extract<Query<(Entity, &Visibility, &Text, &GlobalTransform, &Text2dSize)>>,
 ) {
-	let mut extracted_sprites = render_world.resource_mut::<ExtractedSprites>();
-
 	let scale_factor = windows.scale_factor(WindowId::primary()) as f32;
-
-	for (entity, visibility, text, transform, calculated_size) in text2d_query.into_iter() {
+	for (entity, visibility, text, transform, calculated_size) in text2d_query.iter() {
 		if !visibility.is_visible {
 			continue;
 		}
@@ -124,67 +120,6 @@
 			}
 		}
 	}
-=======
-    mut extracted_sprites: ResMut<ExtractedSprites>,
-    texture_atlases: Extract<Res<Assets<TextureAtlas>>>,
-    text_pipeline: Extract<Res<DefaultTextPipeline>>,
-    windows: Extract<Res<Windows>>,
-    text2d_query: Extract<Query<(Entity, &Visibility, &Text, &GlobalTransform, &Text2dSize)>>,
-) {
-    let scale_factor = windows.scale_factor(WindowId::primary()) as f32;
-    for (entity, visibility, text, transform, calculated_size) in text2d_query.iter() {
-        if !visibility.is_visible {
-            continue;
-        }
-        let (width, height) = (calculated_size.size.x, calculated_size.size.y);
-
-        if let Some(text_layout) = text_pipeline.get_glyphs(&entity) {
-            let text_glyphs = &text_layout.glyphs;
-            let alignment_offset = match text.alignment.vertical {
-                VerticalAlign::Top => Vec3::new(0.0, -height, 0.0),
-                VerticalAlign::Center => Vec3::new(0.0, -height * 0.5, 0.0),
-                VerticalAlign::Bottom => Vec3::ZERO,
-            } + match text.alignment.horizontal {
-                HorizontalAlign::Left => Vec3::ZERO,
-                HorizontalAlign::Center => Vec3::new(-width * 0.5, 0.0, 0.0),
-                HorizontalAlign::Right => Vec3::new(-width, 0.0, 0.0),
-            };
-
-            let mut text_transform = *transform;
-            text_transform.scale /= scale_factor;
-
-            for text_glyph in text_glyphs {
-                let color = text.sections[text_glyph.section_index]
-                    .style
-                    .color
-                    .as_rgba_linear();
-                let atlas = texture_atlases
-                    .get(&text_glyph.atlas_info.texture_atlas)
-                    .unwrap();
-                let handle = atlas.texture.clone_weak();
-                let index = text_glyph.atlas_info.glyph_index as usize;
-                let rect = Some(atlas.textures[index]);
-
-                let glyph_transform = Transform::from_translation(
-                    alignment_offset * scale_factor + text_glyph.position.extend(0.),
-                );
-
-                let transform = text_transform.mul_transform(glyph_transform);
-
-                extracted_sprites.sprites.push(ExtractedSprite {
-                    transform,
-                    color,
-                    rect,
-                    custom_size: None,
-                    image_handle_id: handle.id,
-                    flip_x: false,
-                    flip_y: false,
-                    anchor: Anchor::Center.as_vec(),
-                });
-            }
-        }
-    }
->>>>>>> 518408df
 }
 
 /// Updates the layout and size information whenever the text or style is changed.
