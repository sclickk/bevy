use crate::{CoreStage, Plugin, PluginGroup, PluginGroupBuilder, StartupSchedule, StartupStage};
pub use bevy_derive::AppLabel;
use bevy_ecs::{
	event::{Event, Events},
	prelude::{FromWorld, IntoExclusiveSystem},
	schedule::{
		IntoSystemDescriptor, Schedule, ShouldRun, Stage, StageLabel, State, StateData, SystemSet,
		SystemStage,
	},
	system::Resource,
	world::World,
};
use bevy_utils::{tracing::debug, HashMap};
use std::fmt::Debug;

#[cfg(feature = "trace")]
use bevy_utils::tracing::info_span;
bevy_utils::define_label!(AppLabel);

#[allow(clippy::needless_doctest_main)]
/// A container of app logic and data.
///
/// Bundles together the necessary elements like [`World`] and [`Schedule`] to create
/// an ECS-based application. It also stores a pointer to a [runner function](Self::set_runner).
/// The runner is responsible for managing the application's event loop and applying the
/// [`Schedule`] to the [`World`] to drive application logic.
///
/// # Examples
///
/// Here is a simple "Hello World" Bevy app:
///
/// ```
/// # use bevy_app::prelude::*;
/// # use bevy_ecs::prelude::*;
/// #
/// fn main() {
///    App::new()
///        .add_system(hello_world_system)
///        .run();
/// }
///
/// fn hello_world_system() {
///    println!("hello world");
/// }
/// ```
pub struct App {
	/// The main ECS [`World`] of the [`App`].
	/// This stores and provides access to all the main data of the application.
	/// The systems of the [`App`] will run using this [`World`].
	/// If additional separate [`World`]-[`Schedule`] pairs are needed, you can use [`sub_app`](App::add_sub_app)s.
	pub world: World,
	/// The [runner function](Self::set_runner) is primarily responsible for managing
	/// the application's event loop and advancing the [`Schedule`].
	/// Typically, it is not configured manually, but set by one of Bevy's built-in plugins.
	/// See `bevy::winit::WinitPlugin` and [`ScheduleRunnerPlugin`](crate::schedule_runner::ScheduleRunnerPlugin).
	pub runner: Box<dyn Fn(App)>,
	/// A container of [`Stage`]s set to be run in a linear order.
	pub schedule: Schedule,
	sub_apps: HashMap<Box<dyn AppLabel>, SubApp>,
}

/// Each `SubApp` has its own [`Schedule`] and [`World`], enabling a separation of concerns.
struct SubApp {
	app: App,
	runner: Box<dyn Fn(&mut World, &mut App)>,
}

impl Default for App {
	fn default() -> Self {
		let mut app = App::empty();
		#[cfg(feature = "bevy_reflect")]
		app.init_resource::<bevy_reflect::TypeRegistryArc>();

		app.add_default_stages();
		app.add_event::<AppExit>();
		app.add_system_to_stage(CoreStage::Last, World::clear_trackers.exclusive_system());

		#[cfg(feature = "bevy_ci_testing")]
		{
			crate::ci_testing::setup_app(&mut app);
		}

		app
	}
}

impl App {
<<<<<<< HEAD
	/// Creates a new [`App`] with some default structure to enable core engine features.
	/// This is the preferred constructor for most use cases.
	pub fn new() -> App {
		App::default()
	}

	/// Creates a new empty [`App`] with minimal default configuration.
	///
	/// This constructor should be used if you wish to provide a custom schedule, exit handling, cleanup, etc.
	pub fn empty() -> App {
		Self {
			world: Default::default(),
			schedule: Default::default(),
			runner: Box::new(run_once),
			sub_apps: HashMap::default(),
		}
	}

	/// Advances the execution of the [`Schedule`] by one cycle.
	///
	/// This method also updates sub apps.
	///
	/// See [`add_sub_app`](Self::add_sub_app) and [`run_once`](Schedule::run_once) for more details.
	pub fn update(&mut self) {
		#[cfg(feature = "trace")]
		let _bevy_frame_update_span = info_span!("frame").entered();
		self.schedule.run(&mut self.world);
		for sub_app in self.sub_apps.values_mut() {
			(sub_app.runner)(&mut self.world, &mut sub_app.app);
		}
	}

	/// Starts the application by calling the app's [runner function](Self::set_runner).
	///
	/// Finalizes the [`App`] configuration. For general usage, see the example on the item
	/// level documentation.
	pub fn run(&mut self) {
		#[cfg(feature = "trace")]
		let _bevy_app_run_span = info_span!("bevy_app").entered();

		let mut app = std::mem::replace(self, App::empty());
		let runner = std::mem::replace(&mut app.runner, Box::new(run_once));
		(runner)(app);
	}

	/// Adds a [`Stage`] with the given `label` to the last position of the app's
	/// [`Schedule`].
	///
	/// # Examples
	///
	/// ```
	/// # use bevy_app::prelude::*;
	/// # use bevy_ecs::prelude::*;
	/// # let mut app = App::new();
	/// #
	/// app.add_stage("my_stage", SystemStage::parallel());
	/// ```
	pub fn add_stage<S: Stage>(&mut self, label: impl StageLabel, stage: S) {
		self.schedule.add_stage(label, stage);
	}

	/// Adds a [`Stage`] with the given `label` to the app's [`Schedule`], located
	/// immediately after the stage labeled by `target`.
	///
	/// # Examples
	///
	/// ```
	/// # use bevy_app::prelude::*;
	/// # use bevy_ecs::prelude::*;
	/// # let mut app = App::new();
	/// #
	/// app.add_stage_after(CoreStage::Update, "my_stage", SystemStage::parallel());
	/// ```
	pub fn add_stage_after<S: Stage>(
		&mut self,
		target: impl StageLabel,
		label: impl StageLabel,
		stage: S,
	) {
		self
			.schedule
			.add_stage_after(target, label, stage);
	}

	/// Adds a [`Stage`] with the given `label` to the app's [`Schedule`], located
	/// immediately before the stage labeled by `target`.
	///
	/// # Examples
	///
	/// ```
	/// # use bevy_app::prelude::*;
	/// # use bevy_ecs::prelude::*;
	/// # let mut app = App::new();
	/// #
	/// app.add_stage_before(CoreStage::Update, "my_stage", SystemStage::parallel());
	/// ```
	pub fn add_stage_before<S: Stage>(
		&mut self,
		target: impl StageLabel,
		label: impl StageLabel,
		stage: S,
	) {
		self
			.schedule
			.add_stage_before(target, label, stage);
	}

	/// Adds a [`Stage`] with the given `label` to the last position of the
	/// [startup schedule](Self::add_default_stages).
	///
	/// # Examples
	///
	/// ```
	/// # use bevy_app::prelude::*;
	/// # use bevy_ecs::prelude::*;
	/// # let mut app = App::new();
	/// #
	/// app.add_startup_stage("my_startup_stage", SystemStage::parallel());
	/// ```
	pub fn add_startup_stage<S: Stage>(&mut self, label: impl StageLabel, stage: S) {
		self
			.schedule
			.stage(StartupSchedule, |schedule: &mut Schedule| {
				schedule.add_stage(label, stage)
			});
	}

	/// Adds a [startup stage](Self::add_default_stages) with the given `label`, immediately
	/// after the stage labeled by `target`.
	///
	/// The `target` label must refer to a stage inside the startup schedule.
	///
	/// # Examples
	///
	/// ```
	/// # use bevy_app::prelude::*;
	/// # use bevy_ecs::prelude::*;
	/// # let mut app = App::new();
	/// #
	/// app.add_startup_stage_after(
	///     StartupStage::Startup,
	///     "my_startup_stage",
	///     SystemStage::parallel()
	/// );
	/// ```
	pub fn add_startup_stage_after<S: Stage>(
		&mut self,
		target: impl StageLabel,
		label: impl StageLabel,
		stage: S,
	) {
		self
			.schedule
			.stage(StartupSchedule, |schedule: &mut Schedule| {
				schedule.add_stage_after(target, label, stage)
			});
	}

	/// Adds a [startup stage](Self::add_default_stages) with the given `label`, immediately
	/// before the stage labeled by `target`.
	///
	/// The `target` label must refer to a stage inside the startup schedule.
	///
	/// # Examples
	///
	/// ```
	/// # use bevy_app::prelude::*;
	/// # use bevy_ecs::prelude::*;
	/// # let mut app = App::new();
	/// #
	/// app.add_startup_stage_before(
	///     StartupStage::Startup,
	///     "my_startup_stage",
	///     SystemStage::parallel()
	/// );
	/// ```
	pub fn add_startup_stage_before<S: Stage>(
		&mut self,
		target: impl StageLabel,
		label: impl StageLabel,
		stage: S,
	) {
		self
			.schedule
			.stage(StartupSchedule, |schedule: &mut Schedule| {
				schedule.add_stage_before(target, label, stage)
			});
	}

	/// Fetches the [`Stage`] of type `T` marked with `label` from the [`Schedule`], then
	/// executes the provided `func` passing the fetched stage to it as an argument.
	///
	/// The `func` argument should be a function or a closure that accepts a mutable reference
	/// to a struct implementing `Stage` and returns the same type. That means that it should
	/// also assume that the stage has already been fetched successfully.
	///
	/// See [`stage`](Schedule::stage) for more details.
	///
	/// # Examples
	///
	/// Here the closure is used to add a system to the update stage:
	///
	/// ```
	/// # use bevy_app::prelude::*;
	/// # use bevy_ecs::prelude::*;
	/// #
	/// # let mut app = App::new();
	/// # fn my_system() {}
	/// #
	/// app.stage(CoreStage::Update, |stage: &mut SystemStage| {
	///     stage.add_system(my_system)
	/// });
	/// ```
	pub fn stage<T: Stage, F: FnOnce(&mut T) -> &mut T>(&mut self, label: impl StageLabel, func: F) {
		self.schedule.stage(label, func);
	}

	/// Adds a system to the [update stage](Self::add_default_stages) of the app's [`Schedule`].
	///
	/// Refer to the [system module documentation](bevy_ecs::system) to see how a system
	/// can be defined.
	///
	/// # Examples
	///
	/// ```
	/// # use bevy_app::prelude::*;
	/// # use bevy_ecs::prelude::*;
	/// #
	/// # fn my_system() {}
	/// # let mut app = App::new();
	/// #
	/// app.add_system(my_system);
	/// ```
	pub fn add_system<Params>(&mut self, system: impl IntoSystemDescriptor<Params>) -> &mut Self {
		self.add_system_to_stage(CoreStage::Update, system);
		self
	}

	/// Adds a [`SystemSet`] to the [update stage](Self::add_default_stages).
	///
	/// # Examples
	///
	/// ```
	/// # use bevy_app::prelude::*;
	/// # use bevy_ecs::prelude::*;
	/// #
	/// # let mut app = App::new();
	/// # fn system_a() {}
	/// # fn system_b() {}
	/// # fn system_c() {}
	/// #
	/// app.add_system_set(
	///     SystemSet::new()
	///         .with_system(system_a)
	///         .with_system(system_b)
	///         .with_system(system_c),
	/// );
	/// ```
	pub fn add_system_set(&mut self, system_set: SystemSet) {
		self.add_system_set_to_stage(CoreStage::Update, system_set);
	}

	/// Adds a system to the [`Stage`] identified by `stage_label`.
	///
	/// # Examples
	///
	/// ```
	/// # use bevy_app::prelude::*;
	/// # use bevy_ecs::prelude::*;
	/// #
	/// # let mut app = App::new();
	/// # fn my_system() {}
	/// #
	/// app.add_system_to_stage(CoreStage::PostUpdate, my_system);
	/// ```
	pub fn add_system_to_stage<Params>(
		&mut self,
		stage_label: impl StageLabel,
		system: impl IntoSystemDescriptor<Params>,
	) {
		use std::any::TypeId;
		assert!(
			stage_label.type_id() != TypeId::of::<StartupStage>(),
			"add systems to a startup stage using App::add_startup_system_to_stage"
		);
		self
			.schedule
			.add_system_to_stage(stage_label, system);
	}

	/// Adds a [`SystemSet`] to the [`Stage`] identified by `stage_label`.
	///
	/// # Examples
	///
	/// ```
	/// # use bevy_app::prelude::*;
	/// # use bevy_ecs::prelude::*;
	/// #
	/// # let mut app = App::new();
	/// # fn system_a() {}
	/// # fn system_b() {}
	/// # fn system_c() {}
	/// #
	/// app.add_system_set_to_stage(
	///     CoreStage::PostUpdate,
	///     SystemSet::new()
	///         .with_system(system_a)
	///         .with_system(system_b)
	///         .with_system(system_c),
	/// );
	/// ```
	pub fn add_system_set_to_stage(&mut self, stage_label: impl StageLabel, system_set: SystemSet) {
		use std::any::TypeId;
		assert!(
			stage_label.type_id() != TypeId::of::<StartupStage>(),
			"add system sets to a startup stage using App::add_startup_system_set_to_stage"
		);
		self
			.schedule
			.add_system_set_to_stage(stage_label, system_set);
	}

	/// Adds a system to the [startup stage](Self::add_default_stages) of the app's [`Schedule`].
	///
	/// * For adding a system that runs every frame, see [`add_system`](Self::add_system).
	/// * For adding a system to a specific stage, see [`add_system_to_stage`](Self::add_system_to_stage).
	///
	/// # Examples
	///
	/// ```
	/// # use bevy_app::prelude::*;
	/// # use bevy_ecs::prelude::*;
	/// #
	/// fn my_startup_system(_commands: Commands) {
	///     println!("My startup system");
	/// }
	///
	/// App::new()
	///     .add_startup_system(my_startup_system);
	/// ```
	pub fn add_startup_system<Params>(&mut self, system: impl IntoSystemDescriptor<Params>) {
		self.add_startup_system_to_stage(StartupStage::Startup, system);
	}

	/// Adds a [`SystemSet`] to the [startup stage](Self::add_default_stages).
	///
	/// # Examples
	///
	/// ```
	/// # use bevy_app::prelude::*;
	/// # use bevy_ecs::prelude::*;
	/// #
	/// # let mut app = App::new();
	/// # fn startup_system_a() {}
	/// # fn startup_system_b() {}
	/// # fn startup_system_c() {}
	/// #
	/// app.add_startup_system_set(
	///     SystemSet::new()
	///         .with_system(startup_system_a)
	///         .with_system(startup_system_b)
	///         .with_system(startup_system_c),
	/// );
	/// ```
	pub fn add_startup_system_set(&mut self, system_set: SystemSet) {
		self.add_startup_system_set_to_stage(StartupStage::Startup, system_set);
	}

	/// Adds a system to the [startup schedule](Self::add_default_stages), in the stage
	/// identified by `stage_label`.
	///
	/// `stage_label` must refer to a stage inside the startup schedule.
	///
	/// # Examples
	///
	/// ```
	/// # use bevy_app::prelude::*;
	/// # use bevy_ecs::prelude::*;
	/// #
	/// # let mut app = App::new();
	/// # fn my_startup_system() {}
	/// #
	/// app.add_startup_system_to_stage(StartupStage::PreStartup, my_startup_system);
	/// ```
	pub fn add_startup_system_to_stage<Params>(
		&mut self,
		stage_label: impl StageLabel,
		system: impl IntoSystemDescriptor<Params>,
	) {
		self
			.schedule
			.stage(StartupSchedule, |schedule: &mut Schedule| {
				schedule.add_system_to_stage(stage_label, system)
			});
	}

	/// Adds a [`SystemSet`] to the [startup schedule](Self::add_default_stages), in the stage
	/// identified by `stage_label`.
	///
	/// `stage_label` must refer to a stage inside the startup schedule.
	///
	/// # Examples
	///
	/// ```
	/// # use bevy_app::prelude::*;
	/// # use bevy_ecs::prelude::*;
	/// #
	/// # let mut app = App::new();
	/// # fn startup_system_a() {}
	/// # fn startup_system_b() {}
	/// # fn startup_system_c() {}
	/// #
	/// app.add_startup_system_set_to_stage(
	///     StartupStage::PreStartup,
	///     SystemSet::new()
	///         .with_system(startup_system_a)
	///         .with_system(startup_system_b)
	///         .with_system(startup_system_c),
	/// );
	/// ```
	pub fn add_startup_system_set_to_stage(
		&mut self,
		stage_label: impl StageLabel,
		system_set: SystemSet,
	) {
		self
			.schedule
			.stage(StartupSchedule, |schedule: &mut Schedule| {
				schedule.add_system_set_to_stage(stage_label, system_set)
			});
	}

	/// Adds a new [`State`] with the given `initial` value.
	/// This inserts a new `State<T>` resource and adds a new "driver" to [`CoreStage::Update`].
	/// Each stage that uses `State<T>` for system run criteria needs a driver. If you need to use
	/// your state in a different stage, consider using [`Self::add_state_to_stage`] or manually
	/// adding [`State::get_driver`] to additional stages you need it in.
	pub fn add_state<T>(&mut self, initial: T) -> &mut Self
	where
		T: StateData,
	{
		self.add_state_to_stage(CoreStage::Update, initial)
	}

	/// Adds a new [`State`] with the given `initial` value.
	/// This inserts a new `State<T>` resource and adds a new "driver" to the given stage.
	/// Each stage that uses `State<T>` for system run criteria needs a driver. If you need to use
	/// your state in more than one stage, consider manually adding [`State::get_driver`] to the
	/// stages you need it in.
	pub fn add_state_to_stage<T>(&mut self, stage: impl StageLabel, initial: T) -> &mut Self
	where
		T: StateData,
	{
		self.insert_resource(State::new(initial));
		self.add_system_set_to_stage(stage, State::<T>::get_driver());
		self
	}

	/// Adds utility stages to the [`Schedule`], giving it a standardized structure.
	///
	/// Adding those stages is necessary to make some core engine features work, like
	/// adding systems without specifying a stage, or registering events. This is however
	/// done by default by calling `App::default`, which is in turn called by
	/// [`App::new`].
	///
	/// # The stages
	///
	/// All the added stages, with the exception of the startup stage, run every time the
	/// schedule is invoked. The stages are the following, in order of execution:
	///
	/// - **First:** Runs at the very start of the schedule execution cycle, even before the
	///   startup stage.
	/// - **Startup:** This is actually a schedule containing sub-stages. Runs only once
	///   when the app starts.
	///     - **Pre-startup:** Intended for systems that need to run before other startup systems.
	///     - **Startup:** The main startup stage. Startup systems are added here by default.
	///     - **Post-startup:** Intended for systems that need to run after other startup systems.
	/// - **Pre-update:** Often used by plugins to prepare their internal state before the
	///   update stage begins.
	/// - **Update:** Intended for user defined logic. Systems are added here by default.
	/// - **Post-update:** Often used by plugins to finalize their internal state after the
	///   world changes that happened during the update stage.
	/// - **Last:** Runs right before the end of the schedule execution cycle.
	///
	/// The labels for those stages are defined in the [`CoreStage`] and [`StartupStage`] `enum`s.
	///
	/// # Examples
	///
	/// ```
	/// # use bevy_app::prelude::*;
	/// #
	/// let app = App::empty().add_default_stages();
	/// ```
	pub fn add_default_stages(&mut self) -> &mut Self {
		self.add_stage(CoreStage::First, SystemStage::parallel());
		self.add_stage(
			StartupSchedule,
			Schedule::default()
				.with_run_criteria(ShouldRun::once)
				.with_stage(StartupStage::PreStartup, SystemStage::parallel())
				.with_stage(StartupStage::Startup, SystemStage::parallel())
				.with_stage(StartupStage::PostStartup, SystemStage::parallel()),
		);
		self.add_stage(CoreStage::PreUpdate, SystemStage::parallel());
		self.add_stage(CoreStage::Update, SystemStage::parallel());
		self.add_stage(CoreStage::PostUpdate, SystemStage::parallel());
		self.add_stage(CoreStage::Last, SystemStage::parallel());
		self
	}

	/// Setup the application to manage events of type `T`.
	///
	/// This is done by adding a [`Resource`] of type [`Events::<T>`],
	/// and inserting an [`update_system`](Events::update_system) into [`CoreStage::First`].
	///
	/// See [`Events`] for defining events.
	///
	/// # Examples
	///
	/// ```
	/// # use bevy_app::prelude::*;
	/// # use bevy_ecs::prelude::*;
	/// #
	/// # struct MyEvent;
	/// # let mut app = App::new();
	/// #
	/// app.add_event::<MyEvent>();
	/// ```
	pub fn add_event<T>(&mut self)
	where
		T: Event,
	{
		if !self.world.contains_resource::<Events<T>>() {
			self
				.init_resource::<Events<T>>()
				.add_system_to_stage(CoreStage::First, Events::<T>::update_system);
		}
	}

	/// Inserts a [`Resource`] to the current [`App`] and overwrites any [`Resource`] previously added of the same type.
	///
	/// A [`Resource`] in Bevy represents globally unique data. [`Resource`]s must be added to Bevy apps
	/// before using them. This happens with [`insert_resource`](Self::insert_resource).
	///
	/// See [`init_resource`](Self::init_resource) for [`Resource`]s that implement [`Default`] or [`FromWorld`].
	///
	/// # Examples
	///
	/// ```
	/// # use bevy_app::prelude::*;
	/// #
	/// struct MyCounter {
	///     counter: usize,
	/// }
	///
	/// App::new()
	///    .insert_resource(MyCounter { counter: 0 });
	/// ```
	pub fn insert_resource<R: Resource>(&mut self, resource: R) {
		self.world.insert_resource(resource);
	}

	/// Inserts a non-send [`Resource`] to the app.
	///
	/// You usually want to use [`insert_resource`](Self::insert_resource),
	/// but there are some special cases when a [`Resource`] cannot be sent across threads.
	///
	/// # Examples
	///
	/// ```
	/// # use bevy_app::prelude::*;
	/// #
	/// struct MyCounter {
	///     counter: usize,
	/// }
	///
	/// App::new()
	///     .insert_non_send_resource(MyCounter { counter: 0 });
	/// ```
	pub fn insert_non_send_resource<R: 'static>(&mut self, resource: R) {
		self.world.insert_non_send_resource(resource);
	}

	/// Initialize a [`Resource`] with standard starting values by adding it to the [`World`].
	///
	/// If the [`Resource`] already exists, nothing happens.
	///
	/// The [`Resource`] must implement the [`FromWorld`] trait.
	/// If the [`Default`] trait is implemented, the [`FromWorld`] trait will use
	/// the [`Default::default`] method to initialize the [`Resource`].
	///
	/// # Examples
	///
	/// ```
	/// # use bevy_app::prelude::*;
	/// #
	/// struct MyCounter {
	///     counter: usize,
	/// }
	///
	/// impl Default for MyCounter {
	///     fn default() -> MyCounter {
	///         MyCounter {
	///             counter: 100
	///         }
	///     }
	/// }
	///
	/// App::new()
	///     .init_resource::<MyCounter>();
	/// ```
	pub fn init_resource<R: Resource + FromWorld>(&mut self) -> &mut Self {
		self.world.init_resource::<R>();
		self
	}

	/// Initialize a non-send [`Resource`] with standard starting values by adding it to the [`World`].
	///
	/// The [`Resource`] must implement the [`FromWorld`] trait.
	/// If the [`Default`] trait is implemented, the [`FromWorld`] trait will use
	/// the [`Default::default`] method to initialize the [`Resource`].
	pub fn init_non_send_resource<R: 'static + FromWorld>(&mut self) {
		self.world.init_non_send_resource::<R>();
	}

	/// Sets the function that will be called when the app is run.
	///
	/// The runner function `run_fn` is called only once by [`App::run`]. If the
	/// presence of a main loop in the app is desired, it is the responsibility of the runner
	/// function to provide it.
	///
	/// The runner function is usually not set manually, but by Bevy integrated plugins
	/// (e.g. `WinitPlugin`).
	///
	/// # Examples
	///
	/// ```
	/// # use bevy_app::prelude::*;
	/// #
	/// fn my_runner(mut app: App) {
	///     loop {
	///         println!("In main loop");
	///         app.update();
	///     }
	/// }
	///
	/// App::new()
	///     .set_runner(my_runner);
	/// ```
	pub fn set_runner(&mut self, run_fn: impl Fn(App) + 'static) {
		self.runner = Box::new(run_fn);
	}

	/// Adds a single [`Plugin`].
	///
	/// One of Bevy's core principles is modularity. All Bevy engine features are implemented
	/// as [`Plugin`]s. This includes internal features like the renderer.
	///
	/// Bevy also provides a few sets of default [`Plugin`]s. See [`add_plugins`](Self::add_plugins).
	///
	/// # Examples
	///
	/// ```
	/// # use bevy_app::prelude::*;
	/// #
	/// App::new().add_plugin(bevy_log::LogPlugin::default());
	/// ```
	pub fn add_plugin<T>(&mut self, plugin: T)
	where
		T: Plugin,
	{
		debug!("added plugin: {}", plugin.name());
		plugin.build(self);
	}

	/// Alternatyive to add_plugin(default());
	pub fn init_plugin<T>(&mut self)
	where
		T: Plugin + Default,
	{
		self.add_plugin(T::default());
	}

	/// Adds a group of [`Plugin`]s.
	///
	/// [`Plugin`]s can be grouped into a set by using a [`PluginGroup`].
	///
	/// There are built-in [`PluginGroup`]s that provide core engine functionality.
	/// The [`PluginGroup`]s available by default are `DefaultPlugins` and `MinimalPlugins`.
	///
	/// To customize the plugins in the group (reorder, disable a plugin, add a new plugin
	/// before / after another plugin), see [`add_plugins_with`](Self::add_plugins_with).
	///
	/// ## Examples
	/// ```
	/// # use bevy_app::{prelude::*, PluginGroupBuilder};
	/// #
	/// # // Dummy created to avoid using bevy_internal, which pulls in to many dependencies.
	/// # struct MinimalPlugins;
	/// # impl PluginGroup for MinimalPlugins {
	/// #     fn build(&mut self, group: &mut PluginGroupBuilder){;}
	/// # }
	/// #
	/// App::new()
	///     .add_plugins(MinimalPlugins);
	/// ```
	pub fn add_plugins<T: PluginGroup>(&mut self, mut group: T) -> &mut Self {
		let mut plugin_group_builder = PluginGroupBuilder::default();
		group.build(&mut plugin_group_builder);
		plugin_group_builder.finish(self);
		self
	}

	/// Adds a group of [`Plugin`]s with an initializer method.
	///
	/// Can be used to add a group of [`Plugin`]s, where the group is modified
	/// before insertion into a Bevy application. For example, you can add
	/// additional [`Plugin`]s at a specific place in the [`PluginGroup`], or deactivate
	/// specific [`Plugin`]s while keeping the rest using a [`PluginGroupBuilder`].
	///
	/// # Examples
	///
	/// ```
	/// # use bevy_app::{prelude::*, PluginGroupBuilder};
	/// #
	/// # // Dummies created to avoid using bevy_internal which pulls in too many dependencies.
	/// # struct DefaultPlugins;
	/// # impl PluginGroup for DefaultPlugins {
	/// #     fn build(&mut self, group: &mut PluginGroupBuilder){
	/// #         group.add(bevy_log::LogPlugin::default());
	/// #     }
	/// # }
	/// #
	/// # struct MyOwnPlugin;
	/// # impl Plugin for MyOwnPlugin {
	/// #     fn build(&self, app: &mut App){;}
	/// # }
	/// #
	/// App::new()
	///      .add_plugins_with(DefaultPlugins, |group| {
	///             group.add_before::<bevy_log::LogPlugin, _>(MyOwnPlugin)
	///         });
	/// ```
	pub fn add_plugins_with<T, F>(&mut self, mut group: T, func: F) -> &mut Self
	where
		T: PluginGroup,
		F: FnOnce(&mut PluginGroupBuilder) -> &mut PluginGroupBuilder,
	{
		let mut plugin_group_builder = PluginGroupBuilder::default();
		group.build(&mut plugin_group_builder);
		func(&mut plugin_group_builder);
		plugin_group_builder.finish(self);
		self
	}

	/// Adds the type `T` to the type registry [`Resource`].
	#[cfg(feature = "bevy_reflect")]
	pub fn register_type<T: bevy_reflect::GetTypeRegistration>(&mut self) -> &mut Self {
		{
			let registry = self
				.world
				.resource_mut::<bevy_reflect::TypeRegistryArc>();
			registry.write().register::<T>();
		}
		self
	}

	/// Adds an [`App`] as a child of the current one.
	///
	/// The provided function `f` is called by the [`update`](Self::update) method. The [`World`]
	/// parameter represents the main app world, while the [`App`] parameter is just a mutable
	/// reference to the `SubApp` itself.
	pub fn add_sub_app(
		&mut self,
		label: impl AppLabel,
		app: App,
		sub_app_runner: impl Fn(&mut World, &mut App) + 'static,
	) {
		self.sub_apps.insert(
			Box::new(label),
			SubApp {
				app,
				runner: Box::new(sub_app_runner),
			},
		);
	}

	/// Retrieves a `SubApp` stored inside this [`App`].
	///
	/// # Panics
	///
	/// Panics if the `SubApp` doesn't exist.
	pub fn sub_app_mut(&mut self, label: impl AppLabel) -> &mut App {
		match self.get_sub_app_mut(label) {
			Ok(app) => app,
			Err(label) => panic!("Sub-App with label '{:?}' does not exist", label),
		}
	}

	/// Retrieves a `SubApp` inside this [`App`] with the given label, if it exists. Otherwise returns
	/// an [`Err`] containing the given label.
	pub fn get_sub_app_mut(&mut self, label: impl AppLabel) -> Result<&mut App, impl AppLabel> {
		self
			.sub_apps
			.get_mut((&label) as &dyn AppLabel)
			.map(|sub_app| &mut sub_app.app)
			.ok_or(label)
	}

	/// Retrieves a `SubApp` stored inside this [`App`].
	///
	/// # Panics
	///
	/// Panics if the `SubApp` doesn't exist.
	pub fn sub_app(&self, label: impl AppLabel) -> &App {
		match self.get_sub_app(label) {
			Ok(app) => app,
			Err(label) => panic!("Sub-App with label '{:?}' does not exist", label),
		}
	}

	/// Retrieves a `SubApp` inside this [`App`] with the given label, if it exists. Otherwise returns
	/// an [`Err`] containing the given label.
	pub fn get_sub_app(&self, label: impl AppLabel) -> Result<&App, impl AppLabel> {
		self
			.sub_apps
			.get((&label) as &dyn AppLabel)
			.map(|sub_app| &sub_app.app)
			.ok_or(label)
	}
=======
    /// Creates a new [`App`] with some default structure to enable core engine features.
    /// This is the preferred constructor for most use cases.
    pub fn new() -> App {
        App::default()
    }

    /// Creates a new empty [`App`] with minimal default configuration.
    ///
    /// This constructor should be used if you wish to provide a custom schedule, exit handling, cleanup, etc.
    pub fn empty() -> App {
        Self {
            world: Default::default(),
            schedule: Default::default(),
            runner: Box::new(run_once),
            sub_apps: HashMap::default(),
        }
    }

    /// Advances the execution of the [`Schedule`] by one cycle.
    ///
    /// This method also updates sub apps.
    ///
    /// See [`add_sub_app`](Self::add_sub_app) and [`run_once`](Schedule::run_once) for more details.
    pub fn update(&mut self) {
        #[cfg(feature = "trace")]
        let _bevy_frame_update_span = info_span!("frame").entered();
        self.schedule.run(&mut self.world);
        for sub_app in self.sub_apps.values_mut() {
            (sub_app.runner)(&mut self.world, &mut sub_app.app);
        }
    }

    /// Starts the application by calling the app's [runner function](Self::set_runner).
    ///
    /// Finalizes the [`App`] configuration. For general usage, see the example on the item
    /// level documentation.
    pub fn run(&mut self) {
        #[cfg(feature = "trace")]
        let _bevy_app_run_span = info_span!("bevy_app").entered();

        let mut app = std::mem::replace(self, App::empty());
        let runner = std::mem::replace(&mut app.runner, Box::new(run_once));
        (runner)(app);
    }

    /// Adds a [`Stage`] with the given `label` to the last position of the app's
    /// [`Schedule`].
    ///
    /// # Examples
    ///
    /// ```
    /// # use bevy_app::prelude::*;
    /// # use bevy_ecs::prelude::*;
    /// # let mut app = App::new();
    /// #
    /// app.add_stage("my_stage", SystemStage::parallel());
    /// ```
    pub fn add_stage<S: Stage>(&mut self, label: impl StageLabel, stage: S) -> &mut Self {
        self.schedule.add_stage(label, stage);
        self
    }

    /// Adds a [`Stage`] with the given `label` to the app's [`Schedule`], located
    /// immediately after the stage labeled by `target`.
    ///
    /// # Examples
    ///
    /// ```
    /// # use bevy_app::prelude::*;
    /// # use bevy_ecs::prelude::*;
    /// # let mut app = App::new();
    /// #
    /// app.add_stage_after(CoreStage::Update, "my_stage", SystemStage::parallel());
    /// ```
    pub fn add_stage_after<S: Stage>(
        &mut self,
        target: impl StageLabel,
        label: impl StageLabel,
        stage: S,
    ) -> &mut Self {
        self.schedule.add_stage_after(target, label, stage);
        self
    }

    /// Adds a [`Stage`] with the given `label` to the app's [`Schedule`], located
    /// immediately before the stage labeled by `target`.
    ///
    /// # Examples
    ///
    /// ```
    /// # use bevy_app::prelude::*;
    /// # use bevy_ecs::prelude::*;
    /// # let mut app = App::new();
    /// #
    /// app.add_stage_before(CoreStage::Update, "my_stage", SystemStage::parallel());
    /// ```
    pub fn add_stage_before<S: Stage>(
        &mut self,
        target: impl StageLabel,
        label: impl StageLabel,
        stage: S,
    ) -> &mut Self {
        self.schedule.add_stage_before(target, label, stage);
        self
    }

    /// Adds a [`Stage`] with the given `label` to the last position of the
    /// [startup schedule](Self::add_default_stages).
    ///
    /// # Examples
    ///
    /// ```
    /// # use bevy_app::prelude::*;
    /// # use bevy_ecs::prelude::*;
    /// # let mut app = App::new();
    /// #
    /// app.add_startup_stage("my_startup_stage", SystemStage::parallel());
    /// ```
    pub fn add_startup_stage<S: Stage>(&mut self, label: impl StageLabel, stage: S) -> &mut Self {
        self.schedule
            .stage(StartupSchedule, |schedule: &mut Schedule| {
                schedule.add_stage(label, stage)
            });
        self
    }

    /// Adds a [startup stage](Self::add_default_stages) with the given `label`, immediately
    /// after the stage labeled by `target`.
    ///
    /// The `target` label must refer to a stage inside the startup schedule.
    ///
    /// # Examples
    ///
    /// ```
    /// # use bevy_app::prelude::*;
    /// # use bevy_ecs::prelude::*;
    /// # let mut app = App::new();
    /// #
    /// app.add_startup_stage_after(
    ///     StartupStage::Startup,
    ///     "my_startup_stage",
    ///     SystemStage::parallel()
    /// );
    /// ```
    pub fn add_startup_stage_after<S: Stage>(
        &mut self,
        target: impl StageLabel,
        label: impl StageLabel,
        stage: S,
    ) -> &mut Self {
        self.schedule
            .stage(StartupSchedule, |schedule: &mut Schedule| {
                schedule.add_stage_after(target, label, stage)
            });
        self
    }

    /// Adds a [startup stage](Self::add_default_stages) with the given `label`, immediately
    /// before the stage labeled by `target`.
    ///
    /// The `target` label must refer to a stage inside the startup schedule.
    ///
    /// # Examples
    ///
    /// ```
    /// # use bevy_app::prelude::*;
    /// # use bevy_ecs::prelude::*;
    /// # let mut app = App::new();
    /// #
    /// app.add_startup_stage_before(
    ///     StartupStage::Startup,
    ///     "my_startup_stage",
    ///     SystemStage::parallel()
    /// );
    /// ```
    pub fn add_startup_stage_before<S: Stage>(
        &mut self,
        target: impl StageLabel,
        label: impl StageLabel,
        stage: S,
    ) -> &mut Self {
        self.schedule
            .stage(StartupSchedule, |schedule: &mut Schedule| {
                schedule.add_stage_before(target, label, stage)
            });
        self
    }

    /// Fetches the [`Stage`] of type `T` marked with `label` from the [`Schedule`], then
    /// executes the provided `func` passing the fetched stage to it as an argument.
    ///
    /// The `func` argument should be a function or a closure that accepts a mutable reference
    /// to a struct implementing `Stage` and returns the same type. That means that it should
    /// also assume that the stage has already been fetched successfully.
    ///
    /// See [`stage`](Schedule::stage) for more details.
    ///
    /// # Examples
    ///
    /// Here the closure is used to add a system to the update stage:
    ///
    /// ```
    /// # use bevy_app::prelude::*;
    /// # use bevy_ecs::prelude::*;
    /// #
    /// # let mut app = App::new();
    /// # fn my_system() {}
    /// #
    /// app.stage(CoreStage::Update, |stage: &mut SystemStage| {
    ///     stage.add_system(my_system)
    /// });
    /// ```
    pub fn stage<T: Stage, F: FnOnce(&mut T) -> &mut T>(
        &mut self,
        label: impl StageLabel,
        func: F,
    ) -> &mut Self {
        self.schedule.stage(label, func);
        self
    }

    /// Adds a system to the [update stage](Self::add_default_stages) of the app's [`Schedule`].
    ///
    /// Refer to the [system module documentation](bevy_ecs::system) to see how a system
    /// can be defined.
    ///
    /// # Examples
    ///
    /// ```
    /// # use bevy_app::prelude::*;
    /// # use bevy_ecs::prelude::*;
    /// #
    /// # fn my_system() {}
    /// # let mut app = App::new();
    /// #
    /// app.add_system(my_system);
    /// ```
    pub fn add_system<Params>(&mut self, system: impl IntoSystemDescriptor<Params>) -> &mut Self {
        self.add_system_to_stage(CoreStage::Update, system)
    }

    /// Adds a [`SystemSet`] to the [update stage](Self::add_default_stages).
    ///
    /// # Examples
    ///
    /// ```
    /// # use bevy_app::prelude::*;
    /// # use bevy_ecs::prelude::*;
    /// #
    /// # let mut app = App::new();
    /// # fn system_a() {}
    /// # fn system_b() {}
    /// # fn system_c() {}
    /// #
    /// app.add_system_set(
    ///     SystemSet::new()
    ///         .with_system(system_a)
    ///         .with_system(system_b)
    ///         .with_system(system_c),
    /// );
    /// ```
    pub fn add_system_set(&mut self, system_set: SystemSet) -> &mut Self {
        self.add_system_set_to_stage(CoreStage::Update, system_set)
    }

    /// Adds a system to the [`Stage`] identified by `stage_label`.
    ///
    /// # Examples
    ///
    /// ```
    /// # use bevy_app::prelude::*;
    /// # use bevy_ecs::prelude::*;
    /// #
    /// # let mut app = App::new();
    /// # fn my_system() {}
    /// #
    /// app.add_system_to_stage(CoreStage::PostUpdate, my_system);
    /// ```
    pub fn add_system_to_stage<Params>(
        &mut self,
        stage_label: impl StageLabel,
        system: impl IntoSystemDescriptor<Params>,
    ) -> &mut Self {
        use std::any::TypeId;
        assert!(
            stage_label.type_id() != TypeId::of::<StartupStage>(),
            "add systems to a startup stage using App::add_startup_system_to_stage"
        );
        self.schedule.add_system_to_stage(stage_label, system);
        self
    }

    /// Adds a [`SystemSet`] to the [`Stage`] identified by `stage_label`.
    ///
    /// # Examples
    ///
    /// ```
    /// # use bevy_app::prelude::*;
    /// # use bevy_ecs::prelude::*;
    /// #
    /// # let mut app = App::new();
    /// # fn system_a() {}
    /// # fn system_b() {}
    /// # fn system_c() {}
    /// #
    /// app.add_system_set_to_stage(
    ///     CoreStage::PostUpdate,
    ///     SystemSet::new()
    ///         .with_system(system_a)
    ///         .with_system(system_b)
    ///         .with_system(system_c),
    /// );
    /// ```
    pub fn add_system_set_to_stage(
        &mut self,
        stage_label: impl StageLabel,
        system_set: SystemSet,
    ) -> &mut Self {
        use std::any::TypeId;
        assert!(
            stage_label.type_id() != TypeId::of::<StartupStage>(),
            "add system sets to a startup stage using App::add_startup_system_set_to_stage"
        );
        self.schedule
            .add_system_set_to_stage(stage_label, system_set);
        self
    }

    /// Adds a system to the [startup stage](Self::add_default_stages) of the app's [`Schedule`].
    ///
    /// * For adding a system that runs every frame, see [`add_system`](Self::add_system).
    /// * For adding a system to a specific stage, see [`add_system_to_stage`](Self::add_system_to_stage).
    ///
    /// # Examples
    ///
    /// ```
    /// # use bevy_app::prelude::*;
    /// # use bevy_ecs::prelude::*;
    /// #
    /// fn my_startup_system(_commands: Commands) {
    ///     println!("My startup system");
    /// }
    ///
    /// App::new()
    ///     .add_startup_system(my_startup_system);
    /// ```
    pub fn add_startup_system<Params>(
        &mut self,
        system: impl IntoSystemDescriptor<Params>,
    ) -> &mut Self {
        self.add_startup_system_to_stage(StartupStage::Startup, system)
    }

    /// Adds a [`SystemSet`] to the [startup stage](Self::add_default_stages).
    ///
    /// # Examples
    ///
    /// ```
    /// # use bevy_app::prelude::*;
    /// # use bevy_ecs::prelude::*;
    /// #
    /// # let mut app = App::new();
    /// # fn startup_system_a() {}
    /// # fn startup_system_b() {}
    /// # fn startup_system_c() {}
    /// #
    /// app.add_startup_system_set(
    ///     SystemSet::new()
    ///         .with_system(startup_system_a)
    ///         .with_system(startup_system_b)
    ///         .with_system(startup_system_c),
    /// );
    /// ```
    pub fn add_startup_system_set(&mut self, system_set: SystemSet) -> &mut Self {
        self.add_startup_system_set_to_stage(StartupStage::Startup, system_set)
    }

    /// Adds a system to the [startup schedule](Self::add_default_stages), in the stage
    /// identified by `stage_label`.
    ///
    /// `stage_label` must refer to a stage inside the startup schedule.
    ///
    /// # Examples
    ///
    /// ```
    /// # use bevy_app::prelude::*;
    /// # use bevy_ecs::prelude::*;
    /// #
    /// # let mut app = App::new();
    /// # fn my_startup_system() {}
    /// #
    /// app.add_startup_system_to_stage(StartupStage::PreStartup, my_startup_system);
    /// ```
    pub fn add_startup_system_to_stage<Params>(
        &mut self,
        stage_label: impl StageLabel,
        system: impl IntoSystemDescriptor<Params>,
    ) -> &mut Self {
        self.schedule
            .stage(StartupSchedule, |schedule: &mut Schedule| {
                schedule.add_system_to_stage(stage_label, system)
            });
        self
    }

    /// Adds a [`SystemSet`] to the [startup schedule](Self::add_default_stages), in the stage
    /// identified by `stage_label`.
    ///
    /// `stage_label` must refer to a stage inside the startup schedule.
    ///
    /// # Examples
    ///
    /// ```
    /// # use bevy_app::prelude::*;
    /// # use bevy_ecs::prelude::*;
    /// #
    /// # let mut app = App::new();
    /// # fn startup_system_a() {}
    /// # fn startup_system_b() {}
    /// # fn startup_system_c() {}
    /// #
    /// app.add_startup_system_set_to_stage(
    ///     StartupStage::PreStartup,
    ///     SystemSet::new()
    ///         .with_system(startup_system_a)
    ///         .with_system(startup_system_b)
    ///         .with_system(startup_system_c),
    /// );
    /// ```
    pub fn add_startup_system_set_to_stage(
        &mut self,
        stage_label: impl StageLabel,
        system_set: SystemSet,
    ) -> &mut Self {
        self.schedule
            .stage(StartupSchedule, |schedule: &mut Schedule| {
                schedule.add_system_set_to_stage(stage_label, system_set)
            });
        self
    }

    /// Adds a new [`State`] with the given `initial` value.
    /// This inserts a new `State<T>` resource and adds a new "driver" to [`CoreStage::Update`].
    /// Each stage that uses `State<T>` for system run criteria needs a driver. If you need to use
    /// your state in a different stage, consider using [`Self::add_state_to_stage`] or manually
    /// adding [`State::get_driver`] to additional stages you need it in.
    pub fn add_state<T>(&mut self, initial: T) -> &mut Self
    where
        T: StateData,
    {
        self.add_state_to_stage(CoreStage::Update, initial)
    }

    /// Adds a new [`State`] with the given `initial` value.
    /// This inserts a new `State<T>` resource and adds a new "driver" to the given stage.
    /// Each stage that uses `State<T>` for system run criteria needs a driver. If you need to use
    /// your state in more than one stage, consider manually adding [`State::get_driver`] to the
    /// stages you need it in.
    pub fn add_state_to_stage<T>(&mut self, stage: impl StageLabel, initial: T) -> &mut Self
    where
        T: StateData,
    {
        self.insert_resource(State::new(initial))
            .add_system_set_to_stage(stage, State::<T>::get_driver())
    }

    /// Adds utility stages to the [`Schedule`], giving it a standardized structure.
    ///
    /// Adding those stages is necessary to make some core engine features work, like
    /// adding systems without specifying a stage, or registering events. This is however
    /// done by default by calling `App::default`, which is in turn called by
    /// [`App::new`].
    ///
    /// # The stages
    ///
    /// All the added stages, with the exception of the startup stage, run every time the
    /// schedule is invoked. The stages are the following, in order of execution:
    ///
    /// - **First:** Runs at the very start of the schedule execution cycle, even before the
    ///   startup stage.
    /// - **Startup:** This is actually a schedule containing sub-stages. Runs only once
    ///   when the app starts.
    ///     - **Pre-startup:** Intended for systems that need to run before other startup systems.
    ///     - **Startup:** The main startup stage. Startup systems are added here by default.
    ///     - **Post-startup:** Intended for systems that need to run after other startup systems.
    /// - **Pre-update:** Often used by plugins to prepare their internal state before the
    ///   update stage begins.
    /// - **Update:** Intended for user defined logic. Systems are added here by default.
    /// - **Post-update:** Often used by plugins to finalize their internal state after the
    ///   world changes that happened during the update stage.
    /// - **Last:** Runs right before the end of the schedule execution cycle.
    ///
    /// The labels for those stages are defined in the [`CoreStage`] and [`StartupStage`] `enum`s.
    ///
    /// # Examples
    ///
    /// ```
    /// # use bevy_app::prelude::*;
    /// #
    /// let app = App::empty().add_default_stages();
    /// ```
    pub fn add_default_stages(&mut self) -> &mut Self {
        self.add_stage(CoreStage::First, SystemStage::parallel())
            .add_stage(
                StartupSchedule,
                Schedule::default()
                    .with_run_criteria(ShouldRun::once)
                    .with_stage(StartupStage::PreStartup, SystemStage::parallel())
                    .with_stage(StartupStage::Startup, SystemStage::parallel())
                    .with_stage(StartupStage::PostStartup, SystemStage::parallel()),
            )
            .add_stage(CoreStage::PreUpdate, SystemStage::parallel())
            .add_stage(CoreStage::Update, SystemStage::parallel())
            .add_stage(CoreStage::PostUpdate, SystemStage::parallel())
            .add_stage(CoreStage::Last, SystemStage::parallel())
    }

    /// Setup the application to manage events of type `T`.
    ///
    /// This is done by adding a [`Resource`] of type [`Events::<T>`],
    /// and inserting an [`update_system`](Events::update_system) into [`CoreStage::First`].
    ///
    /// See [`Events`] for defining events.
    ///
    /// # Examples
    ///
    /// ```
    /// # use bevy_app::prelude::*;
    /// # use bevy_ecs::prelude::*;
    /// #
    /// # struct MyEvent;
    /// # let mut app = App::new();
    /// #
    /// app.add_event::<MyEvent>();
    /// ```
    pub fn add_event<T>(&mut self) -> &mut Self
    where
        T: Event,
    {
        if !self.world.contains_resource::<Events<T>>() {
            self.init_resource::<Events<T>>()
                .add_system_to_stage(CoreStage::First, Events::<T>::update_system);
        }
        self
    }

    /// Inserts a [`Resource`] to the current [`App`] and overwrites any [`Resource`] previously added of the same type.
    ///
    /// A [`Resource`] in Bevy represents globally unique data. [`Resource`]s must be added to Bevy apps
    /// before using them. This happens with [`insert_resource`](Self::insert_resource).
    ///
    /// See [`init_resource`](Self::init_resource) for [`Resource`]s that implement [`Default`] or [`FromWorld`].
    ///
    /// # Examples
    ///
    /// ```
    /// # use bevy_app::prelude::*;
    /// #
    /// struct MyCounter {
    ///     counter: usize,
    /// }
    ///
    /// App::new()
    ///    .insert_resource(MyCounter { counter: 0 });
    /// ```
    pub fn insert_resource<R: Resource>(&mut self, resource: R) -> &mut Self {
        self.world.insert_resource(resource);
        self
    }

    /// Inserts a non-send [`Resource`] to the app.
    ///
    /// You usually want to use [`insert_resource`](Self::insert_resource),
    /// but there are some special cases when a [`Resource`] cannot be sent across threads.
    ///
    /// # Examples
    ///
    /// ```
    /// # use bevy_app::prelude::*;
    /// #
    /// struct MyCounter {
    ///     counter: usize,
    /// }
    ///
    /// App::new()
    ///     .insert_non_send_resource(MyCounter { counter: 0 });
    /// ```
    pub fn insert_non_send_resource<R: 'static>(&mut self, resource: R) -> &mut Self {
        self.world.insert_non_send_resource(resource);
        self
    }

    /// Initialize a [`Resource`] with standard starting values by adding it to the [`World`].
    ///
    /// If the [`Resource`] already exists, nothing happens.
    ///
    /// The [`Resource`] must implement the [`FromWorld`] trait.
    /// If the [`Default`] trait is implemented, the [`FromWorld`] trait will use
    /// the [`Default::default`] method to initialize the [`Resource`].
    ///
    /// # Examples
    ///
    /// ```
    /// # use bevy_app::prelude::*;
    /// #
    /// struct MyCounter {
    ///     counter: usize,
    /// }
    ///
    /// impl Default for MyCounter {
    ///     fn default() -> MyCounter {
    ///         MyCounter {
    ///             counter: 100
    ///         }
    ///     }
    /// }
    ///
    /// App::new()
    ///     .init_resource::<MyCounter>();
    /// ```
    pub fn init_resource<R: Resource + FromWorld>(&mut self) -> &mut Self {
        self.world.init_resource::<R>();
        self
    }

    /// Initialize a non-send [`Resource`] with standard starting values by adding it to the [`World`].
    ///
    /// The [`Resource`] must implement the [`FromWorld`] trait.
    /// If the [`Default`] trait is implemented, the [`FromWorld`] trait will use
    /// the [`Default::default`] method to initialize the [`Resource`].
    pub fn init_non_send_resource<R: 'static + FromWorld>(&mut self) -> &mut Self {
        self.world.init_non_send_resource::<R>();
        self
    }

    /// Sets the function that will be called when the app is run.
    ///
    /// The runner function `run_fn` is called only once by [`App::run`]. If the
    /// presence of a main loop in the app is desired, it is the responsibility of the runner
    /// function to provide it.
    ///
    /// The runner function is usually not set manually, but by Bevy integrated plugins
    /// (e.g. `WinitPlugin`).
    ///
    /// # Examples
    ///
    /// ```
    /// # use bevy_app::prelude::*;
    /// #
    /// fn my_runner(mut app: App) {
    ///     loop {
    ///         println!("In main loop");
    ///         app.update();
    ///     }
    /// }
    ///
    /// App::new()
    ///     .set_runner(my_runner);
    /// ```
    pub fn set_runner(&mut self, run_fn: impl Fn(App) + 'static) -> &mut Self {
        self.runner = Box::new(run_fn);
        self
    }

    /// Adds a single [`Plugin`].
    ///
    /// One of Bevy's core principles is modularity. All Bevy engine features are implemented
    /// as [`Plugin`]s. This includes internal features like the renderer.
    ///
    /// Bevy also provides a few sets of default [`Plugin`]s. See [`add_plugins`](Self::add_plugins).
    ///
    /// # Examples
    ///
    /// ```
    /// # use bevy_app::prelude::*;
    /// #
    /// # // Dummies created to avoid using `bevy_log`,
    /// # // which pulls in too many dependencies and breaks rust-analyzer
    /// # pub mod bevy_log {
    /// #     use bevy_app::prelude::*;
    /// #     #[derive(Default)]
    /// #     pub struct LogPlugin;
    /// #     impl Plugin for LogPlugin{
    /// #        fn build(&self, app: &mut App) {}
    /// #     }
    /// # }
    /// App::new().add_plugin(bevy_log::LogPlugin::default());
    /// ```
    pub fn add_plugin<T>(&mut self, plugin: T) -> &mut Self
    where
        T: Plugin,
    {
        debug!("added plugin: {}", plugin.name());
        plugin.build(self);
        self
    }

    /// Adds a group of [`Plugin`]s.
    ///
    /// [`Plugin`]s can be grouped into a set by using a [`PluginGroup`].
    ///
    /// There are built-in [`PluginGroup`]s that provide core engine functionality.
    /// The [`PluginGroup`]s available by default are `DefaultPlugins` and `MinimalPlugins`.
    ///
    /// To customize the plugins in the group (reorder, disable a plugin, add a new plugin
    /// before / after another plugin), see [`add_plugins_with`](Self::add_plugins_with).
    ///
    /// ## Examples
    /// ```
    /// # use bevy_app::{prelude::*, PluginGroupBuilder, NoopPluginGroup as MinimalPlugins};
    /// #
    /// App::new()
    ///     .add_plugins(MinimalPlugins);
    /// ```
    pub fn add_plugins<T: PluginGroup>(&mut self, mut group: T) -> &mut Self {
        let mut plugin_group_builder = PluginGroupBuilder::default();
        group.build(&mut plugin_group_builder);
        plugin_group_builder.finish(self);
        self
    }

    /// Adds a group of [`Plugin`]s with an initializer method.
    ///
    /// Can be used to add a group of [`Plugin`]s, where the group is modified
    /// before insertion into a Bevy application. For example, you can add
    /// additional [`Plugin`]s at a specific place in the [`PluginGroup`], or deactivate
    /// specific [`Plugin`]s while keeping the rest using a [`PluginGroupBuilder`].
    ///
    /// # Examples
    ///
    /// ```
    /// # use bevy_app::{prelude::*, PluginGroupBuilder};
    /// #
    /// # // Dummies created to avoid using `bevy_internal` and `bevy_log`,
    /// # // which pulls in too many dependencies and breaks rust-analyzer
    /// # pub mod bevy_log {
    /// #     use bevy_app::prelude::*;
    /// #     #[derive(Default)]
    /// #     pub struct LogPlugin;
    /// #     impl Plugin for LogPlugin{
    /// #        fn build(&self, app: &mut App) {}
    /// #     }
    /// # }
    /// # struct DefaultPlugins;
    /// # impl PluginGroup for DefaultPlugins {
    /// #     fn build(&mut self, group: &mut PluginGroupBuilder){
    /// #         group.add(bevy_log::LogPlugin::default());
    /// #     }
    /// # }
    /// #
    /// # struct MyOwnPlugin;
    /// # impl Plugin for MyOwnPlugin {
    /// #     fn build(&self, app: &mut App){;}
    /// # }
    /// #
    /// App::new()
    ///      .add_plugins_with(DefaultPlugins, |group| {
    ///             group.add_before::<bevy_log::LogPlugin, _>(MyOwnPlugin)
    ///         });
    /// ```
    pub fn add_plugins_with<T, F>(&mut self, mut group: T, func: F) -> &mut Self
    where
        T: PluginGroup,
        F: FnOnce(&mut PluginGroupBuilder) -> &mut PluginGroupBuilder,
    {
        let mut plugin_group_builder = PluginGroupBuilder::default();
        group.build(&mut plugin_group_builder);
        func(&mut plugin_group_builder);
        plugin_group_builder.finish(self);
        self
    }

    /// Adds the type `T` to the type registry [`Resource`].
    #[cfg(feature = "bevy_reflect")]
    pub fn register_type<T: bevy_reflect::GetTypeRegistration>(&mut self) -> &mut Self {
        {
            let registry = self.world.resource_mut::<bevy_reflect::TypeRegistryArc>();
            registry.write().register::<T>();
        }
        self
    }

    /// Adds an [`App`] as a child of the current one.
    ///
    /// The provided function `f` is called by the [`update`](Self::update) method. The [`World`]
    /// parameter represents the main app world, while the [`App`] parameter is just a mutable
    /// reference to the `SubApp` itself.
    pub fn add_sub_app(
        &mut self,
        label: impl AppLabel,
        app: App,
        sub_app_runner: impl Fn(&mut World, &mut App) + 'static,
    ) -> &mut Self {
        self.sub_apps.insert(
            Box::new(label),
            SubApp {
                app,
                runner: Box::new(sub_app_runner),
            },
        );
        self
    }

    /// Retrieves a `SubApp` stored inside this [`App`].
    ///
    /// # Panics
    ///
    /// Panics if the `SubApp` doesn't exist.
    pub fn sub_app_mut(&mut self, label: impl AppLabel) -> &mut App {
        match self.get_sub_app_mut(label) {
            Ok(app) => app,
            Err(label) => panic!("Sub-App with label '{:?}' does not exist", label),
        }
    }

    /// Retrieves a `SubApp` inside this [`App`] with the given label, if it exists. Otherwise returns
    /// an [`Err`] containing the given label.
    pub fn get_sub_app_mut(&mut self, label: impl AppLabel) -> Result<&mut App, impl AppLabel> {
        self.sub_apps
            .get_mut((&label) as &dyn AppLabel)
            .map(|sub_app| &mut sub_app.app)
            .ok_or(label)
    }

    /// Retrieves a `SubApp` stored inside this [`App`].
    ///
    /// # Panics
    ///
    /// Panics if the `SubApp` doesn't exist.
    pub fn sub_app(&self, label: impl AppLabel) -> &App {
        match self.get_sub_app(label) {
            Ok(app) => app,
            Err(label) => panic!("Sub-App with label '{:?}' does not exist", label),
        }
    }

    /// Retrieves a `SubApp` inside this [`App`] with the given label, if it exists. Otherwise returns
    /// an [`Err`] containing the given label.
    pub fn get_sub_app(&self, label: impl AppLabel) -> Result<&App, impl AppLabel> {
        self.sub_apps
            .get((&label) as &dyn AppLabel)
            .map(|sub_app| &sub_app.app)
            .ok_or(label)
    }
>>>>>>> 5b5013d5
}

fn run_once(mut app: App) {
	app.update();
}

/// An event that indicates the [`App`] should exit. This will fully exit the app process at the
/// start of the next tick of the schedule.
///
/// You can also use this event to detect that an exit was requested. In order to receive it, systems
/// subscribing to this event should run after it was emitted and before the schedule of the same
/// frame is over.
#[derive(Debug, Clone, Default)]
pub struct AppExit;<|MERGE_RESOLUTION|>--- conflicted
+++ resolved
@@ -85,7 +85,6 @@
 }
 
 impl App {
-<<<<<<< HEAD
 	/// Creates a new [`App`] with some default structure to enable core engine features.
 	/// This is the preferred constructor for most use cases.
 	pub fn new() -> App {
@@ -751,14 +750,25 @@
 	/// ```
 	/// # use bevy_app::prelude::*;
 	/// #
+	/// # // Dummies created to avoid using `bevy_log`,
+	/// # // which pulls in too many dependencies and breaks rust-analyzer
+	/// # pub mod bevy_log {
+	/// #     use bevy_app::prelude::*;
+	/// #     #[derive(Default)]
+	/// #     pub struct LogPlugin;
+	/// #     impl Plugin for LogPlugin{
+	/// #        fn build(&self, app: &mut App) {}
+	/// #     }
+	/// # }
 	/// App::new().add_plugin(bevy_log::LogPlugin::default());
 	/// ```
-	pub fn add_plugin<T>(&mut self, plugin: T)
+	pub fn add_plugin<T>(&mut self, plugin: T) -> &mut Self
 	where
 		T: Plugin,
 	{
 		debug!("added plugin: {}", plugin.name());
 		plugin.build(self);
+		self
 	}
 
 	/// Alternatyive to add_plugin(default());
@@ -781,13 +791,7 @@
 	///
 	/// ## Examples
 	/// ```
-	/// # use bevy_app::{prelude::*, PluginGroupBuilder};
-	/// #
-	/// # // Dummy created to avoid using bevy_internal, which pulls in to many dependencies.
-	/// # struct MinimalPlugins;
-	/// # impl PluginGroup for MinimalPlugins {
-	/// #     fn build(&mut self, group: &mut PluginGroupBuilder){;}
-	/// # }
+	/// # use bevy_app::{prelude::*, PluginGroupBuilder, NoopPluginGroup as MinimalPlugins};
 	/// #
 	/// App::new()
 	///     .add_plugins(MinimalPlugins);
@@ -811,7 +815,16 @@
 	/// ```
 	/// # use bevy_app::{prelude::*, PluginGroupBuilder};
 	/// #
-	/// # // Dummies created to avoid using bevy_internal which pulls in too many dependencies.
+	/// # // Dummies created to avoid using `bevy_internal` and `bevy_log`,
+	/// # // which pulls in too many dependencies and breaks rust-analyzer
+	/// # pub mod bevy_log {
+	/// #     use bevy_app::prelude::*;
+	/// #     #[derive(Default)]
+	/// #     pub struct LogPlugin;
+	/// #     impl Plugin for LogPlugin{
+	/// #        fn build(&self, app: &mut App) {}
+	/// #     }
+	/// # }
 	/// # struct DefaultPlugins;
 	/// # impl PluginGroup for DefaultPlugins {
 	/// #     fn build(&mut self, group: &mut PluginGroupBuilder){
@@ -916,852 +929,6 @@
 			.map(|sub_app| &sub_app.app)
 			.ok_or(label)
 	}
-=======
-    /// Creates a new [`App`] with some default structure to enable core engine features.
-    /// This is the preferred constructor for most use cases.
-    pub fn new() -> App {
-        App::default()
-    }
-
-    /// Creates a new empty [`App`] with minimal default configuration.
-    ///
-    /// This constructor should be used if you wish to provide a custom schedule, exit handling, cleanup, etc.
-    pub fn empty() -> App {
-        Self {
-            world: Default::default(),
-            schedule: Default::default(),
-            runner: Box::new(run_once),
-            sub_apps: HashMap::default(),
-        }
-    }
-
-    /// Advances the execution of the [`Schedule`] by one cycle.
-    ///
-    /// This method also updates sub apps.
-    ///
-    /// See [`add_sub_app`](Self::add_sub_app) and [`run_once`](Schedule::run_once) for more details.
-    pub fn update(&mut self) {
-        #[cfg(feature = "trace")]
-        let _bevy_frame_update_span = info_span!("frame").entered();
-        self.schedule.run(&mut self.world);
-        for sub_app in self.sub_apps.values_mut() {
-            (sub_app.runner)(&mut self.world, &mut sub_app.app);
-        }
-    }
-
-    /// Starts the application by calling the app's [runner function](Self::set_runner).
-    ///
-    /// Finalizes the [`App`] configuration. For general usage, see the example on the item
-    /// level documentation.
-    pub fn run(&mut self) {
-        #[cfg(feature = "trace")]
-        let _bevy_app_run_span = info_span!("bevy_app").entered();
-
-        let mut app = std::mem::replace(self, App::empty());
-        let runner = std::mem::replace(&mut app.runner, Box::new(run_once));
-        (runner)(app);
-    }
-
-    /// Adds a [`Stage`] with the given `label` to the last position of the app's
-    /// [`Schedule`].
-    ///
-    /// # Examples
-    ///
-    /// ```
-    /// # use bevy_app::prelude::*;
-    /// # use bevy_ecs::prelude::*;
-    /// # let mut app = App::new();
-    /// #
-    /// app.add_stage("my_stage", SystemStage::parallel());
-    /// ```
-    pub fn add_stage<S: Stage>(&mut self, label: impl StageLabel, stage: S) -> &mut Self {
-        self.schedule.add_stage(label, stage);
-        self
-    }
-
-    /// Adds a [`Stage`] with the given `label` to the app's [`Schedule`], located
-    /// immediately after the stage labeled by `target`.
-    ///
-    /// # Examples
-    ///
-    /// ```
-    /// # use bevy_app::prelude::*;
-    /// # use bevy_ecs::prelude::*;
-    /// # let mut app = App::new();
-    /// #
-    /// app.add_stage_after(CoreStage::Update, "my_stage", SystemStage::parallel());
-    /// ```
-    pub fn add_stage_after<S: Stage>(
-        &mut self,
-        target: impl StageLabel,
-        label: impl StageLabel,
-        stage: S,
-    ) -> &mut Self {
-        self.schedule.add_stage_after(target, label, stage);
-        self
-    }
-
-    /// Adds a [`Stage`] with the given `label` to the app's [`Schedule`], located
-    /// immediately before the stage labeled by `target`.
-    ///
-    /// # Examples
-    ///
-    /// ```
-    /// # use bevy_app::prelude::*;
-    /// # use bevy_ecs::prelude::*;
-    /// # let mut app = App::new();
-    /// #
-    /// app.add_stage_before(CoreStage::Update, "my_stage", SystemStage::parallel());
-    /// ```
-    pub fn add_stage_before<S: Stage>(
-        &mut self,
-        target: impl StageLabel,
-        label: impl StageLabel,
-        stage: S,
-    ) -> &mut Self {
-        self.schedule.add_stage_before(target, label, stage);
-        self
-    }
-
-    /// Adds a [`Stage`] with the given `label` to the last position of the
-    /// [startup schedule](Self::add_default_stages).
-    ///
-    /// # Examples
-    ///
-    /// ```
-    /// # use bevy_app::prelude::*;
-    /// # use bevy_ecs::prelude::*;
-    /// # let mut app = App::new();
-    /// #
-    /// app.add_startup_stage("my_startup_stage", SystemStage::parallel());
-    /// ```
-    pub fn add_startup_stage<S: Stage>(&mut self, label: impl StageLabel, stage: S) -> &mut Self {
-        self.schedule
-            .stage(StartupSchedule, |schedule: &mut Schedule| {
-                schedule.add_stage(label, stage)
-            });
-        self
-    }
-
-    /// Adds a [startup stage](Self::add_default_stages) with the given `label`, immediately
-    /// after the stage labeled by `target`.
-    ///
-    /// The `target` label must refer to a stage inside the startup schedule.
-    ///
-    /// # Examples
-    ///
-    /// ```
-    /// # use bevy_app::prelude::*;
-    /// # use bevy_ecs::prelude::*;
-    /// # let mut app = App::new();
-    /// #
-    /// app.add_startup_stage_after(
-    ///     StartupStage::Startup,
-    ///     "my_startup_stage",
-    ///     SystemStage::parallel()
-    /// );
-    /// ```
-    pub fn add_startup_stage_after<S: Stage>(
-        &mut self,
-        target: impl StageLabel,
-        label: impl StageLabel,
-        stage: S,
-    ) -> &mut Self {
-        self.schedule
-            .stage(StartupSchedule, |schedule: &mut Schedule| {
-                schedule.add_stage_after(target, label, stage)
-            });
-        self
-    }
-
-    /// Adds a [startup stage](Self::add_default_stages) with the given `label`, immediately
-    /// before the stage labeled by `target`.
-    ///
-    /// The `target` label must refer to a stage inside the startup schedule.
-    ///
-    /// # Examples
-    ///
-    /// ```
-    /// # use bevy_app::prelude::*;
-    /// # use bevy_ecs::prelude::*;
-    /// # let mut app = App::new();
-    /// #
-    /// app.add_startup_stage_before(
-    ///     StartupStage::Startup,
-    ///     "my_startup_stage",
-    ///     SystemStage::parallel()
-    /// );
-    /// ```
-    pub fn add_startup_stage_before<S: Stage>(
-        &mut self,
-        target: impl StageLabel,
-        label: impl StageLabel,
-        stage: S,
-    ) -> &mut Self {
-        self.schedule
-            .stage(StartupSchedule, |schedule: &mut Schedule| {
-                schedule.add_stage_before(target, label, stage)
-            });
-        self
-    }
-
-    /// Fetches the [`Stage`] of type `T` marked with `label` from the [`Schedule`], then
-    /// executes the provided `func` passing the fetched stage to it as an argument.
-    ///
-    /// The `func` argument should be a function or a closure that accepts a mutable reference
-    /// to a struct implementing `Stage` and returns the same type. That means that it should
-    /// also assume that the stage has already been fetched successfully.
-    ///
-    /// See [`stage`](Schedule::stage) for more details.
-    ///
-    /// # Examples
-    ///
-    /// Here the closure is used to add a system to the update stage:
-    ///
-    /// ```
-    /// # use bevy_app::prelude::*;
-    /// # use bevy_ecs::prelude::*;
-    /// #
-    /// # let mut app = App::new();
-    /// # fn my_system() {}
-    /// #
-    /// app.stage(CoreStage::Update, |stage: &mut SystemStage| {
-    ///     stage.add_system(my_system)
-    /// });
-    /// ```
-    pub fn stage<T: Stage, F: FnOnce(&mut T) -> &mut T>(
-        &mut self,
-        label: impl StageLabel,
-        func: F,
-    ) -> &mut Self {
-        self.schedule.stage(label, func);
-        self
-    }
-
-    /// Adds a system to the [update stage](Self::add_default_stages) of the app's [`Schedule`].
-    ///
-    /// Refer to the [system module documentation](bevy_ecs::system) to see how a system
-    /// can be defined.
-    ///
-    /// # Examples
-    ///
-    /// ```
-    /// # use bevy_app::prelude::*;
-    /// # use bevy_ecs::prelude::*;
-    /// #
-    /// # fn my_system() {}
-    /// # let mut app = App::new();
-    /// #
-    /// app.add_system(my_system);
-    /// ```
-    pub fn add_system<Params>(&mut self, system: impl IntoSystemDescriptor<Params>) -> &mut Self {
-        self.add_system_to_stage(CoreStage::Update, system)
-    }
-
-    /// Adds a [`SystemSet`] to the [update stage](Self::add_default_stages).
-    ///
-    /// # Examples
-    ///
-    /// ```
-    /// # use bevy_app::prelude::*;
-    /// # use bevy_ecs::prelude::*;
-    /// #
-    /// # let mut app = App::new();
-    /// # fn system_a() {}
-    /// # fn system_b() {}
-    /// # fn system_c() {}
-    /// #
-    /// app.add_system_set(
-    ///     SystemSet::new()
-    ///         .with_system(system_a)
-    ///         .with_system(system_b)
-    ///         .with_system(system_c),
-    /// );
-    /// ```
-    pub fn add_system_set(&mut self, system_set: SystemSet) -> &mut Self {
-        self.add_system_set_to_stage(CoreStage::Update, system_set)
-    }
-
-    /// Adds a system to the [`Stage`] identified by `stage_label`.
-    ///
-    /// # Examples
-    ///
-    /// ```
-    /// # use bevy_app::prelude::*;
-    /// # use bevy_ecs::prelude::*;
-    /// #
-    /// # let mut app = App::new();
-    /// # fn my_system() {}
-    /// #
-    /// app.add_system_to_stage(CoreStage::PostUpdate, my_system);
-    /// ```
-    pub fn add_system_to_stage<Params>(
-        &mut self,
-        stage_label: impl StageLabel,
-        system: impl IntoSystemDescriptor<Params>,
-    ) -> &mut Self {
-        use std::any::TypeId;
-        assert!(
-            stage_label.type_id() != TypeId::of::<StartupStage>(),
-            "add systems to a startup stage using App::add_startup_system_to_stage"
-        );
-        self.schedule.add_system_to_stage(stage_label, system);
-        self
-    }
-
-    /// Adds a [`SystemSet`] to the [`Stage`] identified by `stage_label`.
-    ///
-    /// # Examples
-    ///
-    /// ```
-    /// # use bevy_app::prelude::*;
-    /// # use bevy_ecs::prelude::*;
-    /// #
-    /// # let mut app = App::new();
-    /// # fn system_a() {}
-    /// # fn system_b() {}
-    /// # fn system_c() {}
-    /// #
-    /// app.add_system_set_to_stage(
-    ///     CoreStage::PostUpdate,
-    ///     SystemSet::new()
-    ///         .with_system(system_a)
-    ///         .with_system(system_b)
-    ///         .with_system(system_c),
-    /// );
-    /// ```
-    pub fn add_system_set_to_stage(
-        &mut self,
-        stage_label: impl StageLabel,
-        system_set: SystemSet,
-    ) -> &mut Self {
-        use std::any::TypeId;
-        assert!(
-            stage_label.type_id() != TypeId::of::<StartupStage>(),
-            "add system sets to a startup stage using App::add_startup_system_set_to_stage"
-        );
-        self.schedule
-            .add_system_set_to_stage(stage_label, system_set);
-        self
-    }
-
-    /// Adds a system to the [startup stage](Self::add_default_stages) of the app's [`Schedule`].
-    ///
-    /// * For adding a system that runs every frame, see [`add_system`](Self::add_system).
-    /// * For adding a system to a specific stage, see [`add_system_to_stage`](Self::add_system_to_stage).
-    ///
-    /// # Examples
-    ///
-    /// ```
-    /// # use bevy_app::prelude::*;
-    /// # use bevy_ecs::prelude::*;
-    /// #
-    /// fn my_startup_system(_commands: Commands) {
-    ///     println!("My startup system");
-    /// }
-    ///
-    /// App::new()
-    ///     .add_startup_system(my_startup_system);
-    /// ```
-    pub fn add_startup_system<Params>(
-        &mut self,
-        system: impl IntoSystemDescriptor<Params>,
-    ) -> &mut Self {
-        self.add_startup_system_to_stage(StartupStage::Startup, system)
-    }
-
-    /// Adds a [`SystemSet`] to the [startup stage](Self::add_default_stages).
-    ///
-    /// # Examples
-    ///
-    /// ```
-    /// # use bevy_app::prelude::*;
-    /// # use bevy_ecs::prelude::*;
-    /// #
-    /// # let mut app = App::new();
-    /// # fn startup_system_a() {}
-    /// # fn startup_system_b() {}
-    /// # fn startup_system_c() {}
-    /// #
-    /// app.add_startup_system_set(
-    ///     SystemSet::new()
-    ///         .with_system(startup_system_a)
-    ///         .with_system(startup_system_b)
-    ///         .with_system(startup_system_c),
-    /// );
-    /// ```
-    pub fn add_startup_system_set(&mut self, system_set: SystemSet) -> &mut Self {
-        self.add_startup_system_set_to_stage(StartupStage::Startup, system_set)
-    }
-
-    /// Adds a system to the [startup schedule](Self::add_default_stages), in the stage
-    /// identified by `stage_label`.
-    ///
-    /// `stage_label` must refer to a stage inside the startup schedule.
-    ///
-    /// # Examples
-    ///
-    /// ```
-    /// # use bevy_app::prelude::*;
-    /// # use bevy_ecs::prelude::*;
-    /// #
-    /// # let mut app = App::new();
-    /// # fn my_startup_system() {}
-    /// #
-    /// app.add_startup_system_to_stage(StartupStage::PreStartup, my_startup_system);
-    /// ```
-    pub fn add_startup_system_to_stage<Params>(
-        &mut self,
-        stage_label: impl StageLabel,
-        system: impl IntoSystemDescriptor<Params>,
-    ) -> &mut Self {
-        self.schedule
-            .stage(StartupSchedule, |schedule: &mut Schedule| {
-                schedule.add_system_to_stage(stage_label, system)
-            });
-        self
-    }
-
-    /// Adds a [`SystemSet`] to the [startup schedule](Self::add_default_stages), in the stage
-    /// identified by `stage_label`.
-    ///
-    /// `stage_label` must refer to a stage inside the startup schedule.
-    ///
-    /// # Examples
-    ///
-    /// ```
-    /// # use bevy_app::prelude::*;
-    /// # use bevy_ecs::prelude::*;
-    /// #
-    /// # let mut app = App::new();
-    /// # fn startup_system_a() {}
-    /// # fn startup_system_b() {}
-    /// # fn startup_system_c() {}
-    /// #
-    /// app.add_startup_system_set_to_stage(
-    ///     StartupStage::PreStartup,
-    ///     SystemSet::new()
-    ///         .with_system(startup_system_a)
-    ///         .with_system(startup_system_b)
-    ///         .with_system(startup_system_c),
-    /// );
-    /// ```
-    pub fn add_startup_system_set_to_stage(
-        &mut self,
-        stage_label: impl StageLabel,
-        system_set: SystemSet,
-    ) -> &mut Self {
-        self.schedule
-            .stage(StartupSchedule, |schedule: &mut Schedule| {
-                schedule.add_system_set_to_stage(stage_label, system_set)
-            });
-        self
-    }
-
-    /// Adds a new [`State`] with the given `initial` value.
-    /// This inserts a new `State<T>` resource and adds a new "driver" to [`CoreStage::Update`].
-    /// Each stage that uses `State<T>` for system run criteria needs a driver. If you need to use
-    /// your state in a different stage, consider using [`Self::add_state_to_stage`] or manually
-    /// adding [`State::get_driver`] to additional stages you need it in.
-    pub fn add_state<T>(&mut self, initial: T) -> &mut Self
-    where
-        T: StateData,
-    {
-        self.add_state_to_stage(CoreStage::Update, initial)
-    }
-
-    /// Adds a new [`State`] with the given `initial` value.
-    /// This inserts a new `State<T>` resource and adds a new "driver" to the given stage.
-    /// Each stage that uses `State<T>` for system run criteria needs a driver. If you need to use
-    /// your state in more than one stage, consider manually adding [`State::get_driver`] to the
-    /// stages you need it in.
-    pub fn add_state_to_stage<T>(&mut self, stage: impl StageLabel, initial: T) -> &mut Self
-    where
-        T: StateData,
-    {
-        self.insert_resource(State::new(initial))
-            .add_system_set_to_stage(stage, State::<T>::get_driver())
-    }
-
-    /// Adds utility stages to the [`Schedule`], giving it a standardized structure.
-    ///
-    /// Adding those stages is necessary to make some core engine features work, like
-    /// adding systems without specifying a stage, or registering events. This is however
-    /// done by default by calling `App::default`, which is in turn called by
-    /// [`App::new`].
-    ///
-    /// # The stages
-    ///
-    /// All the added stages, with the exception of the startup stage, run every time the
-    /// schedule is invoked. The stages are the following, in order of execution:
-    ///
-    /// - **First:** Runs at the very start of the schedule execution cycle, even before the
-    ///   startup stage.
-    /// - **Startup:** This is actually a schedule containing sub-stages. Runs only once
-    ///   when the app starts.
-    ///     - **Pre-startup:** Intended for systems that need to run before other startup systems.
-    ///     - **Startup:** The main startup stage. Startup systems are added here by default.
-    ///     - **Post-startup:** Intended for systems that need to run after other startup systems.
-    /// - **Pre-update:** Often used by plugins to prepare their internal state before the
-    ///   update stage begins.
-    /// - **Update:** Intended for user defined logic. Systems are added here by default.
-    /// - **Post-update:** Often used by plugins to finalize their internal state after the
-    ///   world changes that happened during the update stage.
-    /// - **Last:** Runs right before the end of the schedule execution cycle.
-    ///
-    /// The labels for those stages are defined in the [`CoreStage`] and [`StartupStage`] `enum`s.
-    ///
-    /// # Examples
-    ///
-    /// ```
-    /// # use bevy_app::prelude::*;
-    /// #
-    /// let app = App::empty().add_default_stages();
-    /// ```
-    pub fn add_default_stages(&mut self) -> &mut Self {
-        self.add_stage(CoreStage::First, SystemStage::parallel())
-            .add_stage(
-                StartupSchedule,
-                Schedule::default()
-                    .with_run_criteria(ShouldRun::once)
-                    .with_stage(StartupStage::PreStartup, SystemStage::parallel())
-                    .with_stage(StartupStage::Startup, SystemStage::parallel())
-                    .with_stage(StartupStage::PostStartup, SystemStage::parallel()),
-            )
-            .add_stage(CoreStage::PreUpdate, SystemStage::parallel())
-            .add_stage(CoreStage::Update, SystemStage::parallel())
-            .add_stage(CoreStage::PostUpdate, SystemStage::parallel())
-            .add_stage(CoreStage::Last, SystemStage::parallel())
-    }
-
-    /// Setup the application to manage events of type `T`.
-    ///
-    /// This is done by adding a [`Resource`] of type [`Events::<T>`],
-    /// and inserting an [`update_system`](Events::update_system) into [`CoreStage::First`].
-    ///
-    /// See [`Events`] for defining events.
-    ///
-    /// # Examples
-    ///
-    /// ```
-    /// # use bevy_app::prelude::*;
-    /// # use bevy_ecs::prelude::*;
-    /// #
-    /// # struct MyEvent;
-    /// # let mut app = App::new();
-    /// #
-    /// app.add_event::<MyEvent>();
-    /// ```
-    pub fn add_event<T>(&mut self) -> &mut Self
-    where
-        T: Event,
-    {
-        if !self.world.contains_resource::<Events<T>>() {
-            self.init_resource::<Events<T>>()
-                .add_system_to_stage(CoreStage::First, Events::<T>::update_system);
-        }
-        self
-    }
-
-    /// Inserts a [`Resource`] to the current [`App`] and overwrites any [`Resource`] previously added of the same type.
-    ///
-    /// A [`Resource`] in Bevy represents globally unique data. [`Resource`]s must be added to Bevy apps
-    /// before using them. This happens with [`insert_resource`](Self::insert_resource).
-    ///
-    /// See [`init_resource`](Self::init_resource) for [`Resource`]s that implement [`Default`] or [`FromWorld`].
-    ///
-    /// # Examples
-    ///
-    /// ```
-    /// # use bevy_app::prelude::*;
-    /// #
-    /// struct MyCounter {
-    ///     counter: usize,
-    /// }
-    ///
-    /// App::new()
-    ///    .insert_resource(MyCounter { counter: 0 });
-    /// ```
-    pub fn insert_resource<R: Resource>(&mut self, resource: R) -> &mut Self {
-        self.world.insert_resource(resource);
-        self
-    }
-
-    /// Inserts a non-send [`Resource`] to the app.
-    ///
-    /// You usually want to use [`insert_resource`](Self::insert_resource),
-    /// but there are some special cases when a [`Resource`] cannot be sent across threads.
-    ///
-    /// # Examples
-    ///
-    /// ```
-    /// # use bevy_app::prelude::*;
-    /// #
-    /// struct MyCounter {
-    ///     counter: usize,
-    /// }
-    ///
-    /// App::new()
-    ///     .insert_non_send_resource(MyCounter { counter: 0 });
-    /// ```
-    pub fn insert_non_send_resource<R: 'static>(&mut self, resource: R) -> &mut Self {
-        self.world.insert_non_send_resource(resource);
-        self
-    }
-
-    /// Initialize a [`Resource`] with standard starting values by adding it to the [`World`].
-    ///
-    /// If the [`Resource`] already exists, nothing happens.
-    ///
-    /// The [`Resource`] must implement the [`FromWorld`] trait.
-    /// If the [`Default`] trait is implemented, the [`FromWorld`] trait will use
-    /// the [`Default::default`] method to initialize the [`Resource`].
-    ///
-    /// # Examples
-    ///
-    /// ```
-    /// # use bevy_app::prelude::*;
-    /// #
-    /// struct MyCounter {
-    ///     counter: usize,
-    /// }
-    ///
-    /// impl Default for MyCounter {
-    ///     fn default() -> MyCounter {
-    ///         MyCounter {
-    ///             counter: 100
-    ///         }
-    ///     }
-    /// }
-    ///
-    /// App::new()
-    ///     .init_resource::<MyCounter>();
-    /// ```
-    pub fn init_resource<R: Resource + FromWorld>(&mut self) -> &mut Self {
-        self.world.init_resource::<R>();
-        self
-    }
-
-    /// Initialize a non-send [`Resource`] with standard starting values by adding it to the [`World`].
-    ///
-    /// The [`Resource`] must implement the [`FromWorld`] trait.
-    /// If the [`Default`] trait is implemented, the [`FromWorld`] trait will use
-    /// the [`Default::default`] method to initialize the [`Resource`].
-    pub fn init_non_send_resource<R: 'static + FromWorld>(&mut self) -> &mut Self {
-        self.world.init_non_send_resource::<R>();
-        self
-    }
-
-    /// Sets the function that will be called when the app is run.
-    ///
-    /// The runner function `run_fn` is called only once by [`App::run`]. If the
-    /// presence of a main loop in the app is desired, it is the responsibility of the runner
-    /// function to provide it.
-    ///
-    /// The runner function is usually not set manually, but by Bevy integrated plugins
-    /// (e.g. `WinitPlugin`).
-    ///
-    /// # Examples
-    ///
-    /// ```
-    /// # use bevy_app::prelude::*;
-    /// #
-    /// fn my_runner(mut app: App) {
-    ///     loop {
-    ///         println!("In main loop");
-    ///         app.update();
-    ///     }
-    /// }
-    ///
-    /// App::new()
-    ///     .set_runner(my_runner);
-    /// ```
-    pub fn set_runner(&mut self, run_fn: impl Fn(App) + 'static) -> &mut Self {
-        self.runner = Box::new(run_fn);
-        self
-    }
-
-    /// Adds a single [`Plugin`].
-    ///
-    /// One of Bevy's core principles is modularity. All Bevy engine features are implemented
-    /// as [`Plugin`]s. This includes internal features like the renderer.
-    ///
-    /// Bevy also provides a few sets of default [`Plugin`]s. See [`add_plugins`](Self::add_plugins).
-    ///
-    /// # Examples
-    ///
-    /// ```
-    /// # use bevy_app::prelude::*;
-    /// #
-    /// # // Dummies created to avoid using `bevy_log`,
-    /// # // which pulls in too many dependencies and breaks rust-analyzer
-    /// # pub mod bevy_log {
-    /// #     use bevy_app::prelude::*;
-    /// #     #[derive(Default)]
-    /// #     pub struct LogPlugin;
-    /// #     impl Plugin for LogPlugin{
-    /// #        fn build(&self, app: &mut App) {}
-    /// #     }
-    /// # }
-    /// App::new().add_plugin(bevy_log::LogPlugin::default());
-    /// ```
-    pub fn add_plugin<T>(&mut self, plugin: T) -> &mut Self
-    where
-        T: Plugin,
-    {
-        debug!("added plugin: {}", plugin.name());
-        plugin.build(self);
-        self
-    }
-
-    /// Adds a group of [`Plugin`]s.
-    ///
-    /// [`Plugin`]s can be grouped into a set by using a [`PluginGroup`].
-    ///
-    /// There are built-in [`PluginGroup`]s that provide core engine functionality.
-    /// The [`PluginGroup`]s available by default are `DefaultPlugins` and `MinimalPlugins`.
-    ///
-    /// To customize the plugins in the group (reorder, disable a plugin, add a new plugin
-    /// before / after another plugin), see [`add_plugins_with`](Self::add_plugins_with).
-    ///
-    /// ## Examples
-    /// ```
-    /// # use bevy_app::{prelude::*, PluginGroupBuilder, NoopPluginGroup as MinimalPlugins};
-    /// #
-    /// App::new()
-    ///     .add_plugins(MinimalPlugins);
-    /// ```
-    pub fn add_plugins<T: PluginGroup>(&mut self, mut group: T) -> &mut Self {
-        let mut plugin_group_builder = PluginGroupBuilder::default();
-        group.build(&mut plugin_group_builder);
-        plugin_group_builder.finish(self);
-        self
-    }
-
-    /// Adds a group of [`Plugin`]s with an initializer method.
-    ///
-    /// Can be used to add a group of [`Plugin`]s, where the group is modified
-    /// before insertion into a Bevy application. For example, you can add
-    /// additional [`Plugin`]s at a specific place in the [`PluginGroup`], or deactivate
-    /// specific [`Plugin`]s while keeping the rest using a [`PluginGroupBuilder`].
-    ///
-    /// # Examples
-    ///
-    /// ```
-    /// # use bevy_app::{prelude::*, PluginGroupBuilder};
-    /// #
-    /// # // Dummies created to avoid using `bevy_internal` and `bevy_log`,
-    /// # // which pulls in too many dependencies and breaks rust-analyzer
-    /// # pub mod bevy_log {
-    /// #     use bevy_app::prelude::*;
-    /// #     #[derive(Default)]
-    /// #     pub struct LogPlugin;
-    /// #     impl Plugin for LogPlugin{
-    /// #        fn build(&self, app: &mut App) {}
-    /// #     }
-    /// # }
-    /// # struct DefaultPlugins;
-    /// # impl PluginGroup for DefaultPlugins {
-    /// #     fn build(&mut self, group: &mut PluginGroupBuilder){
-    /// #         group.add(bevy_log::LogPlugin::default());
-    /// #     }
-    /// # }
-    /// #
-    /// # struct MyOwnPlugin;
-    /// # impl Plugin for MyOwnPlugin {
-    /// #     fn build(&self, app: &mut App){;}
-    /// # }
-    /// #
-    /// App::new()
-    ///      .add_plugins_with(DefaultPlugins, |group| {
-    ///             group.add_before::<bevy_log::LogPlugin, _>(MyOwnPlugin)
-    ///         });
-    /// ```
-    pub fn add_plugins_with<T, F>(&mut self, mut group: T, func: F) -> &mut Self
-    where
-        T: PluginGroup,
-        F: FnOnce(&mut PluginGroupBuilder) -> &mut PluginGroupBuilder,
-    {
-        let mut plugin_group_builder = PluginGroupBuilder::default();
-        group.build(&mut plugin_group_builder);
-        func(&mut plugin_group_builder);
-        plugin_group_builder.finish(self);
-        self
-    }
-
-    /// Adds the type `T` to the type registry [`Resource`].
-    #[cfg(feature = "bevy_reflect")]
-    pub fn register_type<T: bevy_reflect::GetTypeRegistration>(&mut self) -> &mut Self {
-        {
-            let registry = self.world.resource_mut::<bevy_reflect::TypeRegistryArc>();
-            registry.write().register::<T>();
-        }
-        self
-    }
-
-    /// Adds an [`App`] as a child of the current one.
-    ///
-    /// The provided function `f` is called by the [`update`](Self::update) method. The [`World`]
-    /// parameter represents the main app world, while the [`App`] parameter is just a mutable
-    /// reference to the `SubApp` itself.
-    pub fn add_sub_app(
-        &mut self,
-        label: impl AppLabel,
-        app: App,
-        sub_app_runner: impl Fn(&mut World, &mut App) + 'static,
-    ) -> &mut Self {
-        self.sub_apps.insert(
-            Box::new(label),
-            SubApp {
-                app,
-                runner: Box::new(sub_app_runner),
-            },
-        );
-        self
-    }
-
-    /// Retrieves a `SubApp` stored inside this [`App`].
-    ///
-    /// # Panics
-    ///
-    /// Panics if the `SubApp` doesn't exist.
-    pub fn sub_app_mut(&mut self, label: impl AppLabel) -> &mut App {
-        match self.get_sub_app_mut(label) {
-            Ok(app) => app,
-            Err(label) => panic!("Sub-App with label '{:?}' does not exist", label),
-        }
-    }
-
-    /// Retrieves a `SubApp` inside this [`App`] with the given label, if it exists. Otherwise returns
-    /// an [`Err`] containing the given label.
-    pub fn get_sub_app_mut(&mut self, label: impl AppLabel) -> Result<&mut App, impl AppLabel> {
-        self.sub_apps
-            .get_mut((&label) as &dyn AppLabel)
-            .map(|sub_app| &mut sub_app.app)
-            .ok_or(label)
-    }
-
-    /// Retrieves a `SubApp` stored inside this [`App`].
-    ///
-    /// # Panics
-    ///
-    /// Panics if the `SubApp` doesn't exist.
-    pub fn sub_app(&self, label: impl AppLabel) -> &App {
-        match self.get_sub_app(label) {
-            Ok(app) => app,
-            Err(label) => panic!("Sub-App with label '{:?}' does not exist", label),
-        }
-    }
-
-    /// Retrieves a `SubApp` inside this [`App`] with the given label, if it exists. Otherwise returns
-    /// an [`Err`] containing the given label.
-    pub fn get_sub_app(&self, label: impl AppLabel) -> Result<&App, impl AppLabel> {
-        self.sub_apps
-            .get((&label) as &dyn AppLabel)
-            .map(|sub_app| &sub_app.app)
-            .ok_or(label)
-    }
->>>>>>> 5b5013d5
 }
 
 fn run_once(mut app: App) {
