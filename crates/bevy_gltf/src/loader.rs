--- conflicted
+++ resolved
@@ -13,7 +13,6 @@
 	SpotLight, SpotLightBundle, StandardMaterial,
 };
 use bevy_render::{
-<<<<<<< HEAD
 	camera::{
 		Camera, CameraRenderGraph, OrthographicProjection, PerspectiveProjection, Projection,
 		ScalingMode,
@@ -23,28 +22,12 @@
 		skinning::{SkinnedMesh, SkinnedMeshInverseBindposes},
 		Indices, Mesh, MeshVertexAttribute, VertexAttributeValues,
 	},
+	prelude::SpatialBundle,
 	primitives::{Aabb, Frustum},
 	render_resource::{AddressMode, Face, FilterMode, PrimitiveTopology, SamplerDescriptor},
 	renderer::RenderDevice,
 	texture::{CompressedImageFormats, Image, ImageSampler, ImageType, TextureError},
 	view::VisibleEntities,
-=======
-    camera::{
-        Camera, CameraRenderGraph, OrthographicProjection, PerspectiveProjection, Projection,
-        ScalingMode,
-    },
-    color::Color,
-    mesh::{
-        skinning::{SkinnedMesh, SkinnedMeshInverseBindposes},
-        Indices, Mesh, VertexAttributeValues,
-    },
-    prelude::SpatialBundle,
-    primitives::{Aabb, Frustum},
-    render_resource::{AddressMode, Face, FilterMode, PrimitiveTopology, SamplerDescriptor},
-    renderer::RenderDevice,
-    texture::{CompressedImageFormats, Image, ImageSampler, ImageType, TextureError},
-    view::VisibleEntities,
->>>>>>> 4affc8cd
 };
 use bevy_scene::Scene;
 #[cfg(not(target_arch = "wasm32"))]
@@ -125,7 +108,6 @@
 	load_context: &'a mut LoadContext<'b>,
 	supported_compressed_formats: CompressedImageFormats,
 ) -> Result<(), GltfError> {
-<<<<<<< HEAD
 	let gltf = gltf::Gltf::from_slice(bytes)?;
 	let buffer_data = load_buffers(&gltf, load_context, load_context.path()).await?;
 
@@ -486,7 +468,7 @@
 
 		world
 			.spawn()
-			.insert_bundle(TransformBundle::identity())
+			.insert_bundle(SpatialBundle::visible_identity())
 			.with_children(|parent| {
 				for node in scene.nodes() {
 					let result = load_node(
@@ -568,442 +550,6 @@
 	}));
 
 	Ok(())
-=======
-    let gltf = gltf::Gltf::from_slice(bytes)?;
-    let buffer_data = load_buffers(&gltf, load_context, load_context.path()).await?;
-
-    let mut materials = vec![];
-    let mut named_materials = HashMap::default();
-    let mut linear_textures = HashSet::default();
-    for material in gltf.materials() {
-        let handle = load_material(&material, load_context);
-        if let Some(name) = material.name() {
-            named_materials.insert(name.to_string(), handle.clone());
-        }
-        materials.push(handle);
-        if let Some(texture) = material.normal_texture() {
-            linear_textures.insert(texture.texture().index());
-        }
-        if let Some(texture) = material.occlusion_texture() {
-            linear_textures.insert(texture.texture().index());
-        }
-        if let Some(texture) = material
-            .pbr_metallic_roughness()
-            .metallic_roughness_texture()
-        {
-            linear_textures.insert(texture.texture().index());
-        }
-    }
-
-    #[cfg(feature = "bevy_animation")]
-    let paths = {
-        let mut paths = HashMap::<usize, (usize, Vec<Name>)>::new();
-        for scene in gltf.scenes() {
-            for node in scene.nodes() {
-                let root_index = node.index();
-                paths_recur(node, &[], &mut paths, root_index);
-            }
-        }
-        paths
-    };
-
-    #[cfg(feature = "bevy_animation")]
-    let (animations, named_animations, animation_roots) = {
-        let mut animations = vec![];
-        let mut named_animations = HashMap::default();
-        let mut animation_roots = HashSet::default();
-        for animation in gltf.animations() {
-            let mut animation_clip = bevy_animation::AnimationClip::default();
-            for channel in animation.channels() {
-                match channel.sampler().interpolation() {
-                    gltf::animation::Interpolation::Linear => (),
-                    other => warn!(
-                        "Animation interpolation {:?} is not supported, will use linear",
-                        other
-                    ),
-                };
-                let node = channel.target().node();
-                let reader = channel.reader(|buffer| Some(&buffer_data[buffer.index()]));
-                let keyframe_timestamps: Vec<f32> = if let Some(inputs) = reader.read_inputs() {
-                    match inputs {
-                        gltf::accessor::Iter::Standard(times) => times.collect(),
-                        gltf::accessor::Iter::Sparse(_) => {
-                            warn!("Sparse accessor not supported for animation sampler input");
-                            continue;
-                        }
-                    }
-                } else {
-                    warn!("Animations without a sampler input are not supported");
-                    return Err(GltfError::MissingAnimationSampler(animation.index()));
-                };
-
-                let keyframes = if let Some(outputs) = reader.read_outputs() {
-                    match outputs {
-                        gltf::animation::util::ReadOutputs::Translations(tr) => {
-                            bevy_animation::Keyframes::Translation(tr.map(Vec3::from).collect())
-                        }
-                        gltf::animation::util::ReadOutputs::Rotations(rots) => {
-                            bevy_animation::Keyframes::Rotation(
-                                rots.into_f32().map(bevy_math::Quat::from_array).collect(),
-                            )
-                        }
-                        gltf::animation::util::ReadOutputs::Scales(scale) => {
-                            bevy_animation::Keyframes::Scale(scale.map(Vec3::from).collect())
-                        }
-                        gltf::animation::util::ReadOutputs::MorphTargetWeights(_) => {
-                            warn!("Morph animation property not yet supported");
-                            continue;
-                        }
-                    }
-                } else {
-                    warn!("Animations without a sampler output are not supported");
-                    return Err(GltfError::MissingAnimationSampler(animation.index()));
-                };
-
-                if let Some((root_index, path)) = paths.get(&node.index()) {
-                    animation_roots.insert(root_index);
-                    animation_clip.add_curve_to_path(
-                        bevy_animation::EntityPath {
-                            parts: path.clone(),
-                        },
-                        bevy_animation::VariableCurve {
-                            keyframe_timestamps,
-                            keyframes,
-                        },
-                    );
-                } else {
-                    warn!(
-                        "Animation ignored for node {}: part of its hierarchy is missing a name",
-                        node.index()
-                    );
-                }
-            }
-            let handle = load_context.set_labeled_asset(
-                &format!("Animation{}", animation.index()),
-                LoadedAsset::new(animation_clip),
-            );
-            if let Some(name) = animation.name() {
-                named_animations.insert(name.to_string(), handle.clone());
-            }
-            animations.push(handle);
-        }
-        (animations, named_animations, animation_roots)
-    };
-
-    let mut meshes = vec![];
-    let mut named_meshes = HashMap::default();
-    for mesh in gltf.meshes() {
-        let mut primitives = vec![];
-        for primitive in mesh.primitives() {
-            let primitive_label = primitive_label(&mesh, &primitive);
-            let reader = primitive.reader(|buffer| Some(&buffer_data[buffer.index()]));
-            let primitive_topology = get_primitive_topology(primitive.mode())?;
-
-            let mut mesh = Mesh::new(primitive_topology);
-
-            if let Some(vertex_attribute) = reader
-                .read_positions()
-                .map(|v| VertexAttributeValues::Float32x3(v.collect()))
-            {
-                mesh.insert_attribute(Mesh::ATTRIBUTE_POSITION, vertex_attribute);
-            }
-
-            if let Some(vertex_attribute) = reader
-                .read_normals()
-                .map(|v| VertexAttributeValues::Float32x3(v.collect()))
-            {
-                mesh.insert_attribute(Mesh::ATTRIBUTE_NORMAL, vertex_attribute);
-            }
-
-            if let Some(vertex_attribute) = reader
-                .read_tex_coords(0)
-                .map(|v| VertexAttributeValues::Float32x2(v.into_f32().collect()))
-            {
-                mesh.insert_attribute(Mesh::ATTRIBUTE_UV_0, vertex_attribute);
-            }
-
-            if let Some(vertex_attribute) = reader
-                .read_colors(0)
-                .map(|v| VertexAttributeValues::Float32x4(v.into_rgba_f32().collect()))
-            {
-                mesh.insert_attribute(Mesh::ATTRIBUTE_COLOR, vertex_attribute);
-            }
-
-            if let Some(iter) = reader.read_joints(0) {
-                let vertex_attribute = VertexAttributeValues::Uint16x4(iter.into_u16().collect());
-                mesh.insert_attribute(Mesh::ATTRIBUTE_JOINT_INDEX, vertex_attribute);
-            }
-
-            if let Some(vertex_attribute) = reader
-                .read_weights(0)
-                .map(|v| VertexAttributeValues::Float32x4(v.into_f32().collect()))
-            {
-                mesh.insert_attribute(Mesh::ATTRIBUTE_JOINT_WEIGHT, vertex_attribute);
-            }
-
-            if let Some(indices) = reader.read_indices() {
-                mesh.set_indices(Some(Indices::U32(indices.into_u32().collect())));
-            };
-
-            if mesh.attribute(Mesh::ATTRIBUTE_NORMAL).is_none()
-                && matches!(mesh.primitive_topology(), PrimitiveTopology::TriangleList)
-            {
-                let vertex_count_before = mesh.count_vertices();
-                mesh.duplicate_vertices();
-                mesh.compute_flat_normals();
-                let vertex_count_after = mesh.count_vertices();
-
-                if vertex_count_before != vertex_count_after {
-                    bevy_log::debug!("Missing vertex normals in indexed geometry, computing them as flat. Vertex count increased from {} to {}", vertex_count_before, vertex_count_after);
-                } else {
-                    bevy_log::debug!(
-                        "Missing vertex normals in indexed geometry, computing them as flat."
-                    );
-                }
-            }
-
-            if let Some(vertex_attribute) = reader
-                .read_tangents()
-                .map(|v| VertexAttributeValues::Float32x4(v.collect()))
-            {
-                mesh.insert_attribute(Mesh::ATTRIBUTE_TANGENT, vertex_attribute);
-            } else if mesh.attribute(Mesh::ATTRIBUTE_NORMAL).is_some()
-                && primitive.material().normal_texture().is_some()
-            {
-                bevy_log::debug!(
-                    "Missing vertex tangents, computing them using the mikktspace algorithm"
-                );
-                if let Err(err) = mesh.generate_tangents() {
-                    bevy_log::warn!(
-                        "Failed to generate vertex tangents using the mikktspace algorithm: {:?}",
-                        err
-                    );
-                }
-            }
-
-            let mesh = load_context.set_labeled_asset(&primitive_label, LoadedAsset::new(mesh));
-            primitives.push(super::GltfPrimitive {
-                mesh,
-                material: primitive
-                    .material()
-                    .index()
-                    .and_then(|i| materials.get(i).cloned()),
-            });
-        }
-
-        let handle = load_context.set_labeled_asset(
-            &mesh_label(&mesh),
-            LoadedAsset::new(super::GltfMesh { primitives }),
-        );
-        if let Some(name) = mesh.name() {
-            named_meshes.insert(name.to_string(), handle.clone());
-        }
-        meshes.push(handle);
-    }
-
-    let mut nodes_intermediate = vec![];
-    let mut named_nodes_intermediate = HashMap::default();
-    for node in gltf.nodes() {
-        let node_label = node_label(&node);
-        nodes_intermediate.push((
-            node_label,
-            GltfNode {
-                children: vec![],
-                mesh: node
-                    .mesh()
-                    .map(|mesh| mesh.index())
-                    .and_then(|i| meshes.get(i).cloned()),
-                transform: match node.transform() {
-                    gltf::scene::Transform::Matrix { matrix } => {
-                        Transform::from_matrix(bevy_math::Mat4::from_cols_array_2d(&matrix))
-                    }
-                    gltf::scene::Transform::Decomposed {
-                        translation,
-                        rotation,
-                        scale,
-                    } => Transform {
-                        translation: bevy_math::Vec3::from(translation),
-                        rotation: bevy_math::Quat::from_array(rotation),
-                        scale: bevy_math::Vec3::from(scale),
-                    },
-                },
-            },
-            node.children()
-                .map(|child| child.index())
-                .collect::<Vec<_>>(),
-        ));
-        if let Some(name) = node.name() {
-            named_nodes_intermediate.insert(name, node.index());
-        }
-    }
-    let nodes = resolve_node_hierarchy(nodes_intermediate, load_context.path())
-        .into_iter()
-        .map(|(label, node)| load_context.set_labeled_asset(&label, LoadedAsset::new(node)))
-        .collect::<Vec<bevy_asset::Handle<GltfNode>>>();
-    let named_nodes = named_nodes_intermediate
-        .into_iter()
-        .filter_map(|(name, index)| {
-            nodes
-                .get(index)
-                .map(|handle| (name.to_string(), handle.clone()))
-        })
-        .collect();
-
-    // TODO: use the threaded impl on wasm once wasm thread pool doesn't deadlock on it
-    // See https://github.com/bevyengine/bevy/issues/1924 for more details
-    // The taskpool use is also avoided when there is only one texture for performance reasons and
-    // to avoid https://github.com/bevyengine/bevy/pull/2725
-    if gltf.textures().len() == 1 || cfg!(target_arch = "wasm32") {
-        for gltf_texture in gltf.textures() {
-            let (texture, label) = load_texture(
-                gltf_texture,
-                &buffer_data,
-                &linear_textures,
-                load_context,
-                supported_compressed_formats,
-            )
-            .await?;
-            load_context.set_labeled_asset(&label, LoadedAsset::new(texture));
-        }
-    } else {
-        #[cfg(not(target_arch = "wasm32"))]
-        IoTaskPool::get()
-            .scope(|scope| {
-                gltf.textures().for_each(|gltf_texture| {
-                    let linear_textures = &linear_textures;
-                    let load_context: &LoadContext = load_context;
-                    let buffer_data = &buffer_data;
-                    scope.spawn(async move {
-                        load_texture(
-                            gltf_texture,
-                            buffer_data,
-                            linear_textures,
-                            load_context,
-                            supported_compressed_formats,
-                        )
-                        .await
-                    });
-                });
-            })
-            .into_iter()
-            .filter_map(|res| {
-                if let Err(err) = res.as_ref() {
-                    warn!("Error loading glTF texture: {}", err);
-                }
-                res.ok()
-            })
-            .for_each(|(texture, label)| {
-                load_context.set_labeled_asset(&label, LoadedAsset::new(texture));
-            });
-    }
-
-    let skinned_mesh_inverse_bindposes: Vec<_> = gltf
-        .skins()
-        .map(|gltf_skin| {
-            let reader = gltf_skin.reader(|buffer| Some(&buffer_data[buffer.index()]));
-            let inverse_bindposes: Vec<Mat4> = reader
-                .read_inverse_bind_matrices()
-                .unwrap()
-                .map(|mat| Mat4::from_cols_array_2d(&mat))
-                .collect();
-
-            load_context.set_labeled_asset(
-                &skin_label(&gltf_skin),
-                LoadedAsset::new(SkinnedMeshInverseBindposes::from(inverse_bindposes)),
-            )
-        })
-        .collect();
-
-    let mut scenes = vec![];
-    let mut named_scenes = HashMap::default();
-    let mut active_camera_found = false;
-    for scene in gltf.scenes() {
-        let mut err = None;
-        let mut world = World::default();
-        let mut node_index_to_entity_map = HashMap::new();
-        let mut entity_to_skin_index_map = HashMap::new();
-
-        world
-            .spawn()
-            .insert_bundle(SpatialBundle::visible_identity())
-            .with_children(|parent| {
-                for node in scene.nodes() {
-                    let result = load_node(
-                        &node,
-                        parent,
-                        load_context,
-                        &buffer_data,
-                        &mut node_index_to_entity_map,
-                        &mut entity_to_skin_index_map,
-                        &mut active_camera_found,
-                    );
-                    if result.is_err() {
-                        err = Some(result);
-                        return;
-                    }
-                }
-            });
-        if let Some(Err(err)) = err {
-            return Err(err);
-        }
-
-        #[cfg(feature = "bevy_animation")]
-        {
-            // for each node root in a scene, check if it's the root of an animation
-            // if it is, add the AnimationPlayer component
-            for node in scene.nodes() {
-                if animation_roots.contains(&node.index()) {
-                    world
-                        .entity_mut(*node_index_to_entity_map.get(&node.index()).unwrap())
-                        .insert(bevy_animation::AnimationPlayer::default());
-                }
-            }
-        }
-
-        for (&entity, &skin_index) in &entity_to_skin_index_map {
-            let mut entity = world.entity_mut(entity);
-            let skin = gltf.skins().nth(skin_index).unwrap();
-            let joint_entities: Vec<_> = skin
-                .joints()
-                .map(|node| node_index_to_entity_map[&node.index()])
-                .collect();
-
-            entity.insert(SkinnedMesh {
-                inverse_bindposes: skinned_mesh_inverse_bindposes[skin_index].clone(),
-                joints: joint_entities,
-            });
-        }
-
-        let scene_handle = load_context
-            .set_labeled_asset(&scene_label(&scene), LoadedAsset::new(Scene::new(world)));
-
-        if let Some(name) = scene.name() {
-            named_scenes.insert(name.to_string(), scene_handle.clone());
-        }
-        scenes.push(scene_handle);
-    }
-
-    load_context.set_default_asset(LoadedAsset::new(Gltf {
-        default_scene: gltf
-            .default_scene()
-            .and_then(|scene| scenes.get(scene.index()))
-            .cloned(),
-        scenes,
-        named_scenes,
-        meshes,
-        named_meshes,
-        materials,
-        named_materials,
-        nodes,
-        named_nodes,
-        #[cfg(feature = "bevy_animation")]
-        animations,
-        #[cfg(feature = "bevy_animation")]
-        named_animations,
-    }));
-
-    Ok(())
->>>>>>> 4affc8cd
 }
 
 fn node_name(node: &Node) -> Name {
@@ -1170,10 +716,9 @@
 	entity_to_skin_index_map: &mut HashMap<Entity, usize>,
 	active_camera_found: &mut bool,
 ) -> Result<(), GltfError> {
-<<<<<<< HEAD
 	let transform = gltf_node.transform();
 	let mut gltf_error = None;
-	let mut node = world_builder.spawn_bundle(TransformBundle::from(Transform::from_matrix(
+	let mut node = world_builder.spawn_bundle(SpatialBundle::from(Transform::from_matrix(
 		Mat4::from_cols_array_2d(&transform.matrix()),
 	)));
 
@@ -1375,214 +920,6 @@
 	} else {
 		Ok(())
 	}
-=======
-    let transform = gltf_node.transform();
-    let mut gltf_error = None;
-    let mut node = world_builder.spawn_bundle(SpatialBundle::from(Transform::from_matrix(
-        Mat4::from_cols_array_2d(&transform.matrix()),
-    )));
-
-    node.insert(node_name(gltf_node));
-
-    if let Some(extras) = gltf_node.extras() {
-        node.insert(super::GltfExtras {
-            value: extras.get().to_string(),
-        });
-    }
-
-    // create camera node
-    if let Some(camera) = gltf_node.camera() {
-        let projection = match camera.projection() {
-            gltf::camera::Projection::Orthographic(orthographic) => {
-                let xmag = orthographic.xmag();
-                let orthographic_projection: OrthographicProjection = OrthographicProjection {
-                    far: orthographic.zfar(),
-                    near: orthographic.znear(),
-                    scaling_mode: ScalingMode::FixedHorizontal(1.0),
-                    scale: xmag,
-                    ..Default::default()
-                };
-
-                Projection::Orthographic(orthographic_projection)
-            }
-            gltf::camera::Projection::Perspective(perspective) => {
-                let mut perspective_projection: PerspectiveProjection = PerspectiveProjection {
-                    fov: perspective.yfov(),
-                    near: perspective.znear(),
-                    ..Default::default()
-                };
-                if let Some(zfar) = perspective.zfar() {
-                    perspective_projection.far = zfar;
-                }
-                if let Some(aspect_ratio) = perspective.aspect_ratio() {
-                    perspective_projection.aspect_ratio = aspect_ratio;
-                }
-                Projection::Perspective(perspective_projection)
-            }
-        };
-
-        node.insert_bundle((
-            projection,
-            Camera {
-                is_active: !*active_camera_found,
-                ..Default::default()
-            },
-            VisibleEntities::default(),
-            Frustum::default(),
-            Camera3d::default(),
-            CameraRenderGraph::new(bevy_core_pipeline::core_3d::graph::NAME),
-        ));
-
-        *active_camera_found = true;
-    }
-
-    // Map node index to entity
-    node_index_to_entity_map.insert(gltf_node.index(), node.id());
-
-    node.with_children(|parent| {
-        if let Some(mesh) = gltf_node.mesh() {
-            // append primitives
-            for primitive in mesh.primitives() {
-                let material = primitive.material();
-                let material_label = material_label(&material);
-
-                // This will make sure we load the default material now since it would not have been
-                // added when iterating over all the gltf materials (since the default material is
-                // not explicitly listed in the gltf).
-                if !load_context.has_labeled_asset(&material_label) {
-                    load_material(&material, load_context);
-                }
-
-                let primitive_label = primitive_label(&mesh, &primitive);
-                let bounds = primitive.bounding_box();
-                let mesh_asset_path =
-                    AssetPath::new_ref(load_context.path(), Some(&primitive_label));
-                let material_asset_path =
-                    AssetPath::new_ref(load_context.path(), Some(&material_label));
-
-                let mut mesh_entity = parent.spawn_bundle(PbrBundle {
-                    mesh: load_context.get_handle(mesh_asset_path),
-                    material: load_context.get_handle(material_asset_path),
-                    ..Default::default()
-                });
-                mesh_entity.insert(Aabb::from_min_max(
-                    Vec3::from_slice(&bounds.min),
-                    Vec3::from_slice(&bounds.max),
-                ));
-
-                if let Some(extras) = primitive.extras() {
-                    mesh_entity.insert(super::GltfExtras {
-                        value: extras.get().to_string(),
-                    });
-                }
-                if let Some(name) = mesh.name() {
-                    mesh_entity.insert(Name::new(name.to_string()));
-                }
-                // Mark for adding skinned mesh
-                if let Some(skin) = gltf_node.skin() {
-                    entity_to_skin_index_map.insert(mesh_entity.id(), skin.index());
-                }
-            }
-        }
-
-        if let Some(light) = gltf_node.light() {
-            match light.kind() {
-                gltf::khr_lights_punctual::Kind::Directional => {
-                    let mut entity = parent.spawn_bundle(DirectionalLightBundle {
-                        directional_light: DirectionalLight {
-                            color: Color::from(light.color()),
-                            // NOTE: KHR_punctual_lights defines the intensity units for directional
-                            // lights in lux (lm/m^2) which is what we need.
-                            illuminance: light.intensity(),
-                            ..Default::default()
-                        },
-                        ..Default::default()
-                    });
-                    if let Some(name) = light.name() {
-                        entity.insert(Name::new(name.to_string()));
-                    }
-                    if let Some(extras) = light.extras() {
-                        entity.insert(super::GltfExtras {
-                            value: extras.get().to_string(),
-                        });
-                    }
-                }
-                gltf::khr_lights_punctual::Kind::Point => {
-                    let mut entity = parent.spawn_bundle(PointLightBundle {
-                        point_light: PointLight {
-                            color: Color::from(light.color()),
-                            // NOTE: KHR_punctual_lights defines the intensity units for point lights in
-                            // candela (lm/sr) which is luminous intensity and we need luminous power.
-                            // For a point light, luminous power = 4 * pi * luminous intensity
-                            intensity: light.intensity() * std::f32::consts::PI * 4.0,
-                            range: light.range().unwrap_or(20.0),
-                            radius: light.range().unwrap_or(0.0),
-                            ..Default::default()
-                        },
-                        ..Default::default()
-                    });
-                    if let Some(name) = light.name() {
-                        entity.insert(Name::new(name.to_string()));
-                    }
-                    if let Some(extras) = light.extras() {
-                        entity.insert(super::GltfExtras {
-                            value: extras.get().to_string(),
-                        });
-                    }
-                }
-                gltf::khr_lights_punctual::Kind::Spot {
-                    inner_cone_angle,
-                    outer_cone_angle,
-                } => {
-                    let mut entity = parent.spawn_bundle(SpotLightBundle {
-                        spot_light: SpotLight {
-                            color: Color::from(light.color()),
-                            // NOTE: KHR_punctual_lights defines the intensity units for spot lights in
-                            // candela (lm/sr) which is luminous intensity and we need luminous power.
-                            // For a spot light, we map luminous power = 4 * pi * luminous intensity
-                            intensity: light.intensity() * std::f32::consts::PI * 4.0,
-                            range: light.range().unwrap_or(20.0),
-                            radius: light.range().unwrap_or(0.0),
-                            inner_angle: inner_cone_angle,
-                            outer_angle: outer_cone_angle,
-                            ..Default::default()
-                        },
-                        ..Default::default()
-                    });
-                    if let Some(name) = light.name() {
-                        entity.insert(Name::new(name.to_string()));
-                    }
-                    if let Some(extras) = light.extras() {
-                        entity.insert(super::GltfExtras {
-                            value: extras.get().to_string(),
-                        });
-                    }
-                }
-            }
-        }
-
-        // append other nodes
-        for child in gltf_node.children() {
-            if let Err(err) = load_node(
-                &child,
-                parent,
-                load_context,
-                buffer_data,
-                node_index_to_entity_map,
-                entity_to_skin_index_map,
-                active_camera_found,
-            ) {
-                gltf_error = Some(err);
-                return;
-            }
-        }
-    });
-    if let Some(err) = gltf_error {
-        Err(err)
-    } else {
-        Ok(())
-    }
->>>>>>> 4affc8cd
 }
 
 /// Returns the label for the `mesh`.
