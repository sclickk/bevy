--- conflicted
+++ resolved
@@ -71,11 +71,6 @@
 		Option<&CalculatedClip>,
 	)>,
 ) {
-<<<<<<< HEAD
-	let cursor_position = windows
-		.get_primary()
-		.and_then(|window| window.cursor_position());
-
 	// reset entities that were both clicked and released in the last frame
 	for entity in state.entities_to_reset.drain(..) {
 		if let Ok(mut interaction) = node_query.get_component_mut::<Interaction>(entity) {
@@ -84,7 +79,7 @@
 	}
 
 	let mouse_released =
-		mouse_button_input.just_released(MouseButton::Left) || touches_input.just_released(0);
+		mouse_button_input.just_released(MouseButton::Left) || touches_input.any_just_released();
 	if mouse_released {
 		for (_entity, _node, _global_transform, interaction, _focus_policy, _clip) in
 			node_query.iter_mut()
@@ -98,37 +93,12 @@
 	}
 
 	let mouse_clicked =
-		mouse_button_input.just_pressed(MouseButton::Left) || touches_input.just_pressed(0);
-=======
-    // reset entities that were both clicked and released in the last frame
-    for entity in state.entities_to_reset.drain(..) {
-        if let Ok(mut interaction) = node_query.get_component_mut::<Interaction>(entity) {
-            *interaction = Interaction::None;
-        }
-    }
+		mouse_button_input.just_pressed(MouseButton::Left) || touches_input.any_just_pressed();
 
-    let mouse_released =
-        mouse_button_input.just_released(MouseButton::Left) || touches_input.any_just_released();
-    if mouse_released {
-        for (_entity, _node, _global_transform, interaction, _focus_policy, _clip) in
-            node_query.iter_mut()
-        {
-            if let Some(mut interaction) = interaction {
-                if *interaction == Interaction::Clicked {
-                    *interaction = Interaction::None;
-                }
-            }
-        }
-    }
-
-    let mouse_clicked =
-        mouse_button_input.just_pressed(MouseButton::Left) || touches_input.any_just_pressed();
-
-    let cursor_position = windows
-        .get_primary()
-        .and_then(|window| window.cursor_position())
-        .or_else(|| touches_input.first_pressed_position());
->>>>>>> c4fc5d88
+	let cursor_position = windows
+		.get_primary()
+		.and_then(|window| window.cursor_position())
+		.or_else(|| touches_input.first_pressed_position());
 
 	let mut moused_over_z_sorted_nodes = node_query
 		.iter_mut()
