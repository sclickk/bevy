use crate::{entity::UiCameraConfig, CalculatedClip, Node};
use bevy_ecs::{
	entity::Entity,
	prelude::Component,
	reflect::ReflectComponent,
	system::{Local, Query, Res},
};
use bevy_input::{mouse::MouseButton, touch::Touches, Input};
use bevy_math::Vec2;
use bevy_reflect::{Reflect, ReflectDeserialize, ReflectSerialize};
use bevy_render::camera::{Camera, RenderTarget};
use bevy_transform::components::GlobalTransform;
use bevy_utils::FloatOrd;
use bevy_window::Windows;
use serde::{Deserialize, Serialize};
use smallvec::SmallVec;

/// Describes what type of input interaction has occurred for a UI node.
///
/// This is commonly queried with a `Changed<Interaction>` filter.
#[derive(
	Component, Copy, Clone, Default, Eq, PartialEq, Debug, Reflect, Serialize, Deserialize,
)]
#[reflect_value(Component, Serialize, Deserialize, PartialEq)]
pub enum Interaction {
	/// The node has been clicked
	Clicked,
	/// The node has been hovered over
	Hovered,
	/// Nothing has happened
	#[default]
	None,
}

/// Describes whether the node should block interactions with lower nodes
#[derive(
	Component, Copy, Clone, Default, Eq, PartialEq, Debug, Reflect, Serialize, Deserialize,
)]
#[reflect_value(Component, Serialize, Deserialize, PartialEq)]
pub enum FocusPolicy {
	/// Blocks interaction
	#[default]
	Block,
	/// Lets interaction pass through
	Pass,
}
/// Contains entities whose Interaction should be set to None
#[derive(Default)]
pub struct State {
	entities_to_reset: SmallVec<[Entity; 1]>,
}

/// The system that sets Interaction for all UI elements based on the mouse cursor activity
pub fn ui_focus_system(
	mut state: Local<State>,
	camera: Query<(&Camera, Option<&UiCameraConfig>)>,
	windows: Res<Windows>,
	mouse_button_input: Res<Input<MouseButton>>,
	touches_input: Res<Touches>,
	mut node_query: Query<(
		Entity,
		&Node,
		&GlobalTransform,
		Option<&mut Interaction>,
		Option<&FocusPolicy>,
		Option<&CalculatedClip>,
	)>,
) {
	// reset entities that were both clicked and released in the last frame
	for entity in state.entities_to_reset.drain(..) {
		if let Ok(mut interaction) = node_query.get_component_mut::<Interaction>(entity) {
			*interaction = Interaction::None;
		}
	}

	let mouse_released =
		mouse_button_input.just_released(MouseButton::Left) || touches_input.any_just_released();
	if mouse_released {
		node_query.for_each_mut(|(_, _, _, interaction, _, _)| {
			if let Some(mut interaction) = interaction {
				if *interaction == Interaction::Clicked {
					*interaction = Interaction::None;
				}
			}
		});
	}

	let mouse_clicked =
		mouse_button_input.just_pressed(MouseButton::Left) || touches_input.any_just_pressed();

	let is_ui_disabled =
		|camera_ui| matches!(camera_ui, Some(&UiCameraConfig { show_ui: false, .. }));

	let cursor_position = camera
		.iter()
		.filter(|(_, camera_ui)| !is_ui_disabled(*camera_ui))
		.filter_map(|(camera, _)| {
			if let RenderTarget::Window(window_id) = camera.target {
				Some(window_id)
			} else {
				None
			}
		})
		.filter_map(|window_id| windows.get(window_id))
		.filter(|window| window.is_focused())
		.find_map(|window| window.cursor_position())
		.or_else(|| touches_input.first_pressed_position());

<<<<<<< HEAD
	let mut moused_over_z_sorted_nodes = node_query
		.iter_mut()
		.filter_map(
			|(entity, node, global_transform, interaction, focus_policy, clip)| {
				let position = global_transform.translation;
				let ui_position = position.truncate();
				let extents = node.size / 2.0;
				let mut min = ui_position - extents;
				let mut max = ui_position + extents;
				if let Some(clip) = clip {
					min = Vec2::max(min, clip.clip.min);
					max = Vec2::min(max, clip.clip.max);
				}
				// if the current cursor position is within the bounds of the node, consider it for
				// clicking
				let contains_cursor = if let Some(cursor_position) = cursor_position {
					(min.x..max.x).contains(&cursor_position.x) && (min.y..max.y).contains(&cursor_position.y)
				} else {
					false
				};
=======
    let mut moused_over_z_sorted_nodes = node_query
        .iter_mut()
        .filter_map(
            |(entity, node, global_transform, interaction, focus_policy, clip)| {
                let position = global_transform.translation();
                let ui_position = position.truncate();
                let extents = node.size / 2.0;
                let mut min = ui_position - extents;
                let mut max = ui_position + extents;
                if let Some(clip) = clip {
                    min = Vec2::max(min, clip.clip.min);
                    max = Vec2::min(max, clip.clip.max);
                }
                // if the current cursor position is within the bounds of the node, consider it for
                // clicking
                let contains_cursor = if let Some(cursor_position) = cursor_position {
                    (min.x..max.x).contains(&cursor_position.x)
                        && (min.y..max.y).contains(&cursor_position.y)
                } else {
                    false
                };
>>>>>>> 4affc8cd

				if contains_cursor {
					Some((entity, focus_policy, interaction, FloatOrd(position.z)))
				} else {
					if let Some(mut interaction) = interaction {
						if *interaction == Interaction::Hovered
							|| (cursor_position.is_none() && *interaction != Interaction::None)
						{
							*interaction = Interaction::None;
						}
					}
					None
				}
			},
		)
		.collect::<Vec<_>>();

	moused_over_z_sorted_nodes.sort_by_key(|(_, _, _, z)| -*z);

	let mut moused_over_z_sorted_nodes = moused_over_z_sorted_nodes.into_iter();
	// set Clicked or Hovered on top nodes
	for (entity, focus_policy, interaction, _) in moused_over_z_sorted_nodes.by_ref() {
		if let Some(mut interaction) = interaction {
			if mouse_clicked {
				// only consider nodes with Interaction "clickable"
				if *interaction != Interaction::Clicked {
					*interaction = Interaction::Clicked;
					// if the mouse was simultaneously released, reset this Interaction in the next
					// frame
					if mouse_released {
						state.entities_to_reset.push(entity);
					}
				}
			} else if *interaction == Interaction::None {
				*interaction = Interaction::Hovered;
			}
		}

		match focus_policy
			.cloned()
			.unwrap_or(FocusPolicy::Block)
		{
			FocusPolicy::Block => {
				break;
			},
			FocusPolicy::Pass => { /* allow the next node to be hovered/clicked */ },
		}
	}
	// reset lower nodes to None
	for (_entity, _focus_policy, interaction, _) in moused_over_z_sorted_nodes {
		if let Some(mut interaction) = interaction {
			// don't reset clicked nodes because they're handled separately
			if *interaction != Interaction::Clicked && *interaction != Interaction::None {
				*interaction = Interaction::None;
			}
		}
	}
}<|MERGE_RESOLUTION|>--- conflicted
+++ resolved
@@ -106,12 +106,11 @@
 		.find_map(|window| window.cursor_position())
 		.or_else(|| touches_input.first_pressed_position());
 
-<<<<<<< HEAD
 	let mut moused_over_z_sorted_nodes = node_query
 		.iter_mut()
 		.filter_map(
 			|(entity, node, global_transform, interaction, focus_policy, clip)| {
-				let position = global_transform.translation;
+				let position = global_transform.translation();
 				let ui_position = position.truncate();
 				let extents = node.size / 2.0;
 				let mut min = ui_position - extents;
@@ -127,29 +126,6 @@
 				} else {
 					false
 				};
-=======
-    let mut moused_over_z_sorted_nodes = node_query
-        .iter_mut()
-        .filter_map(
-            |(entity, node, global_transform, interaction, focus_policy, clip)| {
-                let position = global_transform.translation();
-                let ui_position = position.truncate();
-                let extents = node.size / 2.0;
-                let mut min = ui_position - extents;
-                let mut max = ui_position + extents;
-                if let Some(clip) = clip {
-                    min = Vec2::max(min, clip.clip.min);
-                    max = Vec2::min(max, clip.clip.max);
-                }
-                // if the current cursor position is within the bounds of the node, consider it for
-                // clicking
-                let contains_cursor = if let Some(cursor_position) = cursor_position {
-                    (min.x..max.x).contains(&cursor_position.x)
-                        && (min.y..max.y).contains(&cursor_position.y)
-                } else {
-                    false
-                };
->>>>>>> 4affc8cd
 
 				if contains_cursor {
 					Some((entity, focus_policy, interaction, FloatOrd(position.z)))
