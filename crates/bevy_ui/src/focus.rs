use crate::{CalculatedClip, Node};
use bevy_ecs::{
	entity::Entity,
	prelude::Component,
	reflect::ReflectComponent,
	system::{Local, Query, Res},
};
use bevy_input::{mouse::MouseButton, touch::Touches, Input};
use bevy_math::Vec2;
use bevy_reflect::{Reflect, ReflectDeserialize, ReflectSerialize};
use bevy_transform::components::GlobalTransform;
use bevy_utils::FloatOrd;
use bevy_window::Windows;
use serde::{Deserialize, Serialize};
use smallvec::SmallVec;

/// Describes what type of input interaction has occurred for a UI node.
///
/// This is commonly queried with a `Changed<Interaction>` filter.
#[derive(
    Component, Copy, Clone, Default, Eq, PartialEq, Debug, Reflect, Serialize, Deserialize,
)]
#[reflect_value(Component, Serialize, Deserialize, PartialEq)]
pub enum Interaction {
<<<<<<< HEAD
	/// The node has been clicked
	Clicked,
	/// The node has been hovered over
	Hovered,
	/// Nothing has happened
	None,
}

impl Default for Interaction {
	fn default() -> Self {
		Interaction::None
	}
}

=======
    /// The node has been clicked
    Clicked,
    /// The node has been hovered over
    Hovered,
    /// Nothing has happened
    #[default]
    None,
}

>>>>>>> a1a07945
/// Describes whether the node should block interactions with lower nodes
#[derive(
    Component, Copy, Clone, Default, Eq, PartialEq, Debug, Reflect, Serialize, Deserialize,
)]
#[reflect_value(Component, Serialize, Deserialize, PartialEq)]
pub enum FocusPolicy {
<<<<<<< HEAD
	/// Blocks interaction
	Block,
	/// Lets interaction pass through
	Pass,
}

impl Default for FocusPolicy {
	fn default() -> Self {
		FocusPolicy::Block
	}
}

=======
    /// Blocks interaction
    #[default]
    Block,
    /// Lets interaction pass through
    Pass,
}
>>>>>>> a1a07945
/// Contains entities whose Interaction should be set to None
#[derive(Default)]
pub struct State {
	entities_to_reset: SmallVec<[Entity; 1]>,
}

/// The system that sets Interaction for all UI elements based on the mouse cursor activity
pub fn ui_focus_system(
	mut state: Local<State>,
	windows: Res<Windows>,
	mouse_button_input: Res<Input<MouseButton>>,
	touches_input: Res<Touches>,
	mut node_query: Query<(
		Entity,
		&Node,
		&GlobalTransform,
		Option<&mut Interaction>,
		Option<&FocusPolicy>,
		Option<&CalculatedClip>,
	)>,
) {
	// reset entities that were both clicked and released in the last frame
	for entity in state.entities_to_reset.drain(..) {
		if let Ok(mut interaction) = node_query.get_component_mut::<Interaction>(entity) {
			*interaction = Interaction::None;
		}
	}

	let mouse_released =
		mouse_button_input.just_released(MouseButton::Left) || touches_input.any_just_released();
	if mouse_released {
		for (_entity, _node, _global_transform, interaction, _focus_policy, _clip) in
			node_query.iter_mut()
		{
			if let Some(mut interaction) = interaction {
				if *interaction == Interaction::Clicked {
					*interaction = Interaction::None;
				}
			}
		}
	}

	let mouse_clicked =
		mouse_button_input.just_pressed(MouseButton::Left) || touches_input.any_just_pressed();

	let cursor_position = windows
		.get_primary()
		.and_then(|window| window.cursor_position())
		.or_else(|| touches_input.first_pressed_position());

	let mut moused_over_z_sorted_nodes = node_query
		.iter_mut()
		.filter_map(
			|(entity, node, global_transform, interaction, focus_policy, clip)| {
				let position = global_transform.translation;
				let ui_position = position.truncate();
				let extents = node.size / 2.0;
				let mut min = ui_position - extents;
				let mut max = ui_position + extents;
				if let Some(clip) = clip {
					min = Vec2::max(min, clip.clip.min);
					max = Vec2::min(max, clip.clip.max);
				}
				// if the current cursor position is within the bounds of the node, consider it for
				// clicking
				let contains_cursor = if let Some(cursor_position) = cursor_position {
					(min.x..max.x).contains(&cursor_position.x) && (min.y..max.y).contains(&cursor_position.y)
				} else {
					false
				};

				if contains_cursor {
					Some((entity, focus_policy, interaction, FloatOrd(position.z)))
				} else {
					if let Some(mut interaction) = interaction {
						if *interaction == Interaction::Hovered
							|| (cursor_position.is_none() && *interaction != Interaction::None)
						{
							*interaction = Interaction::None;
						}
					}
					None
				}
			},
		)
		.collect::<Vec<_>>();

	moused_over_z_sorted_nodes.sort_by_key(|(_, _, _, z)| -*z);

	let mut moused_over_z_sorted_nodes = moused_over_z_sorted_nodes.into_iter();
	// set Clicked or Hovered on top nodes
	for (entity, focus_policy, interaction, _) in moused_over_z_sorted_nodes.by_ref() {
		if let Some(mut interaction) = interaction {
			if mouse_clicked {
				// only consider nodes with Interaction "clickable"
				if *interaction != Interaction::Clicked {
					*interaction = Interaction::Clicked;
					// if the mouse was simultaneously released, reset this Interaction in the next
					// frame
					if mouse_released {
						state.entities_to_reset.push(entity);
					}
				}
			} else if *interaction == Interaction::None {
				*interaction = Interaction::Hovered;
			}
		}

		match focus_policy
			.cloned()
			.unwrap_or(FocusPolicy::Block)
		{
			FocusPolicy::Block => {
				break;
			}
			FocusPolicy::Pass => { /* allow the next node to be hovered/clicked */ }
		}
	}
	// reset lower nodes to None
	for (_entity, _focus_policy, interaction, _) in moused_over_z_sorted_nodes {
		if let Some(mut interaction) = interaction {
			// don't reset clicked nodes because they're handled separately
			if *interaction != Interaction::Clicked && *interaction != Interaction::None {
				*interaction = Interaction::None;
			}
		}
	}
}<|MERGE_RESOLUTION|>--- conflicted
+++ resolved
@@ -18,63 +18,31 @@
 ///
 /// This is commonly queried with a `Changed<Interaction>` filter.
 #[derive(
-    Component, Copy, Clone, Default, Eq, PartialEq, Debug, Reflect, Serialize, Deserialize,
+	Component, Copy, Clone, Default, Eq, PartialEq, Debug, Reflect, Serialize, Deserialize,
 )]
 #[reflect_value(Component, Serialize, Deserialize, PartialEq)]
 pub enum Interaction {
-<<<<<<< HEAD
 	/// The node has been clicked
 	Clicked,
 	/// The node has been hovered over
 	Hovered,
 	/// Nothing has happened
+	#[default]
 	None,
 }
 
-impl Default for Interaction {
-	fn default() -> Self {
-		Interaction::None
-	}
-}
-
-=======
-    /// The node has been clicked
-    Clicked,
-    /// The node has been hovered over
-    Hovered,
-    /// Nothing has happened
-    #[default]
-    None,
-}
-
->>>>>>> a1a07945
 /// Describes whether the node should block interactions with lower nodes
 #[derive(
-    Component, Copy, Clone, Default, Eq, PartialEq, Debug, Reflect, Serialize, Deserialize,
+	Component, Copy, Clone, Default, Eq, PartialEq, Debug, Reflect, Serialize, Deserialize,
 )]
 #[reflect_value(Component, Serialize, Deserialize, PartialEq)]
 pub enum FocusPolicy {
-<<<<<<< HEAD
 	/// Blocks interaction
+	#[default]
 	Block,
 	/// Lets interaction pass through
 	Pass,
 }
-
-impl Default for FocusPolicy {
-	fn default() -> Self {
-		FocusPolicy::Block
-	}
-}
-
-=======
-    /// Blocks interaction
-    #[default]
-    Block,
-    /// Lets interaction pass through
-    Pass,
-}
->>>>>>> a1a07945
 /// Contains entities whose Interaction should be set to None
 #[derive(Default)]
 pub struct State {
