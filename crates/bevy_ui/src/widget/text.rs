use crate::{CalculatedSize, Size, Style, Val};
use bevy_asset::Assets;
use bevy_ecs::{
	entity::Entity,
	query::{Changed, Or, With},
	system::{Local, ParamSet, Query, Res, ResMut},
};
use bevy_math::Vec2;
use bevy_render::texture::Image;
use bevy_sprite::TextureAtlas;
use bevy_text::{DefaultTextPipeline, Font, FontAtlasSet, Text, TextError};
use bevy_window::{WindowId, Windows};

#[derive(Debug, Default)]
pub struct QueuedText {
	entities: Vec<Entity>,
}

fn scale_value(value: f32, factor: f64) -> f32 {
	(value as f64 * factor) as f32
}

/// Defines how `min_size`, `size`, and `max_size` affects the bounds of a text
/// block.
pub fn text_constraint(min_size: Val, size: Val, max_size: Val, scale_factor: f64) -> f32 {
	// Needs support for percentages
	match (min_size, size, max_size) {
		(_, _, Val::Px(max)) => scale_value(max, scale_factor),
		(Val::Px(min), _, _) => scale_value(min, scale_factor),
		(Val::Undefined, Val::Px(size), Val::Undefined) | (Val::Auto, Val::Px(size), Val::Auto) => {
			scale_value(size, scale_factor)
		},
		_ => f32::MAX,
	}
}

/// Updates the layout and size information whenever the text or style is changed.
/// This information is computed by the `TextPipeline` on insertion, then stored.
#[allow(clippy::too_many_arguments)]
pub fn text_system(
	mut queued_text: Local<QueuedText>,
	mut last_scale_factor: Local<f64>,
	mut textures: ResMut<Assets<Image>>,
	fonts: Res<Assets<Font>>,
	windows: Res<Windows>,
	mut texture_atlases: ResMut<Assets<TextureAtlas>>,
	mut font_atlas_set_storage: ResMut<Assets<FontAtlasSet>>,
	mut text_pipeline: ResMut<DefaultTextPipeline>,
	mut text_queries: ParamSet<(
		Query<Entity, Or<(Changed<Text>, Changed<Style>)>>,
		Query<Entity, (With<Text>, With<Style>)>,
		Query<(&Text, &Style, &mut CalculatedSize)>,
	)>,
) {
	let scale_factor = windows.scale_factor(WindowId::PRIMARY);

	let inv_scale_factor = 1. / scale_factor;

	#[allow(clippy::float_cmp)]
	if *last_scale_factor == scale_factor {
		// Adds all entities where the text or the style has changed to the local queue
		for entity in text_queries.p0().into_iter() {
			queued_text.entities.push(entity);
		}
	} else {
		// If the scale factor has changed, queue all text
		for entity in text_queries.p1().into_iter() {
			queued_text.entities.push(entity);
		}
		*last_scale_factor = scale_factor;
	}

	if queued_text.entities.is_empty() {
		return;
	}

	// Computes all text in the local queue
	let mut new_queue = Vec::new();
	let mut query = text_queries.p2();
	for entity in queued_text.entities.drain(..) {
		if let Ok((text, style, mut calculated_size)) = query.get_mut(entity) {
			let node_size = Vec2::new(
				text_constraint(
					style.min_size.width,
					style.size.width,
					style.max_size.width,
					scale_factor,
				),
				text_constraint(
					style.min_size.height,
					style.size.height,
					style.max_size.height,
					scale_factor,
				),
			);

<<<<<<< HEAD
			match text_pipeline.queue_text(
				entity,
				&fonts,
				&text.sections,
				scale_factor,
				text.alignment,
				node_size,
				&mut *font_atlas_set_storage,
				&mut *texture_atlases,
				&mut *textures,
			) {
				Err(TextError::NoSuchFont) => {
					// There was an error processing the text layout, let's add this entity to the
					// queue for further processing
					new_queue.push(entity);
				},
				Err(e @ TextError::FailedToAddGlyph(_)) => {
					panic!("Fatal error when processing text: {}.", e);
				},
				Ok(()) => {
					let text_layout_info = text_pipeline
						.get_glyphs(&entity)
						.expect("Failed to get glyphs from the pipeline that have just been computed");
					calculated_size.size = Size {
						width: scale_value(text_layout_info.size.x, inv_scale_factor),
						height: scale_value(text_layout_info.size.y, inv_scale_factor),
					};
				},
			}
		}
	}
=======
            match text_pipeline.queue_text(
                entity,
                &fonts,
                &text.sections,
                scale_factor,
                text.alignment,
                node_size,
                &mut *font_atlas_set_storage,
                &mut *texture_atlases,
                &mut *textures,
            ) {
                Err(TextError::NoSuchFont) => {
                    // There was an error processing the text layout, let's add this entity to the
                    // queue for further processing
                    new_queue.push(entity);
                }
                Err(e @ TextError::FailedToAddGlyph(_)) => {
                    panic!("Fatal error when processing text: {}.", e);
                }
                Ok(()) => {
                    let text_layout_info = text_pipeline.get_glyphs(&entity).expect(
                        "Failed to get glyphs from the pipeline that have just been computed",
                    );
                    calculated_size.size = Size {
                        width: Val::Px(scale_value(text_layout_info.size.x, inv_scale_factor)),
                        height: Val::Px(scale_value(text_layout_info.size.y, inv_scale_factor)),
                    };
                }
            }
        }
    }
>>>>>>> f3b5bf02

	queued_text.entities = new_queue;
}<|MERGE_RESOLUTION|>--- conflicted
+++ resolved
@@ -94,7 +94,6 @@
 				),
 			);
 
-<<<<<<< HEAD
 			match text_pipeline.queue_text(
 				entity,
 				&fonts,
@@ -119,46 +118,13 @@
 						.get_glyphs(&entity)
 						.expect("Failed to get glyphs from the pipeline that have just been computed");
 					calculated_size.size = Size {
-						width: scale_value(text_layout_info.size.x, inv_scale_factor),
-						height: scale_value(text_layout_info.size.y, inv_scale_factor),
+						width: Val::Px(scale_value(text_layout_info.size.x, inv_scale_factor)),
+						height: Val::Px(scale_value(text_layout_info.size.y, inv_scale_factor)),
 					};
 				},
 			}
 		}
 	}
-=======
-            match text_pipeline.queue_text(
-                entity,
-                &fonts,
-                &text.sections,
-                scale_factor,
-                text.alignment,
-                node_size,
-                &mut *font_atlas_set_storage,
-                &mut *texture_atlases,
-                &mut *textures,
-            ) {
-                Err(TextError::NoSuchFont) => {
-                    // There was an error processing the text layout, let's add this entity to the
-                    // queue for further processing
-                    new_queue.push(entity);
-                }
-                Err(e @ TextError::FailedToAddGlyph(_)) => {
-                    panic!("Fatal error when processing text: {}.", e);
-                }
-                Ok(()) => {
-                    let text_layout_info = text_pipeline.get_glyphs(&entity).expect(
-                        "Failed to get glyphs from the pipeline that have just been computed",
-                    );
-                    calculated_size.size = Size {
-                        width: Val::Px(scale_value(text_layout_info.size.x, inv_scale_factor)),
-                        height: Val::Px(scale_value(text_layout_info.size.y, inv_scale_factor)),
-                    };
-                }
-            }
-        }
-    }
->>>>>>> f3b5bf02
 
 	queued_text.entities = new_queue;
 }