--- conflicted
+++ resolved
@@ -24,28 +24,16 @@
 	textures: Res<Assets<Image>>,
 	mut query: Query<(&mut CalculatedSize, &UiImage), With<ImageMode>>,
 ) {
-<<<<<<< HEAD
-	query.for_each_mut(|(mut calculated_size, image)| {
+	for (mut calculated_size, image) in &mut query {
 		if let Some(texture) = textures.get(image) {
-			let size = Size::from(texture.texture_descriptor.size);
+			let size = Size {
+				width: Val::Px(texture.texture_descriptor.size.width as f32),
+				height: Val::Px(texture.texture_descriptor.size.height as f32),
+			};
 			// Update only if size has changed to avoid needless layout calculations
 			if size != calculated_size.size {
 				calculated_size.size = size;
 			}
 		}
-	});
-=======
-    for (mut calculated_size, image) in &mut query {
-        if let Some(texture) = textures.get(image) {
-            let size = Size {
-                width: Val::Px(texture.texture_descriptor.size.width as f32),
-                height: Val::Px(texture.texture_descriptor.size.height as f32),
-            };
-            // Update only if size has changed to avoid needless layout calculations
-            if size != calculated_size.size {
-                calculated_size.size = size;
-            }
-        }
-    }
->>>>>>> f3b5bf02
+	}
 }