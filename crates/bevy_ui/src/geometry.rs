use crate::Val;
use bevy_math::Vec2;
use bevy_reflect::Reflect;
use bevy_render::render_resource::Extent3d;
use std::ops::{Add, AddAssign, Div, DivAssign, Mul, MulAssign, Sub, SubAssign};

/// A type which is commonly used to define positions, margins, paddings and borders.
///
/// # Examples
///
/// ## Position
///
/// A position is used to determine where to place a UI element.
///
/// ```
/// # use bevy_ui::{UiRect, Val};
/// # use bevy_utils::default;
/// #
/// let position = UiRect {
///     left: Val::Px(100.0),
///     top: Val::Px(50.0),
///     ..Default::default()
/// };
/// ```
///
/// If you define opposite sides of the position, the size of the UI element will automatically be calculated
/// if not explicitly specified. This means that if you have a [`Size`] that uses [`Val::Undefined`](crate::Val::Undefined)
/// as a width and height, the size would be determined by the window size and the values specified in the position.
///
/// ```
/// # use bevy_ui::{UiRect, Val};
/// #
/// let position = UiRect {
///     left: Val::Px(100.0),
///     right: Val::Px(200.0),
///     top: Val::Px(300.0),
///     bottom: Val::Px(400.0),
/// };
/// ```
///
/// To determine the width of the UI element you have to take the width of the window and subtract it by the
/// left and right values of the position. To determine the height of the UI element you have to take the height
/// of the window and subtract it by the top and bottom values of the position. If we had a window with a width
/// and height of 1000px, the UI element declared above would have a width of 700px and a height of 300px.
///
/// ```
/// // Size of the window
/// let window_width = 1000.0;
/// let window_height = 1000.0;
///
/// // Values of the position
/// let left = 100.0;
/// let right = 200.0;
/// let top = 300.0;
/// let bottom = 400.0;
///
/// // Calculation to get the size of the UI element
/// let ui_element_width = window_width - left - right;
/// let ui_element_height = window_height - top - bottom;
///
/// assert_eq!(ui_element_width, 700.0);
/// assert_eq!(ui_element_height, 300.0);
/// ```
///
/// If you define a [`Size`] and also all four sides of the position, the top and left values of the position
/// are used to determine where to place the UI element. The size will not be calculated using the bottom and
/// right values of the position because the size of the UI element is already explicitly specified.
///
/// ```
/// # use bevy_ui::{UiRect, Size, Val, Style};
/// # use bevy_utils::default;
/// #
/// let style = Style {
///     position: UiRect { // Defining all four sides
///         left: Val::Px(100.0),
///         right: Val::Px(200.0),
///         top: Val::Px(300.0),
///         bottom: Val::Px(400.0),
///     },
///     size: Size::new(Val::Percent(100.0), Val::Percent(50.0)), // but also explicitly specifying a size
///     ..Default::default()
/// };
/// ```
///
/// ## Margin
///
/// A margin is used to create space around UI elements, outside of any defined borders.
///
/// ```
/// # use bevy_ui::{UiRect, Val};
/// #
/// let margin = UiRect::all(Val::Auto); // Centers the UI element
/// ```
///
/// ## Padding
///
/// A padding is used to create space around UI elements, inside of any defined borders.
///
/// ```
/// # use bevy_ui::{UiRect, Val};
/// #
/// let padding = UiRect {
///     left: Val::Px(10.0),
///     right: Val::Px(20.0),
///     top: Val::Px(30.0),
///     bottom: Val::Px(40.0),
/// };
/// ```
///
/// ## Borders
///
/// A border is used to define the width of the border of a UI element.
///
/// ```
/// # use bevy_ui::{UiRect, Val};
/// #
/// let border = UiRect {
///     left: Val::Px(10.0),
///     right: Val::Px(20.0),
///     top: Val::Px(30.0),
///     bottom: Val::Px(40.0),
/// };
/// ```
#[derive(Copy, Clone, PartialEq, Debug, Default, Reflect)]
#[reflect(PartialEq)]
<<<<<<< HEAD
pub struct UiRect<T: Reflect + PartialEq> {
	/// The value corresponding to the left side of the UI rect.
	pub left: T,
	/// The value corresponding to the right side of the UI rect.
	pub right: T,
	/// The value corresponding to the top side of the UI rect.
	pub top: T,
	/// The value corresponding to the bottom side of the UI rect.
	pub bottom: T,
}

impl<T: Reflect + PartialEq> UiRect<T> {
	/// Creates a new [`UiRect`] from the values specified.
	///
	/// # Example
	///
	/// ```
	/// # use bevy_ui::{UiRect, Val};
	/// #
	/// let ui_rect = UiRect::new(
	///     Val::Px(10.0),
	///     Val::Px(20.0),
	///     Val::Px(30.0),
	///     Val::Px(40.0),
	/// );
	///
	/// assert_eq!(ui_rect.left, Val::Px(10.0));
	/// assert_eq!(ui_rect.right, Val::Px(20.0));
	/// assert_eq!(ui_rect.top, Val::Px(30.0));
	/// assert_eq!(ui_rect.bottom, Val::Px(40.0));
	/// ```
	pub fn new(left: T, right: T, top: T, bottom: T) -> Self {
		UiRect {
			left,
			right,
			top,
			bottom,
		}
	}

	/// Creates a new [`UiRect`] where all sides have the same value.
	///
	/// # Example
	///
	/// ```
	/// # use bevy_ui::{UiRect, Val};
	/// #
	/// let ui_rect = UiRect::all(Val::Px(10.0));
	///
	/// assert_eq!(ui_rect.left, Val::Px(10.0));
	/// assert_eq!(ui_rect.right, Val::Px(10.0));
	/// assert_eq!(ui_rect.top, Val::Px(10.0));
	/// assert_eq!(ui_rect.bottom, Val::Px(10.0));
	/// ```
	pub fn all(value: T) -> Self
	where
		T: Clone,
	{
		UiRect {
			left: value.clone(),
			right: value.clone(),
			top: value.clone(),
			bottom: value,
		}
	}
}

impl<T: Default + Reflect + PartialEq> Default for UiRect<T> {
	fn default() -> Self {
		Self {
			left: Default::default(),
			right: Default::default(),
			top: Default::default(),
			bottom: Default::default(),
		}
	}
}

=======
pub struct UiRect {
    /// The value corresponding to the left side of the UI rect.
    pub left: Val,
    /// The value corresponding to the right side of the UI rect.
    pub right: Val,
    /// The value corresponding to the top side of the UI rect.
    pub top: Val,
    /// The value corresponding to the bottom side of the UI rect.
    pub bottom: Val,
}

impl UiRect {
    /// Creates a new [`UiRect`] from the values specified.
    ///
    /// # Example
    ///
    /// ```
    /// # use bevy_ui::{UiRect, Val};
    /// #
    /// let ui_rect = UiRect::new(
    ///     Val::Px(10.0),
    ///     Val::Px(20.0),
    ///     Val::Px(30.0),
    ///     Val::Px(40.0),
    /// );
    ///
    /// assert_eq!(ui_rect.left, Val::Px(10.0));
    /// assert_eq!(ui_rect.right, Val::Px(20.0));
    /// assert_eq!(ui_rect.top, Val::Px(30.0));
    /// assert_eq!(ui_rect.bottom, Val::Px(40.0));
    /// ```
    pub fn new(left: Val, right: Val, top: Val, bottom: Val) -> Self {
        UiRect {
            left,
            right,
            top,
            bottom,
        }
    }

    /// Creates a new [`UiRect`] where all sides have the same value.
    ///
    /// # Example
    ///
    /// ```
    /// # use bevy_ui::{UiRect, Val};
    /// #
    /// let ui_rect = UiRect::all(Val::Px(10.0));
    ///
    /// assert_eq!(ui_rect.left, Val::Px(10.0));
    /// assert_eq!(ui_rect.right, Val::Px(10.0));
    /// assert_eq!(ui_rect.top, Val::Px(10.0));
    /// assert_eq!(ui_rect.bottom, Val::Px(10.0));
    /// ```
    pub fn all(value: Val) -> Self {
        UiRect {
            left: value,
            right: value,
            top: value,
            bottom: value,
        }
    }
}

>>>>>>> f3b5bf02
/// A 2-dimensional area defined by a width and height.
///
/// It is commonly used to define the size of a text or UI element.
#[derive(Copy, Clone, PartialEq, Debug, Default, Reflect)]
#[reflect(PartialEq)]
<<<<<<< HEAD
pub struct Size<T: Reflect + PartialEq = f32> {
	/// The width of the 2-dimensional area.
	pub width: T,
	/// The height of the 2-dimensional area.
	pub height: T,
}

impl From<Extent3d> for Size {
	fn from(extent3d: Extent3d) -> Self {
		Self {
			width: extent3d.width as f32,
			height: extent3d.height as f32,
		}
	}
}

impl<T: Reflect + PartialEq> Size<T> {
	/// Creates a new [`Size`] from a width and a height.
	///
	/// # Example
	///
	/// ```
	/// # use bevy_ui::{Size, Val};
	/// #
	/// let size = Size::new(Val::Px(100.0), Val::Px(200.0));
	///
	/// assert_eq!(size.width, Val::Px(100.0));
	/// assert_eq!(size.height, Val::Px(200.0));
	/// ```
	pub fn new(width: T, height: T) -> Self {
		Size { width, height }
	}
}

impl<T: Default + Reflect + PartialEq> Default for Size<T> {
	fn default() -> Self {
		Self {
			width: Default::default(),
			height: Default::default(),
		}
	}
}

impl<T: Reflect + PartialEq> Add<Vec2> for Size<T>
where
	T: Add<f32, Output = T>,
{
	type Output = Size<T>;
=======
pub struct Size {
    /// The width of the 2-dimensional area.
    pub width: Val,
    /// The height of the 2-dimensional area.
    pub height: Val,
}

impl Size {
    /// Creates a new [`Size`] from a width and a height.
    ///
    /// # Example
    ///
    /// ```
    /// # use bevy_ui::{Size, Val};
    /// #
    /// let size = Size::new(Val::Px(100.0), Val::Px(200.0));
    ///
    /// assert_eq!(size.width, Val::Px(100.0));
    /// assert_eq!(size.height, Val::Px(200.0));
    /// ```
    pub fn new(width: Val, height: Val) -> Self {
        Size { width, height }
    }
}

impl Add<Vec2> for Size {
    type Output = Size;
>>>>>>> f3b5bf02

	fn add(self, rhs: Vec2) -> Self::Output {
		Self {
			width: self.width + rhs.x,
			height: self.height + rhs.y,
		}
	}
}

<<<<<<< HEAD
impl<T: Reflect + PartialEq> AddAssign<Vec2> for Size<T>
where
	T: AddAssign<f32>,
{
	fn add_assign(&mut self, rhs: Vec2) {
		self.width += rhs.x;
		self.height += rhs.y;
	}
}

impl<T: Reflect + PartialEq> Sub<Vec2> for Size<T>
where
	T: Sub<f32, Output = T>,
{
	type Output = Size<T>;
=======
impl AddAssign<Vec2> for Size {
    fn add_assign(&mut self, rhs: Vec2) {
        self.width += rhs.x;
        self.height += rhs.y;
    }
}

impl Sub<Vec2> for Size {
    type Output = Size;
>>>>>>> f3b5bf02

	fn sub(self, rhs: Vec2) -> Self::Output {
		Self {
			width: self.width - rhs.x,
			height: self.height - rhs.y,
		}
	}
}

<<<<<<< HEAD
impl<T: Reflect + PartialEq> SubAssign<Vec2> for Size<T>
where
	T: SubAssign<f32>,
{
	fn sub_assign(&mut self, rhs: Vec2) {
		self.width -= rhs.x;
		self.height -= rhs.y;
	}
}

impl<T: Reflect + PartialEq> Mul<f32> for Size<T>
where
	T: Mul<f32, Output = T>,
{
	type Output = Size<T>;
=======
impl SubAssign<Vec2> for Size {
    fn sub_assign(&mut self, rhs: Vec2) {
        self.width -= rhs.x;
        self.height -= rhs.y;
    }
}

impl Mul<f32> for Size {
    type Output = Size;
>>>>>>> f3b5bf02

	fn mul(self, rhs: f32) -> Self::Output {
		Self::Output {
			width: self.width * rhs,
			height: self.height * rhs,
		}
	}
}

<<<<<<< HEAD
impl<T: Reflect + PartialEq> MulAssign<f32> for Size<T>
where
	T: MulAssign<f32>,
{
	fn mul_assign(&mut self, rhs: f32) {
		self.width *= rhs;
		self.height *= rhs;
	}
}

impl<T: Reflect + PartialEq> Div<f32> for Size<T>
where
	T: Div<f32, Output = T>,
{
	type Output = Size<T>;
=======
impl MulAssign<f32> for Size {
    fn mul_assign(&mut self, rhs: f32) {
        self.width *= rhs;
        self.height *= rhs;
    }
}

impl Div<f32> for Size {
    type Output = Size;
>>>>>>> f3b5bf02

	fn div(self, rhs: f32) -> Self::Output {
		Self::Output {
			width: self.width / rhs,
			height: self.height / rhs,
		}
	}
}

<<<<<<< HEAD
impl<T: Reflect + PartialEq> DivAssign<f32> for Size<T>
where
	T: DivAssign<f32>,
{
	fn div_assign(&mut self, rhs: f32) {
		self.width /= rhs;
		self.height /= rhs;
	}
=======
impl DivAssign<f32> for Size {
    fn div_assign(&mut self, rhs: f32) {
        self.width /= rhs;
        self.height /= rhs;
    }
>>>>>>> f3b5bf02
}

#[cfg(test)]
mod tests {
	use super::*;

<<<<<<< HEAD
	#[test]
	fn size_ops() {
		assert_eq!(
			Size::new(10., 10.) + Vec2::new(10., 10.),
			Size::new(20., 20.)
		);
		assert_eq!(
			Size::new(20., 20.) - Vec2::new(10., 10.),
			Size::new(10., 10.)
		);
		assert_eq!(Size::new(10., 10.) * 2., Size::new(20., 20.));
		assert_eq!(Size::new(20., 20.) / 2., Size::new(10., 10.));

		let mut size = Size::new(10., 10.);

		size += Vec2::new(10., 10.);

		assert_eq!(size, Size::new(20., 20.));
	}
=======
    #[test]
    fn test_size_add() {
        assert_eq!(
            Size::new(Val::Px(10.), Val::Px(10.)) + Vec2::new(10., 10.),
            Size::new(Val::Px(20.), Val::Px(20.))
        );

        let mut size = Size::new(Val::Px(10.), Val::Px(10.));
        size += Vec2::new(10., 10.);
        assert_eq!(size, Size::new(Val::Px(20.), Val::Px(20.)));
    }

    #[test]
    fn test_size_sub() {
        assert_eq!(
            Size::new(Val::Px(20.), Val::Px(20.)) - Vec2::new(10., 10.),
            Size::new(Val::Px(10.), Val::Px(10.))
        );

        let mut size = Size::new(Val::Px(20.), Val::Px(20.));
        size -= Vec2::new(10., 10.);
        assert_eq!(size, Size::new(Val::Px(10.), Val::Px(10.)));
    }

    #[test]
    fn test_size_mul() {
        assert_eq!(
            Size::new(Val::Px(10.), Val::Px(10.)) * 2.,
            Size::new(Val::Px(20.), Val::Px(20.))
        );

        let mut size = Size::new(Val::Px(10.), Val::Px(10.));
        size *= 2.;
        assert_eq!(size, Size::new(Val::Px(20.), Val::Px(20.)));
    }

    #[test]
    fn test_size_div() {
        assert_eq!(
            Size::new(Val::Px(20.), Val::Px(20.)) / 2.,
            Size::new(Val::Px(10.), Val::Px(10.))
        );

        let mut size = Size::new(Val::Px(20.), Val::Px(20.));
        size /= 2.;
        assert_eq!(size, Size::new(Val::Px(10.), Val::Px(10.)));
    }
>>>>>>> f3b5bf02
}<|MERGE_RESOLUTION|>--- conflicted
+++ resolved
@@ -123,19 +123,18 @@
 /// ```
 #[derive(Copy, Clone, PartialEq, Debug, Default, Reflect)]
 #[reflect(PartialEq)]
-<<<<<<< HEAD
-pub struct UiRect<T: Reflect + PartialEq> {
+pub struct UiRect {
 	/// The value corresponding to the left side of the UI rect.
-	pub left: T,
+	pub left: Val,
 	/// The value corresponding to the right side of the UI rect.
-	pub right: T,
+	pub right: Val,
 	/// The value corresponding to the top side of the UI rect.
-	pub top: T,
+	pub top: Val,
 	/// The value corresponding to the bottom side of the UI rect.
-	pub bottom: T,
-}
-
-impl<T: Reflect + PartialEq> UiRect<T> {
+	pub bottom: Val,
+}
+
+impl UiRect {
 	/// Creates a new [`UiRect`] from the values specified.
 	///
 	/// # Example
@@ -155,7 +154,7 @@
 	/// assert_eq!(ui_rect.top, Val::Px(30.0));
 	/// assert_eq!(ui_rect.bottom, Val::Px(40.0));
 	/// ```
-	pub fn new(left: T, right: T, top: T, bottom: T) -> Self {
+	pub fn new(left: Val, right: Val, top: Val, bottom: Val) -> Self {
 		UiRect {
 			left,
 			right,
@@ -178,119 +177,29 @@
 	/// assert_eq!(ui_rect.top, Val::Px(10.0));
 	/// assert_eq!(ui_rect.bottom, Val::Px(10.0));
 	/// ```
-	pub fn all(value: T) -> Self
-	where
-		T: Clone,
-	{
+	pub fn all(value: Val) -> Self {
 		UiRect {
-			left: value.clone(),
-			right: value.clone(),
-			top: value.clone(),
+			left: value,
+			right: value,
+			top: value,
 			bottom: value,
 		}
 	}
 }
 
-impl<T: Default + Reflect + PartialEq> Default for UiRect<T> {
-	fn default() -> Self {
-		Self {
-			left: Default::default(),
-			right: Default::default(),
-			top: Default::default(),
-			bottom: Default::default(),
-		}
-	}
-}
-
-=======
-pub struct UiRect {
-    /// The value corresponding to the left side of the UI rect.
-    pub left: Val,
-    /// The value corresponding to the right side of the UI rect.
-    pub right: Val,
-    /// The value corresponding to the top side of the UI rect.
-    pub top: Val,
-    /// The value corresponding to the bottom side of the UI rect.
-    pub bottom: Val,
-}
-
-impl UiRect {
-    /// Creates a new [`UiRect`] from the values specified.
-    ///
-    /// # Example
-    ///
-    /// ```
-    /// # use bevy_ui::{UiRect, Val};
-    /// #
-    /// let ui_rect = UiRect::new(
-    ///     Val::Px(10.0),
-    ///     Val::Px(20.0),
-    ///     Val::Px(30.0),
-    ///     Val::Px(40.0),
-    /// );
-    ///
-    /// assert_eq!(ui_rect.left, Val::Px(10.0));
-    /// assert_eq!(ui_rect.right, Val::Px(20.0));
-    /// assert_eq!(ui_rect.top, Val::Px(30.0));
-    /// assert_eq!(ui_rect.bottom, Val::Px(40.0));
-    /// ```
-    pub fn new(left: Val, right: Val, top: Val, bottom: Val) -> Self {
-        UiRect {
-            left,
-            right,
-            top,
-            bottom,
-        }
-    }
-
-    /// Creates a new [`UiRect`] where all sides have the same value.
-    ///
-    /// # Example
-    ///
-    /// ```
-    /// # use bevy_ui::{UiRect, Val};
-    /// #
-    /// let ui_rect = UiRect::all(Val::Px(10.0));
-    ///
-    /// assert_eq!(ui_rect.left, Val::Px(10.0));
-    /// assert_eq!(ui_rect.right, Val::Px(10.0));
-    /// assert_eq!(ui_rect.top, Val::Px(10.0));
-    /// assert_eq!(ui_rect.bottom, Val::Px(10.0));
-    /// ```
-    pub fn all(value: Val) -> Self {
-        UiRect {
-            left: value,
-            right: value,
-            top: value,
-            bottom: value,
-        }
-    }
-}
-
->>>>>>> f3b5bf02
 /// A 2-dimensional area defined by a width and height.
 ///
 /// It is commonly used to define the size of a text or UI element.
 #[derive(Copy, Clone, PartialEq, Debug, Default, Reflect)]
 #[reflect(PartialEq)]
-<<<<<<< HEAD
-pub struct Size<T: Reflect + PartialEq = f32> {
+pub struct Size {
 	/// The width of the 2-dimensional area.
-	pub width: T,
+	pub width: Val,
 	/// The height of the 2-dimensional area.
-	pub height: T,
-}
-
-impl From<Extent3d> for Size {
-	fn from(extent3d: Extent3d) -> Self {
-		Self {
-			width: extent3d.width as f32,
-			height: extent3d.height as f32,
-		}
-	}
-}
-
-impl<T: Reflect + PartialEq> Size<T> {
+	pub height: Val,
+}
+
+impl Size {
 	/// Creates a new [`Size`] from a width and a height.
 	///
 	/// # Example
@@ -303,54 +212,13 @@
 	/// assert_eq!(size.width, Val::Px(100.0));
 	/// assert_eq!(size.height, Val::Px(200.0));
 	/// ```
-	pub fn new(width: T, height: T) -> Self {
+	pub fn new(width: Val, height: Val) -> Self {
 		Size { width, height }
 	}
 }
 
-impl<T: Default + Reflect + PartialEq> Default for Size<T> {
-	fn default() -> Self {
-		Self {
-			width: Default::default(),
-			height: Default::default(),
-		}
-	}
-}
-
-impl<T: Reflect + PartialEq> Add<Vec2> for Size<T>
-where
-	T: Add<f32, Output = T>,
-{
-	type Output = Size<T>;
-=======
-pub struct Size {
-    /// The width of the 2-dimensional area.
-    pub width: Val,
-    /// The height of the 2-dimensional area.
-    pub height: Val,
-}
-
-impl Size {
-    /// Creates a new [`Size`] from a width and a height.
-    ///
-    /// # Example
-    ///
-    /// ```
-    /// # use bevy_ui::{Size, Val};
-    /// #
-    /// let size = Size::new(Val::Px(100.0), Val::Px(200.0));
-    ///
-    /// assert_eq!(size.width, Val::Px(100.0));
-    /// assert_eq!(size.height, Val::Px(200.0));
-    /// ```
-    pub fn new(width: Val, height: Val) -> Self {
-        Size { width, height }
-    }
-}
-
 impl Add<Vec2> for Size {
-    type Output = Size;
->>>>>>> f3b5bf02
+	type Output = Size;
 
 	fn add(self, rhs: Vec2) -> Self::Output {
 		Self {
@@ -360,33 +228,15 @@
 	}
 }
 
-<<<<<<< HEAD
-impl<T: Reflect + PartialEq> AddAssign<Vec2> for Size<T>
-where
-	T: AddAssign<f32>,
-{
+impl AddAssign<Vec2> for Size {
 	fn add_assign(&mut self, rhs: Vec2) {
 		self.width += rhs.x;
 		self.height += rhs.y;
 	}
 }
 
-impl<T: Reflect + PartialEq> Sub<Vec2> for Size<T>
-where
-	T: Sub<f32, Output = T>,
-{
-	type Output = Size<T>;
-=======
-impl AddAssign<Vec2> for Size {
-    fn add_assign(&mut self, rhs: Vec2) {
-        self.width += rhs.x;
-        self.height += rhs.y;
-    }
-}
-
 impl Sub<Vec2> for Size {
-    type Output = Size;
->>>>>>> f3b5bf02
+	type Output = Size;
 
 	fn sub(self, rhs: Vec2) -> Self::Output {
 		Self {
@@ -396,33 +246,15 @@
 	}
 }
 
-<<<<<<< HEAD
-impl<T: Reflect + PartialEq> SubAssign<Vec2> for Size<T>
-where
-	T: SubAssign<f32>,
-{
+impl SubAssign<Vec2> for Size {
 	fn sub_assign(&mut self, rhs: Vec2) {
 		self.width -= rhs.x;
 		self.height -= rhs.y;
 	}
 }
 
-impl<T: Reflect + PartialEq> Mul<f32> for Size<T>
-where
-	T: Mul<f32, Output = T>,
-{
-	type Output = Size<T>;
-=======
-impl SubAssign<Vec2> for Size {
-    fn sub_assign(&mut self, rhs: Vec2) {
-        self.width -= rhs.x;
-        self.height -= rhs.y;
-    }
-}
-
 impl Mul<f32> for Size {
-    type Output = Size;
->>>>>>> f3b5bf02
+	type Output = Size;
 
 	fn mul(self, rhs: f32) -> Self::Output {
 		Self::Output {
@@ -432,33 +264,15 @@
 	}
 }
 
-<<<<<<< HEAD
-impl<T: Reflect + PartialEq> MulAssign<f32> for Size<T>
-where
-	T: MulAssign<f32>,
-{
+impl MulAssign<f32> for Size {
 	fn mul_assign(&mut self, rhs: f32) {
 		self.width *= rhs;
 		self.height *= rhs;
 	}
 }
 
-impl<T: Reflect + PartialEq> Div<f32> for Size<T>
-where
-	T: Div<f32, Output = T>,
-{
-	type Output = Size<T>;
-=======
-impl MulAssign<f32> for Size {
-    fn mul_assign(&mut self, rhs: f32) {
-        self.width *= rhs;
-        self.height *= rhs;
-    }
-}
-
 impl Div<f32> for Size {
-    type Output = Size;
->>>>>>> f3b5bf02
+	type Output = Size;
 
 	fn div(self, rhs: f32) -> Self::Output {
 		Self::Output {
@@ -468,95 +282,62 @@
 	}
 }
 
-<<<<<<< HEAD
-impl<T: Reflect + PartialEq> DivAssign<f32> for Size<T>
-where
-	T: DivAssign<f32>,
-{
+impl DivAssign<f32> for Size {
 	fn div_assign(&mut self, rhs: f32) {
 		self.width /= rhs;
 		self.height /= rhs;
 	}
-=======
-impl DivAssign<f32> for Size {
-    fn div_assign(&mut self, rhs: f32) {
-        self.width /= rhs;
-        self.height /= rhs;
-    }
->>>>>>> f3b5bf02
 }
 
 #[cfg(test)]
 mod tests {
 	use super::*;
 
-<<<<<<< HEAD
 	#[test]
-	fn size_ops() {
+	fn test_size_add() {
 		assert_eq!(
-			Size::new(10., 10.) + Vec2::new(10., 10.),
-			Size::new(20., 20.)
+			Size::new(Val::Px(10.), Val::Px(10.)) + Vec2::new(10., 10.),
+			Size::new(Val::Px(20.), Val::Px(20.))
 		);
+
+		let mut size = Size::new(Val::Px(10.), Val::Px(10.));
+		size += Vec2::new(10., 10.);
+		assert_eq!(size, Size::new(Val::Px(20.), Val::Px(20.)));
+	}
+
+	#[test]
+	fn test_size_sub() {
 		assert_eq!(
-			Size::new(20., 20.) - Vec2::new(10., 10.),
-			Size::new(10., 10.)
+			Size::new(Val::Px(20.), Val::Px(20.)) - Vec2::new(10., 10.),
+			Size::new(Val::Px(10.), Val::Px(10.))
 		);
-		assert_eq!(Size::new(10., 10.) * 2., Size::new(20., 20.));
-		assert_eq!(Size::new(20., 20.) / 2., Size::new(10., 10.));
-
-		let mut size = Size::new(10., 10.);
-
-		size += Vec2::new(10., 10.);
-
-		assert_eq!(size, Size::new(20., 20.));
-	}
-=======
-    #[test]
-    fn test_size_add() {
-        assert_eq!(
-            Size::new(Val::Px(10.), Val::Px(10.)) + Vec2::new(10., 10.),
-            Size::new(Val::Px(20.), Val::Px(20.))
-        );
-
-        let mut size = Size::new(Val::Px(10.), Val::Px(10.));
-        size += Vec2::new(10., 10.);
-        assert_eq!(size, Size::new(Val::Px(20.), Val::Px(20.)));
-    }
-
-    #[test]
-    fn test_size_sub() {
-        assert_eq!(
-            Size::new(Val::Px(20.), Val::Px(20.)) - Vec2::new(10., 10.),
-            Size::new(Val::Px(10.), Val::Px(10.))
-        );
-
-        let mut size = Size::new(Val::Px(20.), Val::Px(20.));
-        size -= Vec2::new(10., 10.);
-        assert_eq!(size, Size::new(Val::Px(10.), Val::Px(10.)));
-    }
-
-    #[test]
-    fn test_size_mul() {
-        assert_eq!(
-            Size::new(Val::Px(10.), Val::Px(10.)) * 2.,
-            Size::new(Val::Px(20.), Val::Px(20.))
-        );
-
-        let mut size = Size::new(Val::Px(10.), Val::Px(10.));
-        size *= 2.;
-        assert_eq!(size, Size::new(Val::Px(20.), Val::Px(20.)));
-    }
-
-    #[test]
-    fn test_size_div() {
-        assert_eq!(
-            Size::new(Val::Px(20.), Val::Px(20.)) / 2.,
-            Size::new(Val::Px(10.), Val::Px(10.))
-        );
-
-        let mut size = Size::new(Val::Px(20.), Val::Px(20.));
-        size /= 2.;
-        assert_eq!(size, Size::new(Val::Px(10.), Val::Px(10.)));
-    }
->>>>>>> f3b5bf02
+
+		let mut size = Size::new(Val::Px(20.), Val::Px(20.));
+		size -= Vec2::new(10., 10.);
+		assert_eq!(size, Size::new(Val::Px(10.), Val::Px(10.)));
+	}
+
+	#[test]
+	fn test_size_mul() {
+		assert_eq!(
+			Size::new(Val::Px(10.), Val::Px(10.)) * 2.,
+			Size::new(Val::Px(20.), Val::Px(20.))
+		);
+
+		let mut size = Size::new(Val::Px(10.), Val::Px(10.));
+		size *= 2.;
+		assert_eq!(size, Size::new(Val::Px(20.), Val::Px(20.)));
+	}
+
+	#[test]
+	fn test_size_div() {
+		assert_eq!(
+			Size::new(Val::Px(20.), Val::Px(20.)) / 2.,
+			Size::new(Val::Px(10.), Val::Px(10.))
+		);
+
+		let mut size = Size::new(Val::Px(20.), Val::Px(20.));
+		size /= 2.;
+		assert_eq!(size, Size::new(Val::Px(10.), Val::Px(10.)));
+	}
 }