--- conflicted
+++ resolved
@@ -18,7 +18,7 @@
 /// let position = UiRect {
 ///     left: Val::Px(100.0),
 ///     top: Val::Px(50.0),
-///     ..default()
+///     ..Default::default()
 /// };
 /// ```
 ///
@@ -77,7 +77,7 @@
 ///         bottom: Val::Px(400.0),
 ///     },
 ///     size: Size::new(Val::Percent(100.0), Val::Percent(50.0)), // but also explicitly specifying a size
-///     ..default()
+///     ..Default::default()
 /// };
 /// ```
 ///
@@ -123,14 +123,59 @@
 #[derive(Copy, Clone, PartialEq, Debug, Reflect)]
 #[reflect(PartialEq)]
 pub struct UiRect<T: Reflect + PartialEq> {
-<<<<<<< HEAD
+	/// The value corresponding to the left side of the UI rect.
 	pub left: T,
+	/// The value corresponding to the right side of the UI rect.
 	pub right: T,
+	/// The value corresponding to the top side of the UI rect.
 	pub top: T,
+	/// The value corresponding to the bottom side of the UI rect.
 	pub bottom: T,
 }
 
 impl<T: Reflect + PartialEq> UiRect<T> {
+	/// Creates a new [`UiRect`] from the values specified.
+	///
+	/// # Example
+	///
+	/// ```
+	/// # use bevy_ui::{UiRect, Val};
+	/// #
+	/// let ui_rect = UiRect::new(
+	///     Val::Px(10.0),
+	///     Val::Px(20.0),
+	///     Val::Px(30.0),
+	///     Val::Px(40.0),
+	/// );
+	///
+	/// assert_eq!(ui_rect.left, Val::Px(10.0));
+	/// assert_eq!(ui_rect.right, Val::Px(20.0));
+	/// assert_eq!(ui_rect.top, Val::Px(30.0));
+	/// assert_eq!(ui_rect.bottom, Val::Px(40.0));
+	/// ```
+	pub fn new(left: T, right: T, top: T, bottom: T) -> Self {
+		UiRect {
+			left,
+			right,
+			top,
+			bottom,
+		}
+	}
+
+	/// Creates a new [`UiRect`] where all sides have the same value.
+	///
+	/// # Example
+	///
+	/// ```
+	/// # use bevy_ui::{UiRect, Val};
+	/// #
+	/// let ui_rect = UiRect::all(Val::Px(10.0));
+	///
+	/// assert_eq!(ui_rect.left, Val::Px(10.0));
+	/// assert_eq!(ui_rect.right, Val::Px(10.0));
+	/// assert_eq!(ui_rect.top, Val::Px(10.0));
+	/// assert_eq!(ui_rect.bottom, Val::Px(10.0));
+	/// ```
 	pub fn all(value: T) -> Self
 	where
 		T: Clone,
@@ -142,72 +187,6 @@
 			bottom: value,
 		}
 	}
-=======
-    /// The value corresponding to the left side of the UI rect.
-    pub left: T,
-    /// The value corresponding to the right side of the UI rect.
-    pub right: T,
-    /// The value corresponding to the top side of the UI rect.
-    pub top: T,
-    /// The value corresponding to the bottom side of the UI rect.
-    pub bottom: T,
-}
-
-impl<T: Reflect + PartialEq> UiRect<T> {
-    /// Creates a new [`UiRect`] from the values specified.
-    ///
-    /// # Example
-    ///
-    /// ```
-    /// # use bevy_ui::{UiRect, Val};
-    /// #
-    /// let ui_rect = UiRect::new(
-    ///     Val::Px(10.0),
-    ///     Val::Px(20.0),
-    ///     Val::Px(30.0),
-    ///     Val::Px(40.0),
-    /// );
-    ///
-    /// assert_eq!(ui_rect.left, Val::Px(10.0));
-    /// assert_eq!(ui_rect.right, Val::Px(20.0));
-    /// assert_eq!(ui_rect.top, Val::Px(30.0));
-    /// assert_eq!(ui_rect.bottom, Val::Px(40.0));
-    /// ```
-    pub fn new(left: T, right: T, top: T, bottom: T) -> Self {
-        UiRect {
-            left,
-            right,
-            top,
-            bottom,
-        }
-    }
-
-    /// Creates a new [`UiRect`] where all sides have the same value.
-    ///
-    /// # Example
-    ///
-    /// ```
-    /// # use bevy_ui::{UiRect, Val};
-    /// #
-    /// let ui_rect = UiRect::all(Val::Px(10.0));
-    ///
-    /// assert_eq!(ui_rect.left, Val::Px(10.0));
-    /// assert_eq!(ui_rect.right, Val::Px(10.0));
-    /// assert_eq!(ui_rect.top, Val::Px(10.0));
-    /// assert_eq!(ui_rect.bottom, Val::Px(10.0));
-    /// ```
-    pub fn all(value: T) -> Self
-    where
-        T: Clone,
-    {
-        UiRect {
-            left: value.clone(),
-            right: value.clone(),
-            top: value.clone(),
-            bottom: value,
-        }
-    }
->>>>>>> 01f5f8cb
 }
 
 impl<T: Default + Reflect + PartialEq> Default for UiRect<T> {
@@ -227,8 +206,9 @@
 #[derive(Copy, Clone, PartialEq, Debug, Reflect)]
 #[reflect(PartialEq)]
 pub struct Size<T: Reflect + PartialEq = f32> {
-<<<<<<< HEAD
+	/// The width of the 2-dimensional area.
 	pub width: T,
+	/// The height of the 2-dimensional area.
 	pub height: T,
 }
 
@@ -242,33 +222,21 @@
 }
 
 impl<T: Reflect + PartialEq> Size<T> {
+	/// Creates a new [`Size`] from a width and a height.
+	///
+	/// # Example
+	///
+	/// ```
+	/// # use bevy_ui::{Size, Val};
+	/// #
+	/// let size = Size::new(Val::Px(100.0), Val::Px(200.0));
+	///
+	/// assert_eq!(size.width, Val::Px(100.0));
+	/// assert_eq!(size.height, Val::Px(200.0));
+	/// ```
 	pub fn new(width: T, height: T) -> Self {
 		Size { width, height }
 	}
-=======
-    /// The width of the 2-dimensional area.
-    pub width: T,
-    /// The height of the 2-dimensional area.
-    pub height: T,
-}
-
-impl<T: Reflect + PartialEq> Size<T> {
-    /// Creates a new [`Size`] from a width and a height.
-    ///
-    /// # Example
-    ///
-    /// ```
-    /// # use bevy_ui::{Size, Val};
-    /// #
-    /// let size = Size::new(Val::Px(100.0), Val::Px(200.0));
-    ///
-    /// assert_eq!(size.width, Val::Px(100.0));
-    /// assert_eq!(size.height, Val::Px(200.0));
-    /// ```
-    pub fn new(width: T, height: T) -> Self {
-        Size { width, height }
-    }
->>>>>>> 01f5f8cb
 }
 
 impl<T: Default + Reflect + PartialEq> Default for Size<T> {
@@ -380,47 +348,23 @@
 mod tests {
 	use super::*;
 
-<<<<<<< HEAD
 	#[test]
 	fn size_ops() {
-		type SizeF = Size<f32>;
-
 		assert_eq!(
-			SizeF::new(10., 10.) + Vec2::new(10., 10.),
-			SizeF::new(20., 20.)
+			Size::new(10., 10.) + Vec2::new(10., 10.),
+			Size::new(20., 20.)
 		);
 		assert_eq!(
-			SizeF::new(20., 20.) - Vec2::new(10., 10.),
-			SizeF::new(10., 10.)
+			Size::new(20., 20.) - Vec2::new(10., 10.),
+			Size::new(10., 10.)
 		);
-		assert_eq!(SizeF::new(10., 10.) * 2., SizeF::new(20., 20.));
-		assert_eq!(SizeF::new(20., 20.) / 2., SizeF::new(10., 10.));
-
-		let mut size = SizeF::new(10., 10.);
-=======
-    #[test]
-    fn size_ops() {
-        assert_eq!(
-            Size::new(10., 10.) + Vec2::new(10., 10.),
-            Size::new(20., 20.)
-        );
-        assert_eq!(
-            Size::new(20., 20.) - Vec2::new(10., 10.),
-            Size::new(10., 10.)
-        );
-        assert_eq!(Size::new(10., 10.) * 2., Size::new(20., 20.));
-        assert_eq!(Size::new(20., 20.) / 2., Size::new(10., 10.));
-
-        let mut size = Size::new(10., 10.);
->>>>>>> 01f5f8cb
+		assert_eq!(Size::new(10., 10.) * 2., Size::new(20., 20.));
+		assert_eq!(Size::new(20., 20.) / 2., Size::new(10., 10.));
+
+		let mut size = Size::new(10., 10.);
 
 		size += Vec2::new(10., 10.);
 
-<<<<<<< HEAD
-		assert_eq!(size, SizeF::new(20., 20.));
-	}
-=======
-        assert_eq!(size, Size::new(20., 20.));
-    }
->>>>>>> 01f5f8cb
+		assert_eq!(size, Size::new(20., 20.));
+	}
 }