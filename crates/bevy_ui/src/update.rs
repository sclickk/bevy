//! This module contains systems that update the UI when something changes

use crate::{CalculatedClip, Overflow, Style};

use super::Node;
use bevy_ecs::{
	entity::Entity,
	query::{With, Without},
	system::{Commands, Query},
};
use bevy_hierarchy::{Children, Parent};
use bevy_math::Vec2;
use bevy_sprite::Rect;
use bevy_transform::components::{GlobalTransform, Transform};

/// The resolution of `Z` values for UI
pub const UI_Z_STEP: f32 = 0.001;

/// Updates transforms of nodes to fit with the `Z` system
pub fn ui_z_system(
	root_node_query: Query<Entity, (With<Node>, Without<Parent>)>,
	mut node_query: Query<&mut Transform, With<Node>>,
	children_query: Query<&Children>,
) {
	let mut current_global_z = 0.0;
	for entity in root_node_query.into_iter() {
		current_global_z = update_hierarchy(
			&children_query,
			&mut node_query,
			entity,
			current_global_z,
			current_global_z,
		);
	}
}

fn update_hierarchy(
	children_query: &Query<&Children>,
	node_query: &mut Query<&mut Transform, With<Node>>,
	entity: Entity,
	parent_global_z: f32,
	mut current_global_z: f32,
) -> f32 {
	current_global_z += UI_Z_STEP;
	if let Ok(mut transform) = node_query.get_mut(entity) {
		let new_z = current_global_z - parent_global_z;
		// only trigger change detection when the new value is different
		if transform.translation.z != new_z {
			transform.translation.z = new_z;
		}
	}
	if let Ok(children) = children_query.get(entity) {
		let current_parent_global_z = current_global_z;
		for child in children.into_iter().cloned() {
			current_global_z = update_hierarchy(
				children_query,
				node_query,
				child,
				current_parent_global_z,
				current_global_z,
			);
		}
	}
	current_global_z
}

/// Updates clipping for all nodes
pub fn update_clipping_system(
	mut commands: Commands,
	root_node_query: Query<Entity, (With<Node>, Without<Parent>)>,
	mut node_query: Query<(&Node, &GlobalTransform, &Style, Option<&mut CalculatedClip>)>,
	children_query: Query<&Children>,
) {
	root_node_query.for_each(|root_node| {
		update_clipping(
			&mut commands,
			&children_query,
			&mut node_query,
			root_node,
			None,
		);
	});
}

fn update_clipping(
	commands: &mut Commands,
	children_query: &Query<&Children>,
	node_query: &mut Query<(&Node, &GlobalTransform, &Style, Option<&mut CalculatedClip>)>,
	entity: Entity,
	clip: Option<Rect>,
) {
<<<<<<< HEAD
	let (node, global_transform, style, calculated_clip) = node_query.get_mut(entity).unwrap();
	// Update this node's CalculatedClip component
	match (clip, calculated_clip) {
		(None, None) => {},
		(None, Some(_)) => {
			commands
				.entity(entity)
				.remove::<CalculatedClip>();
		},
		(Some(clip), None) => {
			commands
				.entity(entity)
				.insert(CalculatedClip { clip });
		},
		(Some(clip), Some(mut old_clip)) => {
			*old_clip = CalculatedClip { clip };
		},
	}

	// Calculate new clip for its children
	let children_clip = match style.overflow {
		Overflow::Visible => clip,
		Overflow::Hidden => {
			let node_center = global_transform.translation.truncate();
			let node_rect = Rect {
				min: node_center - node.size / 2.,
				max: node_center + node.size / 2.,
			};
			if let Some(clip) = clip {
				Some(Rect {
					min: Vec2::max(clip.min, node_rect.min),
					max: Vec2::min(clip.max, node_rect.max),
				})
			} else {
				Some(node_rect)
			}
		},
	};

	if let Ok(children) = children_query.get(entity) {
		for child in children.iter().cloned() {
			update_clipping(commands, children_query, node_query, child, children_clip);
		}
	}
=======
    let (node, global_transform, style, calculated_clip) = node_query.get_mut(entity).unwrap();
    // Update this node's CalculatedClip component
    match (clip, calculated_clip) {
        (None, None) => {}
        (None, Some(_)) => {
            commands.entity(entity).remove::<CalculatedClip>();
        }
        (Some(clip), None) => {
            commands.entity(entity).insert(CalculatedClip { clip });
        }
        (Some(clip), Some(mut old_clip)) => {
            *old_clip = CalculatedClip { clip };
        }
    }

    // Calculate new clip for its children
    let children_clip = match style.overflow {
        Overflow::Visible => clip,
        Overflow::Hidden => {
            let node_center = global_transform.translation().truncate();
            let node_rect = Rect {
                min: node_center - node.size / 2.,
                max: node_center + node.size / 2.,
            };
            if let Some(clip) = clip {
                Some(Rect {
                    min: Vec2::max(clip.min, node_rect.min),
                    max: Vec2::min(clip.max, node_rect.max),
                })
            } else {
                Some(node_rect)
            }
        }
    };

    if let Ok(children) = children_query.get(entity) {
        for child in children.iter().cloned() {
            update_clipping(commands, children_query, node_query, child, children_clip);
        }
    }
>>>>>>> 4affc8cd
}

#[cfg(test)]
mod tests {
	use bevy_ecs::{
		component::Component,
		schedule::{Schedule, Stage, SystemStage},
		system::{CommandQueue, Commands},
		world::World,
	};
	use bevy_hierarchy::BuildChildren;
	use bevy_transform::components::Transform;

	use crate::Node;

	use super::{ui_z_system, UI_Z_STEP};

	#[derive(Component, PartialEq, Debug, Clone)]
	struct Label(&'static str);

	fn node_with_transform(name: &'static str) -> (Label, Node, Transform) {
		(Label(name), Node::default(), Transform::IDENTITY)
	}

	fn node_without_transform(name: &'static str) -> (Label, Node) {
		(Label(name), Node::default())
	}

	fn get_steps(transform: &Transform) -> u32 {
		(transform.translation.z / UI_Z_STEP).round() as u32
	}

	#[test]
	fn test_ui_z_system() {
		let mut world = World::default();
		let mut queue = CommandQueue::default();
		let mut commands = Commands::new(&mut queue, &world);
		commands.spawn_bundle(node_with_transform("0"));

		commands
			.spawn_bundle(node_with_transform("1"))
			.with_children(|parent| {
				parent
					.spawn_bundle(node_with_transform("1-0"))
					.with_children(|parent| {
						parent.spawn_bundle(node_with_transform("1-0-0"));
						parent.spawn_bundle(node_without_transform("1-0-1"));
						parent.spawn_bundle(node_with_transform("1-0-2"));
					});
				parent.spawn_bundle(node_with_transform("1-1"));
				parent
					.spawn_bundle(node_without_transform("1-2"))
					.with_children(|parent| {
						parent.spawn_bundle(node_with_transform("1-2-0"));
						parent.spawn_bundle(node_with_transform("1-2-1"));
						parent
							.spawn_bundle(node_with_transform("1-2-2"))
							.with_children(|_| ());
						parent.spawn_bundle(node_with_transform("1-2-3"));
					});
				parent.spawn_bundle(node_with_transform("1-3"));
			});

		commands
			.spawn_bundle(node_without_transform("2"))
			.with_children(|parent| {
				parent
					.spawn_bundle(node_with_transform("2-0"))
					.with_children(|_parent| ());
				parent
					.spawn_bundle(node_with_transform("2-1"))
					.with_children(|parent| {
						parent.spawn_bundle(node_with_transform("2-1-0"));
					});
			});
		queue.apply(&mut world);

		let mut schedule = Schedule::default();
		let mut update_stage = SystemStage::parallel();
		update_stage.add_system(ui_z_system);
		schedule.add_stage("update", update_stage);
		schedule.run(&mut world);

		let mut actual_result = world
			.query::<(&Label, &Transform)>()
			.iter(&world)
			.map(|(name, transform)| (name.clone(), get_steps(transform)))
			.collect::<Vec<(Label, u32)>>();
		actual_result.sort_unstable_by_key(|(name, _)| name.0);
		let expected_result = vec![
			(Label("0"), 1),
			(Label("1"), 1),
			(Label("1-0"), 1),
			(Label("1-0-0"), 1),
			// 1-0-1 has no transform
			(Label("1-0-2"), 3),
			(Label("1-1"), 5),
			// 1-2 has no transform
			(Label("1-2-0"), 1),
			(Label("1-2-1"), 2),
			(Label("1-2-2"), 3),
			(Label("1-2-3"), 4),
			(Label("1-3"), 11),
			// 2 has no transform
			(Label("2-0"), 1),
			(Label("2-1"), 2),
			(Label("2-1-0"), 1),
		];
		assert_eq!(actual_result, expected_result);
	}
}<|MERGE_RESOLUTION|>--- conflicted
+++ resolved
@@ -89,7 +89,6 @@
 	entity: Entity,
 	clip: Option<Rect>,
 ) {
-<<<<<<< HEAD
 	let (node, global_transform, style, calculated_clip) = node_query.get_mut(entity).unwrap();
 	// Update this node's CalculatedClip component
 	match (clip, calculated_clip) {
@@ -113,7 +112,7 @@
 	let children_clip = match style.overflow {
 		Overflow::Visible => clip,
 		Overflow::Hidden => {
-			let node_center = global_transform.translation.truncate();
+			let node_center = global_transform.translation().truncate();
 			let node_rect = Rect {
 				min: node_center - node.size / 2.,
 				max: node_center + node.size / 2.,
@@ -134,48 +133,6 @@
 			update_clipping(commands, children_query, node_query, child, children_clip);
 		}
 	}
-=======
-    let (node, global_transform, style, calculated_clip) = node_query.get_mut(entity).unwrap();
-    // Update this node's CalculatedClip component
-    match (clip, calculated_clip) {
-        (None, None) => {}
-        (None, Some(_)) => {
-            commands.entity(entity).remove::<CalculatedClip>();
-        }
-        (Some(clip), None) => {
-            commands.entity(entity).insert(CalculatedClip { clip });
-        }
-        (Some(clip), Some(mut old_clip)) => {
-            *old_clip = CalculatedClip { clip };
-        }
-    }
-
-    // Calculate new clip for its children
-    let children_clip = match style.overflow {
-        Overflow::Visible => clip,
-        Overflow::Hidden => {
-            let node_center = global_transform.translation().truncate();
-            let node_rect = Rect {
-                min: node_center - node.size / 2.,
-                max: node_center + node.size / 2.,
-            };
-            if let Some(clip) = clip {
-                Some(Rect {
-                    min: Vec2::max(clip.min, node_rect.min),
-                    max: Vec2::min(clip.max, node_rect.max),
-                })
-            } else {
-                Some(node_rect)
-            }
-        }
-    };
-
-    if let Ok(children) = children_query.get(entity) {
-        for child in children.iter().cloned() {
-            update_clipping(commands, children_query, node_query, child, children_clip);
-        }
-    }
->>>>>>> 4affc8cd
 }
 
 #[cfg(test)]
