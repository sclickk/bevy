--- conflicted
+++ resolved
@@ -75,8 +75,11 @@
 		);
 		let shader_defs = Vec::new();
 
-<<<<<<< HEAD
 		RenderPipelineDescriptor {
+			meta: PipelineDescriptorMeta {
+				label: Some("ui_pipeline".into()),
+				layout: Some(vec![self.view_layout.clone(), self.image_layout.clone()]),
+			},
 			vertex: VertexState {
 				meta: ShaderMeta {
 					shader: super::UI_SHADER_HANDLE.typed::<Shader>(),
@@ -91,16 +94,12 @@
 					shader_defs,
 					entry_point: "fragment".into(),
 				},
-				targets: vec![ColorTargetState {
+				targets: vec![Some(ColorTargetState {
 					format: TextureFormat::bevy_default(),
 					blend: Some(BlendState::ALPHA_BLENDING),
 					write_mask: ColorWrites::ALL,
-				}],
+				})],
 			}),
-			meta: PipelineDescriptorMeta {
-				label: Some("ui_pipeline".into()),
-				layout: Some(vec![self.view_layout.clone(), self.image_layout.clone()]),
-			},
 			primitive: PrimitiveState {
 				front_face: FrontFace::Ccw,
 				cull_mode: None,
@@ -118,42 +117,4 @@
 			},
 		}
 	}
-=======
-        RenderPipelineDescriptor {
-            vertex: VertexState {
-                shader: super::UI_SHADER_HANDLE.typed::<Shader>(),
-                entry_point: "vertex".into(),
-                shader_defs: shader_defs.clone(),
-                buffers: vec![vertex_layout],
-            },
-            fragment: Some(FragmentState {
-                shader: super::UI_SHADER_HANDLE.typed::<Shader>(),
-                shader_defs,
-                entry_point: "fragment".into(),
-                targets: vec![Some(ColorTargetState {
-                    format: TextureFormat::bevy_default(),
-                    blend: Some(BlendState::ALPHA_BLENDING),
-                    write_mask: ColorWrites::ALL,
-                })],
-            }),
-            layout: Some(vec![self.view_layout.clone(), self.image_layout.clone()]),
-            primitive: PrimitiveState {
-                front_face: FrontFace::Ccw,
-                cull_mode: None,
-                unclipped_depth: false,
-                polygon_mode: PolygonMode::Fill,
-                conservative: false,
-                topology: PrimitiveTopology::TriangleList,
-                strip_index_format: None,
-            },
-            depth_stencil: None,
-            multisample: MultisampleState {
-                count: 1,
-                mask: !0,
-                alpha_to_coverage_enabled: false,
-            },
-            label: Some("ui_pipeline".into()),
-        }
-    }
->>>>>>> 44566dba
 }