--- conflicted
+++ resolved
@@ -9,14 +9,8 @@
 }
 
 impl FromWorld for UiPipeline {
-<<<<<<< HEAD
 	fn from_world(world: &mut World) -> Self {
-		let world = world.cell();
 		let render_device = world.resource::<RenderDevice>();
-=======
-    fn from_world(world: &mut World) -> Self {
-        let render_device = world.resource::<RenderDevice>();
->>>>>>> a1a07945
 
 		let view_layout = render_device.create_bind_group_layout(&BindGroupLayoutDescriptor {
 			entries: &[BindGroupLayoutEntry {
