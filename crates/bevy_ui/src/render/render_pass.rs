use super::{UiBatch, UiImageBindGroups, UiMeta};
use crate::{prelude::UiCameraConfig, DefaultCameraView};
use bevy_ecs::{
	prelude::*,
	system::{lifetimeless::*, SystemParamItem},
};
use bevy_render::{
	render_graph::*,
	render_phase::*,
	render_resource::{
		CachedRenderPipelineId, LoadOp, Operations, RenderPassColorAttachment, RenderPassDescriptor,
	},
	renderer::*,
	view::*,
};
use bevy_utils::FloatOrd;

pub struct UiPassNode {
<<<<<<< HEAD
	ui_view_query: QueryState<
		(
			&'static RenderPhase<TransparentUi>,
			&'static ViewTarget,
			Option<&'static CameraUi>,
		),
		With<ExtractedView>,
	>,
	default_camera_view_query: QueryState<&'static DefaultCameraView>,
=======
    ui_view_query: QueryState<
        (
            &'static RenderPhase<TransparentUi>,
            &'static ViewTarget,
            Option<&'static UiCameraConfig>,
        ),
        With<ExtractedView>,
    >,
    default_camera_view_query: QueryState<&'static DefaultCameraView>,
>>>>>>> 47f19449
}

impl UiPassNode {
	pub const IN_VIEW: &'static str = "view";
}

impl From<&mut World> for UiPassNode {
	fn from(world: &mut World) -> Self {
		Self {
			ui_view_query: world.query_filtered(),
			default_camera_view_query: world.query(),
		}
	}
}

impl Node for UiPassNode {
<<<<<<< HEAD
	fn input(&self) -> Vec<SlotInfo> {
		vec![SlotInfo::new(UiPassNode::IN_VIEW, SlotType::Entity)]
	}

	fn update(&mut self, world: &mut World) {
		self.ui_view_query.update_archetypes(world);
		self
			.default_camera_view_query
			.update_archetypes(world);
	}

	fn run(
		&self,
		graph: &mut RenderGraphContext,
		render_context: &mut RenderContext,
		world: &World,
	) -> Result<(), NodeRunError> {
		let input_view_entity = graph.get_input_entity(Self::IN_VIEW)?;

		let (transparent_phase, target, camera_ui) = if let Ok(result) = self
			.ui_view_query
			.get_manual(world, input_view_entity)
		{
			result
		} else {
			return Ok(());
		};
		if transparent_phase.items.is_empty() {
			return Ok(());
		}
		// Don't render UI for cameras where it is explicitly disabled
		if let Some(&CameraUi { is_enabled: false }) = camera_ui {
			return Ok(());
		}

		// use the "default" view entity if it is defined
		let view_entity = if let Ok(default_view) = self
			.default_camera_view_query
			.get_manual(world, input_view_entity)
		{
			default_view.0
		} else {
			input_view_entity
		};
		let pass_descriptor = RenderPassDescriptor {
			label: Some("ui_pass"),
			color_attachments: &[RenderPassColorAttachment {
				view: &target.view,
				resolve_target: None,
				ops: Operations {
					load: LoadOp::Load,
					store: true,
				},
			}],
			depth_stencil_attachment: None,
		};

		let draw_functions = world.resource::<DrawFunctions<TransparentUi>>();

		let render_pass = render_context
			.command_encoder
			.begin_render_pass(&pass_descriptor);

		let mut draw_functions = draw_functions.write();
		let mut tracked_pass = TrackedRenderPass::from(render_pass);
		for item in &transparent_phase.items {
			let draw_function = draw_functions
				.get_mut(item.draw_function)
				.unwrap();
			draw_function.draw(world, &mut tracked_pass, view_entity, item);
		}
		Ok(())
	}
=======
    fn input(&self) -> Vec<SlotInfo> {
        vec![SlotInfo::new(UiPassNode::IN_VIEW, SlotType::Entity)]
    }

    fn update(&mut self, world: &mut World) {
        self.ui_view_query.update_archetypes(world);
        self.default_camera_view_query.update_archetypes(world);
    }

    fn run(
        &self,
        graph: &mut RenderGraphContext,
        render_context: &mut RenderContext,
        world: &World,
    ) -> Result<(), NodeRunError> {
        let input_view_entity = graph.get_input_entity(Self::IN_VIEW)?;

        let (transparent_phase, target, camera_ui) =
            if let Ok(result) = self.ui_view_query.get_manual(world, input_view_entity) {
                result
            } else {
                return Ok(());
            };
        if transparent_phase.items.is_empty() {
            return Ok(());
        }
        // Don't render UI for cameras where it is explicitly disabled
        if matches!(camera_ui, Some(&UiCameraConfig { show_ui: false })) {
            return Ok(());
        }

        // use the "default" view entity if it is defined
        let view_entity = if let Ok(default_view) = self
            .default_camera_view_query
            .get_manual(world, input_view_entity)
        {
            default_view.0
        } else {
            input_view_entity
        };
        let pass_descriptor = RenderPassDescriptor {
            label: Some("ui_pass"),
            color_attachments: &[RenderPassColorAttachment {
                view: &target.view,
                resolve_target: None,
                ops: Operations {
                    load: LoadOp::Load,
                    store: true,
                },
            }],
            depth_stencil_attachment: None,
        };

        let draw_functions = world.resource::<DrawFunctions<TransparentUi>>();

        let render_pass = render_context
            .command_encoder
            .begin_render_pass(&pass_descriptor);

        let mut draw_functions = draw_functions.write();
        let mut tracked_pass = TrackedRenderPass::new(render_pass);
        for item in &transparent_phase.items {
            let draw_function = draw_functions.get_mut(item.draw_function).unwrap();
            draw_function.draw(world, &mut tracked_pass, view_entity, item);
        }
        Ok(())
    }
>>>>>>> 47f19449
}

pub struct TransparentUi {
	pub sort_key: FloatOrd,
	pub entity: Entity,
	pub pipeline: CachedRenderPipelineId,
	pub draw_function: DrawFunctionId,
}

impl PhaseItem for TransparentUi {
	type SortKey = FloatOrd;

	#[inline]
	fn sort_key(&self) -> Self::SortKey {
		self.sort_key
	}

	#[inline]
	fn draw_function(&self) -> DrawFunctionId {
		self.draw_function
	}
}

impl EntityPhaseItem for TransparentUi {
	#[inline]
	fn entity(&self) -> Entity {
		self.entity
	}
}

impl CachedRenderPipelinePhaseItem for TransparentUi {
	#[inline]
	fn cached_pipeline(&self) -> CachedRenderPipelineId {
		self.pipeline
	}
}

pub type DrawUi = (
	SetItemPipeline,
	SetUiViewBindGroup<0>,
	SetUiTextureBindGroup<1>,
	DrawUiNode,
);

pub struct SetUiViewBindGroup<const I: usize>;
impl<const I: usize> EntityRenderCommand for SetUiViewBindGroup<I> {
	type Param = (SRes<UiMeta>, SQuery<Read<ViewUniformOffset>>);

	fn render<'w>(
		view: Entity,
		_item: Entity,
		(ui_meta, view_query): SystemParamItem<'w, '_, Self::Param>,
		pass: &mut TrackedRenderPass<'w>,
	) -> RenderCommandResult {
		let view_uniform = view_query.get(view).unwrap();
		pass.set_bind_group(
			I,
			ui_meta
				.into_inner()
				.view_bind_group
				.as_ref()
				.unwrap(),
			&[view_uniform.offset],
		);
		RenderCommandResult::Success
	}
}
pub struct SetUiTextureBindGroup<const I: usize>;
impl<const I: usize> EntityRenderCommand for SetUiTextureBindGroup<I> {
	type Param = (SRes<UiImageBindGroups>, SQuery<Read<UiBatch>>);

	fn render<'w>(
		_view: Entity,
		item: Entity,
		(image_bind_groups, query_batch): SystemParamItem<'w, '_, Self::Param>,
		pass: &mut TrackedRenderPass<'w>,
	) -> RenderCommandResult {
		let batch = query_batch.get(item).unwrap();
		let image_bind_groups = image_bind_groups.into_inner();

		pass.set_bind_group(
			I,
			image_bind_groups
				.values
				.get(&batch.image)
				.unwrap(),
			&[],
		);
		RenderCommandResult::Success
	}
}
pub struct DrawUiNode;
impl EntityRenderCommand for DrawUiNode {
	type Param = (SRes<UiMeta>, SQuery<Read<UiBatch>>);

	fn render<'w>(
		_view: Entity,
		item: Entity,
		(ui_meta, query_batch): SystemParamItem<'w, '_, Self::Param>,
		pass: &mut TrackedRenderPass<'w>,
	) -> RenderCommandResult {
		let batch = query_batch.get(item).unwrap();

		pass.set_vertex_buffer(
			0,
			ui_meta
				.into_inner()
				.vertices
				.buffer()
				.unwrap()
				.slice(..),
		);
		pass.draw(batch.range.clone(), 0..1);
		RenderCommandResult::Success
	}
}<|MERGE_RESOLUTION|>--- conflicted
+++ resolved
@@ -16,27 +16,15 @@
 use bevy_utils::FloatOrd;
 
 pub struct UiPassNode {
-<<<<<<< HEAD
 	ui_view_query: QueryState<
 		(
 			&'static RenderPhase<TransparentUi>,
 			&'static ViewTarget,
-			Option<&'static CameraUi>,
+			Option<&'static UiCameraConfig>,
 		),
 		With<ExtractedView>,
 	>,
 	default_camera_view_query: QueryState<&'static DefaultCameraView>,
-=======
-    ui_view_query: QueryState<
-        (
-            &'static RenderPhase<TransparentUi>,
-            &'static ViewTarget,
-            Option<&'static UiCameraConfig>,
-        ),
-        With<ExtractedView>,
-    >,
-    default_camera_view_query: QueryState<&'static DefaultCameraView>,
->>>>>>> 47f19449
 }
 
 impl UiPassNode {
@@ -53,7 +41,6 @@
 }
 
 impl Node for UiPassNode {
-<<<<<<< HEAD
 	fn input(&self) -> Vec<SlotInfo> {
 		vec![SlotInfo::new(UiPassNode::IN_VIEW, SlotType::Entity)]
 	}
@@ -85,7 +72,7 @@
 			return Ok(());
 		}
 		// Don't render UI for cameras where it is explicitly disabled
-		if let Some(&CameraUi { is_enabled: false }) = camera_ui {
+		if matches!(camera_ui, Some(&UiCameraConfig { show_ui: false })) {
 			return Ok(());
 		}
 
@@ -127,75 +114,6 @@
 		}
 		Ok(())
 	}
-=======
-    fn input(&self) -> Vec<SlotInfo> {
-        vec![SlotInfo::new(UiPassNode::IN_VIEW, SlotType::Entity)]
-    }
-
-    fn update(&mut self, world: &mut World) {
-        self.ui_view_query.update_archetypes(world);
-        self.default_camera_view_query.update_archetypes(world);
-    }
-
-    fn run(
-        &self,
-        graph: &mut RenderGraphContext,
-        render_context: &mut RenderContext,
-        world: &World,
-    ) -> Result<(), NodeRunError> {
-        let input_view_entity = graph.get_input_entity(Self::IN_VIEW)?;
-
-        let (transparent_phase, target, camera_ui) =
-            if let Ok(result) = self.ui_view_query.get_manual(world, input_view_entity) {
-                result
-            } else {
-                return Ok(());
-            };
-        if transparent_phase.items.is_empty() {
-            return Ok(());
-        }
-        // Don't render UI for cameras where it is explicitly disabled
-        if matches!(camera_ui, Some(&UiCameraConfig { show_ui: false })) {
-            return Ok(());
-        }
-
-        // use the "default" view entity if it is defined
-        let view_entity = if let Ok(default_view) = self
-            .default_camera_view_query
-            .get_manual(world, input_view_entity)
-        {
-            default_view.0
-        } else {
-            input_view_entity
-        };
-        let pass_descriptor = RenderPassDescriptor {
-            label: Some("ui_pass"),
-            color_attachments: &[RenderPassColorAttachment {
-                view: &target.view,
-                resolve_target: None,
-                ops: Operations {
-                    load: LoadOp::Load,
-                    store: true,
-                },
-            }],
-            depth_stencil_attachment: None,
-        };
-
-        let draw_functions = world.resource::<DrawFunctions<TransparentUi>>();
-
-        let render_pass = render_context
-            .command_encoder
-            .begin_render_pass(&pass_descriptor);
-
-        let mut draw_functions = draw_functions.write();
-        let mut tracked_pass = TrackedRenderPass::new(render_pass);
-        for item in &transparent_phase.items {
-            let draw_function = draw_functions.get_mut(item.draw_function).unwrap();
-            draw_function.draw(world, &mut tracked_pass, view_entity, item);
-        }
-        Ok(())
-    }
->>>>>>> 47f19449
 }
 
 pub struct TransparentUi {
