mod pipeline;
mod render_pass;

use bevy_core_pipeline::{core_2d::Camera2d, core_3d::Camera3d};
pub use pipeline::*;
pub use render_pass::*;

use crate::{prelude::UiCameraConfig, CalculatedClip, Node, UiColor, UiImage};
use bevy_app::prelude::*;
use bevy_asset::{load_internal_asset, AssetEvent, Assets, Handle, HandleUntyped};
use bevy_ecs::prelude::*;
use bevy_math::{Mat4, Vec2, Vec3, Vec4Swizzles};
use bevy_reflect::TypeUuid;
use bevy_render::{
<<<<<<< HEAD
	camera::{Camera, CameraProjection, DepthCalculation, OrthographicProjection, WindowOrigin},
	color::Color,
	render_asset::RenderAssets,
	render_graph::{RenderGraph, RunGraphOnViewNode, SlotInfo, SlotType},
	render_phase::{sort_phase_system, AddRenderCommand, DrawFunctions, RenderPhase},
	render_resource::*,
	renderer::{RenderDevice, RenderQueue},
	texture::Image,
	view::{ExtractedView, ViewUniforms, Visibility},
	RenderApp, RenderStage, RenderWorld,
=======
    camera::{Camera, CameraProjection, DepthCalculation, OrthographicProjection, WindowOrigin},
    color::Color,
    render_asset::RenderAssets,
    render_graph::{RenderGraph, RunGraphOnViewNode, SlotInfo, SlotType},
    render_phase::{sort_phase_system, AddRenderCommand, DrawFunctions, RenderPhase},
    render_resource::*,
    renderer::{RenderDevice, RenderQueue},
    texture::Image,
    view::{ExtractedView, ViewUniforms, Visibility},
    Extract, RenderApp, RenderStage,
>>>>>>> 518408df
};
use bevy_sprite::{Rect, SpriteAssetEvents, TextureAtlas};
use bevy_text::{DefaultTextPipeline, Text};
use bevy_transform::components::GlobalTransform;
use bevy_utils::FloatOrd;
use bevy_utils::HashMap;
use bevy_window::{WindowId, Windows};
use bytemuck::{Pod, Zeroable};
use std::ops::Range;

pub mod node {
	pub const UI_PASS_DRIVER: &str = "ui_pass_driver";
}

pub mod draw_ui_graph {
	pub const NAME: &str = "draw_ui";
	pub mod input {
		pub const VIEW_ENTITY: &str = "view_entity";
	}
	pub mod node {
		pub const UI_PASS: &str = "ui_pass";
	}
}

pub const UI_SHADER_HANDLE: HandleUntyped =
	HandleUntyped::weak_from_u64(Shader::TYPE_UUID, 13012847047162779583);

#[derive(Debug, Hash, PartialEq, Eq, Clone, SystemLabel)]
pub enum RenderUiSystem {
	ExtractNode,
}

pub fn build_ui_render(app: &mut App) {
	load_internal_asset!(app, UI_SHADER_HANDLE, "ui.wgsl", Shader::from_wgsl);

	let render_app = match app.get_sub_app_mut(RenderApp) {
		Ok(render_app) => render_app,
		Err(_) => return,
	};

	render_app.init_resource::<UiPipeline>();
	render_app.init_resource::<SpecializedRenderPipelines<UiPipeline>>();
	render_app.init_resource::<UiImageBindGroups>();
	render_app.init_resource::<UiMeta>();
	render_app.init_resource::<ExtractedUiNodes>();
	render_app.init_resource::<DrawFunctions<TransparentUi>>();
	render_app.add_render_command::<TransparentUi, DrawUi>();
	render_app.add_system_to_stage(
		RenderStage::Extract,
		extract_default_ui_camera_view::<Camera2d>,
	);
	render_app.add_system_to_stage(
		RenderStage::Extract,
		extract_default_ui_camera_view::<Camera3d>,
	);
	render_app.add_system_to_stage(
		RenderStage::Extract,
		extract_uinodes.label(RenderUiSystem::ExtractNode),
	);
	render_app.add_system_to_stage(
		RenderStage::Extract,
		extract_text_uinodes.after(RenderUiSystem::ExtractNode),
	);
	render_app.add_system_to_stage(RenderStage::Prepare, prepare_uinodes);
	render_app.add_system_to_stage(RenderStage::Queue, queue_uinodes);
	render_app.add_system_to_stage(RenderStage::PhaseSort, sort_phase_system::<TransparentUi>);

	// Render graph
	let ui_graph_2d = get_ui_graph(render_app);
	let ui_graph_3d = get_ui_graph(render_app);
	let mut graph = render_app.world.resource_mut::<RenderGraph>();

	if let Some(graph_2d) = graph.get_sub_graph_mut(bevy_core_pipeline::core_2d::graph::NAME) {
		graph_2d.add_sub_graph(draw_ui_graph::NAME, ui_graph_2d);
		graph_2d.add_node(
			draw_ui_graph::node::UI_PASS,
			RunGraphOnViewNode::from(draw_ui_graph::NAME),
		);
		graph_2d
			.add_node_edge(
				bevy_core_pipeline::core_2d::graph::node::MAIN_PASS,
				draw_ui_graph::node::UI_PASS,
			)
			.unwrap();
		graph_2d
			.add_slot_edge(
				graph_2d.input_node().unwrap().id,
				bevy_core_pipeline::core_2d::graph::input::VIEW_ENTITY,
				draw_ui_graph::node::UI_PASS,
				RunGraphOnViewNode::IN_VIEW,
			)
			.unwrap();
	}

	if let Some(graph_3d) = graph.get_sub_graph_mut(bevy_core_pipeline::core_3d::graph::NAME) {
		graph_3d.add_sub_graph(draw_ui_graph::NAME, ui_graph_3d);
		graph_3d.add_node(
			draw_ui_graph::node::UI_PASS,
			RunGraphOnViewNode::from(draw_ui_graph::NAME),
		);
		graph_3d
			.add_node_edge(
				bevy_core_pipeline::core_3d::graph::node::MAIN_PASS,
				draw_ui_graph::node::UI_PASS,
			)
			.unwrap();
		graph_3d
			.add_slot_edge(
				graph_3d.input_node().unwrap().id,
				bevy_core_pipeline::core_3d::graph::input::VIEW_ENTITY,
				draw_ui_graph::node::UI_PASS,
				RunGraphOnViewNode::IN_VIEW,
			)
			.unwrap();
	}
}

fn get_ui_graph(render_app: &mut App) -> RenderGraph {
	let ui_pass_node = UiPassNode::from(&mut render_app.world);
	let mut ui_graph = RenderGraph::default();
	ui_graph.add_node(draw_ui_graph::node::UI_PASS, ui_pass_node);
	let input_node_id = ui_graph.set_input(vec![SlotInfo::new(
		draw_ui_graph::input::VIEW_ENTITY,
		SlotType::Entity,
	)]);
	ui_graph
		.add_slot_edge(
			input_node_id,
			draw_ui_graph::input::VIEW_ENTITY,
			draw_ui_graph::node::UI_PASS,
			UiPassNode::IN_VIEW,
		)
		.unwrap();
	ui_graph
}

pub struct ExtractedUiNode {
	pub transform: Mat4,
	pub color: Color,
	pub rect: Rect,
	pub image: Handle<Image>,
	pub atlas_size: Option<Vec2>,
	pub clip: Option<Rect>,
}

#[derive(Default)]
pub struct ExtractedUiNodes {
	pub uinodes: Vec<ExtractedUiNode>,
}

pub fn extract_uinodes(
<<<<<<< HEAD
	mut render_world: ResMut<RenderWorld>,
	images: Res<Assets<Image>>,
	uinode_query: Query<(
		&Node,
		&GlobalTransform,
		&UiColor,
		&UiImage,
		&Visibility,
		Option<&CalculatedClip>,
	)>,
) {
	let mut extracted_uinodes = render_world.resource_mut::<ExtractedUiNodes>();
	extracted_uinodes.uinodes.clear();
	uinode_query.for_each(|(uinode, transform, color, image, visibility, clip)| {
		if visibility.is_visible {
			let image = image.0.clone_weak();
			// Skip loading images
			if images.contains(&image) {
				extracted_uinodes.uinodes.push(ExtractedUiNode {
					transform: transform.compute_matrix(),
					color: color.0,
					rect: bevy_sprite::Rect {
						min: Vec2::ZERO,
						max: uinode.size,
					},
					image,
					atlas_size: None,
					clip: clip.map(|clip| clip.clip),
				});
			}
		}
	});
=======
    mut extracted_uinodes: ResMut<ExtractedUiNodes>,
    images: Extract<Res<Assets<Image>>>,
    uinode_query: Extract<
        Query<(
            &Node,
            &GlobalTransform,
            &UiColor,
            &UiImage,
            &Visibility,
            Option<&CalculatedClip>,
        )>,
    >,
) {
    extracted_uinodes.uinodes.clear();
    for (uinode, transform, color, image, visibility, clip) in uinode_query.iter() {
        if !visibility.is_visible {
            continue;
        }
        let image = image.0.clone_weak();
        // Skip loading images
        if !images.contains(&image) {
            continue;
        }
        extracted_uinodes.uinodes.push(ExtractedUiNode {
            transform: transform.compute_matrix(),
            color: color.0,
            rect: bevy_sprite::Rect {
                min: Vec2::ZERO,
                max: uinode.size,
            },
            image,
            atlas_size: None,
            clip: clip.map(|clip| clip.clip),
        });
    }
>>>>>>> 518408df
}

/// The UI camera is "moved back" by this many units (plus the [`UI_CAMERA_TRANSFORM_OFFSET`]) and also has a view
/// distance of this many units. This ensures that with a left-handed projection,
/// as ui elements are "stacked on top of each other", they are within the camera's view
/// and have room to grow.
// TODO: Consider computing this value at runtime based on the maximum z-value.
const UI_CAMERA_FAR: f32 = 1000.0;

// This value is subtracted from the far distance for the camera's z-position to ensure nodes at z == 0.0 are rendered
// TODO: Evaluate if we still need this.
const UI_CAMERA_TRANSFORM_OFFSET: f32 = -0.1;

#[derive(Component)]
pub struct DefaultCameraView(pub Entity);

pub fn extract_default_ui_camera_view<T: Component>(
<<<<<<< HEAD
	mut commands: Commands,
	render_world: Res<RenderWorld>,
	query: Query<(Entity, &Camera, Option<&UiCameraConfig>), With<T>>,
) {
	for (entity, camera, camera_ui) in query.iter() {
		// ignore cameras with disabled ui
		if matches!(camera_ui, Some(&UiCameraConfig { show_ui: false, .. })) {
			continue;
		}
		if let (Some(logical_size), Some(physical_size)) = (
			camera.logical_viewport_size(),
			camera.physical_viewport_size(),
		) {
			let mut projection = OrthographicProjection {
				far: UI_CAMERA_FAR,
				window_origin: WindowOrigin::BottomLeft,
				depth_calculation: DepthCalculation::ZDifference,
				..Default::default()
			};
			projection.update(logical_size.x, logical_size.y);
			// This roundabout approach is required because spawn().id() won't work in this context
			let default_camera_view = render_world.entities().reserve_entity();
			commands
				.get_or_spawn(default_camera_view)
				.insert(ExtractedView {
					projection: projection.get_projection_matrix(),
					transform: GlobalTransform::from_xyz(
						0.0,
						0.0,
						UI_CAMERA_FAR + UI_CAMERA_TRANSFORM_OFFSET,
					),
					width: physical_size.x,
					height: physical_size.y,
				});
			commands.get_or_spawn(entity).insert_bundle((
				DefaultCameraView(default_camera_view),
				RenderPhase::<TransparentUi>::default(),
			));
		}
	}
}

pub fn extract_text_uinodes(
	mut render_world: ResMut<RenderWorld>,
	texture_atlases: Res<Assets<TextureAtlas>>,
	text_pipeline: Res<DefaultTextPipeline>,
	windows: Res<Windows>,
	uinode_query: Query<(
		Entity,
		&Node,
		&GlobalTransform,
		&Text,
		&Visibility,
		Option<&CalculatedClip>,
	)>,
) {
	let mut extracted_uinodes = render_world.resource_mut::<ExtractedUiNodes>();

	let scale_factor = windows.scale_factor(WindowId::primary()) as f32;

	for (entity, uinode, transform, text, visibility, clip) in uinode_query.into_iter() {
		if !visibility.is_visible {
			continue;
		}
		// Skip if size is set to zero (e.g. when a parent is set to `Display::None`)
		if uinode.size == Vec2::ZERO {
			continue;
		}
		if let Some(text_layout) = text_pipeline.get_glyphs(&entity) {
			let text_glyphs = &text_layout.glyphs;
			let alignment_offset = (uinode.size / -2.0).extend(0.0);

			for text_glyph in text_glyphs {
				let color = text.sections[text_glyph.section_index]
					.style
					.color;
				let atlas = texture_atlases
					.get(&text_glyph.atlas_info.texture_atlas)
					.unwrap();
				let texture = atlas.texture.clone_weak();
				let index = text_glyph.atlas_info.glyph_index as usize;
				let rect = atlas.textures[index];
				let atlas_size = Some(atlas.size);

				let transform = Mat4::from_rotation_translation(transform.rotation, transform.translation)
					* Mat4::from_scale(transform.scale / scale_factor)
					* Mat4::from_translation(
						alignment_offset * scale_factor + text_glyph.position.extend(0.),
					);

				extracted_uinodes.uinodes.push(ExtractedUiNode {
					transform,
					color,
					rect,
					image: texture,
					atlas_size,
					clip: clip.map(|clip| clip.clip),
				});
			}
		}
	}
=======
    mut commands: Commands,
    query: Extract<Query<(Entity, &Camera, Option<&UiCameraConfig>), With<T>>>,
) {
    for (entity, camera, camera_ui) in query.iter() {
        // ignore cameras with disabled ui
        if matches!(camera_ui, Some(&UiCameraConfig { show_ui: false, .. })) {
            continue;
        }
        if let (Some(logical_size), Some(physical_size)) = (
            camera.logical_viewport_size(),
            camera.physical_viewport_size(),
        ) {
            let mut projection = OrthographicProjection {
                far: UI_CAMERA_FAR,
                window_origin: WindowOrigin::BottomLeft,
                depth_calculation: DepthCalculation::ZDifference,
                ..Default::default()
            };
            projection.update(logical_size.x, logical_size.y);
            let default_camera_view = commands
                .spawn()
                .insert(ExtractedView {
                    projection: projection.get_projection_matrix(),
                    transform: GlobalTransform::from_xyz(
                        0.0,
                        0.0,
                        UI_CAMERA_FAR + UI_CAMERA_TRANSFORM_OFFSET,
                    ),
                    width: physical_size.x,
                    height: physical_size.y,
                })
                .id();
            commands.get_or_spawn(entity).insert_bundle((
                DefaultCameraView(default_camera_view),
                RenderPhase::<TransparentUi>::default(),
            ));
        }
    }
}

pub fn extract_text_uinodes(
    mut extracted_uinodes: ResMut<ExtractedUiNodes>,
    texture_atlases: Extract<Res<Assets<TextureAtlas>>>,
    text_pipeline: Extract<Res<DefaultTextPipeline>>,
    windows: Extract<Res<Windows>>,
    uinode_query: Extract<
        Query<(
            Entity,
            &Node,
            &GlobalTransform,
            &Text,
            &Visibility,
            Option<&CalculatedClip>,
        )>,
    >,
) {
    let scale_factor = windows.scale_factor(WindowId::primary()) as f32;
    for (entity, uinode, transform, text, visibility, clip) in uinode_query.iter() {
        if !visibility.is_visible {
            continue;
        }
        // Skip if size is set to zero (e.g. when a parent is set to `Display::None`)
        if uinode.size == Vec2::ZERO {
            continue;
        }
        if let Some(text_layout) = text_pipeline.get_glyphs(&entity) {
            let text_glyphs = &text_layout.glyphs;
            let alignment_offset = (uinode.size / -2.0).extend(0.0);

            for text_glyph in text_glyphs {
                let color = text.sections[text_glyph.section_index].style.color;
                let atlas = texture_atlases
                    .get(&text_glyph.atlas_info.texture_atlas)
                    .unwrap();
                let texture = atlas.texture.clone_weak();
                let index = text_glyph.atlas_info.glyph_index as usize;
                let rect = atlas.textures[index];
                let atlas_size = Some(atlas.size);

                let transform =
                    Mat4::from_rotation_translation(transform.rotation, transform.translation)
                        * Mat4::from_scale(transform.scale / scale_factor)
                        * Mat4::from_translation(
                            alignment_offset * scale_factor + text_glyph.position.extend(0.),
                        );

                extracted_uinodes.uinodes.push(ExtractedUiNode {
                    transform,
                    color,
                    rect,
                    image: texture,
                    atlas_size,
                    clip: clip.map(|clip| clip.clip),
                });
            }
        }
    }
>>>>>>> 518408df
}

#[repr(C)]
#[derive(Copy, Clone, Pod, Zeroable)]
struct UiVertex {
	pub position: [f32; 3],
	pub uv: [f32; 2],
	pub color: [f32; 4],
}

pub struct UiMeta {
	vertices: BufferVec<UiVertex>,
	view_bind_group: Option<BindGroup>,
}

impl Default for UiMeta {
	fn default() -> Self {
		Self {
			vertices: BufferVec::new(BufferUsages::VERTEX),
			view_bind_group: None,
		}
	}
}

const QUAD_VERTEX_POSITIONS: [Vec3; 4] = [
	Vec3::new(-0.5, -0.5, 0.0),
	Vec3::new(0.5, -0.5, 0.0),
	Vec3::new(0.5, 0.5, 0.0),
	Vec3::new(-0.5, 0.5, 0.0),
];

const QUAD_INDICES: [usize; 6] = [0, 2, 3, 0, 1, 2];

#[derive(Component)]
pub struct UiBatch {
	pub range: Range<u32>,
	pub image: Handle<Image>,
	pub z: f32,
}

pub fn prepare_uinodes(
	mut commands: Commands,
	render_device: Res<RenderDevice>,
	render_queue: Res<RenderQueue>,
	mut ui_meta: ResMut<UiMeta>,
	mut extracted_uinodes: ResMut<ExtractedUiNodes>,
) {
	ui_meta.vertices.clear();

	// sort by increasing z for correct transparency
	extracted_uinodes
		.uinodes
		.sort_by(|a, b| FloatOrd(a.transform.w_axis[2]).cmp(&FloatOrd(b.transform.w_axis[2])));

	let mut start = 0;
	let mut end = 0;
	let mut current_batch_handle = Default::default();
	let mut last_z = 0.0;
	for extracted_uinode in &extracted_uinodes.uinodes {
		if current_batch_handle != extracted_uinode.image {
			if start != end {
				commands.spawn_bundle((UiBatch {
					range: start..end,
					image: current_batch_handle,
					z: last_z,
				},));
				start = end;
			}
			current_batch_handle = extracted_uinode.image.clone_weak();
		}

		let uinode_rect = extracted_uinode.rect;
		let rect_size = uinode_rect.size().extend(1.0);

		// Specify the corners of the node
		let positions = QUAD_VERTEX_POSITIONS
			.map(|pos| (extracted_uinode.transform * (pos * rect_size).extend(1.)).xyz());

		// Calculate the effect of clipping
		// Note: this won't work with rotation/scaling, but that's much more complex (may need more that 2 quads)
		let positions_diff = if let Some(clip) = extracted_uinode.clip {
			[
				Vec2::new(
					f32::max(clip.min.x - positions[0].x, 0.),
					f32::max(clip.min.y - positions[0].y, 0.),
				),
				Vec2::new(
					f32::min(clip.max.x - positions[1].x, 0.),
					f32::max(clip.min.y - positions[1].y, 0.),
				),
				Vec2::new(
					f32::min(clip.max.x - positions[2].x, 0.),
					f32::min(clip.max.y - positions[2].y, 0.),
				),
				Vec2::new(
					f32::max(clip.min.x - positions[3].x, 0.),
					f32::min(clip.max.y - positions[3].y, 0.),
				),
			]
		} else {
			[Vec2::ZERO; 4]
		};

		let positions_clipped = [
			positions[0] + positions_diff[0].extend(0.),
			positions[1] + positions_diff[1].extend(0.),
			positions[2] + positions_diff[2].extend(0.),
			positions[3] + positions_diff[3].extend(0.),
		];

		let transformed_rect_size = extracted_uinode
			.transform
			.transform_vector3(rect_size);

		// Cull nodes that are completely clipped
		if positions_diff[0].x - positions_diff[1].x >= transformed_rect_size.x
			|| positions_diff[1].y - positions_diff[2].y >= transformed_rect_size.y
		{
			continue;
		}

		// Clip UVs (Note: y is reversed in UV space)
		let atlas_extent = extracted_uinode
			.atlas_size
			.unwrap_or(uinode_rect.max);
		let uvs = [
			Vec2::new(
				uinode_rect.min.x + positions_diff[0].x,
				uinode_rect.max.y - positions_diff[0].y,
			),
			Vec2::new(
				uinode_rect.max.x + positions_diff[1].x,
				uinode_rect.max.y - positions_diff[1].y,
			),
			Vec2::new(
				uinode_rect.max.x + positions_diff[2].x,
				uinode_rect.min.y - positions_diff[2].y,
			),
			Vec2::new(
				uinode_rect.min.x + positions_diff[3].x,
				uinode_rect.min.y - positions_diff[3].y,
			),
		]
		.map(|pos| pos / atlas_extent);

		for i in QUAD_INDICES {
			ui_meta.vertices.push(UiVertex {
				position: positions_clipped[i].into(),
				uv: uvs[i].into(),
				color: extracted_uinode.color.as_linear_rgba_f32(),
			});
		}

		last_z = extracted_uinode.transform.w_axis[2];
		end += QUAD_INDICES.len() as u32;
	}

	// if start != end, there is one last batch to process
	if start != end {
		commands.spawn_bundle((UiBatch {
			range: start..end,
			image: current_batch_handle,
			z: last_z,
		},));
	}

	ui_meta
		.vertices
		.write_buffer(&render_device, &render_queue);
}

#[derive(Default)]
pub struct UiImageBindGroups {
	pub values: HashMap<Handle<Image>, BindGroup>,
}

#[allow(clippy::too_many_arguments)]
pub fn queue_uinodes(
	draw_functions: Res<DrawFunctions<TransparentUi>>,
	render_device: Res<RenderDevice>,
	mut ui_meta: ResMut<UiMeta>,
	view_uniforms: Res<ViewUniforms>,
	ui_pipeline: Res<UiPipeline>,
	mut pipelines: ResMut<SpecializedRenderPipelines<UiPipeline>>,
	mut pipeline_cache: ResMut<PipelineCache>,
	mut image_bind_groups: ResMut<UiImageBindGroups>,
	gpu_images: Res<RenderAssets<Image>>,
	ui_batches: Query<(Entity, &UiBatch)>,
	mut views: Query<&mut RenderPhase<TransparentUi>>,
	events: Res<SpriteAssetEvents>,
) {
	// If an image has changed, the GpuImage has (probably) changed
	for event in &events.images {
		match event {
			AssetEvent::Created { .. } => None,
			AssetEvent::Modified { handle } | AssetEvent::Removed { handle } => {
				image_bind_groups.values.remove(handle)
			}
		};
	}

	if let Some(view_binding) = view_uniforms.uniforms.binding() {
		ui_meta.view_bind_group = Some(render_device.create_bind_group(&BindGroupDescriptor {
			entries: &[BindGroupEntry {
				binding: 0,
				resource: view_binding,
			}],
			label: Some("ui_view_bind_group"),
			layout: &ui_pipeline.view_layout,
		}));
		let draw_ui_function = draw_functions
			.read()
			.get_id::<DrawUi>()
			.unwrap();
		let pipeline = pipelines.specialize(&mut pipeline_cache, &ui_pipeline, UiPipelineKey {});
		for mut transparent_phase in views.iter_mut() {
			for (entity, batch) in ui_batches.into_iter() {
				image_bind_groups
					.values
					.entry(batch.image.clone_weak())
					.or_insert_with(|| {
						let gpu_image = gpu_images.get(&batch.image).unwrap();
						render_device.create_bind_group(&BindGroupDescriptor {
							entries: &[
								BindGroupEntry {
									binding: 0,
									resource: BindingResource::TextureView(&gpu_image.texture_view),
								},
								BindGroupEntry {
									binding: 1,
									resource: BindingResource::Sampler(&gpu_image.sampler),
								},
							],
							label: Some("ui_material_bind_group"),
							layout: &ui_pipeline.image_layout,
						})
					});
				transparent_phase.add(TransparentUi {
					draw_function: draw_ui_function,
					pipeline,
					entity,
					sort_key: FloatOrd(batch.z),
				});
			}
		}
	}
}<|MERGE_RESOLUTION|>--- conflicted
+++ resolved
@@ -12,7 +12,6 @@
 use bevy_math::{Mat4, Vec2, Vec3, Vec4Swizzles};
 use bevy_reflect::TypeUuid;
 use bevy_render::{
-<<<<<<< HEAD
 	camera::{Camera, CameraProjection, DepthCalculation, OrthographicProjection, WindowOrigin},
 	color::Color,
 	render_asset::RenderAssets,
@@ -22,19 +21,7 @@
 	renderer::{RenderDevice, RenderQueue},
 	texture::Image,
 	view::{ExtractedView, ViewUniforms, Visibility},
-	RenderApp, RenderStage, RenderWorld,
-=======
-    camera::{Camera, CameraProjection, DepthCalculation, OrthographicProjection, WindowOrigin},
-    color::Color,
-    render_asset::RenderAssets,
-    render_graph::{RenderGraph, RunGraphOnViewNode, SlotInfo, SlotType},
-    render_phase::{sort_phase_system, AddRenderCommand, DrawFunctions, RenderPhase},
-    render_resource::*,
-    renderer::{RenderDevice, RenderQueue},
-    texture::Image,
-    view::{ExtractedView, ViewUniforms, Visibility},
-    Extract, RenderApp, RenderStage,
->>>>>>> 518408df
+	Extract, RenderApp, RenderStage,
 };
 use bevy_sprite::{Rect, SpriteAssetEvents, TextureAtlas};
 use bevy_text::{DefaultTextPipeline, Text};
@@ -186,76 +173,41 @@
 }
 
 pub fn extract_uinodes(
-<<<<<<< HEAD
-	mut render_world: ResMut<RenderWorld>,
-	images: Res<Assets<Image>>,
-	uinode_query: Query<(
-		&Node,
-		&GlobalTransform,
-		&UiColor,
-		&UiImage,
-		&Visibility,
-		Option<&CalculatedClip>,
-	)>,
+	mut extracted_uinodes: ResMut<ExtractedUiNodes>,
+	images: Extract<Res<Assets<Image>>>,
+	uinode_query: Extract<
+		Query<(
+			&Node,
+			&GlobalTransform,
+			&UiColor,
+			&UiImage,
+			&Visibility,
+			Option<&CalculatedClip>,
+		)>,
+	>,
 ) {
-	let mut extracted_uinodes = render_world.resource_mut::<ExtractedUiNodes>();
 	extracted_uinodes.uinodes.clear();
-	uinode_query.for_each(|(uinode, transform, color, image, visibility, clip)| {
-		if visibility.is_visible {
-			let image = image.0.clone_weak();
-			// Skip loading images
-			if images.contains(&image) {
-				extracted_uinodes.uinodes.push(ExtractedUiNode {
-					transform: transform.compute_matrix(),
-					color: color.0,
-					rect: bevy_sprite::Rect {
-						min: Vec2::ZERO,
-						max: uinode.size,
-					},
-					image,
-					atlas_size: None,
-					clip: clip.map(|clip| clip.clip),
-				});
-			}
-		}
-	});
-=======
-    mut extracted_uinodes: ResMut<ExtractedUiNodes>,
-    images: Extract<Res<Assets<Image>>>,
-    uinode_query: Extract<
-        Query<(
-            &Node,
-            &GlobalTransform,
-            &UiColor,
-            &UiImage,
-            &Visibility,
-            Option<&CalculatedClip>,
-        )>,
-    >,
-) {
-    extracted_uinodes.uinodes.clear();
-    for (uinode, transform, color, image, visibility, clip) in uinode_query.iter() {
-        if !visibility.is_visible {
-            continue;
-        }
-        let image = image.0.clone_weak();
-        // Skip loading images
-        if !images.contains(&image) {
-            continue;
-        }
-        extracted_uinodes.uinodes.push(ExtractedUiNode {
-            transform: transform.compute_matrix(),
-            color: color.0,
-            rect: bevy_sprite::Rect {
-                min: Vec2::ZERO,
-                max: uinode.size,
-            },
-            image,
-            atlas_size: None,
-            clip: clip.map(|clip| clip.clip),
-        });
-    }
->>>>>>> 518408df
+	for (uinode, transform, color, image, visibility, clip) in uinode_query.iter() {
+		if !visibility.is_visible {
+			continue;
+		}
+		let image = image.0.clone_weak();
+		// Skip loading images
+		if !images.contains(&image) {
+			continue;
+		}
+		extracted_uinodes.uinodes.push(ExtractedUiNode {
+			transform: transform.compute_matrix(),
+			color: color.0,
+			rect: bevy_sprite::Rect {
+				min: Vec2::ZERO,
+				max: uinode.size,
+			},
+			image,
+			atlas_size: None,
+			clip: clip.map(|clip| clip.clip),
+		});
+	}
 }
 
 /// The UI camera is "moved back" by this many units (plus the [`UI_CAMERA_TRANSFORM_OFFSET`]) and also has a view
@@ -273,10 +225,8 @@
 pub struct DefaultCameraView(pub Entity);
 
 pub fn extract_default_ui_camera_view<T: Component>(
-<<<<<<< HEAD
 	mut commands: Commands,
-	render_world: Res<RenderWorld>,
-	query: Query<(Entity, &Camera, Option<&UiCameraConfig>), With<T>>,
+	query: Extract<Query<(Entity, &Camera, Option<&UiCameraConfig>), With<T>>>,
 ) {
 	for (entity, camera, camera_ui) in query.iter() {
 		// ignore cameras with disabled ui
@@ -294,10 +244,8 @@
 				..Default::default()
 			};
 			projection.update(logical_size.x, logical_size.y);
-			// This roundabout approach is required because spawn().id() won't work in this context
-			let default_camera_view = render_world.entities().reserve_entity();
-			commands
-				.get_or_spawn(default_camera_view)
+			let default_camera_view = commands
+				.spawn()
 				.insert(ExtractedView {
 					projection: projection.get_projection_matrix(),
 					transform: GlobalTransform::from_xyz(
@@ -307,7 +255,8 @@
 					),
 					width: physical_size.x,
 					height: physical_size.y,
-				});
+				})
+				.id();
 			commands.get_or_spawn(entity).insert_bundle((
 				DefaultCameraView(default_camera_view),
 				RenderPhase::<TransparentUi>::default(),
@@ -317,24 +266,23 @@
 }
 
 pub fn extract_text_uinodes(
-	mut render_world: ResMut<RenderWorld>,
-	texture_atlases: Res<Assets<TextureAtlas>>,
-	text_pipeline: Res<DefaultTextPipeline>,
-	windows: Res<Windows>,
-	uinode_query: Query<(
-		Entity,
-		&Node,
-		&GlobalTransform,
-		&Text,
-		&Visibility,
-		Option<&CalculatedClip>,
-	)>,
+	mut extracted_uinodes: ResMut<ExtractedUiNodes>,
+	texture_atlases: Extract<Res<Assets<TextureAtlas>>>,
+	text_pipeline: Extract<Res<DefaultTextPipeline>>,
+	windows: Extract<Res<Windows>>,
+	uinode_query: Extract<
+		Query<(
+			Entity,
+			&Node,
+			&GlobalTransform,
+			&Text,
+			&Visibility,
+			Option<&CalculatedClip>,
+		)>,
+	>,
 ) {
-	let mut extracted_uinodes = render_world.resource_mut::<ExtractedUiNodes>();
-
 	let scale_factor = windows.scale_factor(WindowId::primary()) as f32;
-
-	for (entity, uinode, transform, text, visibility, clip) in uinode_query.into_iter() {
+	for (entity, uinode, transform, text, visibility, clip) in uinode_query.iter() {
 		if !visibility.is_visible {
 			continue;
 		}
@@ -375,105 +323,6 @@
 			}
 		}
 	}
-=======
-    mut commands: Commands,
-    query: Extract<Query<(Entity, &Camera, Option<&UiCameraConfig>), With<T>>>,
-) {
-    for (entity, camera, camera_ui) in query.iter() {
-        // ignore cameras with disabled ui
-        if matches!(camera_ui, Some(&UiCameraConfig { show_ui: false, .. })) {
-            continue;
-        }
-        if let (Some(logical_size), Some(physical_size)) = (
-            camera.logical_viewport_size(),
-            camera.physical_viewport_size(),
-        ) {
-            let mut projection = OrthographicProjection {
-                far: UI_CAMERA_FAR,
-                window_origin: WindowOrigin::BottomLeft,
-                depth_calculation: DepthCalculation::ZDifference,
-                ..Default::default()
-            };
-            projection.update(logical_size.x, logical_size.y);
-            let default_camera_view = commands
-                .spawn()
-                .insert(ExtractedView {
-                    projection: projection.get_projection_matrix(),
-                    transform: GlobalTransform::from_xyz(
-                        0.0,
-                        0.0,
-                        UI_CAMERA_FAR + UI_CAMERA_TRANSFORM_OFFSET,
-                    ),
-                    width: physical_size.x,
-                    height: physical_size.y,
-                })
-                .id();
-            commands.get_or_spawn(entity).insert_bundle((
-                DefaultCameraView(default_camera_view),
-                RenderPhase::<TransparentUi>::default(),
-            ));
-        }
-    }
-}
-
-pub fn extract_text_uinodes(
-    mut extracted_uinodes: ResMut<ExtractedUiNodes>,
-    texture_atlases: Extract<Res<Assets<TextureAtlas>>>,
-    text_pipeline: Extract<Res<DefaultTextPipeline>>,
-    windows: Extract<Res<Windows>>,
-    uinode_query: Extract<
-        Query<(
-            Entity,
-            &Node,
-            &GlobalTransform,
-            &Text,
-            &Visibility,
-            Option<&CalculatedClip>,
-        )>,
-    >,
-) {
-    let scale_factor = windows.scale_factor(WindowId::primary()) as f32;
-    for (entity, uinode, transform, text, visibility, clip) in uinode_query.iter() {
-        if !visibility.is_visible {
-            continue;
-        }
-        // Skip if size is set to zero (e.g. when a parent is set to `Display::None`)
-        if uinode.size == Vec2::ZERO {
-            continue;
-        }
-        if let Some(text_layout) = text_pipeline.get_glyphs(&entity) {
-            let text_glyphs = &text_layout.glyphs;
-            let alignment_offset = (uinode.size / -2.0).extend(0.0);
-
-            for text_glyph in text_glyphs {
-                let color = text.sections[text_glyph.section_index].style.color;
-                let atlas = texture_atlases
-                    .get(&text_glyph.atlas_info.texture_atlas)
-                    .unwrap();
-                let texture = atlas.texture.clone_weak();
-                let index = text_glyph.atlas_info.glyph_index as usize;
-                let rect = atlas.textures[index];
-                let atlas_size = Some(atlas.size);
-
-                let transform =
-                    Mat4::from_rotation_translation(transform.rotation, transform.translation)
-                        * Mat4::from_scale(transform.scale / scale_factor)
-                        * Mat4::from_translation(
-                            alignment_offset * scale_factor + text_glyph.position.extend(0.),
-                        );
-
-                extracted_uinodes.uinodes.push(ExtractedUiNode {
-                    transform,
-                    color,
-                    rect,
-                    image: texture,
-                    atlas_size,
-                    clip: clip.map(|clip| clip.clip),
-                });
-            }
-        }
-    }
->>>>>>> 518408df
 }
 
 #[repr(C)]
