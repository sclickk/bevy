mod pipeline;
mod render_pass;

use bevy_core_pipeline::{core_2d::Camera2d, core_3d::Camera3d};
pub use pipeline::*;
pub use render_pass::*;

use crate::{prelude::UiCameraConfig, CalculatedClip, Node, UiColor, UiImage};
use bevy_app::prelude::*;
use bevy_asset::{load_internal_asset, AssetEvent, Assets, Handle, HandleUntyped};
use bevy_ecs::prelude::*;
use bevy_math::{Mat4, Vec2, Vec3, Vec4Swizzles};
use bevy_reflect::TypeUuid;
use bevy_render::{
<<<<<<< HEAD
	camera::{Camera, CameraProjection, DepthCalculation, OrthographicProjection, WindowOrigin},
	color::Color,
	render_asset::RenderAssets,
	render_graph::{RenderGraph, RunGraphOnViewNode, SlotInfo, SlotType},
	render_phase::{sort_phase_system, AddRenderCommand, DrawFunctions, RenderPhase},
	render_resource::*,
	renderer::{RenderDevice, RenderQueue},
	texture::Image,
	view::{ExtractedView, ViewUniforms, Visibility},
	Extract, RenderApp, RenderStage,
=======
    camera::{Camera, CameraProjection, DepthCalculation, OrthographicProjection, WindowOrigin},
    color::Color,
    render_asset::RenderAssets,
    render_graph::{RenderGraph, RunGraphOnViewNode, SlotInfo, SlotType},
    render_phase::{sort_phase_system, AddRenderCommand, DrawFunctions, RenderPhase},
    render_resource::*,
    renderer::{RenderDevice, RenderQueue},
    texture::Image,
    view::{ComputedVisibility, ExtractedView, ViewUniforms},
    Extract, RenderApp, RenderStage,
>>>>>>> 4affc8cd
};
use bevy_sprite::{Rect, SpriteAssetEvents, TextureAtlas};
use bevy_text::{DefaultTextPipeline, Text};
use bevy_transform::components::GlobalTransform;
use bevy_utils::FloatOrd;
use bevy_utils::HashMap;
use bevy_window::{WindowId, Windows};
use bytemuck::{Pod, Zeroable};
use std::ops::Range;

pub mod node {
	pub const UI_PASS_DRIVER: &str = "ui_pass_driver";
}

pub mod draw_ui_graph {
	pub const NAME: &str = "draw_ui";
	pub mod input {
		pub const VIEW_ENTITY: &str = "view_entity";
	}
	pub mod node {
		pub const UI_PASS: &str = "ui_pass";
	}
}

pub const UI_SHADER_HANDLE: HandleUntyped =
	HandleUntyped::weak_from_u64(Shader::TYPE_UUID, 13012847047162779583);

#[derive(Debug, Hash, PartialEq, Eq, Clone, SystemLabel)]
pub enum RenderUiSystem {
	ExtractNode,
}

pub fn build_ui_render(app: &mut App) {
	load_internal_asset!(app, UI_SHADER_HANDLE, "ui.wgsl", Shader::from_wgsl);

	let render_app = match app.get_sub_app_mut(RenderApp) {
		Ok(render_app) => render_app,
		Err(_) => return,
	};

	render_app.init_resource::<UiPipeline>();
	render_app.init_resource::<SpecializedRenderPipelines<UiPipeline>>();
	render_app.init_resource::<UiImageBindGroups>();
	render_app.init_resource::<UiMeta>();
	render_app.init_resource::<ExtractedUiNodes>();
	render_app.init_resource::<DrawFunctions<TransparentUi>>();
	render_app.add_render_command::<TransparentUi, DrawUi>();
	render_app.add_system_to_stage(
		RenderStage::Extract,
		extract_default_ui_camera_view::<Camera2d>,
	);
	render_app.add_system_to_stage(
		RenderStage::Extract,
		extract_default_ui_camera_view::<Camera3d>,
	);
	render_app.add_system_to_stage(
		RenderStage::Extract,
		extract_uinodes.label(RenderUiSystem::ExtractNode),
	);
	render_app.add_system_to_stage(
		RenderStage::Extract,
		extract_text_uinodes.after(RenderUiSystem::ExtractNode),
	);
	render_app.add_system_to_stage(RenderStage::Prepare, prepare_uinodes);
	render_app.add_system_to_stage(RenderStage::Queue, queue_uinodes);
	render_app.add_system_to_stage(RenderStage::PhaseSort, sort_phase_system::<TransparentUi>);

	// Render graph
	let ui_graph_2d = get_ui_graph(render_app);
	let ui_graph_3d = get_ui_graph(render_app);
	let mut graph = render_app.world.resource_mut::<RenderGraph>();

	if let Some(graph_2d) = graph.get_sub_graph_mut(bevy_core_pipeline::core_2d::graph::NAME) {
		graph_2d.add_sub_graph(draw_ui_graph::NAME, ui_graph_2d);
		graph_2d.add_node(
			draw_ui_graph::node::UI_PASS,
			RunGraphOnViewNode::from(draw_ui_graph::NAME),
		);
		graph_2d
			.add_node_edge(
				bevy_core_pipeline::core_2d::graph::node::MAIN_PASS,
				draw_ui_graph::node::UI_PASS,
			)
			.unwrap();
		graph_2d
			.add_slot_edge(
				graph_2d.input_node().unwrap().id,
				bevy_core_pipeline::core_2d::graph::input::VIEW_ENTITY,
				draw_ui_graph::node::UI_PASS,
				RunGraphOnViewNode::IN_VIEW,
			)
			.unwrap();
	}

	if let Some(graph_3d) = graph.get_sub_graph_mut(bevy_core_pipeline::core_3d::graph::NAME) {
		graph_3d.add_sub_graph(draw_ui_graph::NAME, ui_graph_3d);
		graph_3d.add_node(
			draw_ui_graph::node::UI_PASS,
			RunGraphOnViewNode::from(draw_ui_graph::NAME),
		);
		graph_3d
			.add_node_edge(
				bevy_core_pipeline::core_3d::graph::node::MAIN_PASS,
				draw_ui_graph::node::UI_PASS,
			)
			.unwrap();
		graph_3d
			.add_slot_edge(
				graph_3d.input_node().unwrap().id,
				bevy_core_pipeline::core_3d::graph::input::VIEW_ENTITY,
				draw_ui_graph::node::UI_PASS,
				RunGraphOnViewNode::IN_VIEW,
			)
			.unwrap();
	}
}

fn get_ui_graph(render_app: &mut App) -> RenderGraph {
	let ui_pass_node = UiPassNode::from(&mut render_app.world);
	let mut ui_graph = RenderGraph::default();
	ui_graph.add_node(draw_ui_graph::node::UI_PASS, ui_pass_node);
	let input_node_id = ui_graph.set_input(vec![SlotInfo::new(
		draw_ui_graph::input::VIEW_ENTITY,
		SlotType::Entity,
	)]);
	ui_graph
		.add_slot_edge(
			input_node_id,
			draw_ui_graph::input::VIEW_ENTITY,
			draw_ui_graph::node::UI_PASS,
			UiPassNode::IN_VIEW,
		)
		.unwrap();
	ui_graph
}

pub struct ExtractedUiNode {
	pub transform: Mat4,
	pub color: Color,
	pub rect: Rect,
	pub image: Handle<Image>,
	pub atlas_size: Option<Vec2>,
	pub clip: Option<Rect>,
}

#[derive(Default)]
pub struct ExtractedUiNodes {
	pub uinodes: Vec<ExtractedUiNode>,
}

pub fn extract_uinodes(
<<<<<<< HEAD
	mut extracted_uinodes: ResMut<ExtractedUiNodes>,
	images: Extract<Res<Assets<Image>>>,
	uinode_query: Extract<
		Query<(
			&Node,
			&GlobalTransform,
			&UiColor,
			&UiImage,
			&Visibility,
			Option<&CalculatedClip>,
		)>,
	>,
) {
	extracted_uinodes.uinodes.clear();
	uinode_query.for_each(|(uinode, transform, color, image, visibility, clip)| {
		if !visibility.is_visible {
			return;
		}
		let image = image.0.clone_weak();
		// Skip loading images
		if !images.contains(&image) {
			return;
		}
		extracted_uinodes.uinodes.push(ExtractedUiNode {
			transform: transform.compute_matrix(),
			color: color.0,
			rect: bevy_sprite::Rect {
				min: Vec2::ZERO,
				max: uinode.size,
			},
			image,
			atlas_size: None,
			clip: clip.map(|clip| clip.clip),
		});
	});
=======
    mut extracted_uinodes: ResMut<ExtractedUiNodes>,
    images: Extract<Res<Assets<Image>>>,
    uinode_query: Extract<
        Query<(
            &Node,
            &GlobalTransform,
            &UiColor,
            &UiImage,
            &ComputedVisibility,
            Option<&CalculatedClip>,
        )>,
    >,
) {
    extracted_uinodes.uinodes.clear();
    for (uinode, transform, color, image, visibility, clip) in uinode_query.iter() {
        if !visibility.is_visible() {
            continue;
        }
        let image = image.0.clone_weak();
        // Skip loading images
        if !images.contains(&image) {
            continue;
        }
        extracted_uinodes.uinodes.push(ExtractedUiNode {
            transform: transform.compute_matrix(),
            color: color.0,
            rect: bevy_sprite::Rect {
                min: Vec2::ZERO,
                max: uinode.size,
            },
            image,
            atlas_size: None,
            clip: clip.map(|clip| clip.clip),
        });
    }
>>>>>>> 4affc8cd
}

/// The UI camera is "moved back" by this many units (plus the [`UI_CAMERA_TRANSFORM_OFFSET`]) and also has a view
/// distance of this many units. This ensures that with a left-handed projection,
/// as ui elements are "stacked on top of each other", they are within the camera's view
/// and have room to grow.
// TODO: Consider computing this value at runtime based on the maximum z-value.
const UI_CAMERA_FAR: f32 = 1000.0;

// This value is subtracted from the far distance for the camera's z-position to ensure nodes at z == 0.0 are rendered
// TODO: Evaluate if we still need this.
const UI_CAMERA_TRANSFORM_OFFSET: f32 = -0.1;

#[derive(Component)]
pub struct DefaultCameraView(pub Entity);

pub fn extract_default_ui_camera_view<T: Component>(
	mut commands: Commands,
	query: Extract<Query<(Entity, &Camera, Option<&UiCameraConfig>), With<T>>>,
) {
	query.for_each(|(entity, camera, camera_ui)| {
		// ignore cameras with disabled ui
		if matches!(camera_ui, Some(&UiCameraConfig { show_ui: false, .. })) {
			return;
		}
		if let (Some(logical_size), Some(physical_size)) = (
			camera.logical_viewport_size(),
			camera.physical_viewport_size(),
		) {
			let mut projection = OrthographicProjection {
				far: UI_CAMERA_FAR,
				window_origin: WindowOrigin::BottomLeft,
				depth_calculation: DepthCalculation::ZDifference,
				..Default::default()
			};
			projection.update(logical_size.x, logical_size.y);
			let default_camera_view = commands
				.spawn()
				.insert(ExtractedView {
					projection: projection.get_projection_matrix(),
					transform: GlobalTransform::from_xyz(
						0.0,
						0.0,
						UI_CAMERA_FAR + UI_CAMERA_TRANSFORM_OFFSET,
					),
					width: physical_size.x,
					height: physical_size.y,
				})
				.id();
			commands.get_or_spawn(entity).insert_bundle((
				DefaultCameraView(default_camera_view),
				RenderPhase::<TransparentUi>::default(),
			));
		}
	});
}

pub fn extract_text_uinodes(
<<<<<<< HEAD
	mut extracted_uinodes: ResMut<ExtractedUiNodes>,
	texture_atlases: Extract<Res<Assets<TextureAtlas>>>,
	text_pipeline: Extract<Res<DefaultTextPipeline>>,
	windows: Extract<Res<Windows>>,
	uinode_query: Extract<
		Query<(
			Entity,
			&Node,
			&GlobalTransform,
			&Text,
			&Visibility,
			Option<&CalculatedClip>,
		)>,
	>,
) {
	let scale_factor = windows.scale_factor(WindowId::primary()) as f32;
	uinode_query.for_each(|(entity, uinode, transform, text, visibility, clip)| {
		if !visibility.is_visible {
			return;
		}
		// Skip if size is set to zero (e.g. when a parent is set to `Display::None`)
		if uinode.size == Vec2::ZERO {
			return;
		}
		if let Some(text_layout) = text_pipeline.get_glyphs(&entity) {
			let text_glyphs = &text_layout.glyphs;
			let alignment_offset = (uinode.size / -2.0).extend(0.0);

			for text_glyph in text_glyphs {
				let color = text.sections[text_glyph.section_index]
					.style
					.color;
				let atlas = texture_atlases
					.get(&text_glyph.atlas_info.texture_atlas)
					.unwrap();
				let texture = atlas.texture.clone_weak();
				let index = text_glyph.atlas_info.glyph_index as usize;
				let rect = atlas.textures[index];
				let atlas_size = Some(atlas.size);

				let transform = Mat4::from_rotation_translation(transform.rotation, transform.translation)
					* Mat4::from_scale(transform.scale / scale_factor)
					* Mat4::from_translation(
						alignment_offset * scale_factor + text_glyph.position.extend(0.),
					);

				extracted_uinodes.uinodes.push(ExtractedUiNode {
					transform,
					color,
					rect,
					image: texture,
					atlas_size,
					clip: clip.map(|clip| clip.clip),
				});
			}
		}
	});
=======
    mut extracted_uinodes: ResMut<ExtractedUiNodes>,
    texture_atlases: Extract<Res<Assets<TextureAtlas>>>,
    text_pipeline: Extract<Res<DefaultTextPipeline>>,
    windows: Extract<Res<Windows>>,
    uinode_query: Extract<
        Query<(
            Entity,
            &Node,
            &GlobalTransform,
            &Text,
            &ComputedVisibility,
            Option<&CalculatedClip>,
        )>,
    >,
) {
    let scale_factor = windows.scale_factor(WindowId::primary()) as f32;
    for (entity, uinode, global_transform, text, visibility, clip) in uinode_query.iter() {
        if !visibility.is_visible() {
            continue;
        }
        // Skip if size is set to zero (e.g. when a parent is set to `Display::None`)
        if uinode.size == Vec2::ZERO {
            continue;
        }
        if let Some(text_layout) = text_pipeline.get_glyphs(&entity) {
            let text_glyphs = &text_layout.glyphs;
            let alignment_offset = (uinode.size / -2.0).extend(0.0);

            for text_glyph in text_glyphs {
                let color = text.sections[text_glyph.section_index].style.color;
                let atlas = texture_atlases
                    .get(&text_glyph.atlas_info.texture_atlas)
                    .unwrap();
                let texture = atlas.texture.clone_weak();
                let index = text_glyph.atlas_info.glyph_index as usize;
                let rect = atlas.textures[index];
                let atlas_size = Some(atlas.size);

                // NOTE: Should match `bevy_text::text2d::extract_text2d_sprite`
                let extracted_transform = global_transform.compute_matrix()
                    * Mat4::from_scale(Vec3::splat(scale_factor.recip()))
                    * Mat4::from_translation(
                        alignment_offset * scale_factor + text_glyph.position.extend(0.),
                    );

                extracted_uinodes.uinodes.push(ExtractedUiNode {
                    transform: extracted_transform,
                    color,
                    rect,
                    image: texture,
                    atlas_size,
                    clip: clip.map(|clip| clip.clip),
                });
            }
        }
    }
>>>>>>> 4affc8cd
}

#[repr(C)]
#[derive(Copy, Clone, Pod, Zeroable)]
struct UiVertex {
	pub position: [f32; 3],
	pub uv: [f32; 2],
	pub color: [f32; 4],
}

pub struct UiMeta {
	vertices: BufferVec<UiVertex>,
	view_bind_group: Option<BindGroup>,
}

impl Default for UiMeta {
	fn default() -> Self {
		Self {
			vertices: BufferVec::new(BufferUsages::VERTEX),
			view_bind_group: None,
		}
	}
}

const QUAD_VERTEX_POSITIONS: [Vec3; 4] = [
	Vec3::new(-0.5, -0.5, 0.0),
	Vec3::new(0.5, -0.5, 0.0),
	Vec3::new(0.5, 0.5, 0.0),
	Vec3::new(-0.5, 0.5, 0.0),
];

const QUAD_INDICES: [usize; 6] = [0, 2, 3, 0, 1, 2];

#[derive(Component)]
pub struct UiBatch {
	pub range: Range<u32>,
	pub image: Handle<Image>,
	pub z: f32,
}

pub fn prepare_uinodes(
	mut commands: Commands,
	render_device: Res<RenderDevice>,
	render_queue: Res<RenderQueue>,
	mut ui_meta: ResMut<UiMeta>,
	mut extracted_uinodes: ResMut<ExtractedUiNodes>,
) {
	ui_meta.vertices.clear();

	// sort by increasing z for correct transparency
	extracted_uinodes
		.uinodes
		.sort_by(|a, b| FloatOrd(a.transform.w_axis[2]).cmp(&FloatOrd(b.transform.w_axis[2])));

	let mut start = 0;
	let mut end = 0;
	let mut current_batch_handle = Default::default();
	let mut last_z = 0.0;
	for extracted_uinode in &extracted_uinodes.uinodes {
		if current_batch_handle != extracted_uinode.image {
			if start != end {
				commands.spawn_bundle((UiBatch {
					range: start..end,
					image: current_batch_handle,
					z: last_z,
				},));
				start = end;
			}
			current_batch_handle = extracted_uinode.image.clone_weak();
		}

		let uinode_rect = extracted_uinode.rect;
		let rect_size = uinode_rect.size().extend(1.0);

		// Specify the corners of the node
		let positions = QUAD_VERTEX_POSITIONS
			.map(|pos| (extracted_uinode.transform * (pos * rect_size).extend(1.)).xyz());

		// Calculate the effect of clipping
		// Note: this won't work with rotation/scaling, but that's much more complex (may need more that 2 quads)
		let positions_diff = if let Some(clip) = extracted_uinode.clip {
			[
				Vec2::new(
					f32::max(clip.min.x - positions[0].x, 0.),
					f32::max(clip.min.y - positions[0].y, 0.),
				),
				Vec2::new(
					f32::min(clip.max.x - positions[1].x, 0.),
					f32::max(clip.min.y - positions[1].y, 0.),
				),
				Vec2::new(
					f32::min(clip.max.x - positions[2].x, 0.),
					f32::min(clip.max.y - positions[2].y, 0.),
				),
				Vec2::new(
					f32::max(clip.min.x - positions[3].x, 0.),
					f32::min(clip.max.y - positions[3].y, 0.),
				),
			]
		} else {
			[Vec2::ZERO; 4]
		};

		let positions_clipped = [
			positions[0] + positions_diff[0].extend(0.),
			positions[1] + positions_diff[1].extend(0.),
			positions[2] + positions_diff[2].extend(0.),
			positions[3] + positions_diff[3].extend(0.),
		];

		let transformed_rect_size = extracted_uinode
			.transform
			.transform_vector3(rect_size);

		// Cull nodes that are completely clipped
		if positions_diff[0].x - positions_diff[1].x >= transformed_rect_size.x
			|| positions_diff[1].y - positions_diff[2].y >= transformed_rect_size.y
		{
			continue;
		}

		// Clip UVs (Note: y is reversed in UV space)
		let atlas_extent = extracted_uinode
			.atlas_size
			.unwrap_or(uinode_rect.max);
		let uvs = [
			Vec2::new(
				uinode_rect.min.x + positions_diff[0].x,
				uinode_rect.max.y - positions_diff[0].y,
			),
			Vec2::new(
				uinode_rect.max.x + positions_diff[1].x,
				uinode_rect.max.y - positions_diff[1].y,
			),
			Vec2::new(
				uinode_rect.max.x + positions_diff[2].x,
				uinode_rect.min.y - positions_diff[2].y,
			),
			Vec2::new(
				uinode_rect.min.x + positions_diff[3].x,
				uinode_rect.min.y - positions_diff[3].y,
			),
		]
		.map(|pos| pos / atlas_extent);

		for i in QUAD_INDICES {
			ui_meta.vertices.push(UiVertex {
				position: positions_clipped[i].into(),
				uv: uvs[i].into(),
				color: extracted_uinode.color.as_linear_rgba_f32(),
			});
		}

		last_z = extracted_uinode.transform.w_axis[2];
		end += QUAD_INDICES.len() as u32;
	}

	// if start != end, there is one last batch to process
	if start != end {
		commands.spawn_bundle((UiBatch {
			range: start..end,
			image: current_batch_handle,
			z: last_z,
		},));
	}

	ui_meta
		.vertices
		.write_buffer(&render_device, &render_queue);
}

#[derive(Default)]
pub struct UiImageBindGroups {
	pub values: HashMap<Handle<Image>, BindGroup>,
}

#[allow(clippy::too_many_arguments)]
pub fn queue_uinodes(
	draw_functions: Res<DrawFunctions<TransparentUi>>,
	render_device: Res<RenderDevice>,
	mut ui_meta: ResMut<UiMeta>,
	view_uniforms: Res<ViewUniforms>,
	ui_pipeline: Res<UiPipeline>,
	mut pipelines: ResMut<SpecializedRenderPipelines<UiPipeline>>,
	mut pipeline_cache: ResMut<PipelineCache>,
	mut image_bind_groups: ResMut<UiImageBindGroups>,
	gpu_images: Res<RenderAssets<Image>>,
	ui_batches: Query<(Entity, &UiBatch)>,
	mut views: Query<&mut RenderPhase<TransparentUi>>,
	events: Res<SpriteAssetEvents>,
) {
	// If an image has changed, the GpuImage has (probably) changed
	for event in &events.images {
		match event {
			AssetEvent::Created { .. } => None,
			AssetEvent::Modified { handle } | AssetEvent::Removed { handle } => {
				image_bind_groups.values.remove(handle)
			},
		};
	}

	if let Some(view_binding) = view_uniforms.uniforms.binding() {
		ui_meta.view_bind_group = Some(render_device.create_bind_group(&BindGroupDescriptor {
			entries: &[BindGroupEntry {
				binding: 0,
				resource: view_binding,
			}],
			label: Some("ui_view_bind_group"),
			layout: &ui_pipeline.view_layout,
		}));
		let draw_ui_function = draw_functions
			.read()
			.get_id::<DrawUi>()
			.unwrap();
		let pipeline = pipelines.specialize(&mut pipeline_cache, &ui_pipeline, UiPipelineKey {});
		views.for_each_mut(|mut transparent_phase| {
			for (entity, batch) in ui_batches.into_iter() {
				image_bind_groups
					.values
					.entry(batch.image.clone_weak())
					.or_insert_with(|| {
						let gpu_image = gpu_images.get(&batch.image).unwrap();
						render_device.create_bind_group(&BindGroupDescriptor {
							entries: &[
								BindGroupEntry {
									binding: 0,
									resource: BindingResource::TextureView(&gpu_image.texture_view),
								},
								BindGroupEntry {
									binding: 1,
									resource: BindingResource::Sampler(&gpu_image.sampler),
								},
							],
							label: Some("ui_material_bind_group"),
							layout: &ui_pipeline.image_layout,
						})
					});
				transparent_phase.add(TransparentUi {
					draw_function: draw_ui_function,
					pipeline,
					entity,
					sort_key: FloatOrd(batch.z),
				});
			}
		});
	}
}<|MERGE_RESOLUTION|>--- conflicted
+++ resolved
@@ -12,7 +12,6 @@
 use bevy_math::{Mat4, Vec2, Vec3, Vec4Swizzles};
 use bevy_reflect::TypeUuid;
 use bevy_render::{
-<<<<<<< HEAD
 	camera::{Camera, CameraProjection, DepthCalculation, OrthographicProjection, WindowOrigin},
 	color::Color,
 	render_asset::RenderAssets,
@@ -21,20 +20,8 @@
 	render_resource::*,
 	renderer::{RenderDevice, RenderQueue},
 	texture::Image,
-	view::{ExtractedView, ViewUniforms, Visibility},
+	view::{ComputedVisibility, ExtractedView, ViewUniforms},
 	Extract, RenderApp, RenderStage,
-=======
-    camera::{Camera, CameraProjection, DepthCalculation, OrthographicProjection, WindowOrigin},
-    color::Color,
-    render_asset::RenderAssets,
-    render_graph::{RenderGraph, RunGraphOnViewNode, SlotInfo, SlotType},
-    render_phase::{sort_phase_system, AddRenderCommand, DrawFunctions, RenderPhase},
-    render_resource::*,
-    renderer::{RenderDevice, RenderQueue},
-    texture::Image,
-    view::{ComputedVisibility, ExtractedView, ViewUniforms},
-    Extract, RenderApp, RenderStage,
->>>>>>> 4affc8cd
 };
 use bevy_sprite::{Rect, SpriteAssetEvents, TextureAtlas};
 use bevy_text::{DefaultTextPipeline, Text};
@@ -186,7 +173,6 @@
 }
 
 pub fn extract_uinodes(
-<<<<<<< HEAD
 	mut extracted_uinodes: ResMut<ExtractedUiNodes>,
 	images: Extract<Res<Assets<Image>>>,
 	uinode_query: Extract<
@@ -195,14 +181,14 @@
 			&GlobalTransform,
 			&UiColor,
 			&UiImage,
-			&Visibility,
+			&ComputedVisibility,
 			Option<&CalculatedClip>,
 		)>,
 	>,
 ) {
 	extracted_uinodes.uinodes.clear();
 	uinode_query.for_each(|(uinode, transform, color, image, visibility, clip)| {
-		if !visibility.is_visible {
+		if !visibility.is_visible() {
 			return;
 		}
 		let image = image.0.clone_weak();
@@ -222,43 +208,6 @@
 			clip: clip.map(|clip| clip.clip),
 		});
 	});
-=======
-    mut extracted_uinodes: ResMut<ExtractedUiNodes>,
-    images: Extract<Res<Assets<Image>>>,
-    uinode_query: Extract<
-        Query<(
-            &Node,
-            &GlobalTransform,
-            &UiColor,
-            &UiImage,
-            &ComputedVisibility,
-            Option<&CalculatedClip>,
-        )>,
-    >,
-) {
-    extracted_uinodes.uinodes.clear();
-    for (uinode, transform, color, image, visibility, clip) in uinode_query.iter() {
-        if !visibility.is_visible() {
-            continue;
-        }
-        let image = image.0.clone_weak();
-        // Skip loading images
-        if !images.contains(&image) {
-            continue;
-        }
-        extracted_uinodes.uinodes.push(ExtractedUiNode {
-            transform: transform.compute_matrix(),
-            color: color.0,
-            rect: bevy_sprite::Rect {
-                min: Vec2::ZERO,
-                max: uinode.size,
-            },
-            image,
-            atlas_size: None,
-            clip: clip.map(|clip| clip.clip),
-        });
-    }
->>>>>>> 4affc8cd
 }
 
 /// The UI camera is "moved back" by this many units (plus the [`UI_CAMERA_TRANSFORM_OFFSET`]) and also has a view
@@ -317,7 +266,6 @@
 }
 
 pub fn extract_text_uinodes(
-<<<<<<< HEAD
 	mut extracted_uinodes: ResMut<ExtractedUiNodes>,
 	texture_atlases: Extract<Res<Assets<TextureAtlas>>>,
 	text_pipeline: Extract<Res<DefaultTextPipeline>>,
@@ -328,111 +276,56 @@
 			&Node,
 			&GlobalTransform,
 			&Text,
-			&Visibility,
+			&ComputedVisibility,
 			Option<&CalculatedClip>,
 		)>,
 	>,
 ) {
 	let scale_factor = windows.scale_factor(WindowId::primary()) as f32;
-	uinode_query.for_each(|(entity, uinode, transform, text, visibility, clip)| {
-		if !visibility.is_visible {
-			return;
-		}
-		// Skip if size is set to zero (e.g. when a parent is set to `Display::None`)
-		if uinode.size == Vec2::ZERO {
-			return;
-		}
-		if let Some(text_layout) = text_pipeline.get_glyphs(&entity) {
-			let text_glyphs = &text_layout.glyphs;
-			let alignment_offset = (uinode.size / -2.0).extend(0.0);
-
-			for text_glyph in text_glyphs {
-				let color = text.sections[text_glyph.section_index]
-					.style
-					.color;
-				let atlas = texture_atlases
-					.get(&text_glyph.atlas_info.texture_atlas)
-					.unwrap();
-				let texture = atlas.texture.clone_weak();
-				let index = text_glyph.atlas_info.glyph_index as usize;
-				let rect = atlas.textures[index];
-				let atlas_size = Some(atlas.size);
-
-				let transform = Mat4::from_rotation_translation(transform.rotation, transform.translation)
-					* Mat4::from_scale(transform.scale / scale_factor)
-					* Mat4::from_translation(
-						alignment_offset * scale_factor + text_glyph.position.extend(0.),
-					);
-
-				extracted_uinodes.uinodes.push(ExtractedUiNode {
-					transform,
-					color,
-					rect,
-					image: texture,
-					atlas_size,
-					clip: clip.map(|clip| clip.clip),
-				});
+	uinode_query.for_each(
+		|(entity, uinode, global_transform, text, visibility, clip)| {
+			if !visibility.is_visible() {
+				return;
 			}
-		}
-	});
-=======
-    mut extracted_uinodes: ResMut<ExtractedUiNodes>,
-    texture_atlases: Extract<Res<Assets<TextureAtlas>>>,
-    text_pipeline: Extract<Res<DefaultTextPipeline>>,
-    windows: Extract<Res<Windows>>,
-    uinode_query: Extract<
-        Query<(
-            Entity,
-            &Node,
-            &GlobalTransform,
-            &Text,
-            &ComputedVisibility,
-            Option<&CalculatedClip>,
-        )>,
-    >,
-) {
-    let scale_factor = windows.scale_factor(WindowId::primary()) as f32;
-    for (entity, uinode, global_transform, text, visibility, clip) in uinode_query.iter() {
-        if !visibility.is_visible() {
-            continue;
-        }
-        // Skip if size is set to zero (e.g. when a parent is set to `Display::None`)
-        if uinode.size == Vec2::ZERO {
-            continue;
-        }
-        if let Some(text_layout) = text_pipeline.get_glyphs(&entity) {
-            let text_glyphs = &text_layout.glyphs;
-            let alignment_offset = (uinode.size / -2.0).extend(0.0);
-
-            for text_glyph in text_glyphs {
-                let color = text.sections[text_glyph.section_index].style.color;
-                let atlas = texture_atlases
-                    .get(&text_glyph.atlas_info.texture_atlas)
-                    .unwrap();
-                let texture = atlas.texture.clone_weak();
-                let index = text_glyph.atlas_info.glyph_index as usize;
-                let rect = atlas.textures[index];
-                let atlas_size = Some(atlas.size);
-
-                // NOTE: Should match `bevy_text::text2d::extract_text2d_sprite`
-                let extracted_transform = global_transform.compute_matrix()
-                    * Mat4::from_scale(Vec3::splat(scale_factor.recip()))
-                    * Mat4::from_translation(
-                        alignment_offset * scale_factor + text_glyph.position.extend(0.),
-                    );
-
-                extracted_uinodes.uinodes.push(ExtractedUiNode {
-                    transform: extracted_transform,
-                    color,
-                    rect,
-                    image: texture,
-                    atlas_size,
-                    clip: clip.map(|clip| clip.clip),
-                });
-            }
-        }
-    }
->>>>>>> 4affc8cd
+			// Skip if size is set to zero (e.g. when a parent is set to `Display::None`)
+			if uinode.size == Vec2::ZERO {
+				return;
+			}
+			if let Some(text_layout) = text_pipeline.get_glyphs(&entity) {
+				let text_glyphs = &text_layout.glyphs;
+				let alignment_offset = (uinode.size / -2.0).extend(0.0);
+
+				for text_glyph in text_glyphs {
+					let color = text.sections[text_glyph.section_index]
+						.style
+						.color;
+					let atlas = texture_atlases
+						.get(&text_glyph.atlas_info.texture_atlas)
+						.unwrap();
+					let texture = atlas.texture.clone_weak();
+					let index = text_glyph.atlas_info.glyph_index as usize;
+					let rect = atlas.textures[index];
+					let atlas_size = Some(atlas.size);
+
+					// NOTE: Should match `bevy_text::text2d::extract_text2d_sprite`
+					let extracted_transform = global_transform.compute_matrix()
+						* Mat4::from_scale(Vec3::splat(scale_factor.recip()))
+						* Mat4::from_translation(
+							alignment_offset * scale_factor + text_glyph.position.extend(0.),
+						);
+
+					extracted_uinodes.uinodes.push(ExtractedUiNode {
+						transform: extracted_transform,
+						color,
+						rect,
+						image: texture,
+						atlas_size,
+						clip: clip.map(|clip| clip.clip),
+					});
+				}
+			}
+		},
+	);
 }
 
 #[repr(C)]
