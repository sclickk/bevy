mod pipeline;
mod render_pass;

use bevy_core_pipeline::{core_2d::Camera2d, core_3d::Camera3d};
pub use pipeline::*;
pub use render_pass::*;

use crate::{prelude::CameraUi, CalculatedClip, Node, UiColor, UiImage};
use bevy_app::prelude::*;
use bevy_asset::{load_internal_asset, AssetEvent, Assets, Handle, HandleUntyped};
use bevy_ecs::prelude::*;
use bevy_math::{Mat4, Vec2, Vec3, Vec4Swizzles};
use bevy_reflect::TypeUuid;
use bevy_render::{
	camera::{Camera, CameraProjection, DepthCalculation, OrthographicProjection, WindowOrigin},
	color::Color,
	render_asset::RenderAssets,
	render_graph::{RenderGraph, RunGraphOnViewNode, SlotInfo, SlotType},
	render_phase::{sort_phase_system, AddRenderCommand, DrawFunctions, RenderPhase},
	render_resource::*,
	renderer::{RenderDevice, RenderQueue},
	texture::Image,
	view::{ExtractedView, ViewUniforms, Visibility},
	RenderApp, RenderStage, RenderWorld,
};
use bevy_sprite::{Rect, SpriteAssetEvents, TextureAtlas};
use bevy_text::{DefaultTextPipeline, Text};
use bevy_transform::components::GlobalTransform;
use bevy_utils::FloatOrd;
use bevy_utils::HashMap;
use bevy_window::{WindowId, Windows};
use bytemuck::{Pod, Zeroable};
use std::ops::Range;

pub mod node {
	pub const UI_PASS_DRIVER: &str = "ui_pass_driver";
}

pub mod draw_ui_graph {
	pub const NAME: &str = "draw_ui";
	pub mod input {
		pub const VIEW_ENTITY: &str = "view_entity";
	}
	pub mod node {
		pub const UI_PASS: &str = "ui_pass";
	}
}

pub const UI_SHADER_HANDLE: HandleUntyped =
	HandleUntyped::weak_from_u64(Shader::TYPE_UUID, 13012847047162779583);

#[derive(Debug, Hash, PartialEq, Eq, Clone, SystemLabel)]
pub enum RenderUiSystem {
	ExtractNode,
}

pub fn build_ui_render(app: &mut App) {
	load_internal_asset!(app, UI_SHADER_HANDLE, "ui.wgsl", Shader::from_wgsl);

	let render_app = match app.get_sub_app_mut(RenderApp) {
		Ok(render_app) => render_app,
		Err(_) => return,
	};

	render_app.init_resource::<UiPipeline>();
	render_app.init_resource::<SpecializedRenderPipelines<UiPipeline>>();
	render_app.init_resource::<UiImageBindGroups>();
	render_app.init_resource::<UiMeta>();
	render_app.init_resource::<ExtractedUiNodes>();
	render_app.init_resource::<DrawFunctions<TransparentUi>>();
	render_app.add_render_command::<TransparentUi, DrawUi>();
	render_app.add_system_to_stage(
		RenderStage::Extract,
		extract_default_ui_camera_view::<Camera2d>,
	);
	render_app.add_system_to_stage(
		RenderStage::Extract,
		extract_default_ui_camera_view::<Camera3d>,
	);
	render_app.add_system_to_stage(
		RenderStage::Extract,
		extract_uinodes.label(RenderUiSystem::ExtractNode),
	);
	render_app.add_system_to_stage(
		RenderStage::Extract,
		extract_text_uinodes.after(RenderUiSystem::ExtractNode),
	);
	render_app.add_system_to_stage(RenderStage::Prepare, prepare_uinodes);
	render_app.add_system_to_stage(RenderStage::Queue, queue_uinodes);
	render_app.add_system_to_stage(RenderStage::PhaseSort, sort_phase_system::<TransparentUi>);

	// Render graph
	let ui_graph_2d = get_ui_graph(render_app);
	let ui_graph_3d = get_ui_graph(render_app);
	let mut graph = render_app.world.resource_mut::<RenderGraph>();

	if let Some(graph_2d) = graph.get_sub_graph_mut(bevy_core_pipeline::core_2d::graph::NAME) {
		graph_2d.add_sub_graph(draw_ui_graph::NAME, ui_graph_2d);
		graph_2d.add_node(
			draw_ui_graph::node::UI_PASS,
			RunGraphOnViewNode::new(draw_ui_graph::NAME),
		);
		graph_2d
			.add_node_edge(
				bevy_core_pipeline::core_2d::graph::node::MAIN_PASS,
				draw_ui_graph::node::UI_PASS,
			)
			.unwrap();
		graph_2d
			.add_slot_edge(
				graph_2d.input_node().unwrap().id,
				bevy_core_pipeline::core_2d::graph::input::VIEW_ENTITY,
				draw_ui_graph::node::UI_PASS,
				RunGraphOnViewNode::IN_VIEW,
			)
			.unwrap();
	}

	if let Some(graph_3d) = graph.get_sub_graph_mut(bevy_core_pipeline::core_3d::graph::NAME) {
		graph_3d.add_sub_graph(draw_ui_graph::NAME, ui_graph_3d);
		graph_3d.add_node(
			draw_ui_graph::node::UI_PASS,
			RunGraphOnViewNode::new(draw_ui_graph::NAME),
		);
		graph_3d
			.add_node_edge(
				bevy_core_pipeline::core_3d::graph::node::MAIN_PASS,
				draw_ui_graph::node::UI_PASS,
			)
			.unwrap();
		graph_3d
			.add_slot_edge(
				graph_3d.input_node().unwrap().id,
				bevy_core_pipeline::core_3d::graph::input::VIEW_ENTITY,
				draw_ui_graph::node::UI_PASS,
				RunGraphOnViewNode::IN_VIEW,
			)
			.unwrap();
	}
}

fn get_ui_graph(render_app: &mut App) -> RenderGraph {
	let ui_pass_node = UiPassNode::new(&mut render_app.world);
	let mut ui_graph = RenderGraph::default();
	ui_graph.add_node(draw_ui_graph::node::UI_PASS, ui_pass_node);
	let input_node_id = ui_graph.set_input(vec![SlotInfo::new(
		draw_ui_graph::input::VIEW_ENTITY,
		SlotType::Entity,
	)]);
	ui_graph
		.add_slot_edge(
			input_node_id,
			draw_ui_graph::input::VIEW_ENTITY,
			draw_ui_graph::node::UI_PASS,
			UiPassNode::IN_VIEW,
		)
		.unwrap();
	ui_graph
}

pub struct ExtractedUiNode {
	pub transform: Mat4,
	pub color: Color,
	pub rect: Rect,
	pub image: Handle<Image>,
	pub atlas_size: Option<Vec2>,
	pub clip: Option<Rect>,
}

#[derive(Default)]
pub struct ExtractedUiNodes {
	pub uinodes: Vec<ExtractedUiNode>,
}

pub fn extract_uinodes(
	mut render_world: ResMut<RenderWorld>,
	images: Res<Assets<Image>>,
	uinode_query: Query<(
		&Node,
		&GlobalTransform,
		&UiColor,
		&UiImage,
		&Visibility,
		Option<&CalculatedClip>,
	)>,
) {
	let mut extracted_uinodes = render_world.resource_mut::<ExtractedUiNodes>();
	extracted_uinodes.uinodes.clear();
	for (uinode, transform, color, image, visibility, clip) in uinode_query.into_iter() {
		if !visibility.is_visible {
			continue;
		}
		let image = image.0.clone_weak();
		// Skip loading images
		if !images.contains(&image) {
			continue;
		}
		extracted_uinodes.uinodes.push(ExtractedUiNode {
			transform: transform.compute_matrix(),
			color: color.0,
			rect: bevy_sprite::Rect {
				min: Vec2::ZERO,
				max: uinode.size,
			},
			image,
			atlas_size: None,
			clip: clip.map(|clip| clip.clip),
		});
	}
}

/// The UI camera is "moved back" by this many units (plus the [`UI_CAMERA_TRANSFORM_OFFSET`]) and also has a view
/// distance of this many units. This ensures that with a left-handed projection,
/// as ui elements are "stacked on top of each other", they are within the camera's view
/// and have room to grow.
// TODO: Consider computing this value at runtime based on the maximum z-value.
const UI_CAMERA_FAR: f32 = 1000.0;

// This value is subtracted from the far distance for the camera's z-position to ensure nodes at z == 0.0 are rendered
// TODO: Evaluate if we still need this.
const UI_CAMERA_TRANSFORM_OFFSET: f32 = -0.1;

#[derive(Component)]
pub struct DefaultCameraView(pub Entity);

pub fn extract_default_ui_camera_view<T: Component>(
	mut commands: Commands,
	render_world: Res<RenderWorld>,
	query: Query<(Entity, &Camera, Option<&CameraUi>), With<T>>,
) {
	for (entity, camera, camera_ui) in query.into_iter() {
		// ignore cameras with disabled ui
		if let Some(&CameraUi {
			is_enabled: false, ..
		}) = camera_ui
		{
			continue;
		}
		if let (Some(logical_size), Some(physical_size)) = (
			camera.logical_viewport_size(),
			camera.physical_viewport_size(),
		) {
			let mut projection = OrthographicProjection {
				far: UI_CAMERA_FAR,
				window_origin: WindowOrigin::BottomLeft,
				depth_calculation: DepthCalculation::ZDifference,
				..Default::default()
			};
			projection.update(logical_size.x, logical_size.y);
			// This roundabout approach is required because spawn().id() won't work in this context
			let default_camera_view = render_world.entities().reserve_entity();
			commands
				.get_or_spawn(default_camera_view)
				.insert(ExtractedView {
					projection: projection.get_projection_matrix(),
					transform: GlobalTransform::from_xyz(
						0.0,
						0.0,
						UI_CAMERA_FAR + UI_CAMERA_TRANSFORM_OFFSET,
					),
					width: physical_size.x,
					height: physical_size.y,
				});
			commands.get_or_spawn(entity).insert_bundle((
				DefaultCameraView(default_camera_view),
				RenderPhase::<TransparentUi>::default(),
			));
		}
	}
}

pub fn extract_text_uinodes(
	mut render_world: ResMut<RenderWorld>,
	texture_atlases: Res<Assets<TextureAtlas>>,
	text_pipeline: Res<DefaultTextPipeline>,
	windows: Res<Windows>,
	uinode_query: Query<(
		Entity,
		&Node,
		&GlobalTransform,
		&Text,
		&Visibility,
		Option<&CalculatedClip>,
	)>,
) {
	let mut extracted_uinodes = render_world.resource_mut::<ExtractedUiNodes>();

	let scale_factor = windows.scale_factor(WindowId::primary()) as f32;

	for (entity, uinode, transform, text, visibility, clip) in uinode_query.into_iter() {
		if !visibility.is_visible {
			continue;
		}
		// Skip if size is set to zero (e.g. when a parent is set to `Display::None`)
		if uinode.size == Vec2::ZERO {
			continue;
		}
		if let Some(text_layout) = text_pipeline.get_glyphs(&entity) {
			let text_glyphs = &text_layout.glyphs;
			let alignment_offset = (uinode.size / -2.0).extend(0.0);

			for text_glyph in text_glyphs {
				let color = text.sections[text_glyph.section_index]
					.style
					.color;
				let atlas = texture_atlases
					.get(&text_glyph.atlas_info.texture_atlas)
					.unwrap();
				let texture = atlas.texture.clone_weak();
				let index = text_glyph.atlas_info.glyph_index as usize;
				let rect = atlas.textures[index];
				let atlas_size = Some(atlas.size);

				let transform = Mat4::from_rotation_translation(transform.rotation, transform.translation)
					* Mat4::from_scale(transform.scale / scale_factor)
					* Mat4::from_translation(
						alignment_offset * scale_factor + text_glyph.position.extend(0.),
					);

				extracted_uinodes.uinodes.push(ExtractedUiNode {
					transform,
					color,
					rect,
					image: texture,
					atlas_size,
					clip: clip.map(|clip| clip.clip),
				});
			}
		}
	}
}

#[repr(C)]
#[derive(Copy, Clone, Pod, Zeroable)]
struct UiVertex {
	pub position: [f32; 3],
	pub uv: [f32; 2],
	pub color: [f32; 4],
}

pub struct UiMeta {
	vertices: BufferVec<UiVertex>,
	view_bind_group: Option<BindGroup>,
}

impl Default for UiMeta {
	fn default() -> Self {
		Self {
			vertices: BufferVec::new(BufferUsages::VERTEX),
			view_bind_group: None,
		}
	}
}

const QUAD_VERTEX_POSITIONS: [Vec3; 4] = [
<<<<<<< HEAD
	const_vec3!([-0.5, -0.5, 0.0]),
	const_vec3!([0.5, -0.5, 0.0]),
	const_vec3!([0.5, 0.5, 0.0]),
	const_vec3!([-0.5, 0.5, 0.0]),
=======
    Vec3::new(-0.5, -0.5, 0.0),
    Vec3::new(0.5, -0.5, 0.0),
    Vec3::new(0.5, 0.5, 0.0),
    Vec3::new(-0.5, 0.5, 0.0),
>>>>>>> 72e73586
];

const QUAD_INDICES: [usize; 6] = [0, 2, 3, 0, 1, 2];

#[derive(Component)]
pub struct UiBatch {
	pub range: Range<u32>,
	pub image: Handle<Image>,
	pub z: f32,
}

pub fn prepare_uinodes(
	mut commands: Commands,
	render_device: Res<RenderDevice>,
	render_queue: Res<RenderQueue>,
	mut ui_meta: ResMut<UiMeta>,
	mut extracted_uinodes: ResMut<ExtractedUiNodes>,
) {
	ui_meta.vertices.clear();

	// sort by increasing z for correct transparency
	extracted_uinodes
		.uinodes
		.sort_by(|a, b| FloatOrd(a.transform.w_axis[2]).cmp(&FloatOrd(b.transform.w_axis[2])));

	let mut start = 0;
	let mut end = 0;
	let mut current_batch_handle = Default::default();
	let mut last_z = 0.0;
	for extracted_uinode in &extracted_uinodes.uinodes {
		if current_batch_handle != extracted_uinode.image {
			if start != end {
				commands.spawn_bundle((UiBatch {
					range: start..end,
					image: current_batch_handle,
					z: last_z,
				},));
				start = end;
			}
			current_batch_handle = extracted_uinode.image.clone_weak();
		}

		let uinode_rect = extracted_uinode.rect;
		let rect_size = uinode_rect.size().extend(1.0);

		// Specify the corners of the node
		let positions = QUAD_VERTEX_POSITIONS
			.map(|pos| (extracted_uinode.transform * (pos * rect_size).extend(1.)).xyz());

		// Calculate the effect of clipping
		// Note: this won't work with rotation/scaling, but that's much more complex (may need more that 2 quads)
		let positions_diff = if let Some(clip) = extracted_uinode.clip {
			[
				Vec2::new(
					f32::max(clip.min.x - positions[0].x, 0.),
					f32::max(clip.min.y - positions[0].y, 0.),
				),
				Vec2::new(
					f32::min(clip.max.x - positions[1].x, 0.),
					f32::max(clip.min.y - positions[1].y, 0.),
				),
				Vec2::new(
					f32::min(clip.max.x - positions[2].x, 0.),
					f32::min(clip.max.y - positions[2].y, 0.),
				),
				Vec2::new(
					f32::max(clip.min.x - positions[3].x, 0.),
					f32::min(clip.max.y - positions[3].y, 0.),
				),
			]
		} else {
			[Vec2::ZERO; 4]
		};

		let positions_clipped = [
			positions[0] + positions_diff[0].extend(0.),
			positions[1] + positions_diff[1].extend(0.),
			positions[2] + positions_diff[2].extend(0.),
			positions[3] + positions_diff[3].extend(0.),
		];

		let transformed_rect_size = extracted_uinode
			.transform
			.transform_vector3(rect_size);

		// Cull nodes that are completely clipped
		if positions_diff[0].x - positions_diff[1].x >= transformed_rect_size.x
			|| positions_diff[1].y - positions_diff[2].y >= transformed_rect_size.y
		{
			continue;
		}

		// Clip UVs (Note: y is reversed in UV space)
		let atlas_extent = extracted_uinode
			.atlas_size
			.unwrap_or(uinode_rect.max);
		let uvs = [
			Vec2::new(
				uinode_rect.min.x + positions_diff[0].x,
				uinode_rect.max.y - positions_diff[0].y,
			),
			Vec2::new(
				uinode_rect.max.x + positions_diff[1].x,
				uinode_rect.max.y - positions_diff[1].y,
			),
			Vec2::new(
				uinode_rect.max.x + positions_diff[2].x,
				uinode_rect.min.y - positions_diff[2].y,
			),
			Vec2::new(
				uinode_rect.min.x + positions_diff[3].x,
				uinode_rect.min.y - positions_diff[3].y,
			),
		]
		.map(|pos| pos / atlas_extent);

		for i in QUAD_INDICES {
			ui_meta.vertices.push(UiVertex {
				position: positions_clipped[i].into(),
				uv: uvs[i].into(),
				color: extracted_uinode.color.as_linear_rgba_f32(),
			});
		}

		last_z = extracted_uinode.transform.w_axis[2];
		end += QUAD_INDICES.len() as u32;
	}

	// if start != end, there is one last batch to process
	if start != end {
		commands.spawn_bundle((UiBatch {
			range: start..end,
			image: current_batch_handle,
			z: last_z,
		},));
	}

	ui_meta
		.vertices
		.write_buffer(&render_device, &render_queue);
}

#[derive(Default)]
pub struct UiImageBindGroups {
	pub values: HashMap<Handle<Image>, BindGroup>,
}

#[allow(clippy::too_many_arguments)]
pub fn queue_uinodes(
	draw_functions: Res<DrawFunctions<TransparentUi>>,
	render_device: Res<RenderDevice>,
	mut ui_meta: ResMut<UiMeta>,
	view_uniforms: Res<ViewUniforms>,
	ui_pipeline: Res<UiPipeline>,
	mut pipelines: ResMut<SpecializedRenderPipelines<UiPipeline>>,
	mut pipeline_cache: ResMut<PipelineCache>,
	mut image_bind_groups: ResMut<UiImageBindGroups>,
	gpu_images: Res<RenderAssets<Image>>,
	ui_batches: Query<(Entity, &UiBatch)>,
	mut views: Query<&mut RenderPhase<TransparentUi>>,
	events: Res<SpriteAssetEvents>,
) {
	// If an image has changed, the GpuImage has (probably) changed
	for event in &events.images {
		match event {
			AssetEvent::Created { .. } => None,
			AssetEvent::Modified { handle } | AssetEvent::Removed { handle } => {
				image_bind_groups.values.remove(handle)
			}
		};
	}

	if let Some(view_binding) = view_uniforms.uniforms.binding() {
		ui_meta.view_bind_group = Some(render_device.create_bind_group(&BindGroupDescriptor {
			entries: &[BindGroupEntry {
				binding: 0,
				resource: view_binding,
			}],
			label: Some("ui_view_bind_group"),
			layout: &ui_pipeline.view_layout,
		}));
		let draw_ui_function = draw_functions
			.read()
			.get_id::<DrawUi>()
			.unwrap();
		let pipeline = pipelines.specialize(&mut pipeline_cache, &ui_pipeline, UiPipelineKey {});
		for mut transparent_phase in views.iter_mut() {
			for (entity, batch) in ui_batches.into_iter() {
				image_bind_groups
					.values
					.entry(batch.image.clone_weak())
					.or_insert_with(|| {
						let gpu_image = gpu_images.get(&batch.image).unwrap();
						render_device.create_bind_group(&BindGroupDescriptor {
							entries: &[
								BindGroupEntry {
									binding: 0,
									resource: BindingResource::TextureView(&gpu_image.texture_view),
								},
								BindGroupEntry {
									binding: 1,
									resource: BindingResource::Sampler(&gpu_image.sampler),
								},
							],
							label: Some("ui_material_bind_group"),
							layout: &ui_pipeline.image_layout,
						})
					});
				transparent_phase.add(TransparentUi {
					draw_function: draw_ui_function,
					pipeline,
					entity,
					sort_key: FloatOrd(batch.z),
				});
			}
		}
	}
}<|MERGE_RESOLUTION|>--- conflicted
+++ resolved
@@ -353,17 +353,10 @@
 }
 
 const QUAD_VERTEX_POSITIONS: [Vec3; 4] = [
-<<<<<<< HEAD
-	const_vec3!([-0.5, -0.5, 0.0]),
-	const_vec3!([0.5, -0.5, 0.0]),
-	const_vec3!([0.5, 0.5, 0.0]),
-	const_vec3!([-0.5, 0.5, 0.0]),
-=======
-    Vec3::new(-0.5, -0.5, 0.0),
-    Vec3::new(0.5, -0.5, 0.0),
-    Vec3::new(0.5, 0.5, 0.0),
-    Vec3::new(-0.5, 0.5, 0.0),
->>>>>>> 72e73586
+	Vec3::new(-0.5, -0.5, 0.0),
+	Vec3::new(0.5, -0.5, 0.0),
+	Vec3::new(0.5, 0.5, 0.0),
+	Vec3::new(-0.5, 0.5, 0.0),
 ];
 
 const QUAD_INDICES: [usize; 6] = [0, 2, 3, 0, 1, 2];
