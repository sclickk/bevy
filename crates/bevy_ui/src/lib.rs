//! This crate contains Bevy's UI system, which can be used to create UI for both 2D and 3D games
//! # Basic usage
//! Spawn UI elements with [`entity::ButtonBundle`], [`entity::ImageBundle`], [`entity::TextBundle`] and [`entity::NodeBundle`]
//! This UI is laid out with the Flexbox paradigm (see <https://cssreference.io/flexbox/> ) except the vertical axis is inverted
mod flex;
mod focus;
mod geometry;
mod render;
mod ui_node;

pub mod entity;
pub mod update;
pub mod widget;

use bevy_render::extract_component::ExtractComponentPlugin;
pub use flex::*;
pub use focus::*;
pub use geometry::*;
pub use render::*;
pub use ui_node::*;

#[doc(hidden)]
pub mod prelude {
	#[doc(hidden)]
	pub use crate::{entity::*, geometry::*, ui_node::*, widget::Button, Interaction};
}

use bevy_app::prelude::*;
use bevy_ecs::schedule::{ParallelSystemDescriptorCoercion, SystemLabel};
use bevy_input::InputSystem;
use bevy_transform::TransformSystem;
use bevy_window::ModifiesWindows;
use update::{ui_z_system, update_clipping_system};

use crate::prelude::UiCameraConfig;

/// The basic plugin for Bevy UI
#[derive(Default)]
pub struct UiPlugin;

/// The label enum labeling the types of systems in the Bevy UI
#[derive(Debug, Hash, PartialEq, Eq, Clone, SystemLabel)]
pub enum UiSystem {
	/// After this label, the ui flex state has been updated
	Flex,
	/// After this label, input interactions with UI entities have been updated for this frame
	Focus,
}

impl Plugin for UiPlugin {
<<<<<<< HEAD
	fn build(&self, app: &mut App) {
		app.init_plugin::<ExtractComponentPlugin<UiCameraConfig>>();
		app.init_resource::<FlexSurface>();
		app.register_type::<AlignContent>();
		app.register_type::<AlignItems>();
		app.register_type::<AlignSelf>();
		app.register_type::<CalculatedSize>();
		app.register_type::<Direction>();
		app.register_type::<Display>();
		app.register_type::<FlexDirection>();
		app.register_type::<FlexWrap>();
		app.register_type::<FocusPolicy>();
		app.register_type::<Interaction>();
		app.register_type::<JustifyContent>();
		app.register_type::<Node>();
		// NOTE: used by Style::aspect_ratio
		app.register_type::<Option<f32>>();
		app.register_type::<Overflow>();
		app.register_type::<PositionType>();
		app.register_type::<Size<f32>>();
		app.register_type::<Size<Val>>();
		app.register_type::<UiRect<Val>>();
		app.register_type::<Style>();
		app.register_type::<UiColor>();
		app.register_type::<UiImage>();
		app.register_type::<Val>();
		app.register_type::<widget::Button>();
		app.register_type::<widget::ImageMode>();
		app.add_system_to_stage(
			CoreStage::PreUpdate,
			ui_focus_system
				.label(UiSystem::Focus)
				.after(InputSystem),
		);
		// add these stages to front because these must run before transform update systems
		app.add_system_to_stage(
			CoreStage::PostUpdate,
			widget::text_system
				.before(UiSystem::Flex)
				.after(ModifiesWindows),
		);
		app.add_system_to_stage(
			CoreStage::PostUpdate,
			widget::image_node_system.before(UiSystem::Flex),
		);
		app.add_system_to_stage(
			CoreStage::PostUpdate,
			flex_node_system
				.label(UiSystem::Flex)
				.before(TransformSystem::TransformPropagate)
				.after(ModifiesWindows),
		);
		app.add_system_to_stage(
			CoreStage::PostUpdate,
			ui_z_system
				.after(UiSystem::Flex)
				.before(TransformSystem::TransformPropagate),
		);
		app.add_system_to_stage(
			CoreStage::PostUpdate,
			update_clipping_system.after(TransformSystem::TransformPropagate),
		);
=======
    fn build(&self, app: &mut App) {
        app.add_plugin(ExtractComponentPlugin::<UiCameraConfig>::default())
            .init_resource::<FlexSurface>()
            .register_type::<AlignContent>()
            .register_type::<AlignItems>()
            .register_type::<AlignSelf>()
            .register_type::<CalculatedSize>()
            .register_type::<Direction>()
            .register_type::<Display>()
            .register_type::<FlexDirection>()
            .register_type::<FlexWrap>()
            .register_type::<FocusPolicy>()
            .register_type::<Interaction>()
            .register_type::<JustifyContent>()
            .register_type::<Node>()
            // NOTE: used by Style::aspect_ratio
            .register_type::<Option<f32>>()
            .register_type::<Overflow>()
            .register_type::<PositionType>()
            .register_type::<Size>()
            .register_type::<UiRect>()
            .register_type::<Style>()
            .register_type::<UiColor>()
            .register_type::<UiImage>()
            .register_type::<Val>()
            .register_type::<widget::Button>()
            .register_type::<widget::ImageMode>()
            .add_system_to_stage(
                CoreStage::PreUpdate,
                ui_focus_system.label(UiSystem::Focus).after(InputSystem),
            )
            // add these stages to front because these must run before transform update systems
            .add_system_to_stage(
                CoreStage::PostUpdate,
                widget::text_system
                    .before(UiSystem::Flex)
                    .after(ModifiesWindows),
            )
            .add_system_to_stage(
                CoreStage::PostUpdate,
                widget::image_node_system.before(UiSystem::Flex),
            )
            .add_system_to_stage(
                CoreStage::PostUpdate,
                flex_node_system
                    .label(UiSystem::Flex)
                    .before(TransformSystem::TransformPropagate)
                    .after(ModifiesWindows),
            )
            .add_system_to_stage(
                CoreStage::PostUpdate,
                ui_z_system
                    .after(UiSystem::Flex)
                    .before(TransformSystem::TransformPropagate),
            )
            .add_system_to_stage(
                CoreStage::PostUpdate,
                update_clipping_system.after(TransformSystem::TransformPropagate),
            );
>>>>>>> f3b5bf02

		crate::render::build_ui_render(app);
	}
}<|MERGE_RESOLUTION|>--- conflicted
+++ resolved
@@ -48,7 +48,6 @@
 }
 
 impl Plugin for UiPlugin {
-<<<<<<< HEAD
 	fn build(&self, app: &mut App) {
 		app.init_plugin::<ExtractComponentPlugin<UiCameraConfig>>();
 		app.init_resource::<FlexSurface>();
@@ -64,13 +63,12 @@
 		app.register_type::<Interaction>();
 		app.register_type::<JustifyContent>();
 		app.register_type::<Node>();
-		// NOTE: used by Style::aspect_ratio
+		// NOTE: used by Style::aspect_ratio;
 		app.register_type::<Option<f32>>();
 		app.register_type::<Overflow>();
 		app.register_type::<PositionType>();
-		app.register_type::<Size<f32>>();
-		app.register_type::<Size<Val>>();
-		app.register_type::<UiRect<Val>>();
+		app.register_type::<Size>();
+		app.register_type::<UiRect>();
 		app.register_type::<Style>();
 		app.register_type::<UiColor>();
 		app.register_type::<UiImage>();
@@ -111,67 +109,6 @@
 			CoreStage::PostUpdate,
 			update_clipping_system.after(TransformSystem::TransformPropagate),
 		);
-=======
-    fn build(&self, app: &mut App) {
-        app.add_plugin(ExtractComponentPlugin::<UiCameraConfig>::default())
-            .init_resource::<FlexSurface>()
-            .register_type::<AlignContent>()
-            .register_type::<AlignItems>()
-            .register_type::<AlignSelf>()
-            .register_type::<CalculatedSize>()
-            .register_type::<Direction>()
-            .register_type::<Display>()
-            .register_type::<FlexDirection>()
-            .register_type::<FlexWrap>()
-            .register_type::<FocusPolicy>()
-            .register_type::<Interaction>()
-            .register_type::<JustifyContent>()
-            .register_type::<Node>()
-            // NOTE: used by Style::aspect_ratio
-            .register_type::<Option<f32>>()
-            .register_type::<Overflow>()
-            .register_type::<PositionType>()
-            .register_type::<Size>()
-            .register_type::<UiRect>()
-            .register_type::<Style>()
-            .register_type::<UiColor>()
-            .register_type::<UiImage>()
-            .register_type::<Val>()
-            .register_type::<widget::Button>()
-            .register_type::<widget::ImageMode>()
-            .add_system_to_stage(
-                CoreStage::PreUpdate,
-                ui_focus_system.label(UiSystem::Focus).after(InputSystem),
-            )
-            // add these stages to front because these must run before transform update systems
-            .add_system_to_stage(
-                CoreStage::PostUpdate,
-                widget::text_system
-                    .before(UiSystem::Flex)
-                    .after(ModifiesWindows),
-            )
-            .add_system_to_stage(
-                CoreStage::PostUpdate,
-                widget::image_node_system.before(UiSystem::Flex),
-            )
-            .add_system_to_stage(
-                CoreStage::PostUpdate,
-                flex_node_system
-                    .label(UiSystem::Flex)
-                    .before(TransformSystem::TransformPropagate)
-                    .after(ModifiesWindows),
-            )
-            .add_system_to_stage(
-                CoreStage::PostUpdate,
-                ui_z_system
-                    .after(UiSystem::Flex)
-                    .before(TransformSystem::TransformPropagate),
-            )
-            .add_system_to_stage(
-                CoreStage::PostUpdate,
-                update_clipping_system.after(TransformSystem::TransformPropagate),
-            );
->>>>>>> f3b5bf02
 
 		crate::render::build_ui_render(app);
 	}
