--- conflicted
+++ resolved
@@ -4,13 +4,8 @@
 };
 
 pub fn from_rect(
-<<<<<<< HEAD
 	scale_factor: f64,
-	rect: UiRect<Val>,
-=======
-    scale_factor: f64,
-    rect: UiRect,
->>>>>>> f3b5bf02
+	rect: UiRect,
 ) -> taffy::geometry::Rect<taffy::style::Dimension> {
 	taffy::geometry::Rect {
 		start: from_val(scale_factor, rect.left),
@@ -21,29 +16,16 @@
 	}
 }
 
-<<<<<<< HEAD
-pub fn from_f32_size(scale_factor: f64, size: Size<f32>) -> taffy::geometry::Size<f32> {
+pub fn from_f32_size(scale_factor: f64, size: Size) -> taffy::geometry::Size<f32> {
 	taffy::geometry::Size {
-		width: (scale_factor * size.width as f64) as f32,
-		height: (scale_factor * size.height as f64) as f32,
+		width: val_to_f32(scale_factor, size.width),
+		height: val_to_f32(scale_factor, size.height),
 	}
 }
 
 pub fn from_val_size(
 	scale_factor: f64,
-	size: Size<Val>,
-=======
-pub fn from_f32_size(scale_factor: f64, size: Size) -> taffy::geometry::Size<f32> {
-    taffy::geometry::Size {
-        width: val_to_f32(scale_factor, size.width),
-        height: val_to_f32(scale_factor, size.height),
-    }
-}
-
-pub fn from_val_size(
-    scale_factor: f64,
-    size: Size,
->>>>>>> f3b5bf02
+	size: Size,
 ) -> taffy::geometry::Size<taffy::style::Dimension> {
 	taffy::geometry::Size {
 		width: from_val(scale_factor, size.width),
@@ -80,11 +62,11 @@
 
 /// Converts a [`Val`] to a [`f32`] while respecting the scale factor.
 pub fn val_to_f32(scale_factor: f64, val: Val) -> f32 {
-    match val {
-        Val::Undefined | Val::Auto => 0.0,
-        Val::Px(value) => (scale_factor * value as f64) as f32,
-        Val::Percent(value) => value / 100.0,
-    }
+	match val {
+		Val::Undefined | Val::Auto => 0.0,
+		Val::Px(value) => (scale_factor * value as f64) as f32,
+		Val::Percent(value) => value / 100.0,
+	}
 }
 
 pub fn from_val(scale_factor: f64, val: Val) -> taffy::style::Dimension {
