--- conflicted
+++ resolved
@@ -17,15 +17,9 @@
 use taffy::{number::Number, Taffy};
 
 pub struct FlexSurface {
-<<<<<<< HEAD
-	entity_to_stretch: HashMap<Entity, stretch::node::Node>,
-	window_nodes: HashMap<WindowId, stretch::node::Node>,
-	stretch: Stretch,
-=======
-    entity_to_taffy: HashMap<Entity, taffy::node::Node>,
-    window_nodes: HashMap<WindowId, taffy::node::Node>,
-    taffy: Taffy,
->>>>>>> 86dd6f06
+	entity_to_taffy: HashMap<Entity, taffy::node::Node>,
+	window_nodes: HashMap<WindowId, taffy::node::Node>,
+	taffy: Taffy,
 }
 
 // SAFE: as long as MeasureFunc is Send + Sync. https://github.com/DioxusLabs/taffy/issues/146
@@ -35,18 +29,17 @@
 unsafe impl Sync for FlexSurface {}
 
 fn _assert_send_sync_flex_surface_impl_safe() {
-<<<<<<< HEAD
 	fn _assert_send_sync<T: Send + Sync>() {}
-	_assert_send_sync::<HashMap<Entity, stretch::node::Node>>();
-	_assert_send_sync::<HashMap<WindowId, stretch::node::Node>>();
-	// FIXME https://github.com/vislyhq/stretch/issues/69
-	// _assert_send_sync::<Stretch>();
+	_assert_send_sync::<HashMap<Entity, taffy::node::Node>>();
+	_assert_send_sync::<HashMap<WindowId, taffy::node::Node>>();
+	// FIXME https://github.com/DioxusLabs/taffy/issues/146
+	// _assert_send_sync::<Taffy>();
 }
 
 impl fmt::Debug for FlexSurface {
 	fn fmt(&self, f: &mut fmt::Formatter) -> fmt::Result {
 		f.debug_struct("FlexSurface")
-			.field("entity_to_stretch", &self.entity_to_stretch)
+			.field("entity_to_taffy", &self.entity_to_taffy)
 			.field("window_nodes", &self.window_nodes)
 			.finish()
 	}
@@ -55,9 +48,9 @@
 impl Default for FlexSurface {
 	fn default() -> Self {
 		Self {
-			entity_to_stretch: Default::default(),
+			entity_to_taffy: Default::default(),
 			window_nodes: Default::default(),
-			stretch: Stretch::new(),
+			taffy: Taffy::new(),
 		}
 	}
 }
@@ -65,22 +58,22 @@
 impl FlexSurface {
 	pub fn upsert_node(&mut self, entity: Entity, style: &Style, scale_factor: f64) {
 		let mut added = false;
-		let stretch = &mut self.stretch;
-		let stretch_style = convert::from_style(scale_factor, style);
-		let stretch_node = self
-			.entity_to_stretch
+		let taffy = &mut self.taffy;
+		let taffy_style = convert::from_style(scale_factor, style);
+		let taffy_node = self
+			.entity_to_taffy
 			.entry(entity)
 			.or_insert_with(|| {
 				added = true;
-				stretch
-					.new_node(stretch_style, Vec::new())
+				taffy
+					.new_node(taffy_style, &Vec::new())
 					.unwrap()
 			});
 
 		if !added {
 			self
-				.stretch
-				.set_style(*stretch_node, stretch_style)
+				.taffy
+				.set_style(*taffy_node, taffy_style)
 				.unwrap();
 		}
 	}
@@ -92,177 +85,83 @@
 		calculated_size: CalculatedSize,
 		scale_factor: f64,
 	) {
-		let stretch = &mut self.stretch;
-		let stretch_style = convert::from_style(scale_factor, style);
-		let measure = Box::new(move |constraints: stretch::geometry::Size<Number>| {
-			let mut size = convert::from_f32_size(scale_factor, calculated_size.size);
-			match (constraints.width, constraints.height) {
-				(Number::Undefined, Number::Undefined) => {}
-				(Number::Defined(width), Number::Undefined) => {
-					size.height = width * size.height / size.width;
-					size.width = width;
+		let taffy = &mut self.taffy;
+		let taffy_style = convert::from_style(scale_factor, style);
+		let measure = taffy::node::MeasureFunc::Boxed(Box::new(
+			move |constraints: taffy::geometry::Size<Number>| {
+				let mut size = convert::from_f32_size(scale_factor, calculated_size.size);
+				match (constraints.width, constraints.height) {
+					(Number::Undefined, Number::Undefined) => {}
+					(Number::Defined(width), Number::Undefined) => {
+						size.height = width * size.height / size.width;
+						size.width = width;
+					}
+					(Number::Undefined, Number::Defined(height)) => {
+						size.width = height * size.width / size.height;
+						size.height = height;
+					}
+					(Number::Defined(width), Number::Defined(height)) => {
+						size.width = width;
+						size.height = height;
+					}
 				}
-				(Number::Undefined, Number::Defined(height)) => {
-					size.width = height * size.width / size.height;
-					size.height = height;
-				}
-				(Number::Defined(width), Number::Defined(height)) => {
-					size.width = width;
-					size.height = height;
-				}
-			}
-			Ok(size)
-		});
-
-		if let Some(stretch_node) = self.entity_to_stretch.get(&entity) {
-			self
-				.stretch
-				.set_style(*stretch_node, stretch_style)
+				size
+			},
+		));
+
+		if let Some(taffy_node) = self.entity_to_taffy.get(&entity) {
+			self
+				.taffy
+				.set_style(*taffy_node, taffy_style)
 				.unwrap();
 			self
-				.stretch
-				.set_measure(*stretch_node, Some(measure))
+				.taffy
+				.set_measure(*taffy_node, Some(measure))
 				.unwrap();
 		} else {
-			let stretch_node = stretch
-				.new_leaf(stretch_style, measure)
-				.unwrap();
-			self
-				.entity_to_stretch
-				.insert(entity, stretch_node);
+			let taffy_node = taffy.new_leaf(taffy_style, measure).unwrap();
+			self.entity_to_taffy.insert(entity, taffy_node);
 		}
 	}
 
 	pub fn update_children(&mut self, entity: Entity, children: &Children) {
-		let mut stretch_children = Vec::with_capacity(children.len());
+		let mut taffy_children = Vec::with_capacity(children.len());
 		for child in children.iter() {
-			if let Some(stretch_node) = self.entity_to_stretch.get(child) {
-				stretch_children.push(*stretch_node);
+			if let Some(taffy_node) = self.entity_to_taffy.get(child) {
+				taffy_children.push(*taffy_node);
 			} else {
 				warn!(
 					"Unstyled child in a UI entity hierarchy. You are using an entity \
-=======
-    fn _assert_send_sync<T: Send + Sync>() {}
-    _assert_send_sync::<HashMap<Entity, taffy::node::Node>>();
-    _assert_send_sync::<HashMap<WindowId, taffy::node::Node>>();
-    // FIXME https://github.com/DioxusLabs/taffy/issues/146
-    // _assert_send_sync::<Taffy>();
-}
-
-impl fmt::Debug for FlexSurface {
-    fn fmt(&self, f: &mut fmt::Formatter) -> fmt::Result {
-        f.debug_struct("FlexSurface")
-            .field("entity_to_taffy", &self.entity_to_taffy)
-            .field("window_nodes", &self.window_nodes)
-            .finish()
-    }
-}
-
-impl Default for FlexSurface {
-    fn default() -> Self {
-        Self {
-            entity_to_taffy: Default::default(),
-            window_nodes: Default::default(),
-            taffy: Taffy::new(),
-        }
-    }
-}
-
-impl FlexSurface {
-    pub fn upsert_node(&mut self, entity: Entity, style: &Style, scale_factor: f64) {
-        let mut added = false;
-        let taffy = &mut self.taffy;
-        let taffy_style = convert::from_style(scale_factor, style);
-        let taffy_node = self.entity_to_taffy.entry(entity).or_insert_with(|| {
-            added = true;
-            taffy.new_node(taffy_style, &Vec::new()).unwrap()
-        });
-
-        if !added {
-            self.taffy.set_style(*taffy_node, taffy_style).unwrap();
-        }
-    }
-
-    pub fn upsert_leaf(
-        &mut self,
-        entity: Entity,
-        style: &Style,
-        calculated_size: CalculatedSize,
-        scale_factor: f64,
-    ) {
-        let taffy = &mut self.taffy;
-        let taffy_style = convert::from_style(scale_factor, style);
-        let measure = taffy::node::MeasureFunc::Boxed(Box::new(
-            move |constraints: taffy::geometry::Size<Number>| {
-                let mut size = convert::from_f32_size(scale_factor, calculated_size.size);
-                match (constraints.width, constraints.height) {
-                    (Number::Undefined, Number::Undefined) => {}
-                    (Number::Defined(width), Number::Undefined) => {
-                        size.height = width * size.height / size.width;
-                        size.width = width;
-                    }
-                    (Number::Undefined, Number::Defined(height)) => {
-                        size.width = height * size.width / size.height;
-                        size.height = height;
-                    }
-                    (Number::Defined(width), Number::Defined(height)) => {
-                        size.width = width;
-                        size.height = height;
-                    }
-                }
-                size
-            },
-        ));
-
-        if let Some(taffy_node) = self.entity_to_taffy.get(&entity) {
-            self.taffy.set_style(*taffy_node, taffy_style).unwrap();
-            self.taffy.set_measure(*taffy_node, Some(measure)).unwrap();
-        } else {
-            let taffy_node = taffy.new_leaf(taffy_style, measure).unwrap();
-            self.entity_to_taffy.insert(entity, taffy_node);
-        }
-    }
-
-    pub fn update_children(&mut self, entity: Entity, children: &Children) {
-        let mut taffy_children = Vec::with_capacity(children.len());
-        for child in children.iter() {
-            if let Some(taffy_node) = self.entity_to_taffy.get(child) {
-                taffy_children.push(*taffy_node);
-            } else {
-                warn!(
-                    "Unstyled child in a UI entity hierarchy. You are using an entity \
->>>>>>> 86dd6f06
 without UI components as a child of an entity with UI components, results may be unexpected."
 				);
 			}
 		}
 
-<<<<<<< HEAD
-		let stretch_node = self.entity_to_stretch.get(&entity).unwrap();
+		let taffy_node = self.entity_to_taffy.get(&entity).unwrap();
 		self
-			.stretch
-			.set_children(*stretch_node, stretch_children)
+			.taffy
+			.set_children(*taffy_node, &taffy_children)
 			.unwrap();
 	}
 
 	pub fn update_window(&mut self, window: &Window) {
-		let stretch = &mut self.stretch;
+		let taffy = &mut self.taffy;
 		let node = self
 			.window_nodes
 			.entry(window.id())
 			.or_insert_with(|| {
-				stretch
-					.new_node(stretch::style::Style::default(), Vec::new())
+				taffy
+					.new_node(taffy::style::Style::default(), &Vec::new())
 					.unwrap()
 			});
 
-		stretch
+		taffy
 			.set_style(
 				*node,
-				stretch::style::Style {
-					size: stretch::geometry::Size {
-						width: stretch::style::Dimension::Points(window.physical_width() as f32),
-						height: stretch::style::Dimension::Points(window.physical_height() as f32),
+				taffy::style::Style {
+					size: taffy::geometry::Size {
+						width: taffy::style::Dimension::Points(window.physical_width() as f32),
+						height: taffy::style::Dimension::Points(window.physical_height() as f32),
 					},
 					..Default::default()
 				},
@@ -275,92 +174,34 @@
 		window_id: WindowId,
 		children: impl Iterator<Item = Entity>,
 	) {
-		let stretch_node = self.window_nodes.get(&window_id).unwrap();
+		let taffy_node = self.window_nodes.get(&window_id).unwrap();
 		let child_nodes = children
-			.map(|e| *self.entity_to_stretch.get(&e).unwrap())
-			.collect::<Vec<stretch::node::Node>>();
+			.map(|e| *self.entity_to_taffy.get(&e).unwrap())
+			.collect::<Vec<taffy::node::Node>>();
 		self
-			.stretch
-			.set_children(*stretch_node, child_nodes)
+			.taffy
+			.set_children(*taffy_node, &child_nodes)
 			.unwrap();
 	}
 
 	pub fn compute_window_layouts(&mut self) {
 		for window_node in self.window_nodes.values() {
 			self
-				.stretch
-				.compute_layout(*window_node, stretch::geometry::Size::undefined())
+				.taffy
+				.compute_layout(*window_node, taffy::geometry::Size::undefined())
 				.unwrap();
 		}
 	}
 
-	pub fn get_layout(&self, entity: Entity) -> Result<&stretch::result::Layout, FlexError> {
-		if let Some(stretch_node) = self.entity_to_stretch.get(&entity) {
-			self
-				.stretch
-				.layout(*stretch_node)
-				.map_err(FlexError::StretchError)
+	pub fn get_layout(&self, entity: Entity) -> Result<&taffy::layout::Layout, FlexError> {
+		if let Some(taffy_node) = self.entity_to_taffy.get(&entity) {
+			self
+				.taffy
+				.layout(*taffy_node)
+				.map_err(FlexError::TaffyError)
 		} else {
 			warn!(
 				"Styled child in a non-UI entity hierarchy. You are using an entity \
-=======
-        let taffy_node = self.entity_to_taffy.get(&entity).unwrap();
-        self.taffy
-            .set_children(*taffy_node, &taffy_children)
-            .unwrap();
-    }
-
-    pub fn update_window(&mut self, window: &Window) {
-        let taffy = &mut self.taffy;
-        let node = self.window_nodes.entry(window.id()).or_insert_with(|| {
-            taffy
-                .new_node(taffy::style::Style::default(), &Vec::new())
-                .unwrap()
-        });
-
-        taffy
-            .set_style(
-                *node,
-                taffy::style::Style {
-                    size: taffy::geometry::Size {
-                        width: taffy::style::Dimension::Points(window.physical_width() as f32),
-                        height: taffy::style::Dimension::Points(window.physical_height() as f32),
-                    },
-                    ..Default::default()
-                },
-            )
-            .unwrap();
-    }
-
-    pub fn set_window_children(
-        &mut self,
-        window_id: WindowId,
-        children: impl Iterator<Item = Entity>,
-    ) {
-        let taffy_node = self.window_nodes.get(&window_id).unwrap();
-        let child_nodes = children
-            .map(|e| *self.entity_to_taffy.get(&e).unwrap())
-            .collect::<Vec<taffy::node::Node>>();
-        self.taffy.set_children(*taffy_node, &child_nodes).unwrap();
-    }
-
-    pub fn compute_window_layouts(&mut self) {
-        for window_node in self.window_nodes.values() {
-            self.taffy
-                .compute_layout(*window_node, taffy::geometry::Size::undefined())
-                .unwrap();
-        }
-    }
-
-    pub fn get_layout(&self, entity: Entity) -> Result<&taffy::layout::Layout, FlexError> {
-        if let Some(taffy_node) = self.entity_to_taffy.get(&entity) {
-            self.taffy
-                .layout(*taffy_node)
-                .map_err(FlexError::TaffyError)
-        } else {
-            warn!(
-                "Styled child in a non-UI entity hierarchy. You are using an entity \
->>>>>>> 86dd6f06
 with UI components as a child of an entity without UI components, results may be unexpected."
 			);
 			Err(FlexError::InvalidHierarchy)
@@ -370,13 +211,8 @@
 
 #[derive(Debug)]
 pub enum FlexError {
-<<<<<<< HEAD
 	InvalidHierarchy,
-	StretchError(stretch::Error),
-=======
-    InvalidHierarchy,
-    TaffyError(taffy::Error),
->>>>>>> 86dd6f06
+	TaffyError(taffy::Error),
 }
 
 #[allow(clippy::too_many_arguments)]
