--- conflicted
+++ resolved
@@ -124,7 +124,6 @@
 		}
 	}
 
-<<<<<<< HEAD
 	pub fn update_children(&mut self, entity: Entity, children: &Children) {
 		let mut taffy_children = Vec::with_capacity(children.len());
 		for child in children.iter() {
@@ -133,16 +132,6 @@
 			} else {
 				warn!(
 					"Unstyled child in a UI entity hierarchy. You are using an entity \
-=======
-    pub fn update_children(&mut self, entity: Entity, children: &Children) {
-        let mut taffy_children = Vec::with_capacity(children.len());
-        for child in children {
-            if let Some(taffy_node) = self.entity_to_taffy.get(child) {
-                taffy_children.push(*taffy_node);
-            } else {
-                warn!(
-                    "Unstyled child in a UI entity hierarchy. You are using an entity \
->>>>>>> a1d3f1b3
 without UI components as a child of an entity with UI components, results may be unexpected."
 				);
 			}
@@ -259,7 +248,6 @@
 		update_changed(&mut *flex_surface, logical_to_physical_factor, node_query);
 	}
 
-<<<<<<< HEAD
 	fn update_changed<F: WorldQuery>(
 		flex_surface: &mut FlexSurface,
 		scaling_factor: f64,
@@ -279,27 +267,6 @@
 	for (entity, style, calculated_size) in changed_size_query.into_iter() {
 		flex_surface.upsert_leaf(entity, style, *calculated_size, logical_to_physical_factor);
 	}
-=======
-    fn update_changed<F: WorldQuery>(
-        flex_surface: &mut FlexSurface,
-        scaling_factor: f64,
-        query: Query<(Entity, &Style, Option<&CalculatedSize>), F>,
-    ) {
-        // update changed nodes
-        for (entity, style, calculated_size) in &query {
-            // TODO: remove node from old hierarchy if its root has changed
-            if let Some(calculated_size) = calculated_size {
-                flex_surface.upsert_leaf(entity, style, *calculated_size, scaling_factor);
-            } else {
-                flex_surface.upsert_node(entity, style, scaling_factor);
-            }
-        }
-    }
-
-    for (entity, style, calculated_size) in &changed_size_query {
-        flex_surface.upsert_leaf(entity, style, *calculated_size, logical_to_physical_factor);
-    }
->>>>>>> a1d3f1b3
 
 	// TODO: handle removed nodes
 
@@ -308,17 +275,10 @@
 		flex_surface.set_window_children(primary_window.id(), root_node_query.into_iter());
 	}
 
-<<<<<<< HEAD
 	// update children
-	for (entity, children) in children_query.into_iter() {
+	children_query.for_each(|(entity, children)| {
 		flex_surface.update_children(entity, children);
-	}
-=======
-    // update children
-    for (entity, children) in &children_query {
-        flex_surface.update_children(entity, children);
-    }
->>>>>>> a1d3f1b3
+	});
 
 	// compute layouts
 	flex_surface.compute_window_layouts();
@@ -327,7 +287,6 @@
 
 	let to_logical = |v| (physical_to_logical_factor * v as f64) as f32;
 
-<<<<<<< HEAD
 	// PERF: try doing this incrementally
 	for (entity, mut node, mut transform, parent) in node_transform_query.iter_mut() {
 		let layout = flex_surface.get_layout(entity).unwrap();
@@ -353,31 +312,4 @@
 			transform.translation = new_position;
 		}
 	}
-=======
-    // PERF: try doing this incrementally
-    for (entity, mut node, mut transform, parent) in &mut node_transform_query {
-        let layout = flex_surface.get_layout(entity).unwrap();
-        let new_size = Vec2::new(
-            to_logical(layout.size.width),
-            to_logical(layout.size.height),
-        );
-        // only trigger change detection when the new value is different
-        if node.size != new_size {
-            node.size = new_size;
-        }
-        let mut new_position = transform.translation;
-        new_position.x = to_logical(layout.location.x + layout.size.width / 2.0);
-        new_position.y = to_logical(layout.location.y + layout.size.height / 2.0);
-        if let Some(parent) = parent {
-            if let Ok(parent_layout) = flex_surface.get_layout(**parent) {
-                new_position.x -= to_logical(parent_layout.size.width / 2.0);
-                new_position.y -= to_logical(parent_layout.size.height / 2.0);
-            }
-        }
-        // only trigger change detection when the new value is different
-        if transform.translation != new_position {
-            transform.translation = new_position;
-        }
-    }
->>>>>>> a1d3f1b3
 }