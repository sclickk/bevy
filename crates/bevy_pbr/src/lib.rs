pub mod wireframe;

mod alpha;
mod bundle;
mod light;
mod material;
mod pbr_material;
mod render;

pub use alpha::*;
pub use bundle::*;
pub use light::*;
pub use material::*;
pub use pbr_material::*;
pub use render::*;

use bevy_window::ModifiesWindows;

pub mod prelude {
	#[doc(hidden)]
	pub use crate::{
		alpha::AlphaMode,
		bundle::{
			DirectionalLightBundle, MaterialMeshBundle, PbrBundle, PointLightBundle, SpotLightBundle,
		},
		light::{AmbientLight, DirectionalLight, PointLight, SpotLight},
		material::{Material, MaterialPlugin},
		pbr_material::StandardMaterial,
	};
}

pub mod draw_3d_graph {
	pub mod node {
		/// Label for the shadow pass node.
		pub const SHADOW_PASS: &str = "shadow_pass";
	}
}

use bevy_app::prelude::*;
use bevy_asset::{load_internal_asset, Assets, Handle, HandleUntyped};
use bevy_ecs::prelude::*;
use bevy_reflect::TypeUuid;
use bevy_render::{
	camera::CameraUpdateSystem,
	extract_resource::ExtractResourcePlugin,
	prelude::Color,
	render_graph::RenderGraph,
	render_phase::{sort_phase_system, AddRenderCommand, DrawFunctions},
	render_resource::{Shader, SpecializedMeshPipelines},
	view::VisibilitySystems,
	RenderApp, RenderStage,
};
use bevy_transform::TransformSystem;

pub const PBR_TYPES_SHADER_HANDLE: HandleUntyped =
	HandleUntyped::weak_from_u64(Shader::TYPE_UUID, 1708015359337029744);
pub const PBR_BINDINGS_SHADER_HANDLE: HandleUntyped =
	HandleUntyped::weak_from_u64(Shader::TYPE_UUID, 5635987986427308186);
pub const UTILS_HANDLE: HandleUntyped =
	HandleUntyped::weak_from_u64(Shader::TYPE_UUID, 1900548483293416725);
pub const CLUSTERED_FORWARD_HANDLE: HandleUntyped =
	HandleUntyped::weak_from_u64(Shader::TYPE_UUID, 166852093121196815);
pub const PBR_LIGHTING_HANDLE: HandleUntyped =
	HandleUntyped::weak_from_u64(Shader::TYPE_UUID, 14170772752254856967);
pub const SHADOWS_HANDLE: HandleUntyped =
	HandleUntyped::weak_from_u64(Shader::TYPE_UUID, 11350275143789590502);
pub const PBR_SHADER_HANDLE: HandleUntyped =
	HandleUntyped::weak_from_u64(Shader::TYPE_UUID, 4805239651767701046);
pub const PBR_FUNCTIONS_HANDLE: HandleUntyped =
	HandleUntyped::weak_from_u64(Shader::TYPE_UUID, 16550102964439850292);
pub const SHADOW_SHADER_HANDLE: HandleUntyped =
	HandleUntyped::weak_from_u64(Shader::TYPE_UUID, 1836745567947005696);

/// Sets up the entire PBR infrastructure of bevy.
#[derive(Default)]
pub struct PbrPlugin;

impl Plugin for PbrPlugin {
	fn build(&self, app: &mut App) {
		load_internal_asset!(
			app,
			PBR_TYPES_SHADER_HANDLE,
			"render/pbr_types.wgsl",
			Shader::from_wgsl
		);
		load_internal_asset!(
			app,
			PBR_BINDINGS_SHADER_HANDLE,
			"render/pbr_bindings.wgsl",
			Shader::from_wgsl
		);
		load_internal_asset!(app, UTILS_HANDLE, "render/utils.wgsl", Shader::from_wgsl);
		load_internal_asset!(
			app,
			CLUSTERED_FORWARD_HANDLE,
			"render/clustered_forward.wgsl",
			Shader::from_wgsl
		);
		load_internal_asset!(
			app,
			PBR_LIGHTING_HANDLE,
			"render/pbr_lighting.wgsl",
			Shader::from_wgsl
		);
		load_internal_asset!(
			app,
			SHADOWS_HANDLE,
			"render/shadows.wgsl",
			Shader::from_wgsl
		);
		load_internal_asset!(
			app,
			PBR_FUNCTIONS_HANDLE,
			"render/pbr_functions.wgsl",
			Shader::from_wgsl
		);
		load_internal_asset!(app, PBR_SHADER_HANDLE, "render/pbr.wgsl", Shader::from_wgsl);
		load_internal_asset!(
			app,
			SHADOW_SHADER_HANDLE,
			"render/depth.wgsl",
			Shader::from_wgsl
		);

<<<<<<< HEAD
		app.register_type::<CubemapVisibleEntities>();
		app.register_type::<DirectionalLight>();
		app.register_type::<PointLight>();
		app.register_type::<SpotLight>();
		app.add_plugin(MeshRenderPlugin);
		app.add_plugin(MaterialPlugin::<StandardMaterial>::default());
		app.register_type::<AmbientLight>();
		app.register_type::<DirectionalLightShadowMap>();
		app.register_type::<PointLightShadowMap>();
		app.init_resource::<AmbientLight>();
		app.init_resource::<GlobalVisiblePointLights>();
		app.init_resource::<DirectionalLightShadowMap>();
		app.init_resource::<PointLightShadowMap>();
		app.add_plugin(ExtractResourcePlugin::<AmbientLight>::default());
		app.add_system_to_stage(
			CoreStage::PostUpdate,
			// NOTE: Clusters need to have been added before update_clusters is run so
			// add as an exclusive system
			add_clusters
				.exclusive_system()
				.label(SimulationLightSystems::AddClusters),
		);
		app.add_system_to_stage(
			CoreStage::PostUpdate,
			assign_lights_to_clusters
				.label(SimulationLightSystems::AssignLightsToClusters)
				.after(TransformSystem::TransformPropagate)
				.after(CameraUpdateSystem)
				.after(ModifiesWindows),
		);
		app.add_system_to_stage(
			CoreStage::PostUpdate,
			update_directional_light_frusta
				.label(SimulationLightSystems::UpdateLightFrusta)
				.after(TransformSystem::TransformPropagate),
		);
		app.add_system_to_stage(
			CoreStage::PostUpdate,
			update_point_light_frusta
				.label(SimulationLightSystems::UpdateLightFrusta)
				.after(TransformSystem::TransformPropagate)
				.after(SimulationLightSystems::AssignLightsToClusters),
		);
		app.add_system_to_stage(
			CoreStage::PostUpdate,
			update_spot_light_frusta
				.label(SimulationLightSystems::UpdateLightFrusta)
				.after(TransformSystem::TransformPropagate)
				.after(SimulationLightSystems::AssignLightsToClusters),
		);
		app.add_system_to_stage(
			CoreStage::PostUpdate,
			check_light_mesh_visibility
				.label(SimulationLightSystems::CheckLightVisibility)
				.after(TransformSystem::TransformPropagate)
				.after(VisibilitySystems::CalculateBounds)
				.after(SimulationLightSystems::UpdateLightFrusta)
				// NOTE: This MUST be scheduled AFTER the core renderer visibility check
				// because that resets entity ComputedVisibility for the first view
				// which would override any results from this otherwise
				.after(VisibilitySystems::CheckVisibility),
		);
=======
        app.register_type::<CubemapVisibleEntities>()
            .register_type::<DirectionalLight>()
            .register_type::<PointLight>()
            .register_type::<SpotLight>()
            .add_plugin(MeshRenderPlugin)
            .add_plugin(MaterialPlugin::<StandardMaterial>::default())
            .register_type::<AmbientLight>()
            .register_type::<DirectionalLightShadowMap>()
            .register_type::<PointLightShadowMap>()
            .init_resource::<AmbientLight>()
            .init_resource::<GlobalVisiblePointLights>()
            .init_resource::<DirectionalLightShadowMap>()
            .init_resource::<PointLightShadowMap>()
            .add_plugin(ExtractResourcePlugin::<AmbientLight>::default())
            .add_system_to_stage(
                CoreStage::PostUpdate,
                // NOTE: Clusters need to have been added before update_clusters is run so
                // add as an exclusive system
                add_clusters
                    .exclusive_system()
                    .label(SimulationLightSystems::AddClusters),
            )
            .add_system_to_stage(
                CoreStage::PostUpdate,
                assign_lights_to_clusters
                    .label(SimulationLightSystems::AssignLightsToClusters)
                    .after(TransformSystem::TransformPropagate)
                    .after(VisibilitySystems::CheckVisibility)
                    .after(CameraUpdateSystem)
                    .after(ModifiesWindows),
            )
            .add_system_to_stage(
                CoreStage::PostUpdate,
                update_directional_light_frusta
                    .label(SimulationLightSystems::UpdateLightFrusta)
                    // This must run after CheckVisibility because it relies on ComputedVisibility::is_visible()
                    .after(VisibilitySystems::CheckVisibility)
                    .after(TransformSystem::TransformPropagate),
            )
            .add_system_to_stage(
                CoreStage::PostUpdate,
                update_point_light_frusta
                    .label(SimulationLightSystems::UpdateLightFrusta)
                    .after(TransformSystem::TransformPropagate)
                    .after(SimulationLightSystems::AssignLightsToClusters),
            )
            .add_system_to_stage(
                CoreStage::PostUpdate,
                update_spot_light_frusta
                    .label(SimulationLightSystems::UpdateLightFrusta)
                    .after(TransformSystem::TransformPropagate)
                    .after(SimulationLightSystems::AssignLightsToClusters),
            )
            .add_system_to_stage(
                CoreStage::PostUpdate,
                check_light_mesh_visibility
                    .label(SimulationLightSystems::CheckLightVisibility)
                    .after(TransformSystem::TransformPropagate)
                    .after(VisibilitySystems::CalculateBounds)
                    .after(SimulationLightSystems::UpdateLightFrusta)
                    // NOTE: This MUST be scheduled AFTER the core renderer visibility check
                    // because that resets entity ComputedVisibility for the first view
                    // which would override any results from this otherwise
                    .after(VisibilitySystems::CheckVisibility),
            );
>>>>>>> 4affc8cd

		app
			.world
			.resource_mut::<Assets<StandardMaterial>>()
			.set_untracked(
				Handle::<StandardMaterial>::default(),
				StandardMaterial {
					base_color: Color::rgb(1.0, 0.0, 0.5),
					unlit: true,
					..Default::default()
				},
			);

		let render_app = match app.get_sub_app_mut(RenderApp) {
			Ok(render_app) => render_app,
			Err(_) => return,
		};

		render_app.add_system_to_stage(
			RenderStage::Extract,
			render::extract_clusters.label(RenderLightSystems::ExtractClusters),
		);
		render_app.add_system_to_stage(
			RenderStage::Extract,
			render::extract_lights.label(RenderLightSystems::ExtractLights),
		);
		render_app.add_system_to_stage(
			RenderStage::Prepare,
			// this is added as an exclusive system because it contributes new views. it must run (and have Commands applied)
			// _before_ the `prepare_views()` system is run. ideally this becomes a normal system when "stageless" features come out
			render::prepare_lights
				.exclusive_system()
				.label(RenderLightSystems::PrepareLights),
		);
		render_app.add_system_to_stage(
			RenderStage::Prepare,
			// NOTE: This needs to run after prepare_lights. As prepare_lights is an exclusive system,
			// just adding it to the non-exclusive systems in the Prepare stage means it runs after
			// prepare_lights.
			render::prepare_clusters.label(RenderLightSystems::PrepareClusters),
		);
		render_app.add_system_to_stage(
			RenderStage::Queue,
			render::queue_shadows.label(RenderLightSystems::QueueShadows),
		);
		render_app.add_system_to_stage(RenderStage::Queue, render::queue_shadow_view_bind_group);
		render_app.add_system_to_stage(RenderStage::PhaseSort, sort_phase_system::<Shadow>);
		render_app.init_resource::<ShadowPipeline>();
		render_app.init_resource::<DrawFunctions<Shadow>>();
		render_app.init_resource::<LightMeta>();
		render_app.init_resource::<GlobalLightMeta>();
		render_app.init_resource::<SpecializedMeshPipelines<ShadowPipeline>>();

		let shadow_pass_node = ShadowPassNode::new(&mut render_app.world);
		render_app.add_render_command::<Shadow, DrawShadowMesh>();
		let mut graph = render_app.world.resource_mut::<RenderGraph>();
		let draw_3d_graph = graph
			.get_sub_graph_mut(bevy_core_pipeline::core_3d::graph::NAME)
			.unwrap();
		draw_3d_graph.add_node(draw_3d_graph::node::SHADOW_PASS, shadow_pass_node);
		draw_3d_graph
			.add_node_edge(
				draw_3d_graph::node::SHADOW_PASS,
				bevy_core_pipeline::core_3d::graph::node::MAIN_PASS,
			)
			.unwrap();
		draw_3d_graph
			.add_slot_edge(
				draw_3d_graph.input_node().unwrap().id,
				bevy_core_pipeline::core_3d::graph::input::VIEW_ENTITY,
				draw_3d_graph::node::SHADOW_PASS,
				ShadowPassNode::IN_VIEW,
			)
			.unwrap();
	}
}<|MERGE_RESOLUTION|>--- conflicted
+++ resolved
@@ -122,13 +122,12 @@
 			Shader::from_wgsl
 		);
 
-<<<<<<< HEAD
 		app.register_type::<CubemapVisibleEntities>();
 		app.register_type::<DirectionalLight>();
 		app.register_type::<PointLight>();
 		app.register_type::<SpotLight>();
 		app.add_plugin(MeshRenderPlugin);
-		app.add_plugin(MaterialPlugin::<StandardMaterial>::default());
+		app.init_plugin::<MaterialPlugin<StandardMaterial>>();
 		app.register_type::<AmbientLight>();
 		app.register_type::<DirectionalLightShadowMap>();
 		app.register_type::<PointLightShadowMap>();
@@ -136,7 +135,7 @@
 		app.init_resource::<GlobalVisiblePointLights>();
 		app.init_resource::<DirectionalLightShadowMap>();
 		app.init_resource::<PointLightShadowMap>();
-		app.add_plugin(ExtractResourcePlugin::<AmbientLight>::default());
+		app.init_plugin::<ExtractResourcePlugin<AmbientLight>>();
 		app.add_system_to_stage(
 			CoreStage::PostUpdate,
 			// NOTE: Clusters need to have been added before update_clusters is run so
@@ -150,6 +149,7 @@
 			assign_lights_to_clusters
 				.label(SimulationLightSystems::AssignLightsToClusters)
 				.after(TransformSystem::TransformPropagate)
+				.after(VisibilitySystems::CheckVisibility)
 				.after(CameraUpdateSystem)
 				.after(ModifiesWindows),
 		);
@@ -157,6 +157,8 @@
 			CoreStage::PostUpdate,
 			update_directional_light_frusta
 				.label(SimulationLightSystems::UpdateLightFrusta)
+				// This must run after CheckVisibility because it relies on ComputedVisibility::is_visible()
+				.after(VisibilitySystems::CheckVisibility)
 				.after(TransformSystem::TransformPropagate),
 		);
 		app.add_system_to_stage(
@@ -185,73 +187,6 @@
 				// which would override any results from this otherwise
 				.after(VisibilitySystems::CheckVisibility),
 		);
-=======
-        app.register_type::<CubemapVisibleEntities>()
-            .register_type::<DirectionalLight>()
-            .register_type::<PointLight>()
-            .register_type::<SpotLight>()
-            .add_plugin(MeshRenderPlugin)
-            .add_plugin(MaterialPlugin::<StandardMaterial>::default())
-            .register_type::<AmbientLight>()
-            .register_type::<DirectionalLightShadowMap>()
-            .register_type::<PointLightShadowMap>()
-            .init_resource::<AmbientLight>()
-            .init_resource::<GlobalVisiblePointLights>()
-            .init_resource::<DirectionalLightShadowMap>()
-            .init_resource::<PointLightShadowMap>()
-            .add_plugin(ExtractResourcePlugin::<AmbientLight>::default())
-            .add_system_to_stage(
-                CoreStage::PostUpdate,
-                // NOTE: Clusters need to have been added before update_clusters is run so
-                // add as an exclusive system
-                add_clusters
-                    .exclusive_system()
-                    .label(SimulationLightSystems::AddClusters),
-            )
-            .add_system_to_stage(
-                CoreStage::PostUpdate,
-                assign_lights_to_clusters
-                    .label(SimulationLightSystems::AssignLightsToClusters)
-                    .after(TransformSystem::TransformPropagate)
-                    .after(VisibilitySystems::CheckVisibility)
-                    .after(CameraUpdateSystem)
-                    .after(ModifiesWindows),
-            )
-            .add_system_to_stage(
-                CoreStage::PostUpdate,
-                update_directional_light_frusta
-                    .label(SimulationLightSystems::UpdateLightFrusta)
-                    // This must run after CheckVisibility because it relies on ComputedVisibility::is_visible()
-                    .after(VisibilitySystems::CheckVisibility)
-                    .after(TransformSystem::TransformPropagate),
-            )
-            .add_system_to_stage(
-                CoreStage::PostUpdate,
-                update_point_light_frusta
-                    .label(SimulationLightSystems::UpdateLightFrusta)
-                    .after(TransformSystem::TransformPropagate)
-                    .after(SimulationLightSystems::AssignLightsToClusters),
-            )
-            .add_system_to_stage(
-                CoreStage::PostUpdate,
-                update_spot_light_frusta
-                    .label(SimulationLightSystems::UpdateLightFrusta)
-                    .after(TransformSystem::TransformPropagate)
-                    .after(SimulationLightSystems::AssignLightsToClusters),
-            )
-            .add_system_to_stage(
-                CoreStage::PostUpdate,
-                check_light_mesh_visibility
-                    .label(SimulationLightSystems::CheckLightVisibility)
-                    .after(TransformSystem::TransformPropagate)
-                    .after(VisibilitySystems::CalculateBounds)
-                    .after(SimulationLightSystems::UpdateLightFrusta)
-                    // NOTE: This MUST be scheduled AFTER the core renderer visibility check
-                    // because that resets entity ComputedVisibility for the first view
-                    // which would override any results from this otherwise
-                    .after(VisibilitySystems::CheckVisibility),
-            );
->>>>>>> 4affc8cd
 
 		app
 			.world
