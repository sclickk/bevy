--- conflicted
+++ resolved
@@ -63,13 +63,9 @@
 pub const SHADOWS_HANDLE: HandleUntyped =
 	HandleUntyped::weak_from_u64(Shader::TYPE_UUID, 11350275143789590502);
 pub const PBR_SHADER_HANDLE: HandleUntyped =
-<<<<<<< HEAD
 	HandleUntyped::weak_from_u64(Shader::TYPE_UUID, 4805239651767701046);
-=======
-    HandleUntyped::weak_from_u64(Shader::TYPE_UUID, 4805239651767701046);
 pub const PBR_FUNCTIONS_HANDLE: HandleUntyped =
-    HandleUntyped::weak_from_u64(Shader::TYPE_UUID, 16550102964439850292);
->>>>>>> 114d169d
+	HandleUntyped::weak_from_u64(Shader::TYPE_UUID, 16550102964439850292);
 pub const SHADOW_SHADER_HANDLE: HandleUntyped =
 	HandleUntyped::weak_from_u64(Shader::TYPE_UUID, 1836745567947005696);
 
@@ -78,7 +74,6 @@
 pub struct PbrPlugin;
 
 impl Plugin for PbrPlugin {
-<<<<<<< HEAD
 	fn build(&self, app: &mut App) {
 		load_internal_asset!(
 			app,
@@ -111,6 +106,12 @@
 			"render/shadows.wgsl",
 			Shader::from_wgsl
 		);
+		load_internal_asset!(
+			app,
+			PBR_FUNCTIONS_HANDLE,
+			"render/pbr_functions.wgsl",
+			Shader::from_wgsl
+		);
 		load_internal_asset!(app, PBR_SHADER_HANDLE, "render/pbr.wgsl", Shader::from_wgsl);
 		load_internal_asset!(
 			app,
@@ -118,53 +119,6 @@
 			"render/depth.wgsl",
 			Shader::from_wgsl
 		);
-=======
-    fn build(&self, app: &mut App) {
-        load_internal_asset!(
-            app,
-            PBR_TYPES_SHADER_HANDLE,
-            "render/pbr_types.wgsl",
-            Shader::from_wgsl
-        );
-        load_internal_asset!(
-            app,
-            PBR_BINDINGS_SHADER_HANDLE,
-            "render/pbr_bindings.wgsl",
-            Shader::from_wgsl
-        );
-        load_internal_asset!(app, UTILS_HANDLE, "render/utils.wgsl", Shader::from_wgsl);
-        load_internal_asset!(
-            app,
-            CLUSTERED_FORWARD_HANDLE,
-            "render/clustered_forward.wgsl",
-            Shader::from_wgsl
-        );
-        load_internal_asset!(
-            app,
-            PBR_LIGHTING_HANDLE,
-            "render/pbr_lighting.wgsl",
-            Shader::from_wgsl
-        );
-        load_internal_asset!(
-            app,
-            SHADOWS_HANDLE,
-            "render/shadows.wgsl",
-            Shader::from_wgsl
-        );
-        load_internal_asset!(
-            app,
-            PBR_FUNCTIONS_HANDLE,
-            "render/pbr_functions.wgsl",
-            Shader::from_wgsl
-        );
-        load_internal_asset!(app, PBR_SHADER_HANDLE, "render/pbr.wgsl", Shader::from_wgsl);
-        load_internal_asset!(
-            app,
-            SHADOW_SHADER_HANDLE,
-            "render/depth.wgsl",
-            Shader::from_wgsl
-        );
->>>>>>> 114d169d
 
 		app.register_type::<CubemapVisibleEntities>();
 		app.register_type::<DirectionalLight>();
