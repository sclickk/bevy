--- conflicted
+++ resolved
@@ -17,28 +17,16 @@
 use bevy_window::ModifiesWindows;
 
 pub mod prelude {
-<<<<<<< HEAD
 	#[doc(hidden)]
 	pub use crate::{
 		alpha::AlphaMode,
-		bundle::{DirectionalLightBundle, MaterialMeshBundle, PbrBundle, PointLightBundle},
-		light::{AmbientLight, DirectionalLight, PointLight},
+		bundle::{
+			DirectionalLightBundle, MaterialMeshBundle, PbrBundle, PointLightBundle, SpotLightBundle,
+		},
+		light::{AmbientLight, DirectionalLight, PointLight, SpotLight},
 		material::{Material, MaterialPlugin},
 		pbr_material::StandardMaterial,
 	};
-=======
-    #[doc(hidden)]
-    pub use crate::{
-        alpha::AlphaMode,
-        bundle::{
-            DirectionalLightBundle, MaterialMeshBundle, PbrBundle, PointLightBundle,
-            SpotLightBundle,
-        },
-        light::{AmbientLight, DirectionalLight, PointLight, SpotLight},
-        material::{Material, MaterialPlugin},
-        pbr_material::StandardMaterial,
-    };
->>>>>>> 518408df
 }
 
 pub mod draw_3d_graph {
@@ -134,12 +122,12 @@
 			Shader::from_wgsl
 		);
 
-<<<<<<< HEAD
 		app.register_type::<CubemapVisibleEntities>();
 		app.register_type::<DirectionalLight>();
 		app.register_type::<PointLight>();
+		app.register_type::<SpotLight>();
 		app.add_plugin(MeshRenderPlugin);
-		app.init_plugin::<MaterialPlugin<StandardMaterial>>();
+		app.add_plugin(MaterialPlugin::<StandardMaterial>::default());
 		app.register_type::<AmbientLight>();
 		app.register_type::<DirectionalLightShadowMap>();
 		app.register_type::<PointLightShadowMap>();
@@ -147,7 +135,7 @@
 		app.init_resource::<GlobalVisiblePointLights>();
 		app.init_resource::<DirectionalLightShadowMap>();
 		app.init_resource::<PointLightShadowMap>();
-		app.init_plugin::<ExtractResourcePlugin<AmbientLight>>();
+		app.add_plugin(ExtractResourcePlugin::<AmbientLight>::default());
 		app.add_system_to_stage(
 			CoreStage::PostUpdate,
 			// NOTE: Clusters need to have been added before update_clusters is run so
@@ -167,13 +155,20 @@
 		app.add_system_to_stage(
 			CoreStage::PostUpdate,
 			update_directional_light_frusta
-				.label(SimulationLightSystems::UpdateDirectionalLightFrusta)
+				.label(SimulationLightSystems::UpdateLightFrusta)
 				.after(TransformSystem::TransformPropagate),
 		);
 		app.add_system_to_stage(
 			CoreStage::PostUpdate,
 			update_point_light_frusta
-				.label(SimulationLightSystems::UpdatePointLightFrusta)
+				.label(SimulationLightSystems::UpdateLightFrusta)
+				.after(TransformSystem::TransformPropagate)
+				.after(SimulationLightSystems::AssignLightsToClusters),
+		);
+		app.add_system_to_stage(
+			CoreStage::PostUpdate,
+			update_spot_light_frusta
+				.label(SimulationLightSystems::UpdateLightFrusta)
 				.after(TransformSystem::TransformPropagate)
 				.after(SimulationLightSystems::AssignLightsToClusters),
 		);
@@ -183,77 +178,12 @@
 				.label(SimulationLightSystems::CheckLightVisibility)
 				.after(TransformSystem::TransformPropagate)
 				.after(VisibilitySystems::CalculateBounds)
-				.after(SimulationLightSystems::UpdateDirectionalLightFrusta)
-				.after(SimulationLightSystems::UpdatePointLightFrusta)
+				.after(SimulationLightSystems::UpdateLightFrusta)
 				// NOTE: This MUST be scheduled AFTER the core renderer visibility check
 				// because that resets entity ComputedVisibility for the first view
 				// which would override any results from this otherwise
 				.after(VisibilitySystems::CheckVisibility),
 		);
-=======
-        app.register_type::<CubemapVisibleEntities>()
-            .register_type::<DirectionalLight>()
-            .register_type::<PointLight>()
-            .register_type::<SpotLight>()
-            .add_plugin(MeshRenderPlugin)
-            .add_plugin(MaterialPlugin::<StandardMaterial>::default())
-            .register_type::<AmbientLight>()
-            .register_type::<DirectionalLightShadowMap>()
-            .register_type::<PointLightShadowMap>()
-            .init_resource::<AmbientLight>()
-            .init_resource::<GlobalVisiblePointLights>()
-            .init_resource::<DirectionalLightShadowMap>()
-            .init_resource::<PointLightShadowMap>()
-            .add_plugin(ExtractResourcePlugin::<AmbientLight>::default())
-            .add_system_to_stage(
-                CoreStage::PostUpdate,
-                // NOTE: Clusters need to have been added before update_clusters is run so
-                // add as an exclusive system
-                add_clusters
-                    .exclusive_system()
-                    .label(SimulationLightSystems::AddClusters),
-            )
-            .add_system_to_stage(
-                CoreStage::PostUpdate,
-                assign_lights_to_clusters
-                    .label(SimulationLightSystems::AssignLightsToClusters)
-                    .after(TransformSystem::TransformPropagate)
-                    .after(CameraUpdateSystem)
-                    .after(ModifiesWindows),
-            )
-            .add_system_to_stage(
-                CoreStage::PostUpdate,
-                update_directional_light_frusta
-                    .label(SimulationLightSystems::UpdateLightFrusta)
-                    .after(TransformSystem::TransformPropagate),
-            )
-            .add_system_to_stage(
-                CoreStage::PostUpdate,
-                update_point_light_frusta
-                    .label(SimulationLightSystems::UpdateLightFrusta)
-                    .after(TransformSystem::TransformPropagate)
-                    .after(SimulationLightSystems::AssignLightsToClusters),
-            )
-            .add_system_to_stage(
-                CoreStage::PostUpdate,
-                update_spot_light_frusta
-                    .label(SimulationLightSystems::UpdateLightFrusta)
-                    .after(TransformSystem::TransformPropagate)
-                    .after(SimulationLightSystems::AssignLightsToClusters),
-            )
-            .add_system_to_stage(
-                CoreStage::PostUpdate,
-                check_light_mesh_visibility
-                    .label(SimulationLightSystems::CheckLightVisibility)
-                    .after(TransformSystem::TransformPropagate)
-                    .after(VisibilitySystems::CalculateBounds)
-                    .after(SimulationLightSystems::UpdateLightFrusta)
-                    // NOTE: This MUST be scheduled AFTER the core renderer visibility check
-                    // because that resets entity ComputedVisibility for the first view
-                    // which would override any results from this otherwise
-                    .after(VisibilitySystems::CheckVisibility),
-            );
->>>>>>> 518408df
 
 		app
 			.world
@@ -307,7 +237,7 @@
 		render_app.init_resource::<GlobalLightMeta>();
 		render_app.init_resource::<SpecializedMeshPipelines<ShadowPipeline>>();
 
-		let shadow_pass_node = ShadowPassNode::from(&mut render_app.world);
+		let shadow_pass_node = ShadowPassNode::new(&mut render_app.world);
 		render_app.add_render_command::<Shadow, DrawShadowMesh>();
 		let mut graph = render_app.world.resource_mut::<RenderGraph>();
 		let draw_3d_graph = graph
