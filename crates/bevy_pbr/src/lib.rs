pub mod wireframe;

mod alpha;
mod bundle;
mod light;
mod material;
mod pbr_material;
mod render;

pub use alpha::*;
pub use bundle::*;
pub use light::*;
pub use material::*;
pub use pbr_material::*;
pub use render::*;

use bevy_window::ModifiesWindows;

pub mod prelude {
	#[doc(hidden)]
	pub use crate::{
		alpha::AlphaMode,
		bundle::{DirectionalLightBundle, MaterialMeshBundle, PbrBundle, PointLightBundle},
		light::{AmbientLight, DirectionalLight, PointLight},
		material::{Material, MaterialPlugin},
		pbr_material::StandardMaterial,
	};
}

pub mod draw_3d_graph {
	pub mod node {
		/// Label for the shadow pass node.
		pub const SHADOW_PASS: &str = "shadow_pass";
	}
}

use bevy_app::prelude::*;
use bevy_asset::{load_internal_asset, Assets, Handle, HandleUntyped};
use bevy_ecs::prelude::*;
use bevy_reflect::TypeUuid;
use bevy_render::{
	camera::CameraUpdateSystem,
	extract_resource::ExtractResourcePlugin,
	prelude::Color,
	render_graph::RenderGraph,
	render_phase::{sort_phase_system, AddRenderCommand, DrawFunctions},
	render_resource::{Shader, SpecializedMeshPipelines},
	view::VisibilitySystems,
	RenderApp, RenderStage,
};
use bevy_transform::TransformSystem;

pub const PBR_TYPES_SHADER_HANDLE: HandleUntyped =
	HandleUntyped::weak_from_u64(Shader::TYPE_UUID, 1708015359337029744);
pub const PBR_BINDINGS_SHADER_HANDLE: HandleUntyped =
	HandleUntyped::weak_from_u64(Shader::TYPE_UUID, 5635987986427308186);
pub const UTILS_HANDLE: HandleUntyped =
	HandleUntyped::weak_from_u64(Shader::TYPE_UUID, 1900548483293416725);
pub const CLUSTERED_FORWARD_HANDLE: HandleUntyped =
	HandleUntyped::weak_from_u64(Shader::TYPE_UUID, 166852093121196815);
pub const PBR_LIGHTING_HANDLE: HandleUntyped =
	HandleUntyped::weak_from_u64(Shader::TYPE_UUID, 14170772752254856967);
pub const SHADOWS_HANDLE: HandleUntyped =
	HandleUntyped::weak_from_u64(Shader::TYPE_UUID, 11350275143789590502);
pub const PBR_SHADER_HANDLE: HandleUntyped =
	HandleUntyped::weak_from_u64(Shader::TYPE_UUID, 4805239651767701046);
pub const PBR_FUNCTIONS_HANDLE: HandleUntyped =
	HandleUntyped::weak_from_u64(Shader::TYPE_UUID, 16550102964439850292);
pub const SHADOW_SHADER_HANDLE: HandleUntyped =
	HandleUntyped::weak_from_u64(Shader::TYPE_UUID, 1836745567947005696);

/// Sets up the entire PBR infrastructure of bevy.
#[derive(Default)]
pub struct PbrPlugin;

impl Plugin for PbrPlugin {
	fn build(&self, app: &mut App) {
		load_internal_asset!(
			app,
			PBR_TYPES_SHADER_HANDLE,
			"render/pbr_types.wgsl",
			Shader::from_wgsl
		);
		load_internal_asset!(
			app,
			PBR_BINDINGS_SHADER_HANDLE,
			"render/pbr_bindings.wgsl",
			Shader::from_wgsl
		);
		load_internal_asset!(app, UTILS_HANDLE, "render/utils.wgsl", Shader::from_wgsl);
		load_internal_asset!(
			app,
			CLUSTERED_FORWARD_HANDLE,
			"render/clustered_forward.wgsl",
			Shader::from_wgsl
		);
		load_internal_asset!(
			app,
			PBR_LIGHTING_HANDLE,
			"render/pbr_lighting.wgsl",
			Shader::from_wgsl
		);
		load_internal_asset!(
			app,
			SHADOWS_HANDLE,
			"render/shadows.wgsl",
			Shader::from_wgsl
		);
		load_internal_asset!(
			app,
			PBR_FUNCTIONS_HANDLE,
			"render/pbr_functions.wgsl",
			Shader::from_wgsl
		);
		load_internal_asset!(app, PBR_SHADER_HANDLE, "render/pbr.wgsl", Shader::from_wgsl);
		load_internal_asset!(
			app,
			SHADOW_SHADER_HANDLE,
			"render/depth.wgsl",
			Shader::from_wgsl
		);

<<<<<<< HEAD
		app.register_type::<CubemapVisibleEntities>();
		app.register_type::<DirectionalLight>();
		app.register_type::<PointLight>();
		app.add_plugin(MeshRenderPlugin);
		app.init_plugin::<MaterialPlugin<StandardMaterial>>();
		app.init_resource::<AmbientLight>();
		app.init_resource::<GlobalVisiblePointLights>();
		app.init_resource::<DirectionalLightShadowMap>();
		app.init_resource::<PointLightShadowMap>();
		app.init_plugin::<ExtractResourcePlugin<AmbientLight>>();
		app.add_system_to_stage(
			CoreStage::PostUpdate,
			// NOTE: Clusters need to have been added before update_clusters is run so
			// add as an exclusive system
			add_clusters
				.exclusive_system()
				.label(SimulationLightSystems::AddClusters),
		);
		app.add_system_to_stage(
			CoreStage::PostUpdate,
			assign_lights_to_clusters
				.label(SimulationLightSystems::AssignLightsToClusters)
				.after(TransformSystem::TransformPropagate)
				.after(CameraUpdateSystem)
				.after(ModifiesWindows),
		);
		app.add_system_to_stage(
			CoreStage::PostUpdate,
			update_directional_light_frusta
				.label(SimulationLightSystems::UpdateDirectionalLightFrusta)
				.after(TransformSystem::TransformPropagate),
		);
		app.add_system_to_stage(
			CoreStage::PostUpdate,
			update_point_light_frusta
				.label(SimulationLightSystems::UpdatePointLightFrusta)
				.after(TransformSystem::TransformPropagate)
				.after(SimulationLightSystems::AssignLightsToClusters),
		);
		app.add_system_to_stage(
			CoreStage::PostUpdate,
			check_light_mesh_visibility
				.label(SimulationLightSystems::CheckLightVisibility)
				.after(TransformSystem::TransformPropagate)
				.after(VisibilitySystems::CalculateBounds)
				.after(SimulationLightSystems::UpdateDirectionalLightFrusta)
				.after(SimulationLightSystems::UpdatePointLightFrusta)
				// NOTE: This MUST be scheduled AFTER the core renderer visibility check
				// because that resets entity ComputedVisibility for the first view
				// which would override any results from this otherwise
				.after(VisibilitySystems::CheckVisibility),
		);
=======
        app.register_type::<CubemapVisibleEntities>()
            .register_type::<DirectionalLight>()
            .register_type::<PointLight>()
            .add_plugin(MeshRenderPlugin)
            .add_plugin(MaterialPlugin::<StandardMaterial>::default())
            .register_type::<AmbientLight>()
            .register_type::<DirectionalLightShadowMap>()
            .register_type::<PointLightShadowMap>()
            .init_resource::<AmbientLight>()
            .init_resource::<GlobalVisiblePointLights>()
            .init_resource::<DirectionalLightShadowMap>()
            .init_resource::<PointLightShadowMap>()
            .add_plugin(ExtractResourcePlugin::<AmbientLight>::default())
            .add_system_to_stage(
                CoreStage::PostUpdate,
                // NOTE: Clusters need to have been added before update_clusters is run so
                // add as an exclusive system
                add_clusters
                    .exclusive_system()
                    .label(SimulationLightSystems::AddClusters),
            )
            .add_system_to_stage(
                CoreStage::PostUpdate,
                assign_lights_to_clusters
                    .label(SimulationLightSystems::AssignLightsToClusters)
                    .after(TransformSystem::TransformPropagate)
                    .after(CameraUpdateSystem)
                    .after(ModifiesWindows),
            )
            .add_system_to_stage(
                CoreStage::PostUpdate,
                update_directional_light_frusta
                    .label(SimulationLightSystems::UpdateDirectionalLightFrusta)
                    .after(TransformSystem::TransformPropagate),
            )
            .add_system_to_stage(
                CoreStage::PostUpdate,
                update_point_light_frusta
                    .label(SimulationLightSystems::UpdatePointLightFrusta)
                    .after(TransformSystem::TransformPropagate)
                    .after(SimulationLightSystems::AssignLightsToClusters),
            )
            .add_system_to_stage(
                CoreStage::PostUpdate,
                check_light_mesh_visibility
                    .label(SimulationLightSystems::CheckLightVisibility)
                    .after(TransformSystem::TransformPropagate)
                    .after(VisibilitySystems::CalculateBounds)
                    .after(SimulationLightSystems::UpdateDirectionalLightFrusta)
                    .after(SimulationLightSystems::UpdatePointLightFrusta)
                    // NOTE: This MUST be scheduled AFTER the core renderer visibility check
                    // because that resets entity ComputedVisibility for the first view
                    // which would override any results from this otherwise
                    .after(VisibilitySystems::CheckVisibility),
            );
>>>>>>> 5b5013d5

		app
			.world
			.resource_mut::<Assets<StandardMaterial>>()
			.set_untracked(
				Handle::<StandardMaterial>::default(),
				StandardMaterial {
					base_color: Color::rgb(1.0, 0.0, 0.5),
					unlit: true,
					..Default::default()
				},
			);

		let render_app = match app.get_sub_app_mut(RenderApp) {
			Ok(render_app) => render_app,
			Err(_) => return,
		};

		render_app.add_system_to_stage(
			RenderStage::Extract,
			render::extract_clusters.label(RenderLightSystems::ExtractClusters),
		);
		render_app.add_system_to_stage(
			RenderStage::Extract,
			render::extract_lights.label(RenderLightSystems::ExtractLights),
		);
		render_app.add_system_to_stage(
			RenderStage::Prepare,
			// this is added as an exclusive system because it contributes new views. it must run (and have Commands applied)
			// _before_ the `prepare_views()` system is run. ideally this becomes a normal system when "stageless" features come out
			render::prepare_lights
				.exclusive_system()
				.label(RenderLightSystems::PrepareLights),
		);
		render_app.add_system_to_stage(
			RenderStage::Prepare,
			// NOTE: This needs to run after prepare_lights. As prepare_lights is an exclusive system,
			// just adding it to the non-exclusive systems in the Prepare stage means it runs after
			// prepare_lights.
			render::prepare_clusters.label(RenderLightSystems::PrepareClusters),
		);
		render_app.add_system_to_stage(
			RenderStage::Queue,
			render::queue_shadows.label(RenderLightSystems::QueueShadows),
		);
		render_app.add_system_to_stage(RenderStage::Queue, render::queue_shadow_view_bind_group);
		render_app.add_system_to_stage(RenderStage::PhaseSort, sort_phase_system::<Shadow>);
		render_app.init_resource::<ShadowPipeline>();
		render_app.init_resource::<DrawFunctions<Shadow>>();
		render_app.init_resource::<LightMeta>();
		render_app.init_resource::<GlobalLightMeta>();
		render_app.init_resource::<SpecializedMeshPipelines<ShadowPipeline>>();

		let shadow_pass_node = ShadowPassNode::new(&mut render_app.world);
		render_app.add_render_command::<Shadow, DrawShadowMesh>();
		let mut graph = render_app.world.resource_mut::<RenderGraph>();
		let draw_3d_graph = graph
			.get_sub_graph_mut(bevy_core_pipeline::core_3d::graph::NAME)
			.unwrap();
		draw_3d_graph.add_node(draw_3d_graph::node::SHADOW_PASS, shadow_pass_node);
		draw_3d_graph
			.add_node_edge(
				draw_3d_graph::node::SHADOW_PASS,
				bevy_core_pipeline::core_3d::graph::node::MAIN_PASS,
			)
			.unwrap();
		draw_3d_graph
			.add_slot_edge(
				draw_3d_graph.input_node().unwrap().id,
				bevy_core_pipeline::core_3d::graph::input::VIEW_ENTITY,
				draw_3d_graph::node::SHADOW_PASS,
				ShadowPassNode::IN_VIEW,
			)
			.unwrap();
	}
}<|MERGE_RESOLUTION|>--- conflicted
+++ resolved
@@ -120,12 +120,14 @@
 			Shader::from_wgsl
 		);
 
-<<<<<<< HEAD
 		app.register_type::<CubemapVisibleEntities>();
 		app.register_type::<DirectionalLight>();
 		app.register_type::<PointLight>();
 		app.add_plugin(MeshRenderPlugin);
 		app.init_plugin::<MaterialPlugin<StandardMaterial>>();
+		app.register_type::<AmbientLight>();
+		app.register_type::<DirectionalLightShadowMap>();
+		app.register_type::<PointLightShadowMap>();
 		app.init_resource::<AmbientLight>();
 		app.init_resource::<GlobalVisiblePointLights>();
 		app.init_resource::<DirectionalLightShadowMap>();
@@ -173,63 +175,6 @@
 				// which would override any results from this otherwise
 				.after(VisibilitySystems::CheckVisibility),
 		);
-=======
-        app.register_type::<CubemapVisibleEntities>()
-            .register_type::<DirectionalLight>()
-            .register_type::<PointLight>()
-            .add_plugin(MeshRenderPlugin)
-            .add_plugin(MaterialPlugin::<StandardMaterial>::default())
-            .register_type::<AmbientLight>()
-            .register_type::<DirectionalLightShadowMap>()
-            .register_type::<PointLightShadowMap>()
-            .init_resource::<AmbientLight>()
-            .init_resource::<GlobalVisiblePointLights>()
-            .init_resource::<DirectionalLightShadowMap>()
-            .init_resource::<PointLightShadowMap>()
-            .add_plugin(ExtractResourcePlugin::<AmbientLight>::default())
-            .add_system_to_stage(
-                CoreStage::PostUpdate,
-                // NOTE: Clusters need to have been added before update_clusters is run so
-                // add as an exclusive system
-                add_clusters
-                    .exclusive_system()
-                    .label(SimulationLightSystems::AddClusters),
-            )
-            .add_system_to_stage(
-                CoreStage::PostUpdate,
-                assign_lights_to_clusters
-                    .label(SimulationLightSystems::AssignLightsToClusters)
-                    .after(TransformSystem::TransformPropagate)
-                    .after(CameraUpdateSystem)
-                    .after(ModifiesWindows),
-            )
-            .add_system_to_stage(
-                CoreStage::PostUpdate,
-                update_directional_light_frusta
-                    .label(SimulationLightSystems::UpdateDirectionalLightFrusta)
-                    .after(TransformSystem::TransformPropagate),
-            )
-            .add_system_to_stage(
-                CoreStage::PostUpdate,
-                update_point_light_frusta
-                    .label(SimulationLightSystems::UpdatePointLightFrusta)
-                    .after(TransformSystem::TransformPropagate)
-                    .after(SimulationLightSystems::AssignLightsToClusters),
-            )
-            .add_system_to_stage(
-                CoreStage::PostUpdate,
-                check_light_mesh_visibility
-                    .label(SimulationLightSystems::CheckLightVisibility)
-                    .after(TransformSystem::TransformPropagate)
-                    .after(VisibilitySystems::CalculateBounds)
-                    .after(SimulationLightSystems::UpdateDirectionalLightFrusta)
-                    .after(SimulationLightSystems::UpdatePointLightFrusta)
-                    // NOTE: This MUST be scheduled AFTER the core renderer visibility check
-                    // because that resets entity ComputedVisibility for the first view
-                    // which would override any results from this otherwise
-                    .after(VisibilitySystems::CheckVisibility),
-            );
->>>>>>> 5b5013d5
 
 		app
 			.world
