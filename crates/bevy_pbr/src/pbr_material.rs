--- conflicted
+++ resolved
@@ -168,7 +168,6 @@
 }
 
 impl AsBindGroupShaderType<StandardMaterialUniform> for StandardMaterial {
-<<<<<<< HEAD
 	fn as_bind_group_shader_type(&self, images: &RenderAssets<Image>) -> StandardMaterialUniform {
 		let mut flags = StandardMaterialFlags::NONE;
 		if self.base_color_texture.is_some() {
@@ -191,19 +190,17 @@
 		}
 		let has_normal_map = self.normal_map_texture.is_some();
 		if has_normal_map {
-			match images
-				.get(self.normal_map_texture.as_ref().unwrap())
-				.unwrap()
-				.texture_format
-			{
-				// All 2-component unorm formats
-				TextureFormat::Rg8Unorm
-				| TextureFormat::Rg16Unorm
-				| TextureFormat::Bc5RgUnorm
-				| TextureFormat::EacRg11Unorm => {
-					flags |= StandardMaterialFlags::TWO_COMPONENT_NORMAL_MAP;
-				},
-				_ => {},
+			if let Some(texture) = images.get(self.normal_map_texture.as_ref().unwrap()) {
+				match texture.texture_format {
+					// All 2-component unorm formats
+					TextureFormat::Rg8Unorm
+					| TextureFormat::Rg16Unorm
+					| TextureFormat::Bc5RgUnorm
+					| TextureFormat::EacRg11Unorm => {
+						flags |= StandardMaterialFlags::TWO_COMPONENT_NORMAL_MAP;
+					},
+					_ => {},
+				}
 			}
 			if self.flip_normal_map_y {
 				flags |= StandardMaterialFlags::FLIP_NORMAL_MAP_Y;
@@ -219,56 +216,6 @@
 			},
 			AlphaMode::Blend => flags |= StandardMaterialFlags::ALPHA_MODE_BLEND,
 		};
-=======
-    fn as_bind_group_shader_type(&self, images: &RenderAssets<Image>) -> StandardMaterialUniform {
-        let mut flags = StandardMaterialFlags::NONE;
-        if self.base_color_texture.is_some() {
-            flags |= StandardMaterialFlags::BASE_COLOR_TEXTURE;
-        }
-        if self.emissive_texture.is_some() {
-            flags |= StandardMaterialFlags::EMISSIVE_TEXTURE;
-        }
-        if self.metallic_roughness_texture.is_some() {
-            flags |= StandardMaterialFlags::METALLIC_ROUGHNESS_TEXTURE;
-        }
-        if self.occlusion_texture.is_some() {
-            flags |= StandardMaterialFlags::OCCLUSION_TEXTURE;
-        }
-        if self.double_sided {
-            flags |= StandardMaterialFlags::DOUBLE_SIDED;
-        }
-        if self.unlit {
-            flags |= StandardMaterialFlags::UNLIT;
-        }
-        let has_normal_map = self.normal_map_texture.is_some();
-        if has_normal_map {
-            if let Some(texture) = images.get(self.normal_map_texture.as_ref().unwrap()) {
-                match texture.texture_format {
-                    // All 2-component unorm formats
-                    TextureFormat::Rg8Unorm
-                    | TextureFormat::Rg16Unorm
-                    | TextureFormat::Bc5RgUnorm
-                    | TextureFormat::EacRg11Unorm => {
-                        flags |= StandardMaterialFlags::TWO_COMPONENT_NORMAL_MAP;
-                    }
-                    _ => {}
-                }
-            }
-            if self.flip_normal_map_y {
-                flags |= StandardMaterialFlags::FLIP_NORMAL_MAP_Y;
-            }
-        }
-        // NOTE: 0.5 is from the glTF default - do we want this?
-        let mut alpha_cutoff = 0.5;
-        match self.alpha_mode {
-            AlphaMode::Opaque => flags |= StandardMaterialFlags::ALPHA_MODE_OPAQUE,
-            AlphaMode::Mask(c) => {
-                alpha_cutoff = c;
-                flags |= StandardMaterialFlags::ALPHA_MODE_MASK;
-            }
-            AlphaMode::Blend => flags |= StandardMaterialFlags::ALPHA_MODE_BLEND,
-        };
->>>>>>> 4affc8cd
 
 		StandardMaterialUniform {
 			base_color: self.base_color.as_linear_rgba_f32().into(),
