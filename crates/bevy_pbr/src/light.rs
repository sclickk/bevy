--- conflicted
+++ resolved
@@ -16,15 +16,9 @@
 use bevy_utils::tracing::warn;
 
 use crate::{
-<<<<<<< HEAD
-	calculate_cluster_factors, CubeMapFace, CubemapVisibleEntities, ViewClusterBindings,
-	CLUSTERED_FORWARD_STORAGE_BUFFER_COUNT, CUBE_MAP_FACES, MAX_UNIFORM_BUFFER_POINT_LIGHTS,
-	POINT_LIGHT_NEAR_Z,
-=======
-    calculate_cluster_factors, spot_light_projection_matrix, spot_light_view_matrix, CubeMapFace,
-    CubemapVisibleEntities, ViewClusterBindings, CLUSTERED_FORWARD_STORAGE_BUFFER_COUNT,
-    CUBE_MAP_FACES, MAX_UNIFORM_BUFFER_POINT_LIGHTS, POINT_LIGHT_NEAR_Z,
->>>>>>> 518408df
+	calculate_cluster_factors, spot_light_projection_matrix, spot_light_view_matrix, CubeMapFace,
+	CubemapVisibleEntities, ViewClusterBindings, CLUSTERED_FORWARD_STORAGE_BUFFER_COUNT,
+	CUBE_MAP_FACES, MAX_UNIFORM_BUFFER_POINT_LIGHTS, POINT_LIGHT_NEAR_Z,
 };
 
 /// A light that emits light in all directions from a central point.
@@ -98,50 +92,50 @@
 #[derive(Component, Debug, Clone, Copy, Reflect)]
 #[reflect(Component, Default)]
 pub struct SpotLight {
-    pub color: Color,
-    pub intensity: f32,
-    pub range: f32,
-    pub radius: f32,
-    pub shadows_enabled: bool,
-    pub shadow_depth_bias: f32,
-    /// A bias applied along the direction of the fragment's surface normal. It is scaled to the
-    /// shadow map's texel size so that it can be small close to the camera and gets larger further
-    /// away.
-    pub shadow_normal_bias: f32,
-    /// Angle defining the distance from the spot light direction to the outer limit
-    /// of the light's cone of effect.
-    /// `outer_angle` should be < `PI / 2.0`.
-    /// `PI / 2.0` defines a hemispherical spot light, but shadows become very blocky as the angle
-    /// approaches this limit.
-    pub outer_angle: f32,
-    /// Angle defining the distance from the spot light direction to the inner limit
-    /// of the light's cone of effect.
-    /// Light is attenuated from `inner_angle` to `outer_angle` to give a smooth falloff.
-    /// `inner_angle` should be <= `outer_angle`
-    pub inner_angle: f32,
+	pub color: Color,
+	pub intensity: f32,
+	pub range: f32,
+	pub radius: f32,
+	pub shadows_enabled: bool,
+	pub shadow_depth_bias: f32,
+	/// A bias applied along the direction of the fragment's surface normal. It is scaled to the
+	/// shadow map's texel size so that it can be small close to the camera and gets larger further
+	/// away.
+	pub shadow_normal_bias: f32,
+	/// Angle defining the distance from the spot light direction to the outer limit
+	/// of the light's cone of effect.
+	/// `outer_angle` should be < `PI / 2.0`.
+	/// `PI / 2.0` defines a hemispherical spot light, but shadows become very blocky as the angle
+	/// approaches this limit.
+	pub outer_angle: f32,
+	/// Angle defining the distance from the spot light direction to the inner limit
+	/// of the light's cone of effect.
+	/// Light is attenuated from `inner_angle` to `outer_angle` to give a smooth falloff.
+	/// `inner_angle` should be <= `outer_angle`
+	pub inner_angle: f32,
 }
 
 impl SpotLight {
-    pub const DEFAULT_SHADOW_DEPTH_BIAS: f32 = 0.02;
-    pub const DEFAULT_SHADOW_NORMAL_BIAS: f32 = 0.6;
+	pub const DEFAULT_SHADOW_DEPTH_BIAS: f32 = 0.02;
+	pub const DEFAULT_SHADOW_NORMAL_BIAS: f32 = 0.6;
 }
 
 impl Default for SpotLight {
-    fn default() -> Self {
-        // a quarter arc attenuating from the centre
-        Self {
-            color: Color::rgb(1.0, 1.0, 1.0),
-            /// Luminous power in lumens
-            intensity: 800.0, // Roughly a 60W non-halogen incandescent bulb
-            range: 20.0,
-            radius: 0.0,
-            shadows_enabled: false,
-            shadow_depth_bias: Self::DEFAULT_SHADOW_DEPTH_BIAS,
-            shadow_normal_bias: Self::DEFAULT_SHADOW_NORMAL_BIAS,
-            inner_angle: 0.0,
-            outer_angle: std::f32::consts::FRAC_PI_4,
-        }
-    }
+	fn default() -> Self {
+		// a quarter arc attenuating from the centre
+		Self {
+			color: Color::rgb(1.0, 1.0, 1.0),
+			/// Luminous power in lumens
+			intensity: 800.0, // Roughly a 60W non-halogen incandescent bulb
+			range: 20.0,
+			radius: 0.0,
+			shadows_enabled: false,
+			shadow_depth_bias: Self::DEFAULT_SHADOW_DEPTH_BIAS,
+			shadow_normal_bias: Self::DEFAULT_SHADOW_NORMAL_BIAS,
+			inner_angle: 0.0,
+			outer_angle: std::f32::consts::FRAC_PI_4,
+		}
+	}
 }
 
 /// A Directional light.
@@ -255,18 +249,10 @@
 
 #[derive(Debug, Hash, PartialEq, Eq, Clone, SystemLabel)]
 pub enum SimulationLightSystems {
-<<<<<<< HEAD
 	AddClusters,
 	AssignLightsToClusters,
-	UpdateDirectionalLightFrusta,
-	UpdatePointLightFrusta,
+	UpdateLightFrusta,
 	CheckLightVisibility,
-=======
-    AddClusters,
-    AssignLightsToClusters,
-    UpdateLightFrusta,
-    CheckLightVisibility,
->>>>>>> 518408df
 }
 
 // Clustered-forward rendering notes
@@ -484,13 +470,9 @@
 
 #[derive(Clone, Component, Debug, Default)]
 pub struct VisiblePointLights {
-<<<<<<< HEAD
 	pub(crate) entities: Vec<Entity>,
-=======
-    pub(crate) entities: Vec<Entity>,
-    pub point_light_count: usize,
-    pub spot_light_count: usize,
->>>>>>> 518408df
+	pub point_light_count: usize,
+	pub spot_light_count: usize,
 }
 
 impl VisiblePointLights {
@@ -665,97 +647,101 @@
 }
 
 fn screen_to_view(screen_size: Vec2, inverse_projection: Mat4, screen: Vec2, ndc_z: f32) -> Vec4 {
-    let tex_coord = screen / screen_size;
-    let clip = Vec4::new(
-        tex_coord.x * 2.0 - 1.0,
-        (1.0 - tex_coord.y) * 2.0 - 1.0,
-        ndc_z,
-        1.0,
-    );
-    clip_to_view(inverse_projection, clip)
+	let tex_coord = screen / screen_size;
+	let clip = Vec4::new(
+		tex_coord.x * 2.0 - 1.0,
+		(1.0 - tex_coord.y) * 2.0 - 1.0,
+		ndc_z,
+		1.0,
+	);
+	clip_to_view(inverse_projection, clip)
 }
 const NDC_MIN: Vec2 = Vec2::NEG_ONE;
 const NDC_MAX: Vec2 = Vec2::ONE;
 
 // Calculate the intersection of a ray from the eye through the view space position to a z plane
 fn line_intersection_to_z_plane(origin: Vec3, p: Vec3, z: f32) -> Vec3 {
-    let v = p - origin;
-    let t = (z - Vec3::Z.dot(origin)) / Vec3::Z.dot(v);
-    origin + t * v
+	let v = p - origin;
+	let t = (z - Vec3::Z.dot(origin)) / Vec3::Z.dot(v);
+	origin + t * v
 }
 
 #[allow(clippy::too_many_arguments)]
 fn compute_aabb_for_cluster(
-    z_near: f32,
-    z_far: f32,
-    tile_size: Vec2,
-    screen_size: Vec2,
-    inverse_projection: Mat4,
-    is_orthographic: bool,
-    cluster_dimensions: UVec3,
-    ijk: UVec3,
+	z_near: f32,
+	z_far: f32,
+	tile_size: Vec2,
+	screen_size: Vec2,
+	inverse_projection: Mat4,
+	is_orthographic: bool,
+	cluster_dimensions: UVec3,
+	ijk: UVec3,
 ) -> Aabb {
-    let ijk = ijk.as_vec3();
-
-    // Calculate the minimum and maximum points in screen space
-    let p_min = ijk.xy() * tile_size;
-    let p_max = p_min + tile_size;
-
-    let cluster_min;
-    let cluster_max;
-    if is_orthographic {
-        // Use linear depth slicing for orthographic
-
-        // Convert to view space at the cluster near and far planes
-        // NOTE: 1.0 is the near plane due to using reverse z projections
-        let p_min = screen_to_view(
-            screen_size,
-            inverse_projection,
-            p_min,
-            1.0 - (ijk.z / cluster_dimensions.z as f32),
-        )
-        .xyz();
-        let p_max = screen_to_view(
-            screen_size,
-            inverse_projection,
-            p_max,
-            1.0 - ((ijk.z + 1.0) / cluster_dimensions.z as f32),
-        )
-        .xyz();
-
-        cluster_min = p_min.min(p_max);
-        cluster_max = p_min.max(p_max);
-    } else {
-        // Convert to view space at the near plane
-        // NOTE: 1.0 is the near plane due to using reverse z projections
-        let p_min = screen_to_view(screen_size, inverse_projection, p_min, 1.0);
-        let p_max = screen_to_view(screen_size, inverse_projection, p_max, 1.0);
-
-        let z_far_over_z_near = -z_far / -z_near;
-        let cluster_near = if ijk.z == 0.0 {
-            0.0
-        } else {
-            -z_near * z_far_over_z_near.powf((ijk.z - 1.0) / (cluster_dimensions.z - 1) as f32)
-        };
-        // NOTE: This could be simplified to:
-        // cluster_far = cluster_near * z_far_over_z_near;
-        let cluster_far = if cluster_dimensions.z == 1 {
-            -z_far
-        } else {
-            -z_near * z_far_over_z_near.powf(ijk.z / (cluster_dimensions.z - 1) as f32)
-        };
-
-        // Calculate the four intersection points of the min and max points with the cluster near and far planes
-        let p_min_near = line_intersection_to_z_plane(Vec3::ZERO, p_min.xyz(), cluster_near);
-        let p_min_far = line_intersection_to_z_plane(Vec3::ZERO, p_min.xyz(), cluster_far);
-        let p_max_near = line_intersection_to_z_plane(Vec3::ZERO, p_max.xyz(), cluster_near);
-        let p_max_far = line_intersection_to_z_plane(Vec3::ZERO, p_max.xyz(), cluster_far);
-
-        cluster_min = p_min_near.min(p_min_far).min(p_max_near.min(p_max_far));
-        cluster_max = p_min_near.max(p_min_far).max(p_max_near.max(p_max_far));
-    }
-
-    Aabb::from_min_max(cluster_min, cluster_max)
+	let ijk = ijk.as_vec3();
+
+	// Calculate the minimum and maximum points in screen space
+	let p_min = ijk.xy() * tile_size;
+	let p_max = p_min + tile_size;
+
+	let cluster_min;
+	let cluster_max;
+	if is_orthographic {
+		// Use linear depth slicing for orthographic
+
+		// Convert to view space at the cluster near and far planes
+		// NOTE: 1.0 is the near plane due to using reverse z projections
+		let p_min = screen_to_view(
+			screen_size,
+			inverse_projection,
+			p_min,
+			1.0 - (ijk.z / cluster_dimensions.z as f32),
+		)
+		.xyz();
+		let p_max = screen_to_view(
+			screen_size,
+			inverse_projection,
+			p_max,
+			1.0 - ((ijk.z + 1.0) / cluster_dimensions.z as f32),
+		)
+		.xyz();
+
+		cluster_min = p_min.min(p_max);
+		cluster_max = p_min.max(p_max);
+	} else {
+		// Convert to view space at the near plane
+		// NOTE: 1.0 is the near plane due to using reverse z projections
+		let p_min = screen_to_view(screen_size, inverse_projection, p_min, 1.0);
+		let p_max = screen_to_view(screen_size, inverse_projection, p_max, 1.0);
+
+		let z_far_over_z_near = -z_far / -z_near;
+		let cluster_near = if ijk.z == 0.0 {
+			0.0
+		} else {
+			-z_near * z_far_over_z_near.powf((ijk.z - 1.0) / (cluster_dimensions.z - 1) as f32)
+		};
+		// NOTE: This could be simplified to:
+		// cluster_far = cluster_near * z_far_over_z_near;
+		let cluster_far = if cluster_dimensions.z == 1 {
+			-z_far
+		} else {
+			-z_near * z_far_over_z_near.powf(ijk.z / (cluster_dimensions.z - 1) as f32)
+		};
+
+		// Calculate the four intersection points of the min and max points with the cluster near and far planes
+		let p_min_near = line_intersection_to_z_plane(Vec3::ZERO, p_min.xyz(), cluster_near);
+		let p_min_far = line_intersection_to_z_plane(Vec3::ZERO, p_min.xyz(), cluster_far);
+		let p_max_near = line_intersection_to_z_plane(Vec3::ZERO, p_max.xyz(), cluster_near);
+		let p_max_far = line_intersection_to_z_plane(Vec3::ZERO, p_max.xyz(), cluster_far);
+
+		cluster_min = p_min_near
+			.min(p_min_far)
+			.min(p_max_near.min(p_max_far));
+		cluster_max = p_min_near
+			.max(p_min_far)
+			.max(p_max_near.max(p_max_far));
+	}
+
+	Aabb::from_min_max(cluster_min, cluster_max)
 }
 
 // Sort lights by
@@ -764,41 +750,24 @@
 //   point light shadows and `spot_light_shadow_maps_count` spot light shadow maps,
 // - then by entity as a stable key to ensure that a consistent set of lights are chosen if the light count limit is exceeded.
 pub(crate) fn point_light_order(
-<<<<<<< HEAD
-	(entity_1, shadows_enabled_1): (&Entity, &bool),
-	(entity_2, shadows_enabled_2): (&Entity, &bool),
+	(entity_1, shadows_enabled_1, is_spot_light_1): (&Entity, &bool, &bool),
+	(entity_2, shadows_enabled_2, is_spot_light_2): (&Entity, &bool, &bool),
 ) -> std::cmp::Ordering {
-	shadows_enabled_1
-		.cmp(shadows_enabled_2)
-		.reverse()
-		.then_with(|| entity_1.cmp(entity_2))
-=======
-    (entity_1, shadows_enabled_1, is_spot_light_1): (&Entity, &bool, &bool),
-    (entity_2, shadows_enabled_2, is_spot_light_2): (&Entity, &bool, &bool),
-) -> std::cmp::Ordering {
-    is_spot_light_1
-        .cmp(is_spot_light_2) // pointlights before spot lights
-        .then_with(|| shadows_enabled_2.cmp(shadows_enabled_1)) // shadow casters before non-casters
-        .then_with(|| entity_1.cmp(entity_2)) // stable
->>>>>>> 518408df
+	is_spot_light_1
+		.cmp(is_spot_light_2) // pointlights before spot lights
+		.then_with(|| shadows_enabled_2.cmp(shadows_enabled_1)) // shadow casters before non-casters
+		.then_with(|| entity_1.cmp(entity_2)) // stable
 }
 
 #[derive(Clone, Copy)]
 // data required for assigning lights to clusters
 pub(crate) struct PointLightAssignmentData {
-<<<<<<< HEAD
 	entity: Entity,
 	translation: Vec3,
+	rotation: Quat,
 	range: f32,
 	shadows_enabled: bool,
-=======
-    entity: Entity,
-    translation: Vec3,
-    rotation: Quat,
-    range: f32,
-    shadows_enabled: bool,
-    spot_light_angle: Option<f32>,
->>>>>>> 518408df
+	spot_light_angle: Option<f32>,
 }
 
 #[derive(Default)]
@@ -821,7 +790,6 @@
 // NOTE: Run this before update_point_light_frusta!
 #[allow(clippy::too_many_arguments)]
 pub(crate) fn assign_lights_to_clusters(
-<<<<<<< HEAD
 	mut commands: Commands,
 	mut global_lights: ResMut<GlobalVisiblePointLights>,
 	mut views: Query<(
@@ -833,8 +801,10 @@
 		&mut Clusters,
 		Option<&mut VisiblePointLights>,
 	)>,
-	lights_query: Query<(Entity, &GlobalTransform, &PointLight, &Visibility)>,
+	point_lights_query: Query<(Entity, &GlobalTransform, &PointLight, &Visibility)>,
+	spot_lights_query: Query<(Entity, &GlobalTransform, &SpotLight, &Visibility)>,
 	mut lights: Local<Vec<PointLightAssignmentData>>,
+	mut cluster_aabb_spheres: Local<Vec<Option<Sphere>>>,
 	mut max_point_lights_warning_emitted: Local<bool>,
 	render_device: Option<Res<RenderDevice>>,
 ) {
@@ -847,15 +817,32 @@
 	lights.clear();
 	// collect just the relevant light query data into a persisted vec to avoid reallocating each frame
 	lights.extend(
-		lights_query
-			.into_iter()
+		point_lights_query
+			.iter()
 			.filter(|(.., visibility)| visibility.is_visible)
 			.map(
-				|(entity, transform, light, _visibility)| PointLightAssignmentData {
+				|(entity, transform, point_light, _visibility)| PointLightAssignmentData {
 					entity,
 					translation: transform.translation,
-					shadows_enabled: light.shadows_enabled,
-					range: light.range,
+					rotation: Quat::default(),
+					shadows_enabled: point_light.shadows_enabled,
+					range: point_light.range,
+					spot_light_angle: None,
+				},
+			),
+	);
+	lights.extend(
+		spot_lights_query
+			.iter()
+			.filter(|(.., visibility)| visibility.is_visible)
+			.map(
+				|(entity, transform, spot_light, _visibility)| PointLightAssignmentData {
+					entity,
+					translation: transform.translation,
+					rotation: transform.rotation,
+					shadows_enabled: spot_light.shadows_enabled,
+					range: spot_light.range,
+					spot_light_angle: Some(spot_light.outer_angle),
 				},
 			),
 	);
@@ -869,8 +856,16 @@
 	if lights.len() > MAX_UNIFORM_BUFFER_POINT_LIGHTS && !supports_storage_buffers {
 		lights.sort_by(|light_1, light_2| {
 			point_light_order(
-				(&light_1.entity, &light_1.shadows_enabled),
-				(&light_2.entity, &light_2.shadows_enabled),
+				(
+					&light_1.entity,
+					&light_1.shadows_enabled,
+					&light_1.spot_light_angle.is_some(),
+				),
+				(
+					&light_2.entity,
+					&light_2.shadows_enabled,
+					&light_2.spot_light_angle.is_some(),
+				),
 			)
 		});
 
@@ -1060,11 +1055,18 @@
 
 		for lights in &mut clusters.lights {
 			lights.entities.clear();
-		}
-		clusters.lights.resize_with(
-			(clusters.dimensions.x * clusters.dimensions.y * clusters.dimensions.z) as usize,
-			VisiblePointLights::default,
-		);
+			lights.point_light_count = 0;
+			lights.spot_light_count = 0;
+		}
+		let cluster_count =
+			(clusters.dimensions.x * clusters.dimensions.y * clusters.dimensions.z) as usize;
+		clusters
+			.lights
+			.resize_with(cluster_count, VisiblePointLights::default);
+
+		// initialize empty cluster bounding spheres
+		cluster_aabb_spheres.clear();
+		cluster_aabb_spheres.extend(std::iter::repeat(None).take(cluster_count));
 
 		// Calculate the x/y/z cluster frustum planes in view space
 		let mut x_planes = Vec::with_capacity(clusters.dimensions.x as usize + 1);
@@ -1173,6 +1175,14 @@
 					center: Vec3A::from(inverse_view_transform * light_sphere.center.extend(1.0)),
 					radius: light_sphere.radius,
 				};
+				let spot_light_dir_sin_cos = light.spot_light_angle.map(|angle| {
+					let (angle_sin, angle_cos) = angle.sin_cos();
+					(
+						(inverse_view_transform * (light.rotation * Vec3::Z).extend(0.0)).truncate(),
+						angle_sin,
+						angle_cos,
+					)
+				});
 				let light_center_clip = camera.projection_matrix() * view_light_sphere.center.extend(1.0);
 				let light_center_ndc = light_center_clip.xyz() / light_center_clip.w;
 				let cluster_coordinates = ndc_position_to_cluster(
@@ -1182,11 +1192,17 @@
 					light_center_ndc,
 					view_light_sphere.center.z,
 				);
-				let z_center = (light_center_ndc.z <= 1.0).then(|| cluster_coordinates.z);
-				let y_center = match light_center_ndc.y {
-					y if y > 1.0 => None,
-					y if y < -1.0 => Some(clusters.dimensions.y + 1),
-					_ => Some(cluster_coordinates.y)
+				let z_center = if light_center_ndc.z <= 1.0 {
+					Some(cluster_coordinates.z)
+				} else {
+					None
+				};
+				let y_center = if light_center_ndc.y > 1.0 {
+					None
+				} else if light_center_ndc.y < -1.0 {
+					Some(clusters.dimensions.y + 1)
+				} else {
+					Some(cluster_coordinates.y)
 				};
 				for z in min_cluster.z..=max_cluster.z {
 					let mut z_light = view_light_sphere.clone();
@@ -1251,12 +1267,64 @@
 						}
 						let mut cluster_index =
 							((y * clusters.dimensions.x + min_x) * clusters.dimensions.z + z) as usize;
-						// Mark the clusters in the range as affected
-						for _ in min_x..=max_x {
-							clusters.lights[cluster_index]
-								.entities
-								.push(light.entity);
-							cluster_index += clusters.dimensions.z as usize;
+
+						if let Some((view_light_direction, angle_sin, angle_cos)) = spot_light_dir_sin_cos {
+							for x in min_x..=max_x {
+								// further culling for spot lights
+								// get or initialize cluster bounding sphere
+								let cluster_aabb_sphere = &mut cluster_aabb_spheres[cluster_index];
+								let cluster_aabb_sphere = if let Some(sphere) = cluster_aabb_sphere {
+									&*sphere
+								} else {
+									let aabb = compute_aabb_for_cluster(
+										first_slice_depth,
+										far_z,
+										clusters.tile_size.as_vec2(),
+										screen_size.as_vec2(),
+										inverse_projection,
+										is_orthographic,
+										clusters.dimensions,
+										UVec3::new(x, y, z),
+									);
+									let sphere = Sphere {
+										center: aabb.center,
+										radius: aabb.half_extents.length(),
+									};
+									*cluster_aabb_sphere = Some(sphere);
+									cluster_aabb_sphere.as_ref().unwrap()
+								};
+
+								// test -- based on https://bartwronski.com/2017/04/13/cull-that-cone/
+								let spot_light_offset =
+									Vec3::from(view_light_sphere.center - cluster_aabb_sphere.center);
+								let spot_light_dist_sq = spot_light_offset.length_squared();
+								let v1_len = spot_light_offset.dot(view_light_direction);
+
+								let distance_closest_point =
+									(angle_cos * (spot_light_dist_sq - v1_len * v1_len).sqrt()) - v1_len * angle_sin;
+								let angle_cull = distance_closest_point > cluster_aabb_sphere.radius;
+
+								let front_cull = v1_len > cluster_aabb_sphere.radius + light.range;
+								let back_cull = v1_len < -cluster_aabb_sphere.radius;
+
+								if !angle_cull && !front_cull && !back_cull {
+									// this cluster is affected by the spot light
+									clusters.lights[cluster_index]
+										.entities
+										.push(light.entity);
+									clusters.lights[cluster_index].spot_light_count += 1;
+								}
+								cluster_index += clusters.dimensions.z as usize;
+							}
+						} else {
+							for _ in min_x..=max_x {
+								// all clusters within range are affected by point lights
+								clusters.lights[cluster_index]
+									.entities
+									.push(light.entity);
+								clusters.lights[cluster_index].point_light_count += 1;
+								cluster_index += clusters.dimensions.z as usize;
+							}
 						}
 					}
 				}
@@ -1272,584 +1340,12 @@
 			update_from_light_intersections(&mut entities);
 			commands
 				.entity(view_entity)
-				.insert(VisiblePointLights { entities });
-		}
-	}
-=======
-    mut commands: Commands,
-    mut global_lights: ResMut<GlobalVisiblePointLights>,
-    mut views: Query<(
-        Entity,
-        &GlobalTransform,
-        &Camera,
-        &Frustum,
-        &ClusterConfig,
-        &mut Clusters,
-        Option<&mut VisiblePointLights>,
-    )>,
-    point_lights_query: Query<(Entity, &GlobalTransform, &PointLight, &Visibility)>,
-    spot_lights_query: Query<(Entity, &GlobalTransform, &SpotLight, &Visibility)>,
-    mut lights: Local<Vec<PointLightAssignmentData>>,
-    mut cluster_aabb_spheres: Local<Vec<Option<Sphere>>>,
-    mut max_point_lights_warning_emitted: Local<bool>,
-    render_device: Option<Res<RenderDevice>>,
-) {
-    let render_device = match render_device {
-        Some(render_device) => render_device,
-        None => return,
-    };
-
-    global_lights.entities.clear();
-    lights.clear();
-    // collect just the relevant light query data into a persisted vec to avoid reallocating each frame
-    lights.extend(
-        point_lights_query
-            .iter()
-            .filter(|(.., visibility)| visibility.is_visible)
-            .map(
-                |(entity, transform, point_light, _visibility)| PointLightAssignmentData {
-                    entity,
-                    translation: transform.translation,
-                    rotation: Quat::default(),
-                    shadows_enabled: point_light.shadows_enabled,
-                    range: point_light.range,
-                    spot_light_angle: None,
-                },
-            ),
-    );
-    lights.extend(
-        spot_lights_query
-            .iter()
-            .filter(|(.., visibility)| visibility.is_visible)
-            .map(
-                |(entity, transform, spot_light, _visibility)| PointLightAssignmentData {
-                    entity,
-                    translation: transform.translation,
-                    rotation: transform.rotation,
-                    shadows_enabled: spot_light.shadows_enabled,
-                    range: spot_light.range,
-                    spot_light_angle: Some(spot_light.outer_angle),
-                },
-            ),
-    );
-
-    let clustered_forward_buffer_binding_type =
-        render_device.get_supported_read_only_binding_type(CLUSTERED_FORWARD_STORAGE_BUFFER_COUNT);
-    let supports_storage_buffers = matches!(
-        clustered_forward_buffer_binding_type,
-        BufferBindingType::Storage { .. }
-    );
-    if lights.len() > MAX_UNIFORM_BUFFER_POINT_LIGHTS && !supports_storage_buffers {
-        lights.sort_by(|light_1, light_2| {
-            point_light_order(
-                (
-                    &light_1.entity,
-                    &light_1.shadows_enabled,
-                    &light_1.spot_light_angle.is_some(),
-                ),
-                (
-                    &light_2.entity,
-                    &light_2.shadows_enabled,
-                    &light_2.spot_light_angle.is_some(),
-                ),
-            )
-        });
-
-        // check each light against each view's frustum, keep only those that affect at least one of our views
-        let frusta: Vec<_> = views
-            .iter()
-            .map(|(_, _, _, frustum, _, _, _)| *frustum)
-            .collect();
-        let mut lights_in_view_count = 0;
-        lights.retain(|light| {
-            // take one extra light to check if we should emit the warning
-            if lights_in_view_count == MAX_UNIFORM_BUFFER_POINT_LIGHTS + 1 {
-                false
-            } else {
-                let light_sphere = Sphere {
-                    center: Vec3A::from(light.translation),
-                    radius: light.range,
-                };
-
-                let light_in_view = frusta
-                    .iter()
-                    .any(|frustum| frustum.intersects_sphere(&light_sphere, true));
-
-                if light_in_view {
-                    lights_in_view_count += 1;
-                }
-
-                light_in_view
-            }
-        });
-
-        if lights.len() > MAX_UNIFORM_BUFFER_POINT_LIGHTS && !*max_point_lights_warning_emitted {
-            warn!(
-                "MAX_UNIFORM_BUFFER_POINT_LIGHTS ({}) exceeded",
-                MAX_UNIFORM_BUFFER_POINT_LIGHTS
-            );
-            *max_point_lights_warning_emitted = true;
-        }
-
-        lights.truncate(MAX_UNIFORM_BUFFER_POINT_LIGHTS);
-    }
-
-    for (view_entity, camera_transform, camera, frustum, config, clusters, mut visible_lights) in
-        views.iter_mut()
-    {
-        let clusters = clusters.into_inner();
-
-        if matches!(config, ClusterConfig::None) {
-            if visible_lights.is_some() {
-                commands.entity(view_entity).remove::<VisiblePointLights>();
-            }
-            clusters.clear();
-            continue;
-        }
-
-        let screen_size = if let Some(screen_size) = camera.physical_viewport_size() {
-            screen_size
-        } else {
-            clusters.clear();
-            continue;
-        };
-
-        let mut requested_cluster_dimensions = config.dimensions_for_screen_size(screen_size);
-
-        let view_transform = camera_transform.compute_matrix();
-        let inverse_view_transform = view_transform.inverse();
-        let is_orthographic = camera.projection_matrix().w_axis.w == 1.0;
-
-        let far_z = match config.far_z_mode() {
-            ClusterFarZMode::MaxLightRange => {
-                let inverse_view_row_2 = inverse_view_transform.row(2);
-                lights
-                    .iter()
-                    .map(|light| {
-                        -inverse_view_row_2.dot(light.translation.extend(1.0)) + light.range
-                    })
-                    .reduce(f32::max)
-                    .unwrap_or(0.0)
-            }
-            ClusterFarZMode::Constant(far) => far,
-        };
-        let first_slice_depth = match (is_orthographic, requested_cluster_dimensions.z) {
-            (true, _) => {
-                // NOTE: Based on glam's Mat4::orthographic_rh(), as used to calculate the orthographic projection
-                // matrix, we can calculate the projection's view-space near plane as follows:
-                // component 3,2 = r * near and 2,2 = r where r = 1.0 / (near - far)
-                // There is a caveat here that when calculating the projection matrix, near and far were swapped to give
-                // reversed z, consistent with the perspective projection. So,
-                // 3,2 = r * far and 2,2 = r where r = 1.0 / (far - near)
-                // rearranging r = 1.0 / (far - near), r * (far - near) = 1.0, r * far - 1.0 = r * near, near = (r * far - 1.0) / r
-                // = (3,2 - 1.0) / 2,2
-                (camera.projection_matrix().w_axis.z - 1.0) / camera.projection_matrix().z_axis.z
-            }
-            (false, 1) => config.first_slice_depth().max(far_z),
-            _ => config.first_slice_depth(),
-        };
-        // NOTE: Ensure the far_z is at least as far as the first_depth_slice to avoid clustering problems.
-        let far_z = far_z.max(first_slice_depth);
-        let cluster_factors = calculate_cluster_factors(
-            first_slice_depth,
-            far_z,
-            requested_cluster_dimensions.z as f32,
-            is_orthographic,
-        );
-
-        if config.dynamic_resizing() {
-            let mut cluster_index_estimate = 0.0;
-            for light in lights.iter() {
-                let light_sphere = Sphere {
-                    center: Vec3A::from(light.translation),
-                    radius: light.range,
-                };
-
-                // Check if the light is within the view frustum
-                if !frustum.intersects_sphere(&light_sphere, true) {
-                    continue;
-                }
-
-                // calculate a conservative aabb estimate of number of clusters affected by this light
-                // this overestimates index counts by at most 50% (and typically much less) when the whole light range is in view
-                // it can overestimate more significantly when light ranges are only partially in view
-                let (light_aabb_min, light_aabb_max) = cluster_space_light_aabb(
-                    inverse_view_transform,
-                    camera.projection_matrix(),
-                    &light_sphere,
-                );
-
-                // since we won't adjust z slices we can calculate exact number of slices required in z dimension
-                let z_cluster_min = view_z_to_z_slice(
-                    cluster_factors,
-                    requested_cluster_dimensions.z,
-                    light_aabb_min.z,
-                    is_orthographic,
-                );
-                let z_cluster_max = view_z_to_z_slice(
-                    cluster_factors,
-                    requested_cluster_dimensions.z,
-                    light_aabb_max.z,
-                    is_orthographic,
-                );
-                let z_count =
-                    z_cluster_min.max(z_cluster_max) - z_cluster_min.min(z_cluster_max) + 1;
-
-                // calculate x/y count using floats to avoid overestimating counts due to large initial tile sizes
-                let xy_min = light_aabb_min.xy();
-                let xy_max = light_aabb_max.xy();
-                // multiply by 0.5 to move from [-1,1] to [-0.5, 0.5], max extent of 1 in each dimension
-                let xy_count = (xy_max - xy_min)
-                    * 0.5
-                    * Vec2::new(
-                        requested_cluster_dimensions.x as f32,
-                        requested_cluster_dimensions.y as f32,
-                    );
-
-                // add up to 2 to each axis to account for overlap
-                let x_overlap = if xy_min.x <= -1.0 { 0.0 } else { 1.0 }
-                    + if xy_max.x >= 1.0 { 0.0 } else { 1.0 };
-                let y_overlap = if xy_min.y <= -1.0 { 0.0 } else { 1.0 }
-                    + if xy_max.y >= 1.0 { 0.0 } else { 1.0 };
-                cluster_index_estimate +=
-                    (xy_count.x + x_overlap) * (xy_count.y + y_overlap) * z_count as f32;
-            }
-
-            if cluster_index_estimate > ViewClusterBindings::MAX_INDICES as f32 {
-                // scale x and y cluster count to be able to fit all our indices
-
-                // we take the ratio of the actual indices over the index estimate.
-                // this not not guaranteed to be small enough due to overlapped tiles, but
-                // the conservative estimate is more than sufficient to cover the
-                // difference
-                let index_ratio =
-                    ViewClusterBindings::MAX_INDICES as f32 / cluster_index_estimate as f32;
-                let xy_ratio = index_ratio.sqrt();
-
-                requested_cluster_dimensions.x =
-                    ((requested_cluster_dimensions.x as f32 * xy_ratio).floor() as u32).max(1);
-                requested_cluster_dimensions.y =
-                    ((requested_cluster_dimensions.y as f32 * xy_ratio).floor() as u32).max(1);
-            }
-        }
-
-        clusters.update(screen_size, requested_cluster_dimensions);
-        clusters.near = first_slice_depth;
-        clusters.far = far_z;
-
-        // NOTE: Maximum 4096 clusters due to uniform buffer size constraints
-        debug_assert!(
-            clusters.dimensions.x * clusters.dimensions.y * clusters.dimensions.z <= 4096
-        );
-
-        let inverse_projection = camera.projection_matrix().inverse();
-
-        for lights in &mut clusters.lights {
-            lights.entities.clear();
-            lights.point_light_count = 0;
-            lights.spot_light_count = 0;
-        }
-        let cluster_count =
-            (clusters.dimensions.x * clusters.dimensions.y * clusters.dimensions.z) as usize;
-        clusters
-            .lights
-            .resize_with(cluster_count, VisiblePointLights::default);
-
-        // initialize empty cluster bounding spheres
-        cluster_aabb_spheres.clear();
-        cluster_aabb_spheres.extend(std::iter::repeat(None).take(cluster_count));
-
-        // Calculate the x/y/z cluster frustum planes in view space
-        let mut x_planes = Vec::with_capacity(clusters.dimensions.x as usize + 1);
-        let mut y_planes = Vec::with_capacity(clusters.dimensions.y as usize + 1);
-        let mut z_planes = Vec::with_capacity(clusters.dimensions.z as usize + 1);
-
-        if is_orthographic {
-            let x_slices = clusters.dimensions.x as f32;
-            for x in 0..=clusters.dimensions.x {
-                let x_proportion = x as f32 / x_slices;
-                let x_pos = x_proportion * 2.0 - 1.0;
-                let view_x = clip_to_view(inverse_projection, Vec4::new(x_pos, 0.0, 1.0, 1.0)).x;
-                let normal = Vec3::X;
-                let d = view_x * normal.x;
-                x_planes.push(Plane::new(normal.extend(d)));
-            }
-
-            let y_slices = clusters.dimensions.y as f32;
-            for y in 0..=clusters.dimensions.y {
-                let y_proportion = 1.0 - y as f32 / y_slices;
-                let y_pos = y_proportion * 2.0 - 1.0;
-                let view_y = clip_to_view(inverse_projection, Vec4::new(0.0, y_pos, 1.0, 1.0)).y;
-                let normal = Vec3::Y;
-                let d = view_y * normal.y;
-                y_planes.push(Plane::new(normal.extend(d)));
-            }
-        } else {
-            let x_slices = clusters.dimensions.x as f32;
-            for x in 0..=clusters.dimensions.x {
-                let x_proportion = x as f32 / x_slices;
-                let x_pos = x_proportion * 2.0 - 1.0;
-                let nb = clip_to_view(inverse_projection, Vec4::new(x_pos, -1.0, 1.0, 1.0)).xyz();
-                let nt = clip_to_view(inverse_projection, Vec4::new(x_pos, 1.0, 1.0, 1.0)).xyz();
-                let normal = nb.cross(nt);
-                let d = nb.dot(normal);
-                x_planes.push(Plane::new(normal.extend(d)));
-            }
-
-            let y_slices = clusters.dimensions.y as f32;
-            for y in 0..=clusters.dimensions.y {
-                let y_proportion = 1.0 - y as f32 / y_slices;
-                let y_pos = y_proportion * 2.0 - 1.0;
-                let nl = clip_to_view(inverse_projection, Vec4::new(-1.0, y_pos, 1.0, 1.0)).xyz();
-                let nr = clip_to_view(inverse_projection, Vec4::new(1.0, y_pos, 1.0, 1.0)).xyz();
-                let normal = nr.cross(nl);
-                let d = nr.dot(normal);
-                y_planes.push(Plane::new(normal.extend(d)));
-            }
-        }
-
-        let z_slices = clusters.dimensions.z;
-        for z in 0..=z_slices {
-            let view_z = z_slice_to_view_z(first_slice_depth, far_z, z_slices, z, is_orthographic);
-            let normal = -Vec3::Z;
-            let d = view_z * normal.z;
-            z_planes.push(Plane::new(normal.extend(d)));
-        }
-
-        let mut update_from_light_intersections = |visible_lights: &mut Vec<Entity>| {
-            for light in lights.iter() {
-                let light_sphere = Sphere {
-                    center: Vec3A::from(light.translation),
-                    radius: light.range,
-                };
-
-                // Check if the light is within the view frustum
-                if !frustum.intersects_sphere(&light_sphere, true) {
-                    continue;
-                }
-
-                // NOTE: The light intersects the frustum so it must be visible and part of the global set
-                global_lights.entities.insert(light.entity);
-                visible_lights.push(light.entity);
-
-                // note: caching seems to be slower than calling twice for this aabb calculation
-                let (light_aabb_xy_ndc_z_view_min, light_aabb_xy_ndc_z_view_max) =
-                    cluster_space_light_aabb(
-                        inverse_view_transform,
-                        camera.projection_matrix(),
-                        &light_sphere,
-                    );
-
-                let min_cluster = ndc_position_to_cluster(
-                    clusters.dimensions,
-                    cluster_factors,
-                    is_orthographic,
-                    light_aabb_xy_ndc_z_view_min,
-                    light_aabb_xy_ndc_z_view_min.z,
-                );
-                let max_cluster = ndc_position_to_cluster(
-                    clusters.dimensions,
-                    cluster_factors,
-                    is_orthographic,
-                    light_aabb_xy_ndc_z_view_max,
-                    light_aabb_xy_ndc_z_view_max.z,
-                );
-                let (min_cluster, max_cluster) =
-                    (min_cluster.min(max_cluster), min_cluster.max(max_cluster));
-
-                // What follows is the Iterative Sphere Refinement algorithm from Just Cause 3
-                // Persson et al, Practical Clustered Shading
-                // http://newq.net/dl/pub/s2015_practical.pdf
-                // NOTE: A sphere under perspective projection is no longer a sphere. It gets
-                // stretched and warped, which prevents simpler algorithms from being correct
-                // as they often assume that the widest part of the sphere under projection is the
-                // center point on the axis of interest plus the radius, and that is not true!
-                let view_light_sphere = Sphere {
-                    center: Vec3A::from(inverse_view_transform * light_sphere.center.extend(1.0)),
-                    radius: light_sphere.radius,
-                };
-                let spot_light_dir_sin_cos = light.spot_light_angle.map(|angle| {
-                    let (angle_sin, angle_cos) = angle.sin_cos();
-                    (
-                        (inverse_view_transform * (light.rotation * Vec3::Z).extend(0.0))
-                            .truncate(),
-                        angle_sin,
-                        angle_cos,
-                    )
-                });
-                let light_center_clip =
-                    camera.projection_matrix() * view_light_sphere.center.extend(1.0);
-                let light_center_ndc = light_center_clip.xyz() / light_center_clip.w;
-                let cluster_coordinates = ndc_position_to_cluster(
-                    clusters.dimensions,
-                    cluster_factors,
-                    is_orthographic,
-                    light_center_ndc,
-                    view_light_sphere.center.z,
-                );
-                let z_center = if light_center_ndc.z <= 1.0 {
-                    Some(cluster_coordinates.z)
-                } else {
-                    None
-                };
-                let y_center = if light_center_ndc.y > 1.0 {
-                    None
-                } else if light_center_ndc.y < -1.0 {
-                    Some(clusters.dimensions.y + 1)
-                } else {
-                    Some(cluster_coordinates.y)
-                };
-                for z in min_cluster.z..=max_cluster.z {
-                    let mut z_light = view_light_sphere.clone();
-                    if z_center.is_none() || z != z_center.unwrap() {
-                        // The z plane closer to the light has the larger radius circle where the
-                        // light sphere intersects the z plane.
-                        let z_plane = if z_center.is_some() && z < z_center.unwrap() {
-                            z_planes[(z + 1) as usize]
-                        } else {
-                            z_planes[z as usize]
-                        };
-                        // Project the sphere to this z plane and use its radius as the radius of a
-                        // new, refined sphere.
-                        if let Some(projected) = project_to_plane_z(z_light, z_plane) {
-                            z_light = projected;
-                        } else {
-                            continue;
-                        }
-                    }
-                    for y in min_cluster.y..=max_cluster.y {
-                        let mut y_light = z_light.clone();
-                        if y_center.is_none() || y != y_center.unwrap() {
-                            // The y plane closer to the light has the larger radius circle where the
-                            // light sphere intersects the y plane.
-                            let y_plane = if y_center.is_some() && y < y_center.unwrap() {
-                                y_planes[(y + 1) as usize]
-                            } else {
-                                y_planes[y as usize]
-                            };
-                            // Project the refined sphere to this y plane and use its radius as the
-                            // radius of a new, even more refined sphere.
-                            if let Some(projected) =
-                                project_to_plane_y(y_light, y_plane, is_orthographic)
-                            {
-                                y_light = projected;
-                            } else {
-                                continue;
-                            }
-                        }
-                        // Loop from the left to find the first affected cluster
-                        let mut min_x = min_cluster.x;
-                        loop {
-                            if min_x >= max_cluster.x
-                                || -get_distance_x(
-                                    x_planes[(min_x + 1) as usize],
-                                    y_light.center,
-                                    is_orthographic,
-                                ) + y_light.radius
-                                    > 0.0
-                            {
-                                break;
-                            }
-                            min_x += 1;
-                        }
-                        // Loop from the right to find the last affected cluster
-                        let mut max_x = max_cluster.x;
-                        loop {
-                            if max_x <= min_x
-                                || get_distance_x(
-                                    x_planes[max_x as usize],
-                                    y_light.center,
-                                    is_orthographic,
-                                ) + y_light.radius
-                                    > 0.0
-                            {
-                                break;
-                            }
-                            max_x -= 1;
-                        }
-                        let mut cluster_index = ((y * clusters.dimensions.x + min_x)
-                            * clusters.dimensions.z
-                            + z) as usize;
-
-                        if let Some((view_light_direction, angle_sin, angle_cos)) =
-                            spot_light_dir_sin_cos
-                        {
-                            for x in min_x..=max_x {
-                                // further culling for spot lights
-                                // get or initialize cluster bounding sphere
-                                let cluster_aabb_sphere = &mut cluster_aabb_spheres[cluster_index];
-                                let cluster_aabb_sphere = if let Some(sphere) = cluster_aabb_sphere
-                                {
-                                    &*sphere
-                                } else {
-                                    let aabb = compute_aabb_for_cluster(
-                                        first_slice_depth,
-                                        far_z,
-                                        clusters.tile_size.as_vec2(),
-                                        screen_size.as_vec2(),
-                                        inverse_projection,
-                                        is_orthographic,
-                                        clusters.dimensions,
-                                        UVec3::new(x, y, z),
-                                    );
-                                    let sphere = Sphere {
-                                        center: aabb.center,
-                                        radius: aabb.half_extents.length(),
-                                    };
-                                    *cluster_aabb_sphere = Some(sphere);
-                                    cluster_aabb_sphere.as_ref().unwrap()
-                                };
-
-                                // test -- based on https://bartwronski.com/2017/04/13/cull-that-cone/
-                                let spot_light_offset = Vec3::from(
-                                    view_light_sphere.center - cluster_aabb_sphere.center,
-                                );
-                                let spot_light_dist_sq = spot_light_offset.length_squared();
-                                let v1_len = spot_light_offset.dot(view_light_direction);
-
-                                let distance_closest_point = (angle_cos
-                                    * (spot_light_dist_sq - v1_len * v1_len).sqrt())
-                                    - v1_len * angle_sin;
-                                let angle_cull =
-                                    distance_closest_point > cluster_aabb_sphere.radius;
-
-                                let front_cull = v1_len > cluster_aabb_sphere.radius + light.range;
-                                let back_cull = v1_len < -cluster_aabb_sphere.radius;
-
-                                if !angle_cull && !front_cull && !back_cull {
-                                    // this cluster is affected by the spot light
-                                    clusters.lights[cluster_index].entities.push(light.entity);
-                                    clusters.lights[cluster_index].spot_light_count += 1;
-                                }
-                                cluster_index += clusters.dimensions.z as usize;
-                            }
-                        } else {
-                            for _ in min_x..=max_x {
-                                // all clusters within range are affected by point lights
-                                clusters.lights[cluster_index].entities.push(light.entity);
-                                clusters.lights[cluster_index].point_light_count += 1;
-                                cluster_index += clusters.dimensions.z as usize;
-                            }
-                        }
-                    }
-                }
-            }
-        };
-
-        // reuse existing visible lights Vec, if it exists
-        if let Some(visible_lights) = visible_lights.as_mut() {
-            visible_lights.entities.clear();
-            update_from_light_intersections(&mut visible_lights.entities);
-        } else {
-            let mut entities = Vec::new();
-            update_from_light_intersections(&mut entities);
-            commands.entity(view_entity).insert(VisiblePointLights {
-                entities,
-                ..Default::default()
-            });
-        }
-    }
->>>>>>> 518408df
+				.insert(VisiblePointLights {
+					entities,
+					..Default::default()
+				});
+		}
+	}
 }
 
 // NOTE: This exploits the fact that a x-plane normal has only x and z components
@@ -1940,7 +1436,7 @@
 		Mat4::perspective_infinite_reverse_rh(std::f32::consts::FRAC_PI_2, 1.0, POINT_LIGHT_NEAR_Z);
 	let view_rotations = CUBE_MAP_FACES
 		.into_iter()
-		.map(|CubeMapFace { target, up }| GlobalTransform::IDENTITY.looking_at(target, up))
+		.map(|CubeMapFace { target, up }| GlobalTransform::identity().looking_at(target, up))
 		.collect::<Vec<_>>();
 	views.for_each_mut(|(entity, transform, point_light, mut cubemap_frusta)| {
 		// The frusta are used for culling meshes to the light for shadow mapping
@@ -1974,42 +1470,41 @@
 }
 
 pub fn update_spot_light_frusta(
-    global_lights: Res<GlobalVisiblePointLights>,
-    mut views: Query<
-        (Entity, &GlobalTransform, &SpotLight, &mut Frustum),
-        Or<(Changed<GlobalTransform>, Changed<SpotLight>)>,
-    >,
+	global_lights: Res<GlobalVisiblePointLights>,
+	mut views: Query<
+		(Entity, &GlobalTransform, &SpotLight, &mut Frustum),
+		Or<(Changed<GlobalTransform>, Changed<SpotLight>)>,
+	>,
 ) {
-    for (entity, transform, spot_light, mut frustum) in views.iter_mut() {
-        // The frusta are used for culling meshes to the light for shadow mapping
-        // so if shadow mapping is disabled for this light, then the frusta are
-        // not needed.
-        // Also, if the light is not relevant for any cluster, it will not be in the
-        // global lights set and so there is no need to update its frusta.
-        if !spot_light.shadows_enabled || !global_lights.entities.contains(&entity) {
-            continue;
-        }
-
-        // ignore scale because we don't want to effectively scale light radius and range
-        // by applying those as a view transform to shadow map rendering of objects
-        let view_translation = GlobalTransform::from_translation(transform.translation);
-        let view_backward = transform.back();
-
-        let spot_view = spot_light_view_matrix(transform);
-        let spot_projection = spot_light_projection_matrix(spot_light.outer_angle);
-        let view_projection = spot_projection * spot_view.inverse();
-
-        *frustum = Frustum::from_view_projection(
-            &view_projection,
-            &view_translation.translation,
-            &view_backward,
-            spot_light.range,
-        );
-    }
+	for (entity, transform, spot_light, mut frustum) in views.iter_mut() {
+		// The frusta are used for culling meshes to the light for shadow mapping
+		// so if shadow mapping is disabled for this light, then the frusta are
+		// not needed.
+		// Also, if the light is not relevant for any cluster, it will not be in the
+		// global lights set and so there is no need to update its frusta.
+		if !spot_light.shadows_enabled || !global_lights.entities.contains(&entity) {
+			continue;
+		}
+
+		// ignore scale because we don't want to effectively scale light radius and range
+		// by applying those as a view transform to shadow map rendering of objects
+		let view_translation = GlobalTransform::from_translation(transform.translation);
+		let view_backward = transform.back();
+
+		let spot_view = spot_light_view_matrix(transform);
+		let spot_projection = spot_light_projection_matrix(spot_light.outer_angle);
+		let view_projection = spot_projection * spot_view.inverse();
+
+		*frustum = Frustum::from_view_projection(
+			&view_projection,
+			&view_translation.translation,
+			&view_backward,
+			spot_light.range,
+		);
+	}
 }
 
 pub fn check_light_mesh_visibility(
-<<<<<<< HEAD
 	visible_point_lights: Query<&VisiblePointLights>,
 	mut point_lights: Query<(
 		&PointLight,
@@ -2018,13 +1513,23 @@
 		&mut CubemapVisibleEntities,
 		Option<&RenderLayers>,
 	)>,
-	mut directional_lights: Query<(
-		&DirectionalLight,
+	mut spot_lights: Query<(
+		&SpotLight,
+		&GlobalTransform,
 		&Frustum,
 		&mut VisibleEntities,
 		Option<&RenderLayers>,
-		&Visibility,
 	)>,
+	mut directional_lights: Query<
+		(
+			&DirectionalLight,
+			&Frustum,
+			&mut VisibleEntities,
+			Option<&RenderLayers>,
+			&Visibility,
+		),
+		Without<SpotLight>,
+	>,
 	mut visible_entity_query: Query<
 		(
 			Entity,
@@ -2038,49 +1543,54 @@
 	>,
 ) {
 	// Directonal lights
-	directional_lights.for_each_mut(
-		|(directional_light, frustum, mut visible_entities, maybe_view_mask, visibility)| {
-			visible_entities.entities.clear();
-
-			// NOTE: If shadow mapping is disabled for the light then it must have no visible entities
-			if directional_light.shadows_enabled && visibility.is_visible {
-				let view_mask = maybe_view_mask.copied().unwrap_or_default();
-
-				visible_entity_query.for_each_mut(
-					|(
-						entity,
-						visibility,
-						mut computed_visibility,
-						maybe_entity_mask,
-						maybe_aabb,
-						maybe_transform,
-					)| {
-						if visibility.is_visible {
-							let entity_mask = maybe_entity_mask.copied().unwrap_or_default();
-							if view_mask.intersects(&entity_mask) {
-								// If we have an aabb and transform, do frustum culling
-								if let (Some(aabb), Some(transform)) = (maybe_aabb, maybe_transform) {
-									if !frustum.intersects_obb(aabb, &transform.compute_matrix(), true) {
-										return;
-									}
-								}
-
-								computed_visibility.is_visible = true;
-								visible_entities.entities.push(entity);
-							}
-						}
-					},
-				);
-
-				// TODO: check for big changes in visible entities len() vs capacity() (ex: 2x) and resize
-				// to prevent holding unneeded memory
-			}
-		},
-	);
-
-	// Point lights
-	visible_point_lights.for_each(|visible_lights| {
+	for (directional_light, frustum, mut visible_entities, maybe_view_mask, visibility) in
+		directional_lights.iter_mut()
+	{
+		visible_entities.entities.clear();
+
+		// NOTE: If shadow mapping is disabled for the light then it must have no visible entities
+		if !directional_light.shadows_enabled || !visibility.is_visible {
+			continue;
+		}
+
+		let view_mask = maybe_view_mask.copied().unwrap_or_default();
+
+		for (
+			entity,
+			visibility,
+			mut computed_visibility,
+			maybe_entity_mask,
+			maybe_aabb,
+			maybe_transform,
+		) in visible_entity_query.iter_mut()
+		{
+			if !visibility.is_visible {
+				continue;
+			}
+
+			let entity_mask = maybe_entity_mask.copied().unwrap_or_default();
+			if !view_mask.intersects(&entity_mask) {
+				continue;
+			}
+
+			// If we have an aabb and transform, do frustum culling
+			if let (Some(aabb), Some(transform)) = (maybe_aabb, maybe_transform) {
+				if !frustum.intersects_obb(aabb, &transform.compute_matrix(), true) {
+					continue;
+				}
+			}
+
+			computed_visibility.is_visible = true;
+			visible_entities.entities.push(entity);
+		}
+
+		// TODO: check for big changes in visible entities len() vs capacity() (ex: 2x) and resize
+		// to prevent holding unneeded memory
+	}
+
+	for visible_lights in visible_point_lights.iter() {
 		for light_entity in visible_lights.entities.iter().copied() {
+			// Point lights
 			if let Ok((
 				point_light,
 				transform,
@@ -2094,275 +1604,121 @@
 				}
 
 				// NOTE: If shadow mapping is disabled for the light then it must have no visible entities
-				if point_light.shadows_enabled {
-					let view_mask = maybe_view_mask.copied().unwrap_or_default();
-					let light_sphere = Sphere {
-						center: Vec3A::from(transform.translation),
-						radius: point_light.range,
-					};
-
-					visible_entity_query.for_each_mut(
-						|(
-							entity,
-							visibility,
-							mut computed_visibility,
-							maybe_entity_mask,
-							maybe_aabb,
-							maybe_transform,
-						)| {
-							{
-								if visibility.is_visible {
-									let entity_mask = maybe_entity_mask.copied().unwrap_or_default();
-									if view_mask.intersects(&entity_mask) {
-										// If we have an aabb and transform, do frustum culling
-										if let (Some(aabb), Some(transform)) = (maybe_aabb, maybe_transform) {
-											let model_to_world = transform.compute_matrix();
-											// Do a cheap sphere vs obb test to prune out most meshes outside the sphere of the light
-											if !light_sphere.intersects_obb(aabb, &model_to_world) {
-												return;
-											}
-											for (frustum, visible_entities) in cubemap_frusta
-												.iter()
-												.zip(cubemap_visible_entities.iter_mut())
-											{
-												if frustum.intersects_obb(aabb, &model_to_world, true) {
-													computed_visibility.is_visible = true;
-													visible_entities.entities.push(entity);
-												}
-											}
-										} else {
-											computed_visibility.is_visible = true;
-											for visible_entities in cubemap_visible_entities.iter_mut() {
-												visible_entities.entities.push(entity);
-											}
-										}
-									}
-								}
+				if !point_light.shadows_enabled {
+					continue;
+				}
+
+				let view_mask = maybe_view_mask.copied().unwrap_or_default();
+				let light_sphere = Sphere {
+					center: Vec3A::from(transform.translation),
+					radius: point_light.range,
+				};
+
+				for (
+					entity,
+					visibility,
+					mut computed_visibility,
+					maybe_entity_mask,
+					maybe_aabb,
+					maybe_transform,
+				) in visible_entity_query.iter_mut()
+				{
+					if !visibility.is_visible {
+						continue;
+					}
+
+					let entity_mask = maybe_entity_mask.copied().unwrap_or_default();
+					if !view_mask.intersects(&entity_mask) {
+						continue;
+					}
+
+					// If we have an aabb and transform, do frustum culling
+					if let (Some(aabb), Some(transform)) = (maybe_aabb, maybe_transform) {
+						let model_to_world = transform.compute_matrix();
+						// Do a cheap sphere vs obb test to prune out most meshes outside the sphere of the light
+						if !light_sphere.intersects_obb(aabb, &model_to_world) {
+							continue;
+						}
+
+						for (frustum, visible_entities) in cubemap_frusta
+							.iter()
+							.zip(cubemap_visible_entities.iter_mut())
+						{
+							if frustum.intersects_obb(aabb, &model_to_world, true) {
+								computed_visibility.is_visible = true;
+								visible_entities.entities.push(entity);
 							}
-						},
-					);
-					// TODO: check for big changes in visible entities len() vs capacity() (ex: 2x) and resize
-					// to prevent holding unneeded memory
+						}
+					} else {
+						computed_visibility.is_visible = true;
+						for visible_entities in cubemap_visible_entities.iter_mut() {
+							visible_entities.entities.push(entity);
+						}
+					}
 				}
-			}
-		}
-	});
-=======
-    visible_point_lights: Query<&VisiblePointLights>,
-    mut point_lights: Query<(
-        &PointLight,
-        &GlobalTransform,
-        &CubemapFrusta,
-        &mut CubemapVisibleEntities,
-        Option<&RenderLayers>,
-    )>,
-    mut spot_lights: Query<(
-        &SpotLight,
-        &GlobalTransform,
-        &Frustum,
-        &mut VisibleEntities,
-        Option<&RenderLayers>,
-    )>,
-    mut directional_lights: Query<
-        (
-            &DirectionalLight,
-            &Frustum,
-            &mut VisibleEntities,
-            Option<&RenderLayers>,
-            &Visibility,
-        ),
-        Without<SpotLight>,
-    >,
-    mut visible_entity_query: Query<
-        (
-            Entity,
-            &Visibility,
-            &mut ComputedVisibility,
-            Option<&RenderLayers>,
-            Option<&Aabb>,
-            Option<&GlobalTransform>,
-        ),
-        Without<NotShadowCaster>,
-    >,
-) {
-    // Directonal lights
-    for (directional_light, frustum, mut visible_entities, maybe_view_mask, visibility) in
-        directional_lights.iter_mut()
-    {
-        visible_entities.entities.clear();
-
-        // NOTE: If shadow mapping is disabled for the light then it must have no visible entities
-        if !directional_light.shadows_enabled || !visibility.is_visible {
-            continue;
-        }
-
-        let view_mask = maybe_view_mask.copied().unwrap_or_default();
-
-        for (
-            entity,
-            visibility,
-            mut computed_visibility,
-            maybe_entity_mask,
-            maybe_aabb,
-            maybe_transform,
-        ) in visible_entity_query.iter_mut()
-        {
-            if !visibility.is_visible {
-                continue;
-            }
-
-            let entity_mask = maybe_entity_mask.copied().unwrap_or_default();
-            if !view_mask.intersects(&entity_mask) {
-                continue;
-            }
-
-            // If we have an aabb and transform, do frustum culling
-            if let (Some(aabb), Some(transform)) = (maybe_aabb, maybe_transform) {
-                if !frustum.intersects_obb(aabb, &transform.compute_matrix(), true) {
-                    continue;
-                }
-            }
-
-            computed_visibility.is_visible = true;
-            visible_entities.entities.push(entity);
-        }
-
-        // TODO: check for big changes in visible entities len() vs capacity() (ex: 2x) and resize
-        // to prevent holding unneeded memory
-    }
-
-    for visible_lights in visible_point_lights.iter() {
-        for light_entity in visible_lights.entities.iter().copied() {
-            // Point lights
-            if let Ok((
-                point_light,
-                transform,
-                cubemap_frusta,
-                mut cubemap_visible_entities,
-                maybe_view_mask,
-            )) = point_lights.get_mut(light_entity)
-            {
-                for visible_entities in cubemap_visible_entities.iter_mut() {
-                    visible_entities.entities.clear();
-                }
-
-                // NOTE: If shadow mapping is disabled for the light then it must have no visible entities
-                if !point_light.shadows_enabled {
-                    continue;
-                }
-
-                let view_mask = maybe_view_mask.copied().unwrap_or_default();
-                let light_sphere = Sphere {
-                    center: Vec3A::from(transform.translation),
-                    radius: point_light.range,
-                };
-
-                for (
-                    entity,
-                    visibility,
-                    mut computed_visibility,
-                    maybe_entity_mask,
-                    maybe_aabb,
-                    maybe_transform,
-                ) in visible_entity_query.iter_mut()
-                {
-                    if !visibility.is_visible {
-                        continue;
-                    }
-
-                    let entity_mask = maybe_entity_mask.copied().unwrap_or_default();
-                    if !view_mask.intersects(&entity_mask) {
-                        continue;
-                    }
-
-                    // If we have an aabb and transform, do frustum culling
-                    if let (Some(aabb), Some(transform)) = (maybe_aabb, maybe_transform) {
-                        let model_to_world = transform.compute_matrix();
-                        // Do a cheap sphere vs obb test to prune out most meshes outside the sphere of the light
-                        if !light_sphere.intersects_obb(aabb, &model_to_world) {
-                            continue;
-                        }
-
-                        for (frustum, visible_entities) in cubemap_frusta
-                            .iter()
-                            .zip(cubemap_visible_entities.iter_mut())
-                        {
-                            if frustum.intersects_obb(aabb, &model_to_world, true) {
-                                computed_visibility.is_visible = true;
-                                visible_entities.entities.push(entity);
-                            }
-                        }
-                    } else {
-                        computed_visibility.is_visible = true;
-                        for visible_entities in cubemap_visible_entities.iter_mut() {
-                            visible_entities.entities.push(entity);
-                        }
-                    }
-                }
-
-                // TODO: check for big changes in visible entities len() vs capacity() (ex: 2x) and resize
-                // to prevent holding unneeded memory
-            }
-
-            // spot lights
-            if let Ok((point_light, transform, frustum, mut visible_entities, maybe_view_mask)) =
-                spot_lights.get_mut(light_entity)
-            {
-                visible_entities.entities.clear();
-
-                // NOTE: If shadow mapping is disabled for the light then it must have no visible entities
-                if !point_light.shadows_enabled {
-                    continue;
-                }
-
-                let view_mask = maybe_view_mask.copied().unwrap_or_default();
-                let light_sphere = Sphere {
-                    center: Vec3A::from(transform.translation),
-                    radius: point_light.range,
-                };
-
-                for (
-                    entity,
-                    visibility,
-                    mut computed_visibility,
-                    maybe_entity_mask,
-                    maybe_aabb,
-                    maybe_transform,
-                ) in visible_entity_query.iter_mut()
-                {
-                    if !visibility.is_visible {
-                        continue;
-                    }
-
-                    let entity_mask = maybe_entity_mask.copied().unwrap_or_default();
-                    if !view_mask.intersects(&entity_mask) {
-                        continue;
-                    }
-
-                    // If we have an aabb and transform, do frustum culling
-                    if let (Some(aabb), Some(transform)) = (maybe_aabb, maybe_transform) {
-                        let model_to_world = transform.compute_matrix();
-                        // Do a cheap sphere vs obb test to prune out most meshes outside the sphere of the light
-                        if !light_sphere.intersects_obb(aabb, &model_to_world) {
-                            continue;
-                        }
-
-                        if frustum.intersects_obb(aabb, &model_to_world, true) {
-                            computed_visibility.is_visible = true;
-                            visible_entities.entities.push(entity);
-                        }
-                    } else {
-                        computed_visibility.is_visible = true;
-                        visible_entities.entities.push(entity);
-                    }
-                }
-
-                // TODO: check for big changes in visible entities len() vs capacity() (ex: 2x) and resize
-                // to prevent holding unneeded memory
-            }
-        }
-    }
->>>>>>> 518408df
+
+				// TODO: check for big changes in visible entities len() vs capacity() (ex: 2x) and resize
+				// to prevent holding unneeded memory
+			}
+
+			// spot lights
+			if let Ok((point_light, transform, frustum, mut visible_entities, maybe_view_mask)) =
+				spot_lights.get_mut(light_entity)
+			{
+				visible_entities.entities.clear();
+
+				// NOTE: If shadow mapping is disabled for the light then it must have no visible entities
+				if !point_light.shadows_enabled {
+					continue;
+				}
+
+				let view_mask = maybe_view_mask.copied().unwrap_or_default();
+				let light_sphere = Sphere {
+					center: Vec3A::from(transform.translation),
+					radius: point_light.range,
+				};
+
+				for (
+					entity,
+					visibility,
+					mut computed_visibility,
+					maybe_entity_mask,
+					maybe_aabb,
+					maybe_transform,
+				) in visible_entity_query.iter_mut()
+				{
+					if !visibility.is_visible {
+						continue;
+					}
+
+					let entity_mask = maybe_entity_mask.copied().unwrap_or_default();
+					if !view_mask.intersects(&entity_mask) {
+						continue;
+					}
+
+					// If we have an aabb and transform, do frustum culling
+					if let (Some(aabb), Some(transform)) = (maybe_aabb, maybe_transform) {
+						let model_to_world = transform.compute_matrix();
+						// Do a cheap sphere vs obb test to prune out most meshes outside the sphere of the light
+						if !light_sphere.intersects_obb(aabb, &model_to_world) {
+							continue;
+						}
+
+						if frustum.intersects_obb(aabb, &model_to_world, true) {
+							computed_visibility.is_visible = true;
+							visible_entities.entities.push(entity);
+						}
+					} else {
+						computed_visibility.is_visible = true;
+						visible_entities.entities.push(entity);
+					}
+				}
+
+				// TODO: check for big changes in visible entities len() vs capacity() (ex: 2x) and resize
+				// to prevent holding unneeded memory
+			}
+		}
+	}
 }
 
 #[cfg(test)]
