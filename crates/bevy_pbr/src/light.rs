use std::collections::HashSet;

use bevy_ecs::prelude::*;
use bevy_math::{Mat4, UVec2, UVec3, Vec2, Vec3, Vec3A, Vec3Swizzles, Vec4, Vec4Swizzles};
use bevy_reflect::prelude::*;
use bevy_render::{
<<<<<<< HEAD
	camera::{Camera, CameraProjection, OrthographicProjection},
	color::Color,
	extract_resource::ExtractResource,
	primitives::{Aabb, CubemapFrusta, Frustum, Plane, Sphere},
	render_resource::BufferBindingType,
	renderer::RenderDevice,
	view::{ComputedVisibility, RenderLayers, Visibility, VisibleEntities},
=======
    camera::{Camera, CameraProjection, OrthographicProjection},
    color::Color,
    extract_resource::ExtractResource,
    primitives::{Aabb, CubemapFrusta, Frustum, Plane, Sphere},
    render_resource::BufferBindingType,
    renderer::RenderDevice,
    view::{ComputedVisibility, RenderLayers, VisibleEntities},
>>>>>>> 4affc8cd
};
use bevy_transform::{components::GlobalTransform, prelude::Transform};
use bevy_utils::tracing::warn;

use crate::{
	calculate_cluster_factors, spot_light_projection_matrix, spot_light_view_matrix, CubeMapFace,
	CubemapVisibleEntities, ViewClusterBindings, CLUSTERED_FORWARD_STORAGE_BUFFER_COUNT,
	CUBE_MAP_FACES, MAX_UNIFORM_BUFFER_POINT_LIGHTS, POINT_LIGHT_NEAR_Z,
};

/// A light that emits light in all directions from a central point.
///
/// Real-world values for `intensity` (luminous power in lumens) based on the electrical power
/// consumption of the type of real-world light are:
///
/// | Luminous Power (lumen) (i.e. the intensity member) | Incandescent non-halogen (Watts) | Incandescent halogen (Watts) | Compact fluorescent (Watts) | LED (Watts |
/// |------|-----|----|--------|-------|
/// | 200  | 25  |    | 3-5    | 3     |
/// | 450  | 40  | 29 | 9-11   | 5-8   |
/// | 800  | 60  |    | 13-15  | 8-12  |
/// | 1100 | 75  | 53 | 18-20  | 10-16 |
/// | 1600 | 100 | 72 | 24-28  | 14-17 |
/// | 2400 | 150 |    | 30-52  | 24-30 |
/// | 3100 | 200 |    | 49-75  | 32    |
/// | 4000 | 300 |    | 75-100 | 40.5  |
///
/// Source: [Wikipedia](https://en.wikipedia.org/wiki/Lumen_(unit)#Lighting)
#[derive(Component, Debug, Clone, Copy, Reflect)]
#[reflect(Component, Default)]
pub struct PointLight {
	pub color: Color,
	pub intensity: f32,
	pub range: f32,
	pub radius: f32,
	pub shadows_enabled: bool,
	pub shadow_depth_bias: f32,
	/// A bias applied along the direction of the fragment's surface normal. It is scaled to the
	/// shadow map's texel size so that it can be small close to the camera and gets larger further
	/// away.
	pub shadow_normal_bias: f32,
}

impl Default for PointLight {
	fn default() -> Self {
		PointLight {
			color: Color::rgb(1.0, 1.0, 1.0),
			/// Luminous power in lumens
			intensity: 800.0, // Roughly a 60W non-halogen incandescent bulb
			range: 20.0,
			radius: 0.0,
			shadows_enabled: false,
			shadow_depth_bias: Self::DEFAULT_SHADOW_DEPTH_BIAS,
			shadow_normal_bias: Self::DEFAULT_SHADOW_NORMAL_BIAS,
		}
	}
}

impl PointLight {
	pub const DEFAULT_SHADOW_DEPTH_BIAS: f32 = 0.02;
	pub const DEFAULT_SHADOW_NORMAL_BIAS: f32 = 0.6;
}

#[derive(Clone, Debug, Reflect)]
#[reflect(Resource)]
pub struct PointLightShadowMap {
	pub size: usize,
}

impl Default for PointLightShadowMap {
	fn default() -> Self {
		Self { size: 1024 }
	}
}

/// A light that emits light in a given direction from a central point.
/// Behaves like a point light in a perfectly absorbant housing that
/// shines light only in a given direction. The direction is taken from
/// the transform, and can be specified with [`Transform::looking_at`](bevy_transform::components::Transform::looking_at).
#[derive(Component, Debug, Clone, Copy, Reflect)]
#[reflect(Component, Default)]
pub struct SpotLight {
	pub color: Color,
	pub intensity: f32,
	pub range: f32,
	pub radius: f32,
	pub shadows_enabled: bool,
	pub shadow_depth_bias: f32,
	/// A bias applied along the direction of the fragment's surface normal. It is scaled to the
	/// shadow map's texel size so that it can be small close to the camera and gets larger further
	/// away.
	pub shadow_normal_bias: f32,
	/// Angle defining the distance from the spot light direction to the outer limit
	/// of the light's cone of effect.
	/// `outer_angle` should be < `PI / 2.0`.
	/// `PI / 2.0` defines a hemispherical spot light, but shadows become very blocky as the angle
	/// approaches this limit.
	pub outer_angle: f32,
	/// Angle defining the distance from the spot light direction to the inner limit
	/// of the light's cone of effect.
	/// Light is attenuated from `inner_angle` to `outer_angle` to give a smooth falloff.
	/// `inner_angle` should be <= `outer_angle`
	pub inner_angle: f32,
}

impl SpotLight {
	pub const DEFAULT_SHADOW_DEPTH_BIAS: f32 = 0.02;
	pub const DEFAULT_SHADOW_NORMAL_BIAS: f32 = 0.6;
}

impl Default for SpotLight {
	fn default() -> Self {
		// a quarter arc attenuating from the centre
		Self {
			color: Color::rgb(1.0, 1.0, 1.0),
			/// Luminous power in lumens
			intensity: 800.0, // Roughly a 60W non-halogen incandescent bulb
			range: 20.0,
			radius: 0.0,
			shadows_enabled: false,
			shadow_depth_bias: Self::DEFAULT_SHADOW_DEPTH_BIAS,
			shadow_normal_bias: Self::DEFAULT_SHADOW_NORMAL_BIAS,
			inner_angle: 0.0,
			outer_angle: std::f32::consts::FRAC_PI_4,
		}
	}
}

/// A Directional light.
///
/// Directional lights don't exist in reality but they are a good
/// approximation for light sources VERY far away, like the sun or
/// the moon.
///
/// Valid values for `illuminance` are:
///
/// | Illuminance (lux) | Surfaces illuminated by                        |
/// |-------------------|------------------------------------------------|
/// | 0.0001            | Moonless, overcast night sky (starlight)       |
/// | 0.002             | Moonless clear night sky with airglow          |
/// | 0.05–0.3          | Full moon on a clear night                     |
/// | 3.4               | Dark limit of civil twilight under a clear sky |
/// | 20–50             | Public areas with dark surroundings            |
/// | 50                | Family living room lights                      |
/// | 80                | Office building hallway/toilet lighting        |
/// | 100               | Very dark overcast day                         |
/// | 150               | Train station platforms                        |
/// | 320–500           | Office lighting                                |
/// | 400               | Sunrise or sunset on a clear day.              |
/// | 1000              | Overcast day; typical TV studio lighting       |
/// | 10,000–25,000     | Full daylight (not direct sun)                 |
/// | 32,000–100,000    | Direct sunlight                                |
///
/// Source: [Wikipedia](https://en.wikipedia.org/wiki/Lux)
#[derive(Component, Debug, Clone, Reflect)]
#[reflect(Component, Default)]
pub struct DirectionalLight {
	pub color: Color,
	/// Illuminance in lux
	pub illuminance: f32,
	pub shadows_enabled: bool,
	pub shadow_projection: OrthographicProjection,
	pub shadow_depth_bias: f32,
	/// A bias applied along the direction of the fragment's surface normal. It is scaled to the
	/// shadow map's texel size so that it is automatically adjusted to the orthographic projection.
	pub shadow_normal_bias: f32,
}

impl Default for DirectionalLight {
	fn default() -> Self {
		let size = 100.0;
		DirectionalLight {
			color: Color::rgb(1.0, 1.0, 1.0),
			illuminance: 100000.0,
			shadows_enabled: false,
			shadow_projection: OrthographicProjection {
				left: -size,
				right: size,
				bottom: -size,
				top: size,
				near: -size,
				far: size,
				..Default::default()
			},
			shadow_depth_bias: Self::DEFAULT_SHADOW_DEPTH_BIAS,
			shadow_normal_bias: Self::DEFAULT_SHADOW_NORMAL_BIAS,
		}
	}
}

impl DirectionalLight {
	pub const DEFAULT_SHADOW_DEPTH_BIAS: f32 = 0.02;
	pub const DEFAULT_SHADOW_NORMAL_BIAS: f32 = 0.6;
}

#[derive(Clone, Debug, Reflect)]
#[reflect(Resource)]
pub struct DirectionalLightShadowMap {
	pub size: usize,
}

impl Default for DirectionalLightShadowMap {
	fn default() -> Self {
		#[cfg(feature = "webgl")]
		return Self { size: 2048 };
		#[cfg(not(feature = "webgl"))]
		return Self { size: 4096 };
	}
}

/// An ambient light, which lights the entire scene equally.
#[derive(Clone, Debug, ExtractResource, Reflect)]
#[reflect(Resource)]
pub struct AmbientLight {
	pub color: Color,
	/// A direct scale factor multiplied with `color` before being passed to the shader.
	pub brightness: f32,
}

impl Default for AmbientLight {
	fn default() -> Self {
		Self {
			color: Color::rgb(1.0, 1.0, 1.0),
			brightness: 0.05,
		}
	}
}

/// Add this component to make a [`Mesh`](bevy_render::mesh::Mesh) not cast shadows.
#[derive(Component, Reflect, Default)]
#[reflect(Component, Default)]
pub struct NotShadowCaster;
/// Add this component to make a [`Mesh`](bevy_render::mesh::Mesh) not receive shadows.
#[derive(Component, Reflect, Default)]
#[reflect(Component, Default)]
pub struct NotShadowReceiver;

#[derive(Debug, Hash, PartialEq, Eq, Clone, SystemLabel)]
pub enum SimulationLightSystems {
	AddClusters,
	AssignLightsToClusters,
	UpdateLightFrusta,
	CheckLightVisibility,
}

// Clustered-forward rendering notes
// The main initial reference material used was this rather accessible article:
// http://www.aortiz.me/2018/12/21/CG.html
// Some inspiration was taken from “Practical Clustered Shading” which is part 2 of:
// https://efficientshading.com/2015/01/01/real-time-many-light-management-and-shadows-with-clustered-shading/
// (Also note that Part 3 of the above shows how we could support the shadow mapping for many lights.)
// The z-slicing method mentioned in the aortiz article is originally from Tiago Sousa’s Siggraph 2016 talk about Doom 2016:
// http://advances.realtimerendering.com/s2016/Siggraph2016_idTech6.pdf

/// Configure the far z-plane mode used for the furthest depth slice for clustered forward
/// rendering
#[derive(Debug, Copy, Clone)]
pub enum ClusterFarZMode {
	/// Calculate the required maximum z-depth based on currently visible lights.
	/// Makes better use of available clusters, speeding up GPU lighting operations
	/// at the expense of some CPU time and using more indices in the cluster light
	/// index lists.
	MaxLightRange,
	/// Constant max z-depth
	Constant(f32),
}

/// Configure the depth-slicing strategy for clustered forward rendering
#[derive(Debug, Copy, Clone)]
pub struct ClusterZConfig {
	/// Far `Z` plane of the first depth slice
	pub first_slice_depth: f32,
	/// Strategy for how to evaluate the far `Z` plane of the furthest depth slice
	pub far_z_mode: ClusterFarZMode,
}

impl Default for ClusterZConfig {
	fn default() -> Self {
		Self {
			first_slice_depth: 5.0,
			far_z_mode: ClusterFarZMode::MaxLightRange,
		}
	}
}

/// Configuration of the clustering strategy for clustered forward rendering
#[derive(Debug, Copy, Clone, Component)]
pub enum ClusterConfig {
	/// Disable light cluster calculations for this view
	None,
	/// One single cluster. Optimal for low-light complexity scenes or scenes where
	/// most lights affect the entire scene.
	Single,
	/// Explicit `X`, `Y` and `Z` counts (may yield non-square `X/Y` clusters depending on the aspect ratio)
	XYZ {
		dimensions: UVec3,
		z_config: ClusterZConfig,
		/// Specify if clusters should automatically resize in `X/Y` if there is a risk of exceeding
		/// the available cluster-light index limit
		dynamic_resizing: bool,
	},
	/// Fixed number of `Z` slices, `X` and `Y` calculated to give square clusters
	/// with at most total clusters. For top-down games where lights will generally always be within a
	/// short depth range, it may be useful to use this configuration with 1 or few `Z` slices. This
	/// would reduce the number of lights per cluster by distributing more clusters in screen space
	/// `X/Y` which matches how lights are distributed in the scene.
	FixedZ {
		total: u32,
		z_slices: u32,
		z_config: ClusterZConfig,
		/// Specify if clusters should automatically resize in `X/Y` if there is a risk of exceeding
		/// the available cluster-light index limit
		dynamic_resizing: bool,
	},
}

impl Default for ClusterConfig {
	fn default() -> Self {
		// 24 depth slices, square clusters with at most 4096 total clusters
		// use max light distance as clusters max `Z`-depth, first slice extends to 5.0
		Self::FixedZ {
			total: 4096,
			z_slices: 24,
			z_config: ClusterZConfig::default(),
			dynamic_resizing: true,
		}
	}
}

impl ClusterConfig {
	fn dimensions_for_screen_size(&self, screen_size: UVec2) -> UVec3 {
		match &self {
			ClusterConfig::None => UVec3::ZERO,
			ClusterConfig::Single => UVec3::ONE,
			ClusterConfig::XYZ { dimensions, .. } => *dimensions,
			ClusterConfig::FixedZ {
				total, z_slices, ..
			} => {
				let aspect_ratio = screen_size.x as f32 / screen_size.y as f32;
				let mut z_slices = *z_slices;
				if *total < z_slices {
					warn!("ClusterConfig has more z-slices than total clusters!");
					z_slices = *total;
				}
				let per_layer = *total as f32 / z_slices as f32;

				let y = f32::sqrt(per_layer / aspect_ratio);

				let mut x = (y * aspect_ratio) as u32;
				let mut y = y as u32;

				// check extremes
				if x == 0 {
					x = 1;
					y = per_layer as u32;
				}
				if y == 0 {
					x = per_layer as u32;
					y = 1;
				}

				UVec3::new(x, y, z_slices)
			},
		}
	}

	fn first_slice_depth(&self) -> f32 {
		match self {
			ClusterConfig::None | ClusterConfig::Single => 0.0,
			ClusterConfig::XYZ { z_config, .. } | ClusterConfig::FixedZ { z_config, .. } => {
				z_config.first_slice_depth
			},
		}
	}

	fn far_z_mode(&self) -> ClusterFarZMode {
		match self {
			ClusterConfig::None => ClusterFarZMode::Constant(0.0),
			ClusterConfig::Single => ClusterFarZMode::MaxLightRange,
			ClusterConfig::XYZ { z_config, .. } | ClusterConfig::FixedZ { z_config, .. } => {
				z_config.far_z_mode
			},
		}
	}

	fn dynamic_resizing(&self) -> bool {
		match self {
			ClusterConfig::None | ClusterConfig::Single => false,
			ClusterConfig::XYZ {
				dynamic_resizing, ..
			}
			| ClusterConfig::FixedZ {
				dynamic_resizing, ..
			} => *dynamic_resizing,
		}
	}
}

#[derive(Component, Debug, Default)]
pub struct Clusters {
	/// Tile size
	pub(crate) tile_size: UVec2,
	/// Number of clusters in `X` / `Y` / `Z` in the view frustum
	pub(crate) dimensions: UVec3,
	/// Distance to the far plane of the first depth slice. The first depth slice is special
	/// and explicitly-configured to avoid having unnecessarily many slices close to the camera.
	pub(crate) near: f32,
	pub(crate) far: f32,
	pub(crate) lights: Vec<VisiblePointLights>,
}

impl Clusters {
	fn update(&mut self, screen_size: UVec2, requested_dimensions: UVec3) {
		debug_assert!(
			requested_dimensions.x > 0 && requested_dimensions.y > 0 && requested_dimensions.z > 0
		);

		let tile_size = (screen_size.as_vec2() / requested_dimensions.xy().as_vec2())
			.ceil()
			.as_uvec2()
			.max(UVec2::ONE);
		self.tile_size = tile_size;
		self.dimensions = (screen_size.as_vec2() / tile_size.as_vec2())
			.ceil()
			.as_uvec2()
			.extend(requested_dimensions.z)
			.max(UVec3::ONE);

		// NOTE: Maximum 4096 clusters due to uniform buffer size constraints
		debug_assert!(self.dimensions.x * self.dimensions.y * self.dimensions.z <= 4096);
	}
	fn clear(&mut self) {
		self.tile_size = UVec2::ONE;
		self.dimensions = UVec3::ZERO;
		self.near = 0.0;
		self.far = 0.0;
		self.lights.clear();
	}
}

fn clip_to_view(inverse_projection: Mat4, clip: Vec4) -> Vec4 {
	let view = inverse_projection * clip;
	view / view.w
}

pub fn add_clusters(
	mut commands: Commands,
	cameras: Query<(Entity, Option<&ClusterConfig>), (With<Camera>, Without<Clusters>)>,
) {
	cameras.for_each(|(entity, config)| {
		let config = config.copied().unwrap_or_default();
		// actual settings here don't matter - they will be overwritten in assign_lights_to_clusters
		commands
			.entity(entity)
			.insert_bundle((Clusters::default(), config));
	});
}

#[derive(Clone, Component, Debug, Default)]
pub struct VisiblePointLights {
	pub(crate) entities: Vec<Entity>,
	pub point_light_count: usize,
	pub spot_light_count: usize,
}

impl VisiblePointLights {
	#[inline]
	pub fn iter(&self) -> impl DoubleEndedIterator<Item = &Entity> {
		self.entities.iter()
	}

	#[inline]
	pub fn len(&self) -> usize {
		self.entities.len()
	}

	#[inline]
	pub fn is_empty(&self) -> bool {
		self.entities.is_empty()
	}
}

// NOTE: Keep in sync with bevy_pbr/src/render/pbr.wgsl
fn view_z_to_z_slice(
	cluster_factors: Vec2,
	z_slices: u32,
	view_z: f32,
	is_orthographic: bool,
) -> u32 {
	let z_slice = if is_orthographic {
		// NOTE: view_z is correct in the orthographic case
		((view_z - cluster_factors.x) * cluster_factors.y).floor() as u32
	} else {
		// NOTE: had to use -view_z to make it positive else log(negative) is nan
		((-view_z).ln() * cluster_factors.x - cluster_factors.y + 1.0) as u32
	};
	// NOTE: We use min as we may limit the far z plane used for clustering to be closeer than
	// the furthest thing being drawn. This means that we need to limit to the maximum cluster.
	z_slice.min(z_slices - 1)
}

// NOTE: Keep in sync as the inverse of view_z_to_z_slice above
fn z_slice_to_view_z(
	near: f32,
	far: f32,
	z_slices: u32,
	z_slice: u32,
	is_orthographic: bool,
) -> f32 {
	if is_orthographic {
		return -near - (far - near) * z_slice as f32 / z_slices as f32;
	}

	// Perspective
	if z_slice == 0 {
		0.0
	} else {
		-near * (far / near).powf((z_slice - 1) as f32 / (z_slices - 1) as f32)
	}
}

fn ndc_position_to_cluster(
	cluster_dimensions: UVec3,
	cluster_factors: Vec2,
	is_orthographic: bool,
	ndc_p: Vec3,
	view_z: f32,
) -> UVec3 {
	let cluster_dimensions_f32 = cluster_dimensions.as_vec3();
	let frag_coord = (ndc_p.xy() * VEC2_HALF_NEGATIVE_Y + VEC2_HALF).clamp(Vec2::ZERO, Vec2::ONE);
	let xy = (frag_coord * cluster_dimensions_f32.xy()).floor();
	let z_slice = view_z_to_z_slice(
		cluster_factors,
		cluster_dimensions.z,
		view_z,
		is_orthographic,
	);
	xy.as_uvec2()
		.extend(z_slice)
		.clamp(UVec3::ZERO, cluster_dimensions - UVec3::ONE)
}

const VEC2_HALF: Vec2 = Vec2::splat(0.5);
const VEC2_HALF_NEGATIVE_Y: Vec2 = Vec2::new(0.5, -0.5);

/// Calculate bounds for the light using a view space aabb.
/// Returns a `(Vec3, Vec3)` containing minimum and maximum with
///     `X` and `Y` in normalized device coordinates with range `[-1, 1]`
///     `Z` in view space, with range `[-inf, -f32::MIN_POSITIVE]`
fn cluster_space_light_aabb(
	inverse_view_transform: Mat4,
	projection_matrix: Mat4,
	light_sphere: &Sphere,
) -> (Vec3, Vec3) {
	let light_aabb_view = Aabb {
		center: Vec3A::from(inverse_view_transform * light_sphere.center.extend(1.0)),
		half_extents: Vec3A::splat(light_sphere.radius),
	};
	let (mut light_aabb_view_min, mut light_aabb_view_max) =
		(light_aabb_view.min(), light_aabb_view.max());

	// Constrain view z to be negative - i.e. in front of the camera
	// When view z is >= 0.0 and we're using a perspective projection, bad things happen.
	// At view z == 0.0, ndc x,y are mathematically undefined. At view z > 0.0, i.e. behind the camera,
	// the perspective projection flips the directions of the axes. This breaks assumptions about
	// use of min/max operations as something that was to the left in view space is now returning a
	// coordinate that for view z in front of the camera would be on the right, but at view z behind the
	// camera is on the left. So, we just constrain view z to be < 0.0 and necessarily in front of the camera.
	light_aabb_view_min.z = light_aabb_view_min.z.min(-f32::MIN_POSITIVE);
	light_aabb_view_max.z = light_aabb_view_max.z.min(-f32::MIN_POSITIVE);

	// Is there a cheaper way to do this? The problem is that because of perspective
	// the point at max z but min xy may be less xy in screenspace, and similar. As
	// such, projecting the min and max xy at both the closer and further z and taking
	// the min and max of those projected points addresses this.
	let (
		light_aabb_view_xymin_near,
		light_aabb_view_xymin_far,
		light_aabb_view_xymax_near,
		light_aabb_view_xymax_far,
	) = (
		light_aabb_view_min,
		light_aabb_view_min
			.xy()
			.extend(light_aabb_view_max.z),
		light_aabb_view_max
			.xy()
			.extend(light_aabb_view_min.z),
		light_aabb_view_max,
	);
	let (
		light_aabb_clip_xymin_near,
		light_aabb_clip_xymin_far,
		light_aabb_clip_xymax_near,
		light_aabb_clip_xymax_far,
	) = (
		projection_matrix * light_aabb_view_xymin_near.extend(1.0),
		projection_matrix * light_aabb_view_xymin_far.extend(1.0),
		projection_matrix * light_aabb_view_xymax_near.extend(1.0),
		projection_matrix * light_aabb_view_xymax_far.extend(1.0),
	);
	let (
		light_aabb_ndc_xymin_near,
		light_aabb_ndc_xymin_far,
		light_aabb_ndc_xymax_near,
		light_aabb_ndc_xymax_far,
	) = (
		light_aabb_clip_xymin_near.xyz() / light_aabb_clip_xymin_near.w,
		light_aabb_clip_xymin_far.xyz() / light_aabb_clip_xymin_far.w,
		light_aabb_clip_xymax_near.xyz() / light_aabb_clip_xymax_near.w,
		light_aabb_clip_xymax_far.xyz() / light_aabb_clip_xymax_far.w,
	);
	let (light_aabb_ndc_min, light_aabb_ndc_max) = (
		light_aabb_ndc_xymin_near
			.min(light_aabb_ndc_xymin_far)
			.min(light_aabb_ndc_xymax_near)
			.min(light_aabb_ndc_xymax_far),
		light_aabb_ndc_xymin_near
			.max(light_aabb_ndc_xymin_far)
			.max(light_aabb_ndc_xymax_near)
			.max(light_aabb_ndc_xymax_far),
	);

	// clamp to ndc coords without depth
	let (aabb_min_ndc, aabb_max_ndc) = (
		light_aabb_ndc_min.xy().clamp(NDC_MIN, NDC_MAX),
		light_aabb_ndc_max.xy().clamp(NDC_MIN, NDC_MAX),
	);

	// pack unadjusted z depth into the vecs
	(
		aabb_min_ndc.extend(light_aabb_view_min.z),
		aabb_max_ndc.extend(light_aabb_view_max.z),
	)
}

fn screen_to_view(screen_size: Vec2, inverse_projection: Mat4, screen: Vec2, ndc_z: f32) -> Vec4 {
	let tex_coord = screen / screen_size;
	let clip = Vec4::new(
		tex_coord.x * 2.0 - 1.0,
		(1.0 - tex_coord.y) * 2.0 - 1.0,
		ndc_z,
		1.0,
	);
	clip_to_view(inverse_projection, clip)
}
const NDC_MIN: Vec2 = Vec2::NEG_ONE;
const NDC_MAX: Vec2 = Vec2::ONE;

// Calculate the intersection of a ray from the eye through the view space position to a z plane
fn line_intersection_to_z_plane(origin: Vec3, p: Vec3, z: f32) -> Vec3 {
	let v = p - origin;
	let t = (z - Vec3::Z.dot(origin)) / Vec3::Z.dot(v);
	origin + t * v
}

#[allow(clippy::too_many_arguments)]
fn compute_aabb_for_cluster(
	z_near: f32,
	z_far: f32,
	tile_size: Vec2,
	screen_size: Vec2,
	inverse_projection: Mat4,
	is_orthographic: bool,
	cluster_dimensions: UVec3,
	ijk: UVec3,
) -> Aabb {
	let ijk = ijk.as_vec3();

	// Calculate the minimum and maximum points in screen space
	let p_min = ijk.xy() * tile_size;
	let p_max = p_min + tile_size;

	let cluster_min;
	let cluster_max;
	if is_orthographic {
		// Use linear depth slicing for orthographic

		// Convert to view space at the cluster near and far planes
		// NOTE: 1.0 is the near plane due to using reverse z projections
		let p_min = screen_to_view(
			screen_size,
			inverse_projection,
			p_min,
			1.0 - (ijk.z / cluster_dimensions.z as f32),
		)
		.xyz();
		let p_max = screen_to_view(
			screen_size,
			inverse_projection,
			p_max,
			1.0 - ((ijk.z + 1.0) / cluster_dimensions.z as f32),
		)
		.xyz();

		cluster_min = p_min.min(p_max);
		cluster_max = p_min.max(p_max);
	} else {
		// Convert to view space at the near plane
		// NOTE: 1.0 is the near plane due to using reverse z projections
		let p_min = screen_to_view(screen_size, inverse_projection, p_min, 1.0);
		let p_max = screen_to_view(screen_size, inverse_projection, p_max, 1.0);

		let z_far_over_z_near = -z_far / -z_near;
		let cluster_near = if ijk.z == 0.0 {
			0.0
		} else {
			-z_near * z_far_over_z_near.powf((ijk.z - 1.0) / (cluster_dimensions.z - 1) as f32)
		};
		// NOTE: This could be simplified to:
		// cluster_far = cluster_near * z_far_over_z_near;
		let cluster_far = if cluster_dimensions.z == 1 {
			-z_far
		} else {
			-z_near * z_far_over_z_near.powf(ijk.z / (cluster_dimensions.z - 1) as f32)
		};

		// Calculate the four intersection points of the min and max points with the cluster near and far planes
		let p_min_near = line_intersection_to_z_plane(Vec3::ZERO, p_min.xyz(), cluster_near);
		let p_min_far = line_intersection_to_z_plane(Vec3::ZERO, p_min.xyz(), cluster_far);
		let p_max_near = line_intersection_to_z_plane(Vec3::ZERO, p_max.xyz(), cluster_near);
		let p_max_far = line_intersection_to_z_plane(Vec3::ZERO, p_max.xyz(), cluster_far);

		cluster_min = p_min_near
			.min(p_min_far)
			.min(p_max_near.min(p_max_far));
		cluster_max = p_min_near
			.max(p_min_far)
			.max(p_max_near.max(p_max_far));
	}

	Aabb::from_min_max(cluster_min, cluster_max)
}

// Sort lights by
// - point-light vs spot-light, so that we can iterate point lights and spot lights in contiguous blocks in the fragment shader,
// - then those with shadows enabled first, so that the index can be used to render at most `point_light_shadow_maps_count`
//   point light shadows and `spot_light_shadow_maps_count` spot light shadow maps,
// - then by entity as a stable key to ensure that a consistent set of lights are chosen if the light count limit is exceeded.
pub(crate) fn point_light_order(
	(entity_1, shadows_enabled_1, is_spot_light_1): (&Entity, &bool, &bool),
	(entity_2, shadows_enabled_2, is_spot_light_2): (&Entity, &bool, &bool),
) -> std::cmp::Ordering {
	is_spot_light_1
		.cmp(is_spot_light_2) // pointlights before spot lights
		.then_with(|| shadows_enabled_2.cmp(shadows_enabled_1)) // shadow casters before non-casters
		.then_with(|| entity_1.cmp(entity_2)) // stable
}

#[derive(Clone, Copy)]
// data required for assigning lights to clusters
pub(crate) struct PointLightAssignmentData {
<<<<<<< HEAD
	entity: Entity,
	translation: Vec3,
	rotation: Quat,
	range: f32,
	shadows_enabled: bool,
	spot_light_angle: Option<f32>,
=======
    entity: Entity,
    transform: GlobalTransform,
    range: f32,
    shadows_enabled: bool,
    spot_light_angle: Option<f32>,
>>>>>>> 4affc8cd
}

impl PointLightAssignmentData {
    pub fn sphere(&self) -> Sphere {
        Sphere {
            center: self.transform.translation_vec3a(),
            radius: self.range,
        }
    }
}

#[derive(Default)]
pub struct GlobalVisiblePointLights {
	entities: HashSet<Entity>,
}

impl GlobalVisiblePointLights {
	#[inline]
	pub fn iter(&self) -> impl Iterator<Item = &Entity> {
		self.entities.iter()
	}

	#[inline]
	pub fn contains(&self, entity: Entity) -> bool {
		self.entities.contains(&entity)
	}
}

// NOTE: Run this before update_point_light_frusta!
#[allow(clippy::too_many_arguments)]
pub(crate) fn assign_lights_to_clusters(
<<<<<<< HEAD
	mut commands: Commands,
	mut global_lights: ResMut<GlobalVisiblePointLights>,
	mut views: Query<(
		Entity,
		&GlobalTransform,
		&Camera,
		&Frustum,
		&ClusterConfig,
		&mut Clusters,
		Option<&mut VisiblePointLights>,
	)>,
	point_lights_query: Query<(Entity, &GlobalTransform, &PointLight, &Visibility)>,
	spot_lights_query: Query<(Entity, &GlobalTransform, &SpotLight, &Visibility)>,
	mut lights: Local<Vec<PointLightAssignmentData>>,
	mut cluster_aabb_spheres: Local<Vec<Option<Sphere>>>,
	mut max_point_lights_warning_emitted: Local<bool>,
	render_device: Option<Res<RenderDevice>>,
) {
	let render_device = match render_device {
		Some(render_device) => render_device,
		None => return,
	};

	global_lights.entities.clear();
	lights.clear();
	// collect just the relevant light query data into a persisted vec to avoid reallocating each frame
	lights.extend(point_lights_query.into_iter().filter_map(
		|(entity, transform, point_light, visibility)| {
			visibility
				.is_visible
				.then(|| PointLightAssignmentData {
					entity,
					translation: transform.translation,
					rotation: Quat::default(),
					shadows_enabled: point_light.shadows_enabled,
					range: point_light.range,
					spot_light_angle: None,
				})
		},
	));
	lights.extend(spot_lights_query.into_iter().filter_map(
		|(entity, transform, spot_light, visibility)| {
			visibility
				.is_visible
				.then(|| PointLightAssignmentData {
					entity,
					translation: transform.translation,
					rotation: transform.rotation,
					shadows_enabled: spot_light.shadows_enabled,
					range: spot_light.range,
					spot_light_angle: Some(spot_light.outer_angle),
				})
		},
	));

	let clustered_forward_buffer_binding_type =
		render_device.get_supported_read_only_binding_type(CLUSTERED_FORWARD_STORAGE_BUFFER_COUNT);
	let supports_storage_buffers = matches!(
		clustered_forward_buffer_binding_type,
		BufferBindingType::Storage { .. }
	);
	if lights.len() > MAX_UNIFORM_BUFFER_POINT_LIGHTS && !supports_storage_buffers {
		lights.sort_by(|light_1, light_2| {
			point_light_order(
				(
					&light_1.entity,
					&light_1.shadows_enabled,
					&light_1.spot_light_angle.is_some(),
				),
				(
					&light_2.entity,
					&light_2.shadows_enabled,
					&light_2.spot_light_angle.is_some(),
				),
			)
		});

		// check each light against each view's frustum, keep only those that affect at least one of our views
		let frusta: Vec<_> = views
			.iter()
			.map(|(_, _, _, frustum, _, _, _)| *frustum)
			.collect();
		let mut lights_in_view_count = 0;
		lights.retain(|light| {
			// take one extra light to check if we should emit the warning
			if lights_in_view_count == MAX_UNIFORM_BUFFER_POINT_LIGHTS + 1 {
				false
			} else {
				let light_sphere = Sphere {
					center: Vec3A::from(light.translation),
					radius: light.range,
				};

				let light_in_view = frusta
					.iter()
					.any(|frustum| frustum.intersects_sphere(&light_sphere, true));

				if light_in_view {
					lights_in_view_count += 1;
				}

				light_in_view
			}
		});

		if lights.len() > MAX_UNIFORM_BUFFER_POINT_LIGHTS && !*max_point_lights_warning_emitted {
			warn!(
				"MAX_UNIFORM_BUFFER_POINT_LIGHTS ({}) exceeded",
				MAX_UNIFORM_BUFFER_POINT_LIGHTS
			);
			*max_point_lights_warning_emitted = true;
		}

		lights.truncate(MAX_UNIFORM_BUFFER_POINT_LIGHTS);
	}

	for (view_entity, camera_transform, camera, frustum, config, clusters, mut visible_lights) in
		views.iter_mut()
	{
		let clusters = clusters.into_inner();

		if matches!(config, ClusterConfig::None) {
			if visible_lights.is_some() {
				commands
					.entity(view_entity)
					.remove::<VisiblePointLights>();
			}
			clusters.clear();
			continue;
		}

		let screen_size = if let Some(screen_size) = camera.physical_viewport_size() {
			screen_size
		} else {
			clusters.clear();
			continue;
		};

		let mut requested_cluster_dimensions = config.dimensions_for_screen_size(screen_size);

		let view_transform = camera_transform.compute_matrix();
		let inverse_view_transform = view_transform.inverse();
		let is_orthographic = camera.projection_matrix().w_axis.w == 1.0;

		let far_z = match config.far_z_mode() {
			ClusterFarZMode::MaxLightRange => {
				let inverse_view_row_2 = inverse_view_transform.row(2);
				lights
					.iter()
					.map(|light| -inverse_view_row_2.dot(light.translation.extend(1.0)) + light.range)
					.reduce(f32::max)
					.unwrap_or(0.0)
			},
			ClusterFarZMode::Constant(far) => far,
		};
		let first_slice_depth = match (is_orthographic, requested_cluster_dimensions.z) {
			(true, _) => {
				// NOTE: Based on glam's Mat4::orthographic_rh(), as used to calculate the orthographic projection
				// matrix, we can calculate the projection's view-space near plane as follows:
				// component 3,2 = r * near and 2,2 = r where r = 1.0 / (near - far)
				// There is a caveat here that when calculating the projection matrix, near and far were swapped to give
				// reversed z, consistent with the perspective projection. So,
				// 3,2 = r * far and 2,2 = r where r = 1.0 / (far - near)
				// rearranging r = 1.0 / (far - near), r * (far - near) = 1.0, r * far - 1.0 = r * near, near = (r * far - 1.0) / r
				// = (3,2 - 1.0) / 2,2
				(camera.projection_matrix().w_axis.z - 1.0) / camera.projection_matrix().z_axis.z
			},
			(false, 1) => config.first_slice_depth().max(far_z),
			_ => config.first_slice_depth(),
		};
		// NOTE: Ensure the far_z is at least as far as the first_depth_slice to avoid clustering problems.
		let far_z = far_z.max(first_slice_depth);
		let cluster_factors = calculate_cluster_factors(
			first_slice_depth,
			far_z,
			requested_cluster_dimensions.z as f32,
			is_orthographic,
		);

		if config.dynamic_resizing() {
			let mut cluster_index_estimate = 0.0;
			for light in lights.iter() {
				let light_sphere = Sphere {
					center: Vec3A::from(light.translation),
					radius: light.range,
				};

				// Check if the light is within the view frustum
				if !frustum.intersects_sphere(&light_sphere, true) {
					continue;
				}

				// calculate a conservative aabb estimate of number of clusters affected by this light
				// this overestimates index counts by at most 50% (and typically much less) when the whole light range is in view
				// it can overestimate more significantly when light ranges are only partially in view
				let (light_aabb_min, light_aabb_max) = cluster_space_light_aabb(
					inverse_view_transform,
					camera.projection_matrix(),
					&light_sphere,
				);

				// since we won't adjust z slices we can calculate exact number of slices required in z dimension
				let z_cluster_min = view_z_to_z_slice(
					cluster_factors,
					requested_cluster_dimensions.z,
					light_aabb_min.z,
					is_orthographic,
				);
				let z_cluster_max = view_z_to_z_slice(
					cluster_factors,
					requested_cluster_dimensions.z,
					light_aabb_max.z,
					is_orthographic,
				);
				let z_count = z_cluster_min.max(z_cluster_max) - z_cluster_min.min(z_cluster_max) + 1;

				// calculate x/y count using floats to avoid overestimating counts due to large initial tile sizes
				let xy_min = light_aabb_min.xy();
				let xy_max = light_aabb_max.xy();
				// multiply by 0.5 to move from [-1,1] to [-0.5, 0.5], max extent of 1 in each dimension
				let xy_count = (xy_max - xy_min)
					* 0.5 * Vec2::new(
					requested_cluster_dimensions.x as f32,
					requested_cluster_dimensions.y as f32,
				);

				// add up to 2 to each axis to account for overlap
				let x_overlap =
					if xy_min.x <= -1.0 { 0.0 } else { 1.0 } + if xy_max.x >= 1.0 { 0.0 } else { 1.0 };
				let y_overlap =
					if xy_min.y <= -1.0 { 0.0 } else { 1.0 } + if xy_max.y >= 1.0 { 0.0 } else { 1.0 };
				cluster_index_estimate +=
					(xy_count.x + x_overlap) * (xy_count.y + y_overlap) * z_count as f32;
			}

			if cluster_index_estimate > ViewClusterBindings::MAX_INDICES as f32 {
				// scale x and y cluster count to be able to fit all our indices

				// we take the ratio of the actual indices over the index estimate.
				// this not not guaranteed to be small enough due to overlapped tiles, but
				// the conservative estimate is more than sufficient to cover the
				// difference
				let index_ratio = ViewClusterBindings::MAX_INDICES as f32 / cluster_index_estimate as f32;
				let xy_ratio = index_ratio.sqrt();

				requested_cluster_dimensions.x =
					((requested_cluster_dimensions.x as f32 * xy_ratio).floor() as u32).max(1);
				requested_cluster_dimensions.y =
					((requested_cluster_dimensions.y as f32 * xy_ratio).floor() as u32).max(1);
			}
		}

		clusters.update(screen_size, requested_cluster_dimensions);
		clusters.near = first_slice_depth;
		clusters.far = far_z;

		// NOTE: Maximum 4096 clusters due to uniform buffer size constraints
		debug_assert!(clusters.dimensions.x * clusters.dimensions.y * clusters.dimensions.z <= 4096);

		let inverse_projection = camera.projection_matrix().inverse();

		for lights in &mut clusters.lights {
			lights.entities.clear();
			lights.point_light_count = 0;
			lights.spot_light_count = 0;
		}
		let cluster_count =
			(clusters.dimensions.x * clusters.dimensions.y * clusters.dimensions.z) as usize;
		clusters
			.lights
			.resize_with(cluster_count, VisiblePointLights::default);

		// initialize empty cluster bounding spheres
		cluster_aabb_spheres.clear();
		cluster_aabb_spheres.extend(std::iter::repeat(None).take(cluster_count));

		// Calculate the x/y/z cluster frustum planes in view space
		let mut x_planes = Vec::with_capacity(clusters.dimensions.x as usize + 1);
		let mut y_planes = Vec::with_capacity(clusters.dimensions.y as usize + 1);
		let mut z_planes = Vec::with_capacity(clusters.dimensions.z as usize + 1);

		let x_slices = clusters.dimensions.x as f32;
		let y_slices = clusters.dimensions.y as f32;
		if is_orthographic {
			for x in 0..=clusters.dimensions.x {
				let x_proportion = x as f32 / x_slices;
				let x_pos = x_proportion * 2.0 - 1.0;
				let view_x = clip_to_view(inverse_projection, Vec4::new(x_pos, 0.0, 1.0, 1.0)).x;
				let normal = Vec3::X;
				let d = view_x * normal.x;
				x_planes.push(Plane::new(normal.extend(d)));
			}

			for y in 0..=clusters.dimensions.y {
				let y_proportion = 1.0 - y as f32 / y_slices;
				let y_pos = y_proportion * 2.0 - 1.0;
				let view_y = clip_to_view(inverse_projection, Vec4::new(0.0, y_pos, 1.0, 1.0)).y;
				let normal = Vec3::Y;
				let d = view_y * normal.y;
				y_planes.push(Plane::new(normal.extend(d)));
			}
		} else {
			for x in 0..=clusters.dimensions.x {
				let x_proportion = x as f32 / x_slices;
				let x_pos = x_proportion * 2.0 - 1.0;
				let nb = clip_to_view(inverse_projection, Vec4::new(x_pos, -1.0, 1.0, 1.0)).xyz();
				let nt = clip_to_view(inverse_projection, Vec4::new(x_pos, 1.0, 1.0, 1.0)).xyz();
				let normal = nb.cross(nt);
				let d = nb.dot(normal);
				x_planes.push(Plane::new(normal.extend(d)));
			}

			for y in 0..=clusters.dimensions.y {
				let y_proportion = 1.0 - y as f32 / y_slices;
				let y_pos = y_proportion * 2.0 - 1.0;
				let nl = clip_to_view(inverse_projection, Vec4::new(-1.0, y_pos, 1.0, 1.0)).xyz();
				let nr = clip_to_view(inverse_projection, Vec4::new(1.0, y_pos, 1.0, 1.0)).xyz();
				let normal = nr.cross(nl);
				let d = nr.dot(normal);
				y_planes.push(Plane::new(normal.extend(d)));
			}
		}

		let z_slices = clusters.dimensions.z;
		for z in 0..=z_slices {
			let view_z = z_slice_to_view_z(first_slice_depth, far_z, z_slices, z, is_orthographic);
			let normal = -Vec3::Z;
			let d = view_z * normal.z;
			z_planes.push(Plane::new(normal.extend(d)));
		}

		let mut update_from_light_intersections = |visible_lights: &mut Vec<Entity>| {
			for light in lights.iter() {
				let light_sphere = Sphere {
					center: Vec3A::from(light.translation),
					radius: light.range,
				};

				// Check if the light is within the view frustum
				if !frustum.intersects_sphere(&light_sphere, true) {
					continue;
				}

				// NOTE: The light intersects the frustum so it must be visible and part of the global set
				global_lights.entities.insert(light.entity);
				visible_lights.push(light.entity);

				// note: caching seems to be slower than calling twice for this aabb calculation
				let (light_aabb_xy_ndc_z_view_min, light_aabb_xy_ndc_z_view_max) = cluster_space_light_aabb(
					inverse_view_transform,
					camera.projection_matrix(),
					&light_sphere,
				);

				let min_cluster = ndc_position_to_cluster(
					clusters.dimensions,
					cluster_factors,
					is_orthographic,
					light_aabb_xy_ndc_z_view_min,
					light_aabb_xy_ndc_z_view_min.z,
				);
				let max_cluster = ndc_position_to_cluster(
					clusters.dimensions,
					cluster_factors,
					is_orthographic,
					light_aabb_xy_ndc_z_view_max,
					light_aabb_xy_ndc_z_view_max.z,
				);
				let (min_cluster, max_cluster) =
					(min_cluster.min(max_cluster), min_cluster.max(max_cluster));

				// What follows is the Iterative Sphere Refinement algorithm from Just Cause 3
				// Persson et al, Practical Clustered Shading
				// http://newq.net/dl/pub/s2015_practical.pdf
				// NOTE: A sphere under perspective projection is no longer a sphere. It gets
				// stretched and warped, which prevents simpler algorithms from being correct
				// as they often assume that the widest part of the sphere under projection is the
				// center point on the axis of interest plus the radius, and that is not true!
				let view_light_sphere = Sphere {
					center: Vec3A::from(inverse_view_transform * light_sphere.center.extend(1.0)),
					radius: light_sphere.radius,
				};
				let spot_light_dir_sin_cos = light.spot_light_angle.map(|angle| {
					let (angle_sin, angle_cos) = angle.sin_cos();
					(
						(inverse_view_transform * (light.rotation * Vec3::Z).extend(0.0)).truncate(),
						angle_sin,
						angle_cos,
					)
				});
				let light_center_clip = camera.projection_matrix() * view_light_sphere.center.extend(1.0);
				let light_center_ndc = light_center_clip.xyz() / light_center_clip.w;
				let cluster_coordinates = ndc_position_to_cluster(
					clusters.dimensions,
					cluster_factors,
					is_orthographic,
					light_center_ndc,
					view_light_sphere.center.z,
				);
				let z_center = if light_center_ndc.z <= 1.0 {
					Some(cluster_coordinates.z)
				} else {
					None
				};
				let y_center = if light_center_ndc.y > 1.0 {
					None
				} else if light_center_ndc.y < -1.0 {
					Some(clusters.dimensions.y + 1)
				} else {
					Some(cluster_coordinates.y)
				};
				for z in min_cluster.z..=max_cluster.z {
					let mut z_light = view_light_sphere.clone();
					if z_center.is_none() || z != z_center.unwrap() {
						// The z plane closer to the light has the larger radius circle where the
						// light sphere intersects the z plane.
						let z_plane = if z_center.is_some() && z < z_center.unwrap() {
							z_planes[(z + 1) as usize]
						} else {
							z_planes[z as usize]
						};
						// Project the sphere to this z plane and use its radius as the radius of a
						// new, refined sphere.
						if let Some(projected) = project_to_plane_z(z_light, z_plane) {
							z_light = projected;
						} else {
							continue;
						}
					}
					for y in min_cluster.y..=max_cluster.y {
						let mut y_light = z_light.clone();
						if y_center.is_none() || y != y_center.unwrap() {
							// The y plane closer to the light has the larger radius circle where the
							// light sphere intersects the y plane.
							let y_plane = if y_center.is_some() && y < y_center.unwrap() {
								y_planes[(y + 1) as usize]
							} else {
								y_planes[y as usize]
							};
							// Project the refined sphere to this y plane and use its radius as the
							// radius of a new, even more refined sphere.
							if let Some(projected) = project_to_plane_y(y_light, y_plane, is_orthographic) {
								y_light = projected;
							} else {
								continue;
							}
						}
						// Loop from the left to find the first affected cluster
						let mut min_x = min_cluster.x;
						loop {
							if min_x >= max_cluster.x
								|| -get_distance_x(
									x_planes[(min_x + 1) as usize],
									y_light.center,
									is_orthographic,
								) + y_light.radius > 0.0
							{
								break;
							}
							min_x += 1;
						}
						// Loop from the right to find the last affected cluster
						let mut max_x = max_cluster.x;
						loop {
							if max_x <= min_x
								|| get_distance_x(x_planes[max_x as usize], y_light.center, is_orthographic)
									+ y_light.radius > 0.0
							{
								break;
							}
							max_x -= 1;
						}
						let mut cluster_index =
							((y * clusters.dimensions.x + min_x) * clusters.dimensions.z + z) as usize;

						if let Some((view_light_direction, angle_sin, angle_cos)) = spot_light_dir_sin_cos {
							for x in min_x..=max_x {
								// further culling for spot lights
								// get or initialize cluster bounding sphere
								let cluster_aabb_sphere = &mut cluster_aabb_spheres[cluster_index];
								let cluster_aabb_sphere = if let Some(sphere) = cluster_aabb_sphere {
									&*sphere
								} else {
									let aabb = compute_aabb_for_cluster(
										first_slice_depth,
										far_z,
										clusters.tile_size.as_vec2(),
										screen_size.as_vec2(),
										inverse_projection,
										is_orthographic,
										clusters.dimensions,
										UVec3::new(x, y, z),
									);
									let sphere = Sphere {
										center: aabb.center,
										radius: aabb.half_extents.length(),
									};
									*cluster_aabb_sphere = Some(sphere);
									cluster_aabb_sphere.as_ref().unwrap()
								};

								// test -- based on https://bartwronski.com/2017/04/13/cull-that-cone/
								let spot_light_offset =
									Vec3::from(view_light_sphere.center - cluster_aabb_sphere.center);
								let spot_light_dist_sq = spot_light_offset.length_squared();
								let v1_len = spot_light_offset.dot(view_light_direction);

								let distance_closest_point =
									(angle_cos * (spot_light_dist_sq - v1_len * v1_len).sqrt()) - v1_len * angle_sin;
								let angle_cull = distance_closest_point > cluster_aabb_sphere.radius;

								let front_cull = v1_len > cluster_aabb_sphere.radius + light.range;
								let back_cull = v1_len < -cluster_aabb_sphere.radius;

								if !angle_cull && !front_cull && !back_cull {
									// this cluster is affected by the spot light
									clusters.lights[cluster_index]
										.entities
										.push(light.entity);
									clusters.lights[cluster_index].spot_light_count += 1;
								}
								cluster_index += clusters.dimensions.z as usize;
							}
						} else {
							for _ in min_x..=max_x {
								// all clusters within range are affected by point lights
								clusters.lights[cluster_index]
									.entities
									.push(light.entity);
								clusters.lights[cluster_index].point_light_count += 1;
								cluster_index += clusters.dimensions.z as usize;
							}
						}
					}
				}
			}
		};

		// reuse existing visible lights Vec, if it exists
		if let Some(visible_lights) = visible_lights.as_mut() {
			visible_lights.entities.clear();
			update_from_light_intersections(&mut visible_lights.entities);
		} else {
			let mut entities = Vec::new();
			update_from_light_intersections(&mut entities);
			commands
				.entity(view_entity)
				.insert(VisiblePointLights {
					entities,
					..Default::default()
				});
		}
	}
=======
    mut commands: Commands,
    mut global_lights: ResMut<GlobalVisiblePointLights>,
    mut views: Query<(
        Entity,
        &GlobalTransform,
        &Camera,
        &Frustum,
        &ClusterConfig,
        &mut Clusters,
        Option<&mut VisiblePointLights>,
    )>,
    point_lights_query: Query<(Entity, &GlobalTransform, &PointLight, &ComputedVisibility)>,
    spot_lights_query: Query<(Entity, &GlobalTransform, &SpotLight, &ComputedVisibility)>,
    mut lights: Local<Vec<PointLightAssignmentData>>,
    mut cluster_aabb_spheres: Local<Vec<Option<Sphere>>>,
    mut max_point_lights_warning_emitted: Local<bool>,
    render_device: Option<Res<RenderDevice>>,
) {
    let render_device = match render_device {
        Some(render_device) => render_device,
        None => return,
    };

    global_lights.entities.clear();
    lights.clear();
    // collect just the relevant light query data into a persisted vec to avoid reallocating each frame
    lights.extend(
        point_lights_query
            .iter()
            .filter(|(.., visibility)| visibility.is_visible())
            .map(
                |(entity, transform, point_light, _visibility)| PointLightAssignmentData {
                    entity,
                    transform: GlobalTransform::from_translation(transform.translation()),
                    shadows_enabled: point_light.shadows_enabled,
                    range: point_light.range,
                    spot_light_angle: None,
                },
            ),
    );
    lights.extend(
        spot_lights_query
            .iter()
            .filter(|(.., visibility)| visibility.is_visible())
            .map(
                |(entity, transform, spot_light, _visibility)| PointLightAssignmentData {
                    entity,
                    transform: *transform,
                    shadows_enabled: spot_light.shadows_enabled,
                    range: spot_light.range,
                    spot_light_angle: Some(spot_light.outer_angle),
                },
            ),
    );

    let clustered_forward_buffer_binding_type =
        render_device.get_supported_read_only_binding_type(CLUSTERED_FORWARD_STORAGE_BUFFER_COUNT);
    let supports_storage_buffers = matches!(
        clustered_forward_buffer_binding_type,
        BufferBindingType::Storage { .. }
    );
    if lights.len() > MAX_UNIFORM_BUFFER_POINT_LIGHTS && !supports_storage_buffers {
        lights.sort_by(|light_1, light_2| {
            point_light_order(
                (
                    &light_1.entity,
                    &light_1.shadows_enabled,
                    &light_1.spot_light_angle.is_some(),
                ),
                (
                    &light_2.entity,
                    &light_2.shadows_enabled,
                    &light_2.spot_light_angle.is_some(),
                ),
            )
        });

        // check each light against each view's frustum, keep only those that affect at least one of our views
        let frusta: Vec<_> = views
            .iter()
            .map(|(_, _, _, frustum, _, _, _)| *frustum)
            .collect();
        let mut lights_in_view_count = 0;
        lights.retain(|light| {
            // take one extra light to check if we should emit the warning
            if lights_in_view_count == MAX_UNIFORM_BUFFER_POINT_LIGHTS + 1 {
                false
            } else {
                let light_sphere = light.sphere();
                let light_in_view = frusta
                    .iter()
                    .any(|frustum| frustum.intersects_sphere(&light_sphere, true));

                if light_in_view {
                    lights_in_view_count += 1;
                }

                light_in_view
            }
        });

        if lights.len() > MAX_UNIFORM_BUFFER_POINT_LIGHTS && !*max_point_lights_warning_emitted {
            warn!(
                "MAX_UNIFORM_BUFFER_POINT_LIGHTS ({}) exceeded",
                MAX_UNIFORM_BUFFER_POINT_LIGHTS
            );
            *max_point_lights_warning_emitted = true;
        }

        lights.truncate(MAX_UNIFORM_BUFFER_POINT_LIGHTS);
    }

    for (view_entity, camera_transform, camera, frustum, config, clusters, mut visible_lights) in
        &mut views
    {
        let clusters = clusters.into_inner();

        if matches!(config, ClusterConfig::None) {
            if visible_lights.is_some() {
                commands.entity(view_entity).remove::<VisiblePointLights>();
            }
            clusters.clear();
            continue;
        }

        let screen_size = if let Some(screen_size) = camera.physical_viewport_size() {
            screen_size
        } else {
            clusters.clear();
            continue;
        };

        let mut requested_cluster_dimensions = config.dimensions_for_screen_size(screen_size);

        let view_transform = camera_transform.compute_matrix();
        let inverse_view_transform = view_transform.inverse();
        let is_orthographic = camera.projection_matrix().w_axis.w == 1.0;

        let far_z = match config.far_z_mode() {
            ClusterFarZMode::MaxLightRange => {
                let inverse_view_row_2 = inverse_view_transform.row(2);
                lights
                    .iter()
                    .map(|light| {
                        -inverse_view_row_2.dot(light.transform.translation().extend(1.0))
                            + light.range
                    })
                    .reduce(f32::max)
                    .unwrap_or(0.0)
            }
            ClusterFarZMode::Constant(far) => far,
        };
        let first_slice_depth = match (is_orthographic, requested_cluster_dimensions.z) {
            (true, _) => {
                // NOTE: Based on glam's Mat4::orthographic_rh(), as used to calculate the orthographic projection
                // matrix, we can calculate the projection's view-space near plane as follows:
                // component 3,2 = r * near and 2,2 = r where r = 1.0 / (near - far)
                // There is a caveat here that when calculating the projection matrix, near and far were swapped to give
                // reversed z, consistent with the perspective projection. So,
                // 3,2 = r * far and 2,2 = r where r = 1.0 / (far - near)
                // rearranging r = 1.0 / (far - near), r * (far - near) = 1.0, r * far - 1.0 = r * near, near = (r * far - 1.0) / r
                // = (3,2 - 1.0) / 2,2
                (camera.projection_matrix().w_axis.z - 1.0) / camera.projection_matrix().z_axis.z
            }
            (false, 1) => config.first_slice_depth().max(far_z),
            _ => config.first_slice_depth(),
        };
        // NOTE: Ensure the far_z is at least as far as the first_depth_slice to avoid clustering problems.
        let far_z = far_z.max(first_slice_depth);
        let cluster_factors = calculate_cluster_factors(
            first_slice_depth,
            far_z,
            requested_cluster_dimensions.z as f32,
            is_orthographic,
        );

        if config.dynamic_resizing() {
            let mut cluster_index_estimate = 0.0;
            for light in lights.iter() {
                let light_sphere = light.sphere();

                // Check if the light is within the view frustum
                if !frustum.intersects_sphere(&light_sphere, true) {
                    continue;
                }

                // calculate a conservative aabb estimate of number of clusters affected by this light
                // this overestimates index counts by at most 50% (and typically much less) when the whole light range is in view
                // it can overestimate more significantly when light ranges are only partially in view
                let (light_aabb_min, light_aabb_max) = cluster_space_light_aabb(
                    inverse_view_transform,
                    camera.projection_matrix(),
                    &light_sphere,
                );

                // since we won't adjust z slices we can calculate exact number of slices required in z dimension
                let z_cluster_min = view_z_to_z_slice(
                    cluster_factors,
                    requested_cluster_dimensions.z,
                    light_aabb_min.z,
                    is_orthographic,
                );
                let z_cluster_max = view_z_to_z_slice(
                    cluster_factors,
                    requested_cluster_dimensions.z,
                    light_aabb_max.z,
                    is_orthographic,
                );
                let z_count =
                    z_cluster_min.max(z_cluster_max) - z_cluster_min.min(z_cluster_max) + 1;

                // calculate x/y count using floats to avoid overestimating counts due to large initial tile sizes
                let xy_min = light_aabb_min.xy();
                let xy_max = light_aabb_max.xy();
                // multiply by 0.5 to move from [-1,1] to [-0.5, 0.5], max extent of 1 in each dimension
                let xy_count = (xy_max - xy_min)
                    * 0.5
                    * Vec2::new(
                        requested_cluster_dimensions.x as f32,
                        requested_cluster_dimensions.y as f32,
                    );

                // add up to 2 to each axis to account for overlap
                let x_overlap = if xy_min.x <= -1.0 { 0.0 } else { 1.0 }
                    + if xy_max.x >= 1.0 { 0.0 } else { 1.0 };
                let y_overlap = if xy_min.y <= -1.0 { 0.0 } else { 1.0 }
                    + if xy_max.y >= 1.0 { 0.0 } else { 1.0 };
                cluster_index_estimate +=
                    (xy_count.x + x_overlap) * (xy_count.y + y_overlap) * z_count as f32;
            }

            if cluster_index_estimate > ViewClusterBindings::MAX_INDICES as f32 {
                // scale x and y cluster count to be able to fit all our indices

                // we take the ratio of the actual indices over the index estimate.
                // this not not guaranteed to be small enough due to overlapped tiles, but
                // the conservative estimate is more than sufficient to cover the
                // difference
                let index_ratio =
                    ViewClusterBindings::MAX_INDICES as f32 / cluster_index_estimate as f32;
                let xy_ratio = index_ratio.sqrt();

                requested_cluster_dimensions.x =
                    ((requested_cluster_dimensions.x as f32 * xy_ratio).floor() as u32).max(1);
                requested_cluster_dimensions.y =
                    ((requested_cluster_dimensions.y as f32 * xy_ratio).floor() as u32).max(1);
            }
        }

        clusters.update(screen_size, requested_cluster_dimensions);
        clusters.near = first_slice_depth;
        clusters.far = far_z;

        // NOTE: Maximum 4096 clusters due to uniform buffer size constraints
        debug_assert!(
            clusters.dimensions.x * clusters.dimensions.y * clusters.dimensions.z <= 4096
        );

        let inverse_projection = camera.projection_matrix().inverse();

        for lights in &mut clusters.lights {
            lights.entities.clear();
            lights.point_light_count = 0;
            lights.spot_light_count = 0;
        }
        let cluster_count =
            (clusters.dimensions.x * clusters.dimensions.y * clusters.dimensions.z) as usize;
        clusters
            .lights
            .resize_with(cluster_count, VisiblePointLights::default);

        // initialize empty cluster bounding spheres
        cluster_aabb_spheres.clear();
        cluster_aabb_spheres.extend(std::iter::repeat(None).take(cluster_count));

        // Calculate the x/y/z cluster frustum planes in view space
        let mut x_planes = Vec::with_capacity(clusters.dimensions.x as usize + 1);
        let mut y_planes = Vec::with_capacity(clusters.dimensions.y as usize + 1);
        let mut z_planes = Vec::with_capacity(clusters.dimensions.z as usize + 1);

        if is_orthographic {
            let x_slices = clusters.dimensions.x as f32;
            for x in 0..=clusters.dimensions.x {
                let x_proportion = x as f32 / x_slices;
                let x_pos = x_proportion * 2.0 - 1.0;
                let view_x = clip_to_view(inverse_projection, Vec4::new(x_pos, 0.0, 1.0, 1.0)).x;
                let normal = Vec3::X;
                let d = view_x * normal.x;
                x_planes.push(Plane::new(normal.extend(d)));
            }

            let y_slices = clusters.dimensions.y as f32;
            for y in 0..=clusters.dimensions.y {
                let y_proportion = 1.0 - y as f32 / y_slices;
                let y_pos = y_proportion * 2.0 - 1.0;
                let view_y = clip_to_view(inverse_projection, Vec4::new(0.0, y_pos, 1.0, 1.0)).y;
                let normal = Vec3::Y;
                let d = view_y * normal.y;
                y_planes.push(Plane::new(normal.extend(d)));
            }
        } else {
            let x_slices = clusters.dimensions.x as f32;
            for x in 0..=clusters.dimensions.x {
                let x_proportion = x as f32 / x_slices;
                let x_pos = x_proportion * 2.0 - 1.0;
                let nb = clip_to_view(inverse_projection, Vec4::new(x_pos, -1.0, 1.0, 1.0)).xyz();
                let nt = clip_to_view(inverse_projection, Vec4::new(x_pos, 1.0, 1.0, 1.0)).xyz();
                let normal = nb.cross(nt);
                let d = nb.dot(normal);
                x_planes.push(Plane::new(normal.extend(d)));
            }

            let y_slices = clusters.dimensions.y as f32;
            for y in 0..=clusters.dimensions.y {
                let y_proportion = 1.0 - y as f32 / y_slices;
                let y_pos = y_proportion * 2.0 - 1.0;
                let nl = clip_to_view(inverse_projection, Vec4::new(-1.0, y_pos, 1.0, 1.0)).xyz();
                let nr = clip_to_view(inverse_projection, Vec4::new(1.0, y_pos, 1.0, 1.0)).xyz();
                let normal = nr.cross(nl);
                let d = nr.dot(normal);
                y_planes.push(Plane::new(normal.extend(d)));
            }
        }

        let z_slices = clusters.dimensions.z;
        for z in 0..=z_slices {
            let view_z = z_slice_to_view_z(first_slice_depth, far_z, z_slices, z, is_orthographic);
            let normal = -Vec3::Z;
            let d = view_z * normal.z;
            z_planes.push(Plane::new(normal.extend(d)));
        }

        let mut update_from_light_intersections = |visible_lights: &mut Vec<Entity>| {
            for light in lights.iter() {
                let light_sphere = light.sphere();

                // Check if the light is within the view frustum
                if !frustum.intersects_sphere(&light_sphere, true) {
                    continue;
                }

                // NOTE: The light intersects the frustum so it must be visible and part of the global set
                global_lights.entities.insert(light.entity);
                visible_lights.push(light.entity);

                // note: caching seems to be slower than calling twice for this aabb calculation
                let (light_aabb_xy_ndc_z_view_min, light_aabb_xy_ndc_z_view_max) =
                    cluster_space_light_aabb(
                        inverse_view_transform,
                        camera.projection_matrix(),
                        &light_sphere,
                    );

                let min_cluster = ndc_position_to_cluster(
                    clusters.dimensions,
                    cluster_factors,
                    is_orthographic,
                    light_aabb_xy_ndc_z_view_min,
                    light_aabb_xy_ndc_z_view_min.z,
                );
                let max_cluster = ndc_position_to_cluster(
                    clusters.dimensions,
                    cluster_factors,
                    is_orthographic,
                    light_aabb_xy_ndc_z_view_max,
                    light_aabb_xy_ndc_z_view_max.z,
                );
                let (min_cluster, max_cluster) =
                    (min_cluster.min(max_cluster), min_cluster.max(max_cluster));

                // What follows is the Iterative Sphere Refinement algorithm from Just Cause 3
                // Persson et al, Practical Clustered Shading
                // http://newq.net/dl/pub/s2015_practical.pdf
                // NOTE: A sphere under perspective projection is no longer a sphere. It gets
                // stretched and warped, which prevents simpler algorithms from being correct
                // as they often assume that the widest part of the sphere under projection is the
                // center point on the axis of interest plus the radius, and that is not true!
                let view_light_sphere = Sphere {
                    center: Vec3A::from(inverse_view_transform * light_sphere.center.extend(1.0)),
                    radius: light_sphere.radius,
                };
                let spot_light_dir_sin_cos = light.spot_light_angle.map(|angle| {
                    let (angle_sin, angle_cos) = angle.sin_cos();
                    (
                        (inverse_view_transform * light.transform.back().extend(0.0)).truncate(),
                        angle_sin,
                        angle_cos,
                    )
                });
                let light_center_clip =
                    camera.projection_matrix() * view_light_sphere.center.extend(1.0);
                let light_center_ndc = light_center_clip.xyz() / light_center_clip.w;
                let cluster_coordinates = ndc_position_to_cluster(
                    clusters.dimensions,
                    cluster_factors,
                    is_orthographic,
                    light_center_ndc,
                    view_light_sphere.center.z,
                );
                let z_center = if light_center_ndc.z <= 1.0 {
                    Some(cluster_coordinates.z)
                } else {
                    None
                };
                let y_center = if light_center_ndc.y > 1.0 {
                    None
                } else if light_center_ndc.y < -1.0 {
                    Some(clusters.dimensions.y + 1)
                } else {
                    Some(cluster_coordinates.y)
                };
                for z in min_cluster.z..=max_cluster.z {
                    let mut z_light = view_light_sphere.clone();
                    if z_center.is_none() || z != z_center.unwrap() {
                        // The z plane closer to the light has the larger radius circle where the
                        // light sphere intersects the z plane.
                        let z_plane = if z_center.is_some() && z < z_center.unwrap() {
                            z_planes[(z + 1) as usize]
                        } else {
                            z_planes[z as usize]
                        };
                        // Project the sphere to this z plane and use its radius as the radius of a
                        // new, refined sphere.
                        if let Some(projected) = project_to_plane_z(z_light, z_plane) {
                            z_light = projected;
                        } else {
                            continue;
                        }
                    }
                    for y in min_cluster.y..=max_cluster.y {
                        let mut y_light = z_light.clone();
                        if y_center.is_none() || y != y_center.unwrap() {
                            // The y plane closer to the light has the larger radius circle where the
                            // light sphere intersects the y plane.
                            let y_plane = if y_center.is_some() && y < y_center.unwrap() {
                                y_planes[(y + 1) as usize]
                            } else {
                                y_planes[y as usize]
                            };
                            // Project the refined sphere to this y plane and use its radius as the
                            // radius of a new, even more refined sphere.
                            if let Some(projected) =
                                project_to_plane_y(y_light, y_plane, is_orthographic)
                            {
                                y_light = projected;
                            } else {
                                continue;
                            }
                        }
                        // Loop from the left to find the first affected cluster
                        let mut min_x = min_cluster.x;
                        loop {
                            if min_x >= max_cluster.x
                                || -get_distance_x(
                                    x_planes[(min_x + 1) as usize],
                                    y_light.center,
                                    is_orthographic,
                                ) + y_light.radius
                                    > 0.0
                            {
                                break;
                            }
                            min_x += 1;
                        }
                        // Loop from the right to find the last affected cluster
                        let mut max_x = max_cluster.x;
                        loop {
                            if max_x <= min_x
                                || get_distance_x(
                                    x_planes[max_x as usize],
                                    y_light.center,
                                    is_orthographic,
                                ) + y_light.radius
                                    > 0.0
                            {
                                break;
                            }
                            max_x -= 1;
                        }
                        let mut cluster_index = ((y * clusters.dimensions.x + min_x)
                            * clusters.dimensions.z
                            + z) as usize;

                        if let Some((view_light_direction, angle_sin, angle_cos)) =
                            spot_light_dir_sin_cos
                        {
                            for x in min_x..=max_x {
                                // further culling for spot lights
                                // get or initialize cluster bounding sphere
                                let cluster_aabb_sphere = &mut cluster_aabb_spheres[cluster_index];
                                let cluster_aabb_sphere = if let Some(sphere) = cluster_aabb_sphere
                                {
                                    &*sphere
                                } else {
                                    let aabb = compute_aabb_for_cluster(
                                        first_slice_depth,
                                        far_z,
                                        clusters.tile_size.as_vec2(),
                                        screen_size.as_vec2(),
                                        inverse_projection,
                                        is_orthographic,
                                        clusters.dimensions,
                                        UVec3::new(x, y, z),
                                    );
                                    let sphere = Sphere {
                                        center: aabb.center,
                                        radius: aabb.half_extents.length(),
                                    };
                                    *cluster_aabb_sphere = Some(sphere);
                                    cluster_aabb_sphere.as_ref().unwrap()
                                };

                                // test -- based on https://bartwronski.com/2017/04/13/cull-that-cone/
                                let spot_light_offset = Vec3::from(
                                    view_light_sphere.center - cluster_aabb_sphere.center,
                                );
                                let spot_light_dist_sq = spot_light_offset.length_squared();
                                let v1_len = spot_light_offset.dot(view_light_direction);

                                let distance_closest_point = (angle_cos
                                    * (spot_light_dist_sq - v1_len * v1_len).sqrt())
                                    - v1_len * angle_sin;
                                let angle_cull =
                                    distance_closest_point > cluster_aabb_sphere.radius;

                                let front_cull = v1_len > cluster_aabb_sphere.radius + light.range;
                                let back_cull = v1_len < -cluster_aabb_sphere.radius;

                                if !angle_cull && !front_cull && !back_cull {
                                    // this cluster is affected by the spot light
                                    clusters.lights[cluster_index].entities.push(light.entity);
                                    clusters.lights[cluster_index].spot_light_count += 1;
                                }
                                cluster_index += clusters.dimensions.z as usize;
                            }
                        } else {
                            for _ in min_x..=max_x {
                                // all clusters within range are affected by point lights
                                clusters.lights[cluster_index].entities.push(light.entity);
                                clusters.lights[cluster_index].point_light_count += 1;
                                cluster_index += clusters.dimensions.z as usize;
                            }
                        }
                    }
                }
            }
        };

        // reuse existing visible lights Vec, if it exists
        if let Some(visible_lights) = visible_lights.as_mut() {
            visible_lights.entities.clear();
            update_from_light_intersections(&mut visible_lights.entities);
        } else {
            let mut entities = Vec::new();
            update_from_light_intersections(&mut entities);
            commands.entity(view_entity).insert(VisiblePointLights {
                entities,
                ..Default::default()
            });
        }
    }
>>>>>>> 4affc8cd
}

// NOTE: This exploits the fact that a x-plane normal has only x and z components
fn get_distance_x(plane: Plane, point: Vec3A, is_orthographic: bool) -> f32 {
	if is_orthographic {
		point.x - plane.d()
	} else {
		// Distance from a point to a plane:
		// signed distance to plane = (nx * px + ny * py + nz * pz + d) / n.length()
		// NOTE: For a x-plane, ny and d are 0 and we have a unit normal
		//                          = nx * px + nz * pz
		plane.normal_d().xz().dot(point.xz())
	}
}

// NOTE: This exploits the fact that a z-plane normal has only a z component
fn project_to_plane_z(z_light: Sphere, z_plane: Plane) -> Option<Sphere> {
	// p = sphere center
	// n = plane normal
	// d = n.p if p is in the plane
	// NOTE: For a z-plane, nx and ny are both 0
	// d = px * nx + py * ny + pz * nz
	//   = pz * nz
	// => pz = d / nz
	let z = z_plane.d() / z_plane.normal_d().z;
	let distance_to_plane = z - z_light.center.z;
	(distance_to_plane.abs() < z_light.radius).then(|| Sphere {
		center: Vec3A::from(z_light.center.xy().extend(z)),
		// hypotenuse length = radius
		// pythagorus = (distance to plane)^2 + b^2 = radius^2
		radius: (z_light.radius * z_light.radius - distance_to_plane * distance_to_plane).sqrt(),
	})
}

// NOTE: This exploits the fact that a y-plane normal has only y and z components
fn project_to_plane_y(y_light: Sphere, y_plane: Plane, is_orthographic: bool) -> Option<Sphere> {
	let distance_to_plane = if is_orthographic {
		y_plane.d() - y_light.center.y
	} else {
		-y_light.center.yz().dot(y_plane.normal_d().yz())
	};

	(distance_to_plane.abs() < y_light.radius).then(|| Sphere {
		center: y_light.center + distance_to_plane * y_plane.normal(),
		radius: (y_light.radius * y_light.radius - distance_to_plane * distance_to_plane).sqrt(),
	})
}

pub fn update_directional_light_frusta(
<<<<<<< HEAD
	mut views: Query<
		(
			&GlobalTransform,
			&DirectionalLight,
			&mut Frustum,
			&Visibility,
		),
		Or<(Changed<GlobalTransform>, Changed<DirectionalLight>)>,
	>,
) {
	views.for_each_mut(|(transform, directional_light, mut frustum, visibility)| {
		// The frustum is used for culling meshes to the light for shadow mapping
		// so if shadow mapping is disabled for this light, then the frustum is
		// not needed.
		if directional_light.shadows_enabled && visibility.is_visible {
			let view_projection = directional_light
				.shadow_projection
				.get_projection_matrix()
				* transform.compute_matrix().inverse();
			*frustum = Frustum::from_view_projection(
				&view_projection,
				&transform.translation,
				&transform.back(),
				directional_light.shadow_projection.far(),
			);
		}
	});
=======
    mut views: Query<
        (
            &GlobalTransform,
            &DirectionalLight,
            &mut Frustum,
            &ComputedVisibility,
        ),
        Or<(Changed<GlobalTransform>, Changed<DirectionalLight>)>,
    >,
) {
    for (transform, directional_light, mut frustum, visibility) in &mut views {
        // The frustum is used for culling meshes to the light for shadow mapping
        // so if shadow mapping is disabled for this light, then the frustum is
        // not needed.
        if !directional_light.shadows_enabled || !visibility.is_visible() {
            continue;
        }

        let view_projection = directional_light.shadow_projection.get_projection_matrix()
            * transform.compute_matrix().inverse();
        *frustum = Frustum::from_view_projection(
            &view_projection,
            &transform.translation(),
            &transform.back(),
            directional_light.shadow_projection.far(),
        );
    }
>>>>>>> 4affc8cd
}

// NOTE: Run this after assign_lights_to_clusters!
pub fn update_point_light_frusta(
	global_lights: Res<GlobalVisiblePointLights>,
	mut views: Query<
		(Entity, &GlobalTransform, &PointLight, &mut CubemapFrusta),
		Or<(Changed<GlobalTransform>, Changed<PointLight>)>,
	>,
) {
<<<<<<< HEAD
	let projection =
		Mat4::perspective_infinite_reverse_rh(std::f32::consts::FRAC_PI_2, 1.0, POINT_LIGHT_NEAR_Z);
	let view_rotations = CUBE_MAP_FACES
		.into_iter()
		.map(|CubeMapFace { target, up }| GlobalTransform::identity().looking_at(target, up))
		.collect::<Vec<_>>();

	views.for_each_mut(|(entity, transform, point_light, mut cubemap_frusta)| {
		// The frusta are used for culling meshes to the light for shadow mapping
		// so if shadow mapping is disabled for this light, then the frusta are
		// not needed.
		// Also, if the light is not relevant for any cluster, it will not be in the
		// global lights set and so there is no need to update its frusta.
		if !point_light.shadows_enabled || !global_lights.entities.contains(&entity) {
			return;
		}

		// ignore scale because we don't want to effectively scale light radius and range
		// by applying those as a view transform to shadow map rendering of objects
		// and ignore rotation because we want the shadow map projections to align with the axes
		let view_translation = GlobalTransform::from_translation(transform.translation);
		let view_backward = transform.back();

		for (view_rotation, frustum) in view_rotations
			.iter()
			.zip(cubemap_frusta.iter_mut())
		{
			let view = view_translation * *view_rotation;
			let view_projection = projection * view.compute_matrix().inverse();

			*frustum = Frustum::from_view_projection(
				&view_projection,
				&transform.translation,
				&view_backward,
				point_light.range,
			);
		}
	});
=======
    let projection =
        Mat4::perspective_infinite_reverse_rh(std::f32::consts::FRAC_PI_2, 1.0, POINT_LIGHT_NEAR_Z);
    let view_rotations = CUBE_MAP_FACES
        .iter()
        .map(|CubeMapFace { target, up }| Transform::identity().looking_at(*target, *up))
        .collect::<Vec<_>>();

    for (entity, transform, point_light, mut cubemap_frusta) in &mut views {
        // The frusta are used for culling meshes to the light for shadow mapping
        // so if shadow mapping is disabled for this light, then the frusta are
        // not needed.
        // Also, if the light is not relevant for any cluster, it will not be in the
        // global lights set and so there is no need to update its frusta.
        if !point_light.shadows_enabled || !global_lights.entities.contains(&entity) {
            continue;
        }

        // ignore scale because we don't want to effectively scale light radius and range
        // by applying those as a view transform to shadow map rendering of objects
        // and ignore rotation because we want the shadow map projections to align with the axes
        let view_translation = Transform::from_translation(transform.translation());
        let view_backward = transform.back();

        for (view_rotation, frustum) in view_rotations.iter().zip(cubemap_frusta.iter_mut()) {
            let view = view_translation * *view_rotation;
            let view_projection = projection * view.compute_matrix().inverse();

            *frustum = Frustum::from_view_projection(
                &view_projection,
                &transform.translation(),
                &view_backward,
                point_light.range,
            );
        }
    }
>>>>>>> 4affc8cd
}

pub fn update_spot_light_frusta(
	global_lights: Res<GlobalVisiblePointLights>,
	mut views: Query<
		(Entity, &GlobalTransform, &SpotLight, &mut Frustum),
		Or<(Changed<GlobalTransform>, Changed<SpotLight>)>,
	>,
) {
<<<<<<< HEAD
	for (entity, transform, spot_light, mut frustum) in views.iter_mut() {
		// The frusta are used for culling meshes to the light for shadow mapping
		// so if shadow mapping is disabled for this light, then the frusta are
		// not needed.
		// Also, if the light is not relevant for any cluster, it will not be in the
		// global lights set and so there is no need to update its frusta.
		if !spot_light.shadows_enabled || !global_lights.entities.contains(&entity) {
			continue;
		}

		// ignore scale because we don't want to effectively scale light radius and range
		// by applying those as a view transform to shadow map rendering of objects
		let view_translation = GlobalTransform::from_translation(transform.translation);
		let view_backward = transform.back();

		let spot_view = spot_light_view_matrix(transform);
		let spot_projection = spot_light_projection_matrix(spot_light.outer_angle);
		let view_projection = spot_projection * spot_view.inverse();

		*frustum = Frustum::from_view_projection(
			&view_projection,
			&view_translation.translation,
			&view_backward,
			spot_light.range,
		);
	}
}

pub fn check_light_mesh_visibility(
	visible_point_lights: Query<&VisiblePointLights>,
	mut point_lights: Query<(
		&PointLight,
		&GlobalTransform,
		&CubemapFrusta,
		&mut CubemapVisibleEntities,
		Option<&RenderLayers>,
	)>,
	mut spot_lights: Query<(
		&SpotLight,
		&GlobalTransform,
		&Frustum,
		&mut VisibleEntities,
		Option<&RenderLayers>,
	)>,
	mut directional_lights: Query<
		(
			&DirectionalLight,
			&Frustum,
			&mut VisibleEntities,
			Option<&RenderLayers>,
			&Visibility,
		),
		Without<SpotLight>,
	>,
	mut visible_entity_query: Query<
		(
			Entity,
			&Visibility,
			&mut ComputedVisibility,
			Option<&RenderLayers>,
			Option<&Aabb>,
			Option<&GlobalTransform>,
		),
		Without<NotShadowCaster>,
	>,
) {
	// Directonal lights
	for (directional_light, frustum, mut visible_entities, maybe_view_mask, visibility) in
		directional_lights.iter_mut()
	{
		visible_entities.entities.clear();

		// NOTE: If shadow mapping is disabled for the light then it must have no visible entities
		if !directional_light.shadows_enabled || !visibility.is_visible {
			continue;
		}

		let view_mask = maybe_view_mask.copied().unwrap_or_default();

		for (
			entity,
			visibility,
			mut computed_visibility,
			maybe_entity_mask,
			maybe_aabb,
			maybe_transform,
		) in visible_entity_query.iter_mut()
		{
			if !visibility.is_visible {
				continue;
			}

			let entity_mask = maybe_entity_mask.copied().unwrap_or_default();
			if !view_mask.intersects(&entity_mask) {
				continue;
			}

			// If we have an aabb and transform, do frustum culling
			if let (Some(aabb), Some(transform)) = (maybe_aabb, maybe_transform) {
				if !frustum.intersects_obb(aabb, &transform.compute_matrix(), true) {
					continue;
				}
			}

			computed_visibility.is_visible = true;
			visible_entities.entities.push(entity);
		}

		// TODO: check for big changes in visible entities len() vs capacity() (ex: 2x) and resize
		// to prevent holding unneeded memory
	}

	visible_point_lights.for_each(|visible_lights| {
		for light_entity in visible_lights.entities.iter().copied() {
			// Point lights
			if let Ok((
				point_light,
				transform,
				cubemap_frusta,
				mut cubemap_visible_entities,
				maybe_view_mask,
			)) = point_lights.get_mut(light_entity)
			{
				for visible_entities in cubemap_visible_entities.iter_mut() {
					visible_entities.entities.clear();
				}

				// NOTE: If shadow mapping is disabled for the light then it must have no visible entities
				if !point_light.shadows_enabled {
					continue;
				}

				let view_mask = maybe_view_mask.copied().unwrap_or_default();
				let light_sphere = Sphere {
					center: Vec3A::from(transform.translation),
					radius: point_light.range,
				};

				for (
					entity,
					visibility,
					mut computed_visibility,
					maybe_entity_mask,
					maybe_aabb,
					maybe_transform,
				) in visible_entity_query.iter_mut()
				{
					if !visibility.is_visible {
						continue;
					}

					let entity_mask = maybe_entity_mask.copied().unwrap_or_default();
					if !view_mask.intersects(&entity_mask) {
						continue;
					}

					// If we have an aabb and transform, do frustum culling
					if let (Some(aabb), Some(transform)) = (maybe_aabb, maybe_transform) {
						let model_to_world = transform.compute_matrix();
						// Do a cheap sphere vs obb test to prune out most meshes outside the sphere of the light
						if !light_sphere.intersects_obb(aabb, &model_to_world) {
							continue;
						}

						for (frustum, visible_entities) in cubemap_frusta
							.iter()
							.zip(cubemap_visible_entities.iter_mut())
						{
							if frustum.intersects_obb(aabb, &model_to_world, true) {
								computed_visibility.is_visible = true;
								visible_entities.entities.push(entity);
							}
						}
					} else {
						computed_visibility.is_visible = true;
						for visible_entities in cubemap_visible_entities.iter_mut() {
							visible_entities.entities.push(entity);
						}
					}
				}

				// TODO: check for big changes in visible entities len() vs capacity() (ex: 2x) and resize
				// to prevent holding unneeded memory
			}

			// spot lights
			if let Ok((point_light, transform, frustum, mut visible_entities, maybe_view_mask)) =
				spot_lights.get_mut(light_entity)
			{
				visible_entities.entities.clear();

				// NOTE: If shadow mapping is disabled for the light then it must have no visible entities
				if !point_light.shadows_enabled {
					continue;
				}

				let view_mask = maybe_view_mask.copied().unwrap_or_default();
				let light_sphere = Sphere {
					center: Vec3A::from(transform.translation),
					radius: point_light.range,
				};

				visible_entity_query.for_each_mut(
					|(
						entity,
						visibility,
						mut computed_visibility,
						maybe_entity_mask,
						maybe_aabb,
						maybe_transform,
					)| {
						if !visibility.is_visible {
							return;
						}

						let entity_mask = maybe_entity_mask.copied().unwrap_or_default();
						if !view_mask.intersects(&entity_mask) {
							return;
						}

						// If we have an aabb and transform, do frustum culling
						if let (Some(aabb), Some(transform)) = (maybe_aabb, maybe_transform) {
							let model_to_world = transform.compute_matrix();
							// Do a cheap sphere vs obb test to prune out most meshes outside the sphere of the light
							if !light_sphere.intersects_obb(aabb, &model_to_world) {
								return;
							}

							if frustum.intersects_obb(aabb, &model_to_world, true) {
								computed_visibility.is_visible = true;
								visible_entities.entities.push(entity);
							}
						} else {
							computed_visibility.is_visible = true;
							visible_entities.entities.push(entity);
						}
					},
				);

				// TODO: check for big changes in visible entities len() vs capacity() (ex: 2x) and resize
				// to prevent holding unneeded memory
			}
		}
	});
=======
    for (entity, transform, spot_light, mut frustum) in views.iter_mut() {
        // The frusta are used for culling meshes to the light for shadow mapping
        // so if shadow mapping is disabled for this light, then the frusta are
        // not needed.
        // Also, if the light is not relevant for any cluster, it will not be in the
        // global lights set and so there is no need to update its frusta.
        if !spot_light.shadows_enabled || !global_lights.entities.contains(&entity) {
            continue;
        }

        // ignore scale because we don't want to effectively scale light radius and range
        // by applying those as a view transform to shadow map rendering of objects
        let view_backward = transform.back();

        let spot_view = spot_light_view_matrix(transform);
        let spot_projection = spot_light_projection_matrix(spot_light.outer_angle);
        let view_projection = spot_projection * spot_view.inverse();

        *frustum = Frustum::from_view_projection(
            &view_projection,
            &transform.translation(),
            &view_backward,
            spot_light.range,
        );
    }
}

pub fn check_light_mesh_visibility(
    visible_point_lights: Query<&VisiblePointLights>,
    mut point_lights: Query<(
        &PointLight,
        &GlobalTransform,
        &CubemapFrusta,
        &mut CubemapVisibleEntities,
        Option<&RenderLayers>,
    )>,
    mut spot_lights: Query<(
        &SpotLight,
        &GlobalTransform,
        &Frustum,
        &mut VisibleEntities,
        Option<&RenderLayers>,
    )>,
    mut directional_lights: Query<
        (
            &DirectionalLight,
            &Frustum,
            &mut VisibleEntities,
            Option<&RenderLayers>,
            &ComputedVisibility,
        ),
        Without<SpotLight>,
    >,
    mut visible_entity_query: Query<
        (
            Entity,
            &mut ComputedVisibility,
            Option<&RenderLayers>,
            Option<&Aabb>,
            Option<&GlobalTransform>,
        ),
        (Without<NotShadowCaster>, Without<DirectionalLight>),
    >,
) {
    // Directional lights
    for (
        directional_light,
        frustum,
        mut visible_entities,
        maybe_view_mask,
        light_computed_visibility,
    ) in &mut directional_lights
    {
        visible_entities.entities.clear();

        // NOTE: If shadow mapping is disabled for the light then it must have no visible entities
        if !directional_light.shadows_enabled || !light_computed_visibility.is_visible() {
            continue;
        }

        let view_mask = maybe_view_mask.copied().unwrap_or_default();

        for (entity, mut computed_visibility, maybe_entity_mask, maybe_aabb, maybe_transform) in
            &mut visible_entity_query
        {
            if !computed_visibility.is_visible_in_hierarchy() {
                continue;
            }

            let entity_mask = maybe_entity_mask.copied().unwrap_or_default();
            if !view_mask.intersects(&entity_mask) {
                continue;
            }

            // If we have an aabb and transform, do frustum culling
            if let (Some(aabb), Some(transform)) = (maybe_aabb, maybe_transform) {
                if !frustum.intersects_obb(aabb, &transform.compute_matrix(), true) {
                    continue;
                }
            }

            computed_visibility.set_visible_in_view();
            visible_entities.entities.push(entity);
        }

        // TODO: check for big changes in visible entities len() vs capacity() (ex: 2x) and resize
        // to prevent holding unneeded memory
    }

    for visible_lights in &visible_point_lights {
        for light_entity in visible_lights.entities.iter().copied() {
            // Point lights
            if let Ok((
                point_light,
                transform,
                cubemap_frusta,
                mut cubemap_visible_entities,
                maybe_view_mask,
            )) = point_lights.get_mut(light_entity)
            {
                for visible_entities in cubemap_visible_entities.iter_mut() {
                    visible_entities.entities.clear();
                }

                // NOTE: If shadow mapping is disabled for the light then it must have no visible entities
                if !point_light.shadows_enabled {
                    continue;
                }

                let view_mask = maybe_view_mask.copied().unwrap_or_default();
                let light_sphere = Sphere {
                    center: Vec3A::from(transform.translation()),
                    radius: point_light.range,
                };

                for (
                    entity,
                    mut computed_visibility,
                    maybe_entity_mask,
                    maybe_aabb,
                    maybe_transform,
                ) in &mut visible_entity_query
                {
                    if !computed_visibility.is_visible_in_hierarchy() {
                        continue;
                    }

                    let entity_mask = maybe_entity_mask.copied().unwrap_or_default();
                    if !view_mask.intersects(&entity_mask) {
                        continue;
                    }

                    // If we have an aabb and transform, do frustum culling
                    if let (Some(aabb), Some(transform)) = (maybe_aabb, maybe_transform) {
                        let model_to_world = transform.compute_matrix();
                        // Do a cheap sphere vs obb test to prune out most meshes outside the sphere of the light
                        if !light_sphere.intersects_obb(aabb, &model_to_world) {
                            continue;
                        }

                        for (frustum, visible_entities) in cubemap_frusta
                            .iter()
                            .zip(cubemap_visible_entities.iter_mut())
                        {
                            if frustum.intersects_obb(aabb, &model_to_world, true) {
                                computed_visibility.set_visible_in_view();
                                visible_entities.entities.push(entity);
                            }
                        }
                    } else {
                        computed_visibility.set_visible_in_view();
                        for visible_entities in cubemap_visible_entities.iter_mut() {
                            visible_entities.entities.push(entity);
                        }
                    }
                }

                // TODO: check for big changes in visible entities len() vs capacity() (ex: 2x) and resize
                // to prevent holding unneeded memory
            }

            // spot lights
            if let Ok((point_light, transform, frustum, mut visible_entities, maybe_view_mask)) =
                spot_lights.get_mut(light_entity)
            {
                visible_entities.entities.clear();

                // NOTE: If shadow mapping is disabled for the light then it must have no visible entities
                if !point_light.shadows_enabled {
                    continue;
                }

                let view_mask = maybe_view_mask.copied().unwrap_or_default();
                let light_sphere = Sphere {
                    center: Vec3A::from(transform.translation()),
                    radius: point_light.range,
                };

                for (
                    entity,
                    mut computed_visibility,
                    maybe_entity_mask,
                    maybe_aabb,
                    maybe_transform,
                ) in visible_entity_query.iter_mut()
                {
                    if !computed_visibility.is_visible_in_hierarchy() {
                        continue;
                    }

                    let entity_mask = maybe_entity_mask.copied().unwrap_or_default();
                    if !view_mask.intersects(&entity_mask) {
                        continue;
                    }

                    // If we have an aabb and transform, do frustum culling
                    if let (Some(aabb), Some(transform)) = (maybe_aabb, maybe_transform) {
                        let model_to_world = transform.compute_matrix();
                        // Do a cheap sphere vs obb test to prune out most meshes outside the sphere of the light
                        if !light_sphere.intersects_obb(aabb, &model_to_world) {
                            continue;
                        }

                        if frustum.intersects_obb(aabb, &model_to_world, true) {
                            computed_visibility.set_visible_in_view();
                            visible_entities.entities.push(entity);
                        }
                    } else {
                        computed_visibility.set_visible_in_view();
                        visible_entities.entities.push(entity);
                    }
                }

                // TODO: check for big changes in visible entities len() vs capacity() (ex: 2x) and resize
                // to prevent holding unneeded memory
            }
        }
    }
>>>>>>> 4affc8cd
}

#[cfg(test)]
mod test {
	use super::*;

	fn test_cluster_tiling(config: ClusterConfig, screen_size: UVec2) -> Clusters {
		let dims = config.dimensions_for_screen_size(screen_size);

		// note: near & far do not affect tiling
		let mut clusters = Clusters::default();
		clusters.update(screen_size, dims);

		// check we cover the screen
		assert!(clusters.tile_size.x * clusters.dimensions.x >= screen_size.x);
		assert!(clusters.tile_size.y * clusters.dimensions.y >= screen_size.y);
		// check a smaller number of clusters would not cover the screen
		assert!(clusters.tile_size.x * (clusters.dimensions.x - 1) < screen_size.x);
		assert!(clusters.tile_size.y * (clusters.dimensions.y - 1) < screen_size.y);
		// check a smaller tilesize would not cover the screen
		assert!((clusters.tile_size.x - 1) * clusters.dimensions.x < screen_size.x);
		assert!((clusters.tile_size.y - 1) * clusters.dimensions.y < screen_size.y);
		// check we don't have more clusters than pixels
		assert!(clusters.dimensions.x <= screen_size.x);
		assert!(clusters.dimensions.y <= screen_size.y);

		clusters
	}

	#[test]
	// check tiling for small screen sizes
	fn test_default_cluster_setup_small_screensizes() {
		for x in 1..100 {
			for y in 1..100 {
				let screen_size = UVec2::new(x, y);
				let clusters = test_cluster_tiling(ClusterConfig::default(), screen_size);
				assert!(clusters.dimensions.x * clusters.dimensions.y * clusters.dimensions.z <= 4096);
			}
		}
	}

	#[test]
	// check tiling for long thin screen sizes
	fn test_default_cluster_setup_small_x() {
		for x in 1..10 {
			for y in 1..5000 {
				let screen_size = UVec2::new(x, y);
				let clusters = test_cluster_tiling(ClusterConfig::default(), screen_size);
				assert!(clusters.dimensions.x * clusters.dimensions.y * clusters.dimensions.z <= 4096);

				let screen_size = UVec2::new(y, x);
				let clusters = test_cluster_tiling(ClusterConfig::default(), screen_size);
				assert!(clusters.dimensions.x * clusters.dimensions.y * clusters.dimensions.z <= 4096);
			}
		}
	}
}<|MERGE_RESOLUTION|>--- conflicted
+++ resolved
@@ -4,23 +4,13 @@
 use bevy_math::{Mat4, UVec2, UVec3, Vec2, Vec3, Vec3A, Vec3Swizzles, Vec4, Vec4Swizzles};
 use bevy_reflect::prelude::*;
 use bevy_render::{
-<<<<<<< HEAD
 	camera::{Camera, CameraProjection, OrthographicProjection},
 	color::Color,
 	extract_resource::ExtractResource,
 	primitives::{Aabb, CubemapFrusta, Frustum, Plane, Sphere},
 	render_resource::BufferBindingType,
 	renderer::RenderDevice,
-	view::{ComputedVisibility, RenderLayers, Visibility, VisibleEntities},
-=======
-    camera::{Camera, CameraProjection, OrthographicProjection},
-    color::Color,
-    extract_resource::ExtractResource,
-    primitives::{Aabb, CubemapFrusta, Frustum, Plane, Sphere},
-    render_resource::BufferBindingType,
-    renderer::RenderDevice,
-    view::{ComputedVisibility, RenderLayers, VisibleEntities},
->>>>>>> 4affc8cd
+	view::{ComputedVisibility, RenderLayers, VisibleEntities},
 };
 use bevy_transform::{components::GlobalTransform, prelude::Transform};
 use bevy_utils::tracing::warn;
@@ -772,29 +762,20 @@
 #[derive(Clone, Copy)]
 // data required for assigning lights to clusters
 pub(crate) struct PointLightAssignmentData {
-<<<<<<< HEAD
 	entity: Entity,
-	translation: Vec3,
-	rotation: Quat,
+	transform: GlobalTransform,
 	range: f32,
 	shadows_enabled: bool,
 	spot_light_angle: Option<f32>,
-=======
-    entity: Entity,
-    transform: GlobalTransform,
-    range: f32,
-    shadows_enabled: bool,
-    spot_light_angle: Option<f32>,
->>>>>>> 4affc8cd
 }
 
 impl PointLightAssignmentData {
-    pub fn sphere(&self) -> Sphere {
-        Sphere {
-            center: self.transform.translation_vec3a(),
-            radius: self.range,
-        }
-    }
+	pub fn sphere(&self) -> Sphere {
+		Sphere {
+			center: self.transform.translation_vec3a(),
+			radius: self.range,
+		}
+	}
 }
 
 #[derive(Default)]
@@ -817,7 +798,6 @@
 // NOTE: Run this before update_point_light_frusta!
 #[allow(clippy::too_many_arguments)]
 pub(crate) fn assign_lights_to_clusters(
-<<<<<<< HEAD
 	mut commands: Commands,
 	mut global_lights: ResMut<GlobalVisiblePointLights>,
 	mut views: Query<(
@@ -829,8 +809,8 @@
 		&mut Clusters,
 		Option<&mut VisiblePointLights>,
 	)>,
-	point_lights_query: Query<(Entity, &GlobalTransform, &PointLight, &Visibility)>,
-	spot_lights_query: Query<(Entity, &GlobalTransform, &SpotLight, &Visibility)>,
+	point_lights_query: Query<(Entity, &GlobalTransform, &PointLight, &ComputedVisibility)>,
+	spot_lights_query: Query<(Entity, &GlobalTransform, &SpotLight, &ComputedVisibility)>,
 	mut lights: Local<Vec<PointLightAssignmentData>>,
 	mut cluster_aabb_spheres: Local<Vec<Option<Sphere>>>,
 	mut max_point_lights_warning_emitted: Local<bool>,
@@ -844,34 +824,34 @@
 	global_lights.entities.clear();
 	lights.clear();
 	// collect just the relevant light query data into a persisted vec to avoid reallocating each frame
-	lights.extend(point_lights_query.into_iter().filter_map(
-		|(entity, transform, point_light, visibility)| {
-			visibility
-				.is_visible
-				.then(|| PointLightAssignmentData {
+	lights.extend(
+		point_lights_query
+			.into_iter()
+			.filter(|(.., visibility)| visibility.is_visible())
+			.map(
+				|(entity, transform, point_light, _visibility)| PointLightAssignmentData {
 					entity,
-					translation: transform.translation,
-					rotation: Quat::default(),
+					transform: GlobalTransform::from_translation(transform.translation()),
 					shadows_enabled: point_light.shadows_enabled,
 					range: point_light.range,
 					spot_light_angle: None,
-				})
-		},
-	));
-	lights.extend(spot_lights_query.into_iter().filter_map(
-		|(entity, transform, spot_light, visibility)| {
-			visibility
-				.is_visible
-				.then(|| PointLightAssignmentData {
+				},
+			),
+	);
+	lights.extend(
+		spot_lights_query
+			.into_iter()
+			.filter(|(.., visibility)| visibility.is_visible())
+			.map(
+				|(entity, transform, spot_light, _visibility)| PointLightAssignmentData {
 					entity,
-					translation: transform.translation,
-					rotation: transform.rotation,
+					transform: *transform,
 					shadows_enabled: spot_light.shadows_enabled,
 					range: spot_light.range,
 					spot_light_angle: Some(spot_light.outer_angle),
-				})
-		},
-	));
+				},
+			),
+	);
 
 	let clustered_forward_buffer_binding_type =
 		render_device.get_supported_read_only_binding_type(CLUSTERED_FORWARD_STORAGE_BUFFER_COUNT);
@@ -906,11 +886,7 @@
 			if lights_in_view_count == MAX_UNIFORM_BUFFER_POINT_LIGHTS + 1 {
 				false
 			} else {
-				let light_sphere = Sphere {
-					center: Vec3A::from(light.translation),
-					radius: light.range,
-				};
-
+				let light_sphere = light.sphere();
 				let light_in_view = frusta
 					.iter()
 					.any(|frustum| frustum.intersects_sphere(&light_sphere, true));
@@ -967,7 +943,9 @@
 				let inverse_view_row_2 = inverse_view_transform.row(2);
 				lights
 					.iter()
-					.map(|light| -inverse_view_row_2.dot(light.translation.extend(1.0)) + light.range)
+					.map(|light| {
+						-inverse_view_row_2.dot(light.transform.translation().extend(1.0)) + light.range
+					})
 					.reduce(f32::max)
 					.unwrap_or(0.0)
 			},
@@ -1000,10 +978,7 @@
 		if config.dynamic_resizing() {
 			let mut cluster_index_estimate = 0.0;
 			for light in lights.iter() {
-				let light_sphere = Sphere {
-					center: Vec3A::from(light.translation),
-					radius: light.range,
-				};
+				let light_sphere = light.sphere();
 
 				// Check if the light is within the view frustum
 				if !frustum.intersects_sphere(&light_sphere, true) {
@@ -1151,10 +1126,7 @@
 
 		let mut update_from_light_intersections = |visible_lights: &mut Vec<Entity>| {
 			for light in lights.iter() {
-				let light_sphere = Sphere {
-					center: Vec3A::from(light.translation),
-					radius: light.range,
-				};
+				let light_sphere = light.sphere();
 
 				// Check if the light is within the view frustum
 				if !frustum.intersects_sphere(&light_sphere, true) {
@@ -1203,7 +1175,7 @@
 				let spot_light_dir_sin_cos = light.spot_light_angle.map(|angle| {
 					let (angle_sin, angle_cos) = angle.sin_cos();
 					(
-						(inverse_view_transform * (light.rotation * Vec3::Z).extend(0.0)).truncate(),
+						(inverse_view_transform * light.transform.back().extend(0.0)).truncate(),
 						angle_sin,
 						angle_cos,
 					)
@@ -1371,569 +1343,6 @@
 				});
 		}
 	}
-=======
-    mut commands: Commands,
-    mut global_lights: ResMut<GlobalVisiblePointLights>,
-    mut views: Query<(
-        Entity,
-        &GlobalTransform,
-        &Camera,
-        &Frustum,
-        &ClusterConfig,
-        &mut Clusters,
-        Option<&mut VisiblePointLights>,
-    )>,
-    point_lights_query: Query<(Entity, &GlobalTransform, &PointLight, &ComputedVisibility)>,
-    spot_lights_query: Query<(Entity, &GlobalTransform, &SpotLight, &ComputedVisibility)>,
-    mut lights: Local<Vec<PointLightAssignmentData>>,
-    mut cluster_aabb_spheres: Local<Vec<Option<Sphere>>>,
-    mut max_point_lights_warning_emitted: Local<bool>,
-    render_device: Option<Res<RenderDevice>>,
-) {
-    let render_device = match render_device {
-        Some(render_device) => render_device,
-        None => return,
-    };
-
-    global_lights.entities.clear();
-    lights.clear();
-    // collect just the relevant light query data into a persisted vec to avoid reallocating each frame
-    lights.extend(
-        point_lights_query
-            .iter()
-            .filter(|(.., visibility)| visibility.is_visible())
-            .map(
-                |(entity, transform, point_light, _visibility)| PointLightAssignmentData {
-                    entity,
-                    transform: GlobalTransform::from_translation(transform.translation()),
-                    shadows_enabled: point_light.shadows_enabled,
-                    range: point_light.range,
-                    spot_light_angle: None,
-                },
-            ),
-    );
-    lights.extend(
-        spot_lights_query
-            .iter()
-            .filter(|(.., visibility)| visibility.is_visible())
-            .map(
-                |(entity, transform, spot_light, _visibility)| PointLightAssignmentData {
-                    entity,
-                    transform: *transform,
-                    shadows_enabled: spot_light.shadows_enabled,
-                    range: spot_light.range,
-                    spot_light_angle: Some(spot_light.outer_angle),
-                },
-            ),
-    );
-
-    let clustered_forward_buffer_binding_type =
-        render_device.get_supported_read_only_binding_type(CLUSTERED_FORWARD_STORAGE_BUFFER_COUNT);
-    let supports_storage_buffers = matches!(
-        clustered_forward_buffer_binding_type,
-        BufferBindingType::Storage { .. }
-    );
-    if lights.len() > MAX_UNIFORM_BUFFER_POINT_LIGHTS && !supports_storage_buffers {
-        lights.sort_by(|light_1, light_2| {
-            point_light_order(
-                (
-                    &light_1.entity,
-                    &light_1.shadows_enabled,
-                    &light_1.spot_light_angle.is_some(),
-                ),
-                (
-                    &light_2.entity,
-                    &light_2.shadows_enabled,
-                    &light_2.spot_light_angle.is_some(),
-                ),
-            )
-        });
-
-        // check each light against each view's frustum, keep only those that affect at least one of our views
-        let frusta: Vec<_> = views
-            .iter()
-            .map(|(_, _, _, frustum, _, _, _)| *frustum)
-            .collect();
-        let mut lights_in_view_count = 0;
-        lights.retain(|light| {
-            // take one extra light to check if we should emit the warning
-            if lights_in_view_count == MAX_UNIFORM_BUFFER_POINT_LIGHTS + 1 {
-                false
-            } else {
-                let light_sphere = light.sphere();
-                let light_in_view = frusta
-                    .iter()
-                    .any(|frustum| frustum.intersects_sphere(&light_sphere, true));
-
-                if light_in_view {
-                    lights_in_view_count += 1;
-                }
-
-                light_in_view
-            }
-        });
-
-        if lights.len() > MAX_UNIFORM_BUFFER_POINT_LIGHTS && !*max_point_lights_warning_emitted {
-            warn!(
-                "MAX_UNIFORM_BUFFER_POINT_LIGHTS ({}) exceeded",
-                MAX_UNIFORM_BUFFER_POINT_LIGHTS
-            );
-            *max_point_lights_warning_emitted = true;
-        }
-
-        lights.truncate(MAX_UNIFORM_BUFFER_POINT_LIGHTS);
-    }
-
-    for (view_entity, camera_transform, camera, frustum, config, clusters, mut visible_lights) in
-        &mut views
-    {
-        let clusters = clusters.into_inner();
-
-        if matches!(config, ClusterConfig::None) {
-            if visible_lights.is_some() {
-                commands.entity(view_entity).remove::<VisiblePointLights>();
-            }
-            clusters.clear();
-            continue;
-        }
-
-        let screen_size = if let Some(screen_size) = camera.physical_viewport_size() {
-            screen_size
-        } else {
-            clusters.clear();
-            continue;
-        };
-
-        let mut requested_cluster_dimensions = config.dimensions_for_screen_size(screen_size);
-
-        let view_transform = camera_transform.compute_matrix();
-        let inverse_view_transform = view_transform.inverse();
-        let is_orthographic = camera.projection_matrix().w_axis.w == 1.0;
-
-        let far_z = match config.far_z_mode() {
-            ClusterFarZMode::MaxLightRange => {
-                let inverse_view_row_2 = inverse_view_transform.row(2);
-                lights
-                    .iter()
-                    .map(|light| {
-                        -inverse_view_row_2.dot(light.transform.translation().extend(1.0))
-                            + light.range
-                    })
-                    .reduce(f32::max)
-                    .unwrap_or(0.0)
-            }
-            ClusterFarZMode::Constant(far) => far,
-        };
-        let first_slice_depth = match (is_orthographic, requested_cluster_dimensions.z) {
-            (true, _) => {
-                // NOTE: Based on glam's Mat4::orthographic_rh(), as used to calculate the orthographic projection
-                // matrix, we can calculate the projection's view-space near plane as follows:
-                // component 3,2 = r * near and 2,2 = r where r = 1.0 / (near - far)
-                // There is a caveat here that when calculating the projection matrix, near and far were swapped to give
-                // reversed z, consistent with the perspective projection. So,
-                // 3,2 = r * far and 2,2 = r where r = 1.0 / (far - near)
-                // rearranging r = 1.0 / (far - near), r * (far - near) = 1.0, r * far - 1.0 = r * near, near = (r * far - 1.0) / r
-                // = (3,2 - 1.0) / 2,2
-                (camera.projection_matrix().w_axis.z - 1.0) / camera.projection_matrix().z_axis.z
-            }
-            (false, 1) => config.first_slice_depth().max(far_z),
-            _ => config.first_slice_depth(),
-        };
-        // NOTE: Ensure the far_z is at least as far as the first_depth_slice to avoid clustering problems.
-        let far_z = far_z.max(first_slice_depth);
-        let cluster_factors = calculate_cluster_factors(
-            first_slice_depth,
-            far_z,
-            requested_cluster_dimensions.z as f32,
-            is_orthographic,
-        );
-
-        if config.dynamic_resizing() {
-            let mut cluster_index_estimate = 0.0;
-            for light in lights.iter() {
-                let light_sphere = light.sphere();
-
-                // Check if the light is within the view frustum
-                if !frustum.intersects_sphere(&light_sphere, true) {
-                    continue;
-                }
-
-                // calculate a conservative aabb estimate of number of clusters affected by this light
-                // this overestimates index counts by at most 50% (and typically much less) when the whole light range is in view
-                // it can overestimate more significantly when light ranges are only partially in view
-                let (light_aabb_min, light_aabb_max) = cluster_space_light_aabb(
-                    inverse_view_transform,
-                    camera.projection_matrix(),
-                    &light_sphere,
-                );
-
-                // since we won't adjust z slices we can calculate exact number of slices required in z dimension
-                let z_cluster_min = view_z_to_z_slice(
-                    cluster_factors,
-                    requested_cluster_dimensions.z,
-                    light_aabb_min.z,
-                    is_orthographic,
-                );
-                let z_cluster_max = view_z_to_z_slice(
-                    cluster_factors,
-                    requested_cluster_dimensions.z,
-                    light_aabb_max.z,
-                    is_orthographic,
-                );
-                let z_count =
-                    z_cluster_min.max(z_cluster_max) - z_cluster_min.min(z_cluster_max) + 1;
-
-                // calculate x/y count using floats to avoid overestimating counts due to large initial tile sizes
-                let xy_min = light_aabb_min.xy();
-                let xy_max = light_aabb_max.xy();
-                // multiply by 0.5 to move from [-1,1] to [-0.5, 0.5], max extent of 1 in each dimension
-                let xy_count = (xy_max - xy_min)
-                    * 0.5
-                    * Vec2::new(
-                        requested_cluster_dimensions.x as f32,
-                        requested_cluster_dimensions.y as f32,
-                    );
-
-                // add up to 2 to each axis to account for overlap
-                let x_overlap = if xy_min.x <= -1.0 { 0.0 } else { 1.0 }
-                    + if xy_max.x >= 1.0 { 0.0 } else { 1.0 };
-                let y_overlap = if xy_min.y <= -1.0 { 0.0 } else { 1.0 }
-                    + if xy_max.y >= 1.0 { 0.0 } else { 1.0 };
-                cluster_index_estimate +=
-                    (xy_count.x + x_overlap) * (xy_count.y + y_overlap) * z_count as f32;
-            }
-
-            if cluster_index_estimate > ViewClusterBindings::MAX_INDICES as f32 {
-                // scale x and y cluster count to be able to fit all our indices
-
-                // we take the ratio of the actual indices over the index estimate.
-                // this not not guaranteed to be small enough due to overlapped tiles, but
-                // the conservative estimate is more than sufficient to cover the
-                // difference
-                let index_ratio =
-                    ViewClusterBindings::MAX_INDICES as f32 / cluster_index_estimate as f32;
-                let xy_ratio = index_ratio.sqrt();
-
-                requested_cluster_dimensions.x =
-                    ((requested_cluster_dimensions.x as f32 * xy_ratio).floor() as u32).max(1);
-                requested_cluster_dimensions.y =
-                    ((requested_cluster_dimensions.y as f32 * xy_ratio).floor() as u32).max(1);
-            }
-        }
-
-        clusters.update(screen_size, requested_cluster_dimensions);
-        clusters.near = first_slice_depth;
-        clusters.far = far_z;
-
-        // NOTE: Maximum 4096 clusters due to uniform buffer size constraints
-        debug_assert!(
-            clusters.dimensions.x * clusters.dimensions.y * clusters.dimensions.z <= 4096
-        );
-
-        let inverse_projection = camera.projection_matrix().inverse();
-
-        for lights in &mut clusters.lights {
-            lights.entities.clear();
-            lights.point_light_count = 0;
-            lights.spot_light_count = 0;
-        }
-        let cluster_count =
-            (clusters.dimensions.x * clusters.dimensions.y * clusters.dimensions.z) as usize;
-        clusters
-            .lights
-            .resize_with(cluster_count, VisiblePointLights::default);
-
-        // initialize empty cluster bounding spheres
-        cluster_aabb_spheres.clear();
-        cluster_aabb_spheres.extend(std::iter::repeat(None).take(cluster_count));
-
-        // Calculate the x/y/z cluster frustum planes in view space
-        let mut x_planes = Vec::with_capacity(clusters.dimensions.x as usize + 1);
-        let mut y_planes = Vec::with_capacity(clusters.dimensions.y as usize + 1);
-        let mut z_planes = Vec::with_capacity(clusters.dimensions.z as usize + 1);
-
-        if is_orthographic {
-            let x_slices = clusters.dimensions.x as f32;
-            for x in 0..=clusters.dimensions.x {
-                let x_proportion = x as f32 / x_slices;
-                let x_pos = x_proportion * 2.0 - 1.0;
-                let view_x = clip_to_view(inverse_projection, Vec4::new(x_pos, 0.0, 1.0, 1.0)).x;
-                let normal = Vec3::X;
-                let d = view_x * normal.x;
-                x_planes.push(Plane::new(normal.extend(d)));
-            }
-
-            let y_slices = clusters.dimensions.y as f32;
-            for y in 0..=clusters.dimensions.y {
-                let y_proportion = 1.0 - y as f32 / y_slices;
-                let y_pos = y_proportion * 2.0 - 1.0;
-                let view_y = clip_to_view(inverse_projection, Vec4::new(0.0, y_pos, 1.0, 1.0)).y;
-                let normal = Vec3::Y;
-                let d = view_y * normal.y;
-                y_planes.push(Plane::new(normal.extend(d)));
-            }
-        } else {
-            let x_slices = clusters.dimensions.x as f32;
-            for x in 0..=clusters.dimensions.x {
-                let x_proportion = x as f32 / x_slices;
-                let x_pos = x_proportion * 2.0 - 1.0;
-                let nb = clip_to_view(inverse_projection, Vec4::new(x_pos, -1.0, 1.0, 1.0)).xyz();
-                let nt = clip_to_view(inverse_projection, Vec4::new(x_pos, 1.0, 1.0, 1.0)).xyz();
-                let normal = nb.cross(nt);
-                let d = nb.dot(normal);
-                x_planes.push(Plane::new(normal.extend(d)));
-            }
-
-            let y_slices = clusters.dimensions.y as f32;
-            for y in 0..=clusters.dimensions.y {
-                let y_proportion = 1.0 - y as f32 / y_slices;
-                let y_pos = y_proportion * 2.0 - 1.0;
-                let nl = clip_to_view(inverse_projection, Vec4::new(-1.0, y_pos, 1.0, 1.0)).xyz();
-                let nr = clip_to_view(inverse_projection, Vec4::new(1.0, y_pos, 1.0, 1.0)).xyz();
-                let normal = nr.cross(nl);
-                let d = nr.dot(normal);
-                y_planes.push(Plane::new(normal.extend(d)));
-            }
-        }
-
-        let z_slices = clusters.dimensions.z;
-        for z in 0..=z_slices {
-            let view_z = z_slice_to_view_z(first_slice_depth, far_z, z_slices, z, is_orthographic);
-            let normal = -Vec3::Z;
-            let d = view_z * normal.z;
-            z_planes.push(Plane::new(normal.extend(d)));
-        }
-
-        let mut update_from_light_intersections = |visible_lights: &mut Vec<Entity>| {
-            for light in lights.iter() {
-                let light_sphere = light.sphere();
-
-                // Check if the light is within the view frustum
-                if !frustum.intersects_sphere(&light_sphere, true) {
-                    continue;
-                }
-
-                // NOTE: The light intersects the frustum so it must be visible and part of the global set
-                global_lights.entities.insert(light.entity);
-                visible_lights.push(light.entity);
-
-                // note: caching seems to be slower than calling twice for this aabb calculation
-                let (light_aabb_xy_ndc_z_view_min, light_aabb_xy_ndc_z_view_max) =
-                    cluster_space_light_aabb(
-                        inverse_view_transform,
-                        camera.projection_matrix(),
-                        &light_sphere,
-                    );
-
-                let min_cluster = ndc_position_to_cluster(
-                    clusters.dimensions,
-                    cluster_factors,
-                    is_orthographic,
-                    light_aabb_xy_ndc_z_view_min,
-                    light_aabb_xy_ndc_z_view_min.z,
-                );
-                let max_cluster = ndc_position_to_cluster(
-                    clusters.dimensions,
-                    cluster_factors,
-                    is_orthographic,
-                    light_aabb_xy_ndc_z_view_max,
-                    light_aabb_xy_ndc_z_view_max.z,
-                );
-                let (min_cluster, max_cluster) =
-                    (min_cluster.min(max_cluster), min_cluster.max(max_cluster));
-
-                // What follows is the Iterative Sphere Refinement algorithm from Just Cause 3
-                // Persson et al, Practical Clustered Shading
-                // http://newq.net/dl/pub/s2015_practical.pdf
-                // NOTE: A sphere under perspective projection is no longer a sphere. It gets
-                // stretched and warped, which prevents simpler algorithms from being correct
-                // as they often assume that the widest part of the sphere under projection is the
-                // center point on the axis of interest plus the radius, and that is not true!
-                let view_light_sphere = Sphere {
-                    center: Vec3A::from(inverse_view_transform * light_sphere.center.extend(1.0)),
-                    radius: light_sphere.radius,
-                };
-                let spot_light_dir_sin_cos = light.spot_light_angle.map(|angle| {
-                    let (angle_sin, angle_cos) = angle.sin_cos();
-                    (
-                        (inverse_view_transform * light.transform.back().extend(0.0)).truncate(),
-                        angle_sin,
-                        angle_cos,
-                    )
-                });
-                let light_center_clip =
-                    camera.projection_matrix() * view_light_sphere.center.extend(1.0);
-                let light_center_ndc = light_center_clip.xyz() / light_center_clip.w;
-                let cluster_coordinates = ndc_position_to_cluster(
-                    clusters.dimensions,
-                    cluster_factors,
-                    is_orthographic,
-                    light_center_ndc,
-                    view_light_sphere.center.z,
-                );
-                let z_center = if light_center_ndc.z <= 1.0 {
-                    Some(cluster_coordinates.z)
-                } else {
-                    None
-                };
-                let y_center = if light_center_ndc.y > 1.0 {
-                    None
-                } else if light_center_ndc.y < -1.0 {
-                    Some(clusters.dimensions.y + 1)
-                } else {
-                    Some(cluster_coordinates.y)
-                };
-                for z in min_cluster.z..=max_cluster.z {
-                    let mut z_light = view_light_sphere.clone();
-                    if z_center.is_none() || z != z_center.unwrap() {
-                        // The z plane closer to the light has the larger radius circle where the
-                        // light sphere intersects the z plane.
-                        let z_plane = if z_center.is_some() && z < z_center.unwrap() {
-                            z_planes[(z + 1) as usize]
-                        } else {
-                            z_planes[z as usize]
-                        };
-                        // Project the sphere to this z plane and use its radius as the radius of a
-                        // new, refined sphere.
-                        if let Some(projected) = project_to_plane_z(z_light, z_plane) {
-                            z_light = projected;
-                        } else {
-                            continue;
-                        }
-                    }
-                    for y in min_cluster.y..=max_cluster.y {
-                        let mut y_light = z_light.clone();
-                        if y_center.is_none() || y != y_center.unwrap() {
-                            // The y plane closer to the light has the larger radius circle where the
-                            // light sphere intersects the y plane.
-                            let y_plane = if y_center.is_some() && y < y_center.unwrap() {
-                                y_planes[(y + 1) as usize]
-                            } else {
-                                y_planes[y as usize]
-                            };
-                            // Project the refined sphere to this y plane and use its radius as the
-                            // radius of a new, even more refined sphere.
-                            if let Some(projected) =
-                                project_to_plane_y(y_light, y_plane, is_orthographic)
-                            {
-                                y_light = projected;
-                            } else {
-                                continue;
-                            }
-                        }
-                        // Loop from the left to find the first affected cluster
-                        let mut min_x = min_cluster.x;
-                        loop {
-                            if min_x >= max_cluster.x
-                                || -get_distance_x(
-                                    x_planes[(min_x + 1) as usize],
-                                    y_light.center,
-                                    is_orthographic,
-                                ) + y_light.radius
-                                    > 0.0
-                            {
-                                break;
-                            }
-                            min_x += 1;
-                        }
-                        // Loop from the right to find the last affected cluster
-                        let mut max_x = max_cluster.x;
-                        loop {
-                            if max_x <= min_x
-                                || get_distance_x(
-                                    x_planes[max_x as usize],
-                                    y_light.center,
-                                    is_orthographic,
-                                ) + y_light.radius
-                                    > 0.0
-                            {
-                                break;
-                            }
-                            max_x -= 1;
-                        }
-                        let mut cluster_index = ((y * clusters.dimensions.x + min_x)
-                            * clusters.dimensions.z
-                            + z) as usize;
-
-                        if let Some((view_light_direction, angle_sin, angle_cos)) =
-                            spot_light_dir_sin_cos
-                        {
-                            for x in min_x..=max_x {
-                                // further culling for spot lights
-                                // get or initialize cluster bounding sphere
-                                let cluster_aabb_sphere = &mut cluster_aabb_spheres[cluster_index];
-                                let cluster_aabb_sphere = if let Some(sphere) = cluster_aabb_sphere
-                                {
-                                    &*sphere
-                                } else {
-                                    let aabb = compute_aabb_for_cluster(
-                                        first_slice_depth,
-                                        far_z,
-                                        clusters.tile_size.as_vec2(),
-                                        screen_size.as_vec2(),
-                                        inverse_projection,
-                                        is_orthographic,
-                                        clusters.dimensions,
-                                        UVec3::new(x, y, z),
-                                    );
-                                    let sphere = Sphere {
-                                        center: aabb.center,
-                                        radius: aabb.half_extents.length(),
-                                    };
-                                    *cluster_aabb_sphere = Some(sphere);
-                                    cluster_aabb_sphere.as_ref().unwrap()
-                                };
-
-                                // test -- based on https://bartwronski.com/2017/04/13/cull-that-cone/
-                                let spot_light_offset = Vec3::from(
-                                    view_light_sphere.center - cluster_aabb_sphere.center,
-                                );
-                                let spot_light_dist_sq = spot_light_offset.length_squared();
-                                let v1_len = spot_light_offset.dot(view_light_direction);
-
-                                let distance_closest_point = (angle_cos
-                                    * (spot_light_dist_sq - v1_len * v1_len).sqrt())
-                                    - v1_len * angle_sin;
-                                let angle_cull =
-                                    distance_closest_point > cluster_aabb_sphere.radius;
-
-                                let front_cull = v1_len > cluster_aabb_sphere.radius + light.range;
-                                let back_cull = v1_len < -cluster_aabb_sphere.radius;
-
-                                if !angle_cull && !front_cull && !back_cull {
-                                    // this cluster is affected by the spot light
-                                    clusters.lights[cluster_index].entities.push(light.entity);
-                                    clusters.lights[cluster_index].spot_light_count += 1;
-                                }
-                                cluster_index += clusters.dimensions.z as usize;
-                            }
-                        } else {
-                            for _ in min_x..=max_x {
-                                // all clusters within range are affected by point lights
-                                clusters.lights[cluster_index].entities.push(light.entity);
-                                clusters.lights[cluster_index].point_light_count += 1;
-                                cluster_index += clusters.dimensions.z as usize;
-                            }
-                        }
-                    }
-                }
-            }
-        };
-
-        // reuse existing visible lights Vec, if it exists
-        if let Some(visible_lights) = visible_lights.as_mut() {
-            visible_lights.entities.clear();
-            update_from_light_intersections(&mut visible_lights.entities);
-        } else {
-            let mut entities = Vec::new();
-            update_from_light_intersections(&mut entities);
-            commands.entity(view_entity).insert(VisiblePointLights {
-                entities,
-                ..Default::default()
-            });
-        }
-    }
->>>>>>> 4affc8cd
 }
 
 // NOTE: This exploits the fact that a x-plane normal has only x and z components
@@ -1983,63 +1392,35 @@
 }
 
 pub fn update_directional_light_frusta(
-<<<<<<< HEAD
 	mut views: Query<
 		(
 			&GlobalTransform,
 			&DirectionalLight,
 			&mut Frustum,
-			&Visibility,
+			&ComputedVisibility,
 		),
 		Or<(Changed<GlobalTransform>, Changed<DirectionalLight>)>,
 	>,
 ) {
-	views.for_each_mut(|(transform, directional_light, mut frustum, visibility)| {
+	for (transform, directional_light, mut frustum, visibility) in &mut views {
 		// The frustum is used for culling meshes to the light for shadow mapping
 		// so if shadow mapping is disabled for this light, then the frustum is
 		// not needed.
-		if directional_light.shadows_enabled && visibility.is_visible {
-			let view_projection = directional_light
-				.shadow_projection
-				.get_projection_matrix()
-				* transform.compute_matrix().inverse();
-			*frustum = Frustum::from_view_projection(
-				&view_projection,
-				&transform.translation,
-				&transform.back(),
-				directional_light.shadow_projection.far(),
-			);
-		}
-	});
-=======
-    mut views: Query<
-        (
-            &GlobalTransform,
-            &DirectionalLight,
-            &mut Frustum,
-            &ComputedVisibility,
-        ),
-        Or<(Changed<GlobalTransform>, Changed<DirectionalLight>)>,
-    >,
-) {
-    for (transform, directional_light, mut frustum, visibility) in &mut views {
-        // The frustum is used for culling meshes to the light for shadow mapping
-        // so if shadow mapping is disabled for this light, then the frustum is
-        // not needed.
-        if !directional_light.shadows_enabled || !visibility.is_visible() {
-            continue;
-        }
-
-        let view_projection = directional_light.shadow_projection.get_projection_matrix()
-            * transform.compute_matrix().inverse();
-        *frustum = Frustum::from_view_projection(
-            &view_projection,
-            &transform.translation(),
-            &transform.back(),
-            directional_light.shadow_projection.far(),
-        );
-    }
->>>>>>> 4affc8cd
+		if !directional_light.shadows_enabled || !visibility.is_visible() {
+			continue;
+		}
+
+		let view_projection = directional_light
+			.shadow_projection
+			.get_projection_matrix()
+			* transform.compute_matrix().inverse();
+		*frustum = Frustum::from_view_projection(
+			&view_projection,
+			&transform.translation(),
+			&transform.back(),
+			directional_light.shadow_projection.far(),
+		);
+	}
 }
 
 // NOTE: Run this after assign_lights_to_clusters!
@@ -2050,12 +1431,11 @@
 		Or<(Changed<GlobalTransform>, Changed<PointLight>)>,
 	>,
 ) {
-<<<<<<< HEAD
 	let projection =
 		Mat4::perspective_infinite_reverse_rh(std::f32::consts::FRAC_PI_2, 1.0, POINT_LIGHT_NEAR_Z);
 	let view_rotations = CUBE_MAP_FACES
-		.into_iter()
-		.map(|CubeMapFace { target, up }| GlobalTransform::identity().looking_at(target, up))
+		.iter()
+		.map(|CubeMapFace { target, up }| Transform::IDENTITY.looking_at(*target, *up))
 		.collect::<Vec<_>>();
 
 	views.for_each_mut(|(entity, transform, point_light, mut cubemap_frusta)| {
@@ -2071,7 +1451,7 @@
 		// ignore scale because we don't want to effectively scale light radius and range
 		// by applying those as a view transform to shadow map rendering of objects
 		// and ignore rotation because we want the shadow map projections to align with the axes
-		let view_translation = GlobalTransform::from_translation(transform.translation);
+		let view_translation = Transform::from_translation(transform.translation());
 		let view_backward = transform.back();
 
 		for (view_rotation, frustum) in view_rotations
@@ -2083,49 +1463,12 @@
 
 			*frustum = Frustum::from_view_projection(
 				&view_projection,
-				&transform.translation,
+				&transform.translation(),
 				&view_backward,
 				point_light.range,
 			);
 		}
 	});
-=======
-    let projection =
-        Mat4::perspective_infinite_reverse_rh(std::f32::consts::FRAC_PI_2, 1.0, POINT_LIGHT_NEAR_Z);
-    let view_rotations = CUBE_MAP_FACES
-        .iter()
-        .map(|CubeMapFace { target, up }| Transform::identity().looking_at(*target, *up))
-        .collect::<Vec<_>>();
-
-    for (entity, transform, point_light, mut cubemap_frusta) in &mut views {
-        // The frusta are used for culling meshes to the light for shadow mapping
-        // so if shadow mapping is disabled for this light, then the frusta are
-        // not needed.
-        // Also, if the light is not relevant for any cluster, it will not be in the
-        // global lights set and so there is no need to update its frusta.
-        if !point_light.shadows_enabled || !global_lights.entities.contains(&entity) {
-            continue;
-        }
-
-        // ignore scale because we don't want to effectively scale light radius and range
-        // by applying those as a view transform to shadow map rendering of objects
-        // and ignore rotation because we want the shadow map projections to align with the axes
-        let view_translation = Transform::from_translation(transform.translation());
-        let view_backward = transform.back();
-
-        for (view_rotation, frustum) in view_rotations.iter().zip(cubemap_frusta.iter_mut()) {
-            let view = view_translation * *view_rotation;
-            let view_projection = projection * view.compute_matrix().inverse();
-
-            *frustum = Frustum::from_view_projection(
-                &view_projection,
-                &transform.translation(),
-                &view_backward,
-                point_light.range,
-            );
-        }
-    }
->>>>>>> 4affc8cd
 }
 
 pub fn update_spot_light_frusta(
@@ -2135,33 +1478,31 @@
 		Or<(Changed<GlobalTransform>, Changed<SpotLight>)>,
 	>,
 ) {
-<<<<<<< HEAD
-	for (entity, transform, spot_light, mut frustum) in views.iter_mut() {
+	views.for_each_mut(|(entity, transform, spot_light, mut frustum)| {
 		// The frusta are used for culling meshes to the light for shadow mapping
 		// so if shadow mapping is disabled for this light, then the frusta are
 		// not needed.
 		// Also, if the light is not relevant for any cluster, it will not be in the
 		// global lights set and so there is no need to update its frusta.
 		if !spot_light.shadows_enabled || !global_lights.entities.contains(&entity) {
-			continue;
-		}
-
+			return;
+		}
+	
 		// ignore scale because we don't want to effectively scale light radius and range
 		// by applying those as a view transform to shadow map rendering of objects
-		let view_translation = GlobalTransform::from_translation(transform.translation);
 		let view_backward = transform.back();
-
+	
 		let spot_view = spot_light_view_matrix(transform);
 		let spot_projection = spot_light_projection_matrix(spot_light.outer_angle);
 		let view_projection = spot_projection * spot_view.inverse();
-
+	
 		*frustum = Frustum::from_view_projection(
 			&view_projection,
-			&view_translation.translation,
+			&transform.translation(),
 			&view_backward,
 			spot_light.range,
 		);
-	}
+	});
 }
 
 pub fn check_light_mesh_visibility(
@@ -2186,45 +1527,43 @@
 			&Frustum,
 			&mut VisibleEntities,
 			Option<&RenderLayers>,
-			&Visibility,
+			&ComputedVisibility,
 		),
 		Without<SpotLight>,
 	>,
 	mut visible_entity_query: Query<
 		(
 			Entity,
-			&Visibility,
 			&mut ComputedVisibility,
 			Option<&RenderLayers>,
 			Option<&Aabb>,
 			Option<&GlobalTransform>,
 		),
-		Without<NotShadowCaster>,
+		(Without<NotShadowCaster>, Without<DirectionalLight>),
 	>,
 ) {
-	// Directonal lights
-	for (directional_light, frustum, mut visible_entities, maybe_view_mask, visibility) in
-		directional_lights.iter_mut()
+	// Directional lights
+	for (
+		directional_light,
+		frustum,
+		mut visible_entities,
+		maybe_view_mask,
+		light_computed_visibility,
+	) in &mut directional_lights
 	{
 		visible_entities.entities.clear();
 
 		// NOTE: If shadow mapping is disabled for the light then it must have no visible entities
-		if !directional_light.shadows_enabled || !visibility.is_visible {
+		if !directional_light.shadows_enabled || !light_computed_visibility.is_visible() {
 			continue;
 		}
 
 		let view_mask = maybe_view_mask.copied().unwrap_or_default();
 
-		for (
-			entity,
-			visibility,
-			mut computed_visibility,
-			maybe_entity_mask,
-			maybe_aabb,
-			maybe_transform,
-		) in visible_entity_query.iter_mut()
+		for (entity, mut computed_visibility, maybe_entity_mask, maybe_aabb, maybe_transform) in
+			&mut visible_entity_query
 		{
-			if !visibility.is_visible {
+			if !computed_visibility.is_visible_in_hierarchy() {
 				continue;
 			}
 
@@ -2240,7 +1579,7 @@
 				}
 			}
 
-			computed_visibility.is_visible = true;
+			computed_visibility.set_visible_in_view();
 			visible_entities.entities.push(entity);
 		}
 
@@ -2270,20 +1609,14 @@
 
 				let view_mask = maybe_view_mask.copied().unwrap_or_default();
 				let light_sphere = Sphere {
-					center: Vec3A::from(transform.translation),
+					center: Vec3A::from(transform.translation()),
 					radius: point_light.range,
 				};
 
-				for (
-					entity,
-					visibility,
-					mut computed_visibility,
-					maybe_entity_mask,
-					maybe_aabb,
-					maybe_transform,
-				) in visible_entity_query.iter_mut()
+				for (entity, mut computed_visibility, maybe_entity_mask, maybe_aabb, maybe_transform) in
+					&mut visible_entity_query
 				{
-					if !visibility.is_visible {
+					if !computed_visibility.is_visible_in_hierarchy() {
 						continue;
 					}
 
@@ -2305,12 +1638,12 @@
 							.zip(cubemap_visible_entities.iter_mut())
 						{
 							if frustum.intersects_obb(aabb, &model_to_world, true) {
-								computed_visibility.is_visible = true;
+								computed_visibility.set_visible_in_view();
 								visible_entities.entities.push(entity);
 							}
 						}
 					} else {
-						computed_visibility.is_visible = true;
+						computed_visibility.set_visible_in_view();
 						for visible_entities in cubemap_visible_entities.iter_mut() {
 							visible_entities.entities.push(entity);
 						}
@@ -2334,292 +1667,45 @@
 
 				let view_mask = maybe_view_mask.copied().unwrap_or_default();
 				let light_sphere = Sphere {
-					center: Vec3A::from(transform.translation),
+					center: Vec3A::from(transform.translation()),
 					radius: point_light.range,
 				};
 
-				visible_entity_query.for_each_mut(
-					|(
-						entity,
-						visibility,
-						mut computed_visibility,
-						maybe_entity_mask,
-						maybe_aabb,
-						maybe_transform,
-					)| {
-						if !visibility.is_visible {
+				for (entity, mut computed_visibility, maybe_entity_mask, maybe_aabb, maybe_transform) in
+					visible_entity_query.iter_mut()
+				{
+					if !computed_visibility.is_visible_in_hierarchy() {
+						continue;
+					}
+
+					let entity_mask = maybe_entity_mask.copied().unwrap_or_default();
+					if !view_mask.intersects(&entity_mask) {
+						return;
+					}
+
+					// If we have an aabb and transform, do frustum culling
+					if let (Some(aabb), Some(transform)) = (maybe_aabb, maybe_transform) {
+						let model_to_world = transform.compute_matrix();
+						// Do a cheap sphere vs obb test to prune out most meshes outside the sphere of the light
+						if !light_sphere.intersects_obb(aabb, &model_to_world) {
 							return;
 						}
 
-						let entity_mask = maybe_entity_mask.copied().unwrap_or_default();
-						if !view_mask.intersects(&entity_mask) {
-							return;
-						}
-
-						// If we have an aabb and transform, do frustum culling
-						if let (Some(aabb), Some(transform)) = (maybe_aabb, maybe_transform) {
-							let model_to_world = transform.compute_matrix();
-							// Do a cheap sphere vs obb test to prune out most meshes outside the sphere of the light
-							if !light_sphere.intersects_obb(aabb, &model_to_world) {
-								return;
-							}
-
-							if frustum.intersects_obb(aabb, &model_to_world, true) {
-								computed_visibility.is_visible = true;
-								visible_entities.entities.push(entity);
-							}
-						} else {
-							computed_visibility.is_visible = true;
+						if frustum.intersects_obb(aabb, &model_to_world, true) {
+							computed_visibility.set_visible_in_view();
 							visible_entities.entities.push(entity);
 						}
-					},
-				);
+					} else {
+						computed_visibility.set_visible_in_view();
+						visible_entities.entities.push(entity);
+					}
+				}
 
 				// TODO: check for big changes in visible entities len() vs capacity() (ex: 2x) and resize
 				// to prevent holding unneeded memory
 			}
 		}
 	});
-=======
-    for (entity, transform, spot_light, mut frustum) in views.iter_mut() {
-        // The frusta are used for culling meshes to the light for shadow mapping
-        // so if shadow mapping is disabled for this light, then the frusta are
-        // not needed.
-        // Also, if the light is not relevant for any cluster, it will not be in the
-        // global lights set and so there is no need to update its frusta.
-        if !spot_light.shadows_enabled || !global_lights.entities.contains(&entity) {
-            continue;
-        }
-
-        // ignore scale because we don't want to effectively scale light radius and range
-        // by applying those as a view transform to shadow map rendering of objects
-        let view_backward = transform.back();
-
-        let spot_view = spot_light_view_matrix(transform);
-        let spot_projection = spot_light_projection_matrix(spot_light.outer_angle);
-        let view_projection = spot_projection * spot_view.inverse();
-
-        *frustum = Frustum::from_view_projection(
-            &view_projection,
-            &transform.translation(),
-            &view_backward,
-            spot_light.range,
-        );
-    }
-}
-
-pub fn check_light_mesh_visibility(
-    visible_point_lights: Query<&VisiblePointLights>,
-    mut point_lights: Query<(
-        &PointLight,
-        &GlobalTransform,
-        &CubemapFrusta,
-        &mut CubemapVisibleEntities,
-        Option<&RenderLayers>,
-    )>,
-    mut spot_lights: Query<(
-        &SpotLight,
-        &GlobalTransform,
-        &Frustum,
-        &mut VisibleEntities,
-        Option<&RenderLayers>,
-    )>,
-    mut directional_lights: Query<
-        (
-            &DirectionalLight,
-            &Frustum,
-            &mut VisibleEntities,
-            Option<&RenderLayers>,
-            &ComputedVisibility,
-        ),
-        Without<SpotLight>,
-    >,
-    mut visible_entity_query: Query<
-        (
-            Entity,
-            &mut ComputedVisibility,
-            Option<&RenderLayers>,
-            Option<&Aabb>,
-            Option<&GlobalTransform>,
-        ),
-        (Without<NotShadowCaster>, Without<DirectionalLight>),
-    >,
-) {
-    // Directional lights
-    for (
-        directional_light,
-        frustum,
-        mut visible_entities,
-        maybe_view_mask,
-        light_computed_visibility,
-    ) in &mut directional_lights
-    {
-        visible_entities.entities.clear();
-
-        // NOTE: If shadow mapping is disabled for the light then it must have no visible entities
-        if !directional_light.shadows_enabled || !light_computed_visibility.is_visible() {
-            continue;
-        }
-
-        let view_mask = maybe_view_mask.copied().unwrap_or_default();
-
-        for (entity, mut computed_visibility, maybe_entity_mask, maybe_aabb, maybe_transform) in
-            &mut visible_entity_query
-        {
-            if !computed_visibility.is_visible_in_hierarchy() {
-                continue;
-            }
-
-            let entity_mask = maybe_entity_mask.copied().unwrap_or_default();
-            if !view_mask.intersects(&entity_mask) {
-                continue;
-            }
-
-            // If we have an aabb and transform, do frustum culling
-            if let (Some(aabb), Some(transform)) = (maybe_aabb, maybe_transform) {
-                if !frustum.intersects_obb(aabb, &transform.compute_matrix(), true) {
-                    continue;
-                }
-            }
-
-            computed_visibility.set_visible_in_view();
-            visible_entities.entities.push(entity);
-        }
-
-        // TODO: check for big changes in visible entities len() vs capacity() (ex: 2x) and resize
-        // to prevent holding unneeded memory
-    }
-
-    for visible_lights in &visible_point_lights {
-        for light_entity in visible_lights.entities.iter().copied() {
-            // Point lights
-            if let Ok((
-                point_light,
-                transform,
-                cubemap_frusta,
-                mut cubemap_visible_entities,
-                maybe_view_mask,
-            )) = point_lights.get_mut(light_entity)
-            {
-                for visible_entities in cubemap_visible_entities.iter_mut() {
-                    visible_entities.entities.clear();
-                }
-
-                // NOTE: If shadow mapping is disabled for the light then it must have no visible entities
-                if !point_light.shadows_enabled {
-                    continue;
-                }
-
-                let view_mask = maybe_view_mask.copied().unwrap_or_default();
-                let light_sphere = Sphere {
-                    center: Vec3A::from(transform.translation()),
-                    radius: point_light.range,
-                };
-
-                for (
-                    entity,
-                    mut computed_visibility,
-                    maybe_entity_mask,
-                    maybe_aabb,
-                    maybe_transform,
-                ) in &mut visible_entity_query
-                {
-                    if !computed_visibility.is_visible_in_hierarchy() {
-                        continue;
-                    }
-
-                    let entity_mask = maybe_entity_mask.copied().unwrap_or_default();
-                    if !view_mask.intersects(&entity_mask) {
-                        continue;
-                    }
-
-                    // If we have an aabb and transform, do frustum culling
-                    if let (Some(aabb), Some(transform)) = (maybe_aabb, maybe_transform) {
-                        let model_to_world = transform.compute_matrix();
-                        // Do a cheap sphere vs obb test to prune out most meshes outside the sphere of the light
-                        if !light_sphere.intersects_obb(aabb, &model_to_world) {
-                            continue;
-                        }
-
-                        for (frustum, visible_entities) in cubemap_frusta
-                            .iter()
-                            .zip(cubemap_visible_entities.iter_mut())
-                        {
-                            if frustum.intersects_obb(aabb, &model_to_world, true) {
-                                computed_visibility.set_visible_in_view();
-                                visible_entities.entities.push(entity);
-                            }
-                        }
-                    } else {
-                        computed_visibility.set_visible_in_view();
-                        for visible_entities in cubemap_visible_entities.iter_mut() {
-                            visible_entities.entities.push(entity);
-                        }
-                    }
-                }
-
-                // TODO: check for big changes in visible entities len() vs capacity() (ex: 2x) and resize
-                // to prevent holding unneeded memory
-            }
-
-            // spot lights
-            if let Ok((point_light, transform, frustum, mut visible_entities, maybe_view_mask)) =
-                spot_lights.get_mut(light_entity)
-            {
-                visible_entities.entities.clear();
-
-                // NOTE: If shadow mapping is disabled for the light then it must have no visible entities
-                if !point_light.shadows_enabled {
-                    continue;
-                }
-
-                let view_mask = maybe_view_mask.copied().unwrap_or_default();
-                let light_sphere = Sphere {
-                    center: Vec3A::from(transform.translation()),
-                    radius: point_light.range,
-                };
-
-                for (
-                    entity,
-                    mut computed_visibility,
-                    maybe_entity_mask,
-                    maybe_aabb,
-                    maybe_transform,
-                ) in visible_entity_query.iter_mut()
-                {
-                    if !computed_visibility.is_visible_in_hierarchy() {
-                        continue;
-                    }
-
-                    let entity_mask = maybe_entity_mask.copied().unwrap_or_default();
-                    if !view_mask.intersects(&entity_mask) {
-                        continue;
-                    }
-
-                    // If we have an aabb and transform, do frustum culling
-                    if let (Some(aabb), Some(transform)) = (maybe_aabb, maybe_transform) {
-                        let model_to_world = transform.compute_matrix();
-                        // Do a cheap sphere vs obb test to prune out most meshes outside the sphere of the light
-                        if !light_sphere.intersects_obb(aabb, &model_to_world) {
-                            continue;
-                        }
-
-                        if frustum.intersects_obb(aabb, &model_to_world, true) {
-                            computed_visibility.set_visible_in_view();
-                            visible_entities.entities.push(entity);
-                        }
-                    } else {
-                        computed_visibility.set_visible_in_view();
-                        visible_entities.entities.push(entity);
-                    }
-                }
-
-                // TODO: check for big changes in visible entities len() vs capacity() (ex: 2x) and resize
-                // to prevent holding unneeded memory
-            }
-        }
-    }
->>>>>>> 4affc8cd
 }
 
 #[cfg(test)]
