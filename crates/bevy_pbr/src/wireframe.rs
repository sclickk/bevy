use crate::MeshPipeline;
use crate::{DrawMesh, MeshPipelineKey, MeshUniform, SetMeshBindGroup, SetMeshViewBindGroup};
use bevy_app::Plugin;
use bevy_asset::{load_internal_asset, Handle, HandleUntyped};
use bevy_core_pipeline::core_3d::Opaque3d;
use bevy_ecs::{prelude::*, reflect::ReflectComponent};
use bevy_reflect::std_traits::ReflectDefault;
use bevy_reflect::{Reflect, TypeUuid};
use bevy_render::{
	extract_resource::{ExtractResource, ExtractResourcePlugin},
	mesh::{Mesh, MeshVertexBufferLayout},
	render_asset::RenderAssets,
	render_phase::{AddRenderCommand, DrawFunctions, RenderPhase, SetItemPipeline},
	render_resource::{
		PipelineCache, PolygonMode, RenderPipelineDescriptor, Shader, SpecializedMeshPipeline,
		SpecializedMeshPipelineError, SpecializedMeshPipelines,
	},
	view::{ExtractedView, Msaa, VisibleEntities},
	RenderApp, RenderStage,
};
use bevy_utils::tracing::error;

pub const WIREFRAME_SHADER_HANDLE: HandleUntyped =
	HandleUntyped::weak_from_u64(Shader::TYPE_UUID, 192598014480025766);

#[derive(Debug, Default)]
pub struct WireframePlugin;

impl Plugin for WireframePlugin {
	fn build(&self, app: &mut bevy_app::App) {
		load_internal_asset!(
			app,
			WIREFRAME_SHADER_HANDLE,
			"render/wireframe.wgsl",
			Shader::from_wgsl
		);

<<<<<<< HEAD
		app.init_resource::<WireframeConfig>();
		app.init_plugin::<ExtractResourcePlugin<WireframeConfig>>();
=======
        app.register_type::<WireframeConfig>()
            .init_resource::<WireframeConfig>()
            .add_plugin(ExtractResourcePlugin::<WireframeConfig>::default());
>>>>>>> 5b5013d5

		if let Ok(render_app) = app.get_sub_app_mut(RenderApp) {
			render_app.add_render_command::<Opaque3d, DrawWireframes>();
			render_app.init_resource::<WireframePipeline>();
			render_app.init_resource::<SpecializedMeshPipelines<WireframePipeline>>();
			render_app.add_system_to_stage(RenderStage::Extract, extract_wireframes);
			render_app.add_system_to_stage(RenderStage::Queue, queue_wireframes);
		}
	}
}

fn extract_wireframes(mut commands: Commands, query: Query<Entity, With<Wireframe>>) {
	query.for_each(|entity| {
		commands.get_or_spawn(entity).insert(Wireframe);
	});
}

/// Controls whether an entity should rendered in wireframe-mode if the [`WireframePlugin`] is enabled
#[derive(Component, Debug, Clone, Default, Reflect)]
#[reflect(Component, Default)]
pub struct Wireframe;

#[derive(Debug, Clone, Default, ExtractResource, Reflect)]
#[reflect(Resource)]
pub struct WireframeConfig {
	/// Whether to show wireframes for all meshes. If `false`, only meshes with a [Wireframe] component will be rendered.
	pub global: bool,
}

pub struct WireframePipeline {
	mesh_pipeline: MeshPipeline,
	shader: Handle<Shader>,
}
impl FromWorld for WireframePipeline {
	fn from_world(render_world: &mut World) -> Self {
		WireframePipeline {
			mesh_pipeline: render_world.resource::<MeshPipeline>().clone(),
			shader: WIREFRAME_SHADER_HANDLE.typed(),
		}
	}
}

impl SpecializedMeshPipeline for WireframePipeline {
	type Key = MeshPipelineKey;

	fn specialize(
		&self,
		key: Self::Key,
		layout: &MeshVertexBufferLayout,
	) -> Result<RenderPipelineDescriptor, SpecializedMeshPipelineError> {
		let mut descriptor = self.mesh_pipeline.specialize(key, layout)?;
		descriptor.vertex.meta.shader = self.shader.clone_weak();
		descriptor
			.fragment
			.as_mut()
			.unwrap()
			.meta
			.shader = self.shader.clone_weak();
		descriptor.primitive.polygon_mode = PolygonMode::Line;
		descriptor
			.depth_stencil
			.as_mut()
			.unwrap()
			.bias
			.slope_scale = 1.0;
		Ok(descriptor)
	}
}

#[allow(clippy::too_many_arguments)]
fn queue_wireframes(
	opaque_3d_draw_functions: Res<DrawFunctions<Opaque3d>>,
	render_meshes: Res<RenderAssets<Mesh>>,
	wireframe_config: Res<WireframeConfig>,
	wireframe_pipeline: Res<WireframePipeline>,
	mut pipelines: ResMut<SpecializedMeshPipelines<WireframePipeline>>,
	mut pipeline_cache: ResMut<PipelineCache>,
	msaa: Res<Msaa>,
	mut material_meshes: ParamSet<(
		Query<(Entity, &Handle<Mesh>, &MeshUniform)>,
		Query<(Entity, &Handle<Mesh>, &MeshUniform), With<Wireframe>>,
	)>,
	mut views: Query<(&ExtractedView, &VisibleEntities, &mut RenderPhase<Opaque3d>)>,
) {
<<<<<<< HEAD
	let draw_custom = opaque_3d_draw_functions
		.read()
		.get_id::<DrawWireframes>()
		.unwrap();
	let msaa_key = MeshPipelineKey::from_msaa_samples(msaa.samples);
	views.for_each_mut(|(view, visible_entities, mut opaque_phase)| {
		let view_matrix = view.transform.compute_matrix();
		let view_row_2 = view_matrix.row(2);

		let add_render_phase =
			|(entity, mesh_handle, mesh_uniform): (Entity, &Handle<Mesh>, &MeshUniform)| {
				if let Some(mesh) = render_meshes.get(mesh_handle) {
					let key = msaa_key | MeshPipelineKey::from(mesh.primitive_topology);
					let pipeline_id =
						pipelines.specialize(&mut pipeline_cache, &wireframe_pipeline, key, &mesh.layout);
					let pipeline_id = match pipeline_id {
						Ok(id) => id,
						Err(err) => {
							error!("{}", err);
							return;
						}
					};
					opaque_phase.add(Opaque3d {
						entity,
						pipeline: pipeline_id,
						draw_function: draw_custom,
						distance: view_row_2.dot(mesh_uniform.transform.col(3)),
					});
				}
			};
=======
    let draw_custom = opaque_3d_draw_functions
        .read()
        .get_id::<DrawWireframes>()
        .unwrap();
    let msaa_key = MeshPipelineKey::from_msaa_samples(msaa.samples);
    for (view, visible_entities, mut opaque_phase) in views.iter_mut() {
        let rangefinder = view.rangefinder3d();

        let add_render_phase =
            |(entity, mesh_handle, mesh_uniform): (Entity, &Handle<Mesh>, &MeshUniform)| {
                if let Some(mesh) = render_meshes.get(mesh_handle) {
                    let key = msaa_key
                        | MeshPipelineKey::from_primitive_topology(mesh.primitive_topology);
                    let pipeline_id = pipelines.specialize(
                        &mut pipeline_cache,
                        &wireframe_pipeline,
                        key,
                        &mesh.layout,
                    );
                    let pipeline_id = match pipeline_id {
                        Ok(id) => id,
                        Err(err) => {
                            error!("{}", err);
                            return;
                        }
                    };
                    opaque_phase.add(Opaque3d {
                        entity,
                        pipeline: pipeline_id,
                        draw_function: draw_custom,
                        distance: rangefinder.distance(&mesh_uniform.transform),
                    });
                }
            };
>>>>>>> 5b5013d5

		if wireframe_config.global {
			let query = material_meshes.p0();
			visible_entities
				.entities
				.iter()
				.filter_map(|visible_entity| query.get(*visible_entity).ok())
				.for_each(add_render_phase);
		} else {
			let query = material_meshes.p1();
			visible_entities
				.entities
				.iter()
				.filter_map(|visible_entity| query.get(*visible_entity).ok())
				.for_each(add_render_phase);
		}
	})
}

type DrawWireframes = (
	SetItemPipeline,
	SetMeshViewBindGroup<0>,
	SetMeshBindGroup<1>,
	DrawMesh,
);<|MERGE_RESOLUTION|>--- conflicted
+++ resolved
@@ -35,14 +35,9 @@
 			Shader::from_wgsl
 		);
 
-<<<<<<< HEAD
+		app.register_type::<WireframeConfig>();
 		app.init_resource::<WireframeConfig>();
-		app.init_plugin::<ExtractResourcePlugin<WireframeConfig>>();
-=======
-        app.register_type::<WireframeConfig>()
-            .init_resource::<WireframeConfig>()
-            .add_plugin(ExtractResourcePlugin::<WireframeConfig>::default());
->>>>>>> 5b5013d5
+		app.add_plugin(ExtractResourcePlugin::<WireframeConfig>::default());
 
 		if let Ok(render_app) = app.get_sub_app_mut(RenderApp) {
 			render_app.add_render_command::<Opaque3d, DrawWireframes>();
@@ -127,15 +122,13 @@
 	)>,
 	mut views: Query<(&ExtractedView, &VisibleEntities, &mut RenderPhase<Opaque3d>)>,
 ) {
-<<<<<<< HEAD
 	let draw_custom = opaque_3d_draw_functions
 		.read()
 		.get_id::<DrawWireframes>()
 		.unwrap();
 	let msaa_key = MeshPipelineKey::from_msaa_samples(msaa.samples);
-	views.for_each_mut(|(view, visible_entities, mut opaque_phase)| {
-		let view_matrix = view.transform.compute_matrix();
-		let view_row_2 = view_matrix.row(2);
+	for (view, visible_entities, mut opaque_phase) in views.iter_mut() {
+		let rangefinder = view.rangefinder3d();
 
 		let add_render_phase =
 			|(entity, mesh_handle, mesh_uniform): (Entity, &Handle<Mesh>, &MeshUniform)| {
@@ -154,46 +147,10 @@
 						entity,
 						pipeline: pipeline_id,
 						draw_function: draw_custom,
-						distance: view_row_2.dot(mesh_uniform.transform.col(3)),
+						distance: rangefinder.distance(&mesh_uniform.transform),
 					});
 				}
 			};
-=======
-    let draw_custom = opaque_3d_draw_functions
-        .read()
-        .get_id::<DrawWireframes>()
-        .unwrap();
-    let msaa_key = MeshPipelineKey::from_msaa_samples(msaa.samples);
-    for (view, visible_entities, mut opaque_phase) in views.iter_mut() {
-        let rangefinder = view.rangefinder3d();
-
-        let add_render_phase =
-            |(entity, mesh_handle, mesh_uniform): (Entity, &Handle<Mesh>, &MeshUniform)| {
-                if let Some(mesh) = render_meshes.get(mesh_handle) {
-                    let key = msaa_key
-                        | MeshPipelineKey::from_primitive_topology(mesh.primitive_topology);
-                    let pipeline_id = pipelines.specialize(
-                        &mut pipeline_cache,
-                        &wireframe_pipeline,
-                        key,
-                        &mesh.layout,
-                    );
-                    let pipeline_id = match pipeline_id {
-                        Ok(id) => id,
-                        Err(err) => {
-                            error!("{}", err);
-                            return;
-                        }
-                    };
-                    opaque_phase.add(Opaque3d {
-                        entity,
-                        pipeline: pipeline_id,
-                        draw_function: draw_custom,
-                        distance: rangefinder.distance(&mesh_uniform.transform),
-                    });
-                }
-            };
->>>>>>> 5b5013d5
 
 		if wireframe_config.global {
 			let query = material_meshes.p0();
@@ -210,7 +167,7 @@
 				.filter_map(|visible_entity| query.get(*visible_entity).ok())
 				.for_each(add_render_phase);
 		}
-	})
+	}
 }
 
 type DrawWireframes = (
