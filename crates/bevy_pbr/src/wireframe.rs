--- conflicted
+++ resolved
@@ -1,4 +1,3 @@
-use crate::MeshPipeline;
 use crate::{DrawMesh, MeshPipelineKey, MeshUniform, SetMeshBindGroup, SetMeshViewBindGroup};
 use bevy_app::Plugin;
 use bevy_asset::{load_internal_asset, Handle, HandleUntyped};
@@ -50,17 +49,10 @@
 	}
 }
 
-<<<<<<< HEAD
-fn extract_wireframes(mut commands: Commands, query: Query<Entity, With<Wireframe>>) {
+fn extract_wireframes(mut commands: Commands, query: Extract<Query<Entity, With<Wireframe>>>) {
 	query.for_each(|entity| {
 		commands.get_or_spawn(entity).insert(Wireframe);
 	});
-=======
-fn extract_wireframes(mut commands: Commands, query: Extract<Query<Entity, With<Wireframe>>>) {
-    for entity in query.iter() {
-        commands.get_or_spawn(entity).insert(Wireframe);
-    }
->>>>>>> de484c1e
 }
 
 /// Controls whether an entity should rendered in wireframe-mode if the [`WireframePlugin`] is enabled
