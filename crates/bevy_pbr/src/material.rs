--- conflicted
+++ resolved
@@ -342,185 +342,88 @@
 ) where
 	M::Data: PartialEq + Eq + Hash + Clone,
 {
-<<<<<<< HEAD
-	views.for_each_mut(|(view, visible_entities, mut opaque_phase, mut alpha_mask_phase, mut transparent_phase)| {
-		let draw_opaque_pbr = opaque_draw_functions
-			.read()
-			.get_id::<DrawMaterial<M>>()
-			.unwrap();
-		let draw_alpha_mask_pbr = alpha_mask_draw_functions
-			.read()
-			.get_id::<DrawMaterial<M>>()
-			.unwrap();
-		let draw_transparent_pbr = transparent_draw_functions
-			.read()
-			.get_id::<DrawMaterial<M>>()
-			.unwrap();
-
-		let inverse_view_matrix = view.transform.compute_matrix().inverse();
-		let inverse_view_row_2 = inverse_view_matrix.row(2);
-
-		for visible_entity in &visible_entities.entities {
-			if let Ok((material_handle, mesh_handle, mesh_uniform)) = material_meshes.get(*visible_entity)
-			{
-				if let Some(material) = render_materials.get(material_handle) {
-					if let Some(mesh) = render_meshes.get(mesh_handle) {
-						let mut mesh_key = MeshPipelineKey::from(mesh.primitive_topology)
-							| MeshPipelineKey::from_msaa_samples(msaa.samples);
-						let alpha_mode = material.properties.alpha_mode;
-						if let AlphaMode::Blend = alpha_mode {
-							mesh_key |= MeshPipelineKey::TRANSPARENT_MAIN_PASS;
-						}
-
-						let pipeline_id = pipelines.specialize(
-							&mut pipeline_cache,
-							&material_pipeline,
-							MaterialPipelineKey {
-								mesh_key,
-								bind_group_data: material.key.clone(),
-							},
-							&mesh.layout,
-						);
-						let pipeline_id = match pipeline_id {
-							Ok(id) => id,
-							Err(err) => {
-								error!("{}", err);
-								continue;
+	views.for_each_mut(
+		|(view, visible_entities, mut opaque_phase, mut alpha_mask_phase, mut transparent_phase)| {
+			let draw_opaque_pbr = opaque_draw_functions
+				.read()
+				.get_id::<DrawMaterial<M>>()
+				.unwrap();
+			let draw_alpha_mask_pbr = alpha_mask_draw_functions
+				.read()
+				.get_id::<DrawMaterial<M>>()
+				.unwrap();
+			let draw_transparent_pbr = transparent_draw_functions
+				.read()
+				.get_id::<DrawMaterial<M>>()
+				.unwrap();
+
+			let rangefinder = view.rangefinder3d();
+			// let msaa_key = MeshPipelineKey::from_msaa_samples(msaa.samples);
+
+			for visible_entity in &visible_entities.entities {
+				if let Ok((material_handle, mesh_handle, mesh_uniform)) =
+					material_meshes.get(*visible_entity)
+				{
+					if let Some(material) = render_materials.get(material_handle) {
+						if let Some(mesh) = render_meshes.get(mesh_handle) {
+							let mut mesh_key = MeshPipelineKey::from(mesh.primitive_topology)
+								| MeshPipelineKey::from_msaa_samples(msaa.samples);
+							let alpha_mode = material.properties.alpha_mode;
+							if let AlphaMode::Blend = alpha_mode {
+								mesh_key |= MeshPipelineKey::TRANSPARENT_MAIN_PASS;
 							}
-						};
-
-						// NOTE: row 2 of the inverse view matrix dotted with column 3 of the model matrix
-						// gives the z component of translation of the mesh in view space
-						let mesh_z = inverse_view_row_2.dot(mesh_uniform.transform.col(3))
-							+ material.properties.depth_bias;
-						match alpha_mode {
-							AlphaMode::Opaque => {
-								opaque_phase.add(Opaque3d {
-									entity: *visible_entity,
-									draw_function: draw_opaque_pbr,
-									pipeline: pipeline_id,
-									// NOTE: Front-to-back ordering for opaque with ascending sort means near should have the
-									// lowest sort key and getting further away should increase. As we have
-									// -z in front of the camera, values in view space decrease away from the
-									// camera. Flipping the sign of mesh_z results in the correct front-to-back ordering
-									distance: -mesh_z,
-								});
-							}
-							AlphaMode::Mask(_) => {
-								alpha_mask_phase.add(AlphaMask3d {
-									entity: *visible_entity,
-									draw_function: draw_alpha_mask_pbr,
-									pipeline: pipeline_id,
-									// NOTE: Front-to-back ordering for alpha mask with ascending sort means near should have the
-									// lowest sort key and getting further away should increase. As we have
-									// -z in front of the camera, values in view space decrease away from the
-									// camera. Flipping the sign of mesh_z results in the correct front-to-back ordering
-									distance: -mesh_z,
-								});
-							}
-							AlphaMode::Blend => {
-								transparent_phase.add(Transparent3d {
-									entity: *visible_entity,
-									draw_function: draw_transparent_pbr,
-									pipeline: pipeline_id,
-									// NOTE: Back-to-front ordering for transparent with ascending sort means far should have the
-									// lowest sort key and getting closer should increase. As we have
-									// -z in front of the camera, the largest distance is -far with values increasing toward the
-									// camera. As such we can just use mesh_z as the distance
-									distance: mesh_z,
-								});
+
+							let pipeline_id = pipelines.specialize(
+								&mut pipeline_cache,
+								&material_pipeline,
+								MaterialPipelineKey {
+									mesh_key,
+									bind_group_data: material.key.clone(),
+								},
+								&mesh.layout,
+							);
+							let pipeline_id = match pipeline_id {
+								Ok(id) => id,
+								Err(err) => {
+									error!("{}", err);
+									continue;
+								}
+							};
+
+							let distance =
+								rangefinder.distance(&mesh_uniform.transform) + material.properties.depth_bias;
+							match alpha_mode {
+								AlphaMode::Opaque => {
+									opaque_phase.add(Opaque3d {
+										entity: *visible_entity,
+										draw_function: draw_opaque_pbr,
+										pipeline: pipeline_id,
+										distance,
+									});
+								}
+								AlphaMode::Mask(_) => {
+									alpha_mask_phase.add(AlphaMask3d {
+										entity: *visible_entity,
+										draw_function: draw_alpha_mask_pbr,
+										pipeline: pipeline_id,
+										distance,
+									});
+								}
+								AlphaMode::Blend => {
+									transparent_phase.add(Transparent3d {
+										entity: *visible_entity,
+										draw_function: draw_transparent_pbr,
+										pipeline: pipeline_id,
+										distance,
+									});
+								}
 							}
 						}
 					}
 				}
 			}
-		}
-	});
-=======
-    for (view, visible_entities, mut opaque_phase, mut alpha_mask_phase, mut transparent_phase) in
-        views.iter_mut()
-    {
-        let draw_opaque_pbr = opaque_draw_functions
-            .read()
-            .get_id::<DrawMaterial<M>>()
-            .unwrap();
-        let draw_alpha_mask_pbr = alpha_mask_draw_functions
-            .read()
-            .get_id::<DrawMaterial<M>>()
-            .unwrap();
-        let draw_transparent_pbr = transparent_draw_functions
-            .read()
-            .get_id::<DrawMaterial<M>>()
-            .unwrap();
-
-        let rangefinder = view.rangefinder3d();
-        let msaa_key = MeshPipelineKey::from_msaa_samples(msaa.samples);
-
-        for visible_entity in &visible_entities.entities {
-            if let Ok((material_handle, mesh_handle, mesh_uniform)) =
-                material_meshes.get(*visible_entity)
-            {
-                if let Some(material) = render_materials.get(material_handle) {
-                    if let Some(mesh) = render_meshes.get(mesh_handle) {
-                        let mut mesh_key =
-                            MeshPipelineKey::from_primitive_topology(mesh.primitive_topology)
-                                | msaa_key;
-                        let alpha_mode = material.properties.alpha_mode;
-                        if let AlphaMode::Blend = alpha_mode {
-                            mesh_key |= MeshPipelineKey::TRANSPARENT_MAIN_PASS;
-                        }
-
-                        let pipeline_id = pipelines.specialize(
-                            &mut pipeline_cache,
-                            &material_pipeline,
-                            MaterialPipelineKey {
-                                mesh_key,
-                                bind_group_data: material.key.clone(),
-                            },
-                            &mesh.layout,
-                        );
-                        let pipeline_id = match pipeline_id {
-                            Ok(id) => id,
-                            Err(err) => {
-                                error!("{}", err);
-                                continue;
-                            }
-                        };
-
-                        let distance = rangefinder.distance(&mesh_uniform.transform)
-                            + material.properties.depth_bias;
-                        match alpha_mode {
-                            AlphaMode::Opaque => {
-                                opaque_phase.add(Opaque3d {
-                                    entity: *visible_entity,
-                                    draw_function: draw_opaque_pbr,
-                                    pipeline: pipeline_id,
-                                    distance,
-                                });
-                            }
-                            AlphaMode::Mask(_) => {
-                                alpha_mask_phase.add(AlphaMask3d {
-                                    entity: *visible_entity,
-                                    draw_function: draw_alpha_mask_pbr,
-                                    pipeline: pipeline_id,
-                                    distance,
-                                });
-                            }
-                            AlphaMode::Blend => {
-                                transparent_phase.add(Transparent3d {
-                                    entity: *visible_entity,
-                                    draw_function: draw_transparent_pbr,
-                                    pipeline: pipeline_id,
-                                    distance,
-                                });
-                            }
-                        }
-                    }
-                }
-            }
-        }
-    }
->>>>>>> 5b5013d5
+		},
+	);
 }
 
 /// Common [`Material`] properties, calculated for a specific material instance.
