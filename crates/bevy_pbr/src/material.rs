--- conflicted
+++ resolved
@@ -6,62 +6,35 @@
 use bevy_asset::{AddAsset, AssetEvent, AssetServer, Assets, Handle};
 use bevy_core_pipeline::core_3d::{AlphaMask3d, Opaque3d, Transparent3d};
 use bevy_ecs::{
-<<<<<<< HEAD
 	entity::Entity,
+	event::EventReader,
 	prelude::World,
+	schedule::ParallelSystemDescriptorCoercion,
 	system::{
 		lifetimeless::{Read, SQuery, SRes},
-		Query, Res, ResMut, SystemParamItem,
+		Commands, Local, Query, Res, ResMut, SystemParamItem,
 	},
 	world::FromWorld,
-=======
-    entity::Entity,
-    event::EventReader,
-    prelude::World,
-    schedule::ParallelSystemDescriptorCoercion,
-    system::{
-        lifetimeless::{Read, SQuery, SRes},
-        Commands, Local, Query, Res, ResMut, SystemParamItem,
-    },
-    world::FromWorld,
->>>>>>> a1a07945
 };
 use bevy_reflect::TypeUuid;
 use bevy_render::{
-<<<<<<< HEAD
 	extract_component::ExtractComponentPlugin,
 	mesh::{Mesh, MeshVertexBufferLayout},
-	render_asset::{RenderAsset, RenderAssetPlugin, RenderAssets},
+	prelude::Image,
+	render_asset::{PrepareAssetLabel, RenderAssets},
 	render_phase::{
 		AddRenderCommand, DrawFunctions, EntityRenderCommand, RenderCommandResult, RenderPhase,
 		SetItemPipeline, TrackedRenderPass,
 	},
 	render_resource::{
-		BindGroup, BindGroupLayout, PipelineCache, RenderPipelineDescriptor, Shader,
-		SpecializedMeshPipeline, SpecializedMeshPipelineError, SpecializedMeshPipelines,
+		AsBindGroup, AsBindGroupError, BindGroup, BindGroupLayout, OwnedBindingResource, PipelineCache,
+		RenderPipelineDescriptor, Shader, ShaderRef, SpecializedMeshPipeline,
+		SpecializedMeshPipelineError, SpecializedMeshPipelines,
 	},
 	renderer::RenderDevice,
+	texture::FallbackImage,
 	view::{ExtractedView, Msaa, VisibleEntities},
 	RenderApp, RenderStage,
-=======
-    extract_component::ExtractComponentPlugin,
-    mesh::{Mesh, MeshVertexBufferLayout},
-    prelude::Image,
-    render_asset::{PrepareAssetLabel, RenderAssets},
-    render_phase::{
-        AddRenderCommand, DrawFunctions, EntityRenderCommand, RenderCommandResult, RenderPhase,
-        SetItemPipeline, TrackedRenderPass,
-    },
-    render_resource::{
-        AsBindGroup, AsBindGroupError, BindGroup, BindGroupLayout, OwnedBindingResource,
-        PipelineCache, RenderPipelineDescriptor, Shader, ShaderRef, SpecializedMeshPipeline,
-        SpecializedMeshPipelineError, SpecializedMeshPipelines,
-    },
-    renderer::RenderDevice,
-    texture::FallbackImage,
-    view::{ExtractedView, Msaa, VisibleEntities},
-    RenderApp, RenderStage,
->>>>>>> a1a07945
 };
 use bevy_utils::{tracing::error, HashMap, HashSet};
 use std::hash::Hash;
@@ -70,271 +43,6 @@
 
 /// Materials are used alongside [`MaterialPlugin`] and [`MaterialMeshBundle`](crate::MaterialMeshBundle)
 /// to spawn entities that are rendered with a specific [`Material`] type. They serve as an easy to use high level
-<<<<<<< HEAD
-/// way to render [`Mesh`] entities with custom shader logic. For materials that can specialize their [`RenderPipelineDescriptor`]
-/// based on specific material values, see [`SpecializedMaterial`]. [`Material`] automatically implements [`SpecializedMaterial`]
-/// and can be used anywhere that type is used (such as [`MaterialPlugin`]).
-pub trait Material: Asset + RenderAsset + Sized {
-	/// Returns this material's [`BindGroup`]. This should match the layout returned by [`Material::bind_group_layout`].
-	fn bind_group(material: &<Self as RenderAsset>::PreparedAsset) -> &BindGroup;
-
-	/// Returns this material's [`BindGroupLayout`]. This should match the [`BindGroup`] returned by [`Material::bind_group`].
-	fn bind_group_layout(render_device: &RenderDevice) -> BindGroupLayout;
-
-	/// Returns this material's vertex shader. If [`None`] is returned, the default mesh vertex shader will be used.
-	/// Defaults to [`None`].
-	#[allow(unused_variables)]
-	fn vertex_shader(asset_server: &AssetServer) -> Option<Handle<Shader>> {
-		None
-	}
-
-	/// Returns this material's fragment shader. If [`None`] is returned, the default mesh fragment shader will be used.
-	/// Defaults to [`None`].
-	#[allow(unused_variables)]
-	fn fragment_shader(asset_server: &AssetServer) -> Option<Handle<Shader>> {
-		None
-	}
-
-	/// Returns this material's [`AlphaMode`]. Defaults to [`AlphaMode::Opaque`].
-	#[allow(unused_variables)]
-	fn alpha_mode(material: &<Self as RenderAsset>::PreparedAsset) -> AlphaMode {
-		AlphaMode::Opaque
-	}
-
-	/// The dynamic uniform indices to set for the given `material`'s [`BindGroup`].
-	/// Defaults to an empty array / no dynamic uniform indices.
-	#[allow(unused_variables)]
-	#[inline]
-	fn dynamic_uniform_indices(material: &<Self as RenderAsset>::PreparedAsset) -> &[u32] {
-		&[]
-	}
-
-	#[allow(unused_variables)]
-	#[inline]
-	/// Add a bias to the view depth of the mesh which can be used to force a specific render order
-	/// for meshes with equal depth, to avoid z-fighting.
-	fn depth_bias(material: &<Self as RenderAsset>::PreparedAsset) -> f32 {
-		0.0
-	}
-
-	/// Customizes the default [`RenderPipelineDescriptor`].
-	#[allow(unused_variables)]
-	#[inline]
-	fn specialize(
-		pipeline: &MaterialPipeline<Self>,
-		descriptor: &mut RenderPipelineDescriptor,
-		layout: &MeshVertexBufferLayout,
-	) -> Result<(), SpecializedMeshPipelineError> {
-		Ok(())
-	}
-}
-
-impl<M: Material> SpecializedMaterial for M {
-	type Key = ();
-
-	#[inline]
-	fn key(_material: &<Self as RenderAsset>::PreparedAsset) -> Self::Key {}
-
-	#[inline]
-	fn specialize(
-		pipeline: &MaterialPipeline<Self>,
-		descriptor: &mut RenderPipelineDescriptor,
-		_key: Self::Key,
-		layout: &MeshVertexBufferLayout,
-	) -> Result<(), SpecializedMeshPipelineError> {
-		<M as Material>::specialize(pipeline, descriptor, layout)
-	}
-
-	#[inline]
-	fn bind_group(material: &<Self as RenderAsset>::PreparedAsset) -> &BindGroup {
-		<M as Material>::bind_group(material)
-	}
-
-	#[inline]
-	fn bind_group_layout(render_device: &RenderDevice) -> BindGroupLayout {
-		<M as Material>::bind_group_layout(render_device)
-	}
-
-	#[inline]
-	fn alpha_mode(material: &<Self as RenderAsset>::PreparedAsset) -> AlphaMode {
-		<M as Material>::alpha_mode(material)
-	}
-
-	#[inline]
-	fn vertex_shader(asset_server: &AssetServer) -> Option<Handle<Shader>> {
-		<M as Material>::vertex_shader(asset_server)
-	}
-
-	#[inline]
-	fn fragment_shader(asset_server: &AssetServer) -> Option<Handle<Shader>> {
-		<M as Material>::fragment_shader(asset_server)
-	}
-
-	#[inline]
-	fn dynamic_uniform_indices(material: &<Self as RenderAsset>::PreparedAsset) -> &[u32] {
-		<M as Material>::dynamic_uniform_indices(material)
-	}
-
-	#[inline]
-	fn depth_bias(material: &<Self as RenderAsset>::PreparedAsset) -> f32 {
-		<M as Material>::depth_bias(material)
-	}
-}
-
-/// Materials are used alongside [`MaterialPlugin`] and [`MaterialMeshBundle`](crate::MaterialMeshBundle)
-/// to spawn entities that are rendered with a specific [`SpecializedMaterial`] type. They serve as an easy to use high level
-/// way to render [`Mesh`] entities with custom shader logic. [`SpecializedMaterials`](SpecializedMaterial) use their [`SpecializedMaterial::Key`]
-/// to customize their [`RenderPipelineDescriptor`] based on specific material values. The slightly simpler [`Material`] trait
-/// should be used for materials that do not need specialization. [`Material`] types automatically implement [`SpecializedMaterial`].
-pub trait SpecializedMaterial: Asset + RenderAsset + Sized {
-	/// The key used to specialize this material's [`RenderPipelineDescriptor`].
-	type Key: PartialEq + Eq + Hash + Clone + Send + Sync;
-
-	/// Extract the [`SpecializedMaterial::Key`] for the "prepared" version of this material. This key will be
-	/// passed in to the [`SpecializedMaterial::specialize`] function when compiling the [`RenderPipeline`](bevy_render::render_resource::RenderPipeline)
-	/// for a given entity's material.
-	fn key(material: &<Self as RenderAsset>::PreparedAsset) -> Self::Key;
-
-	/// Specializes the given `descriptor` according to the given `key`.
-	fn specialize(
-		pipeline: &MaterialPipeline<Self>,
-		descriptor: &mut RenderPipelineDescriptor,
-		key: Self::Key,
-		layout: &MeshVertexBufferLayout,
-	) -> Result<(), SpecializedMeshPipelineError>;
-
-	/// Returns this material's [`BindGroup`]. This should match the layout returned by [`SpecializedMaterial::bind_group_layout`].
-	fn bind_group(material: &<Self as RenderAsset>::PreparedAsset) -> &BindGroup;
-
-	/// Returns this material's [`BindGroupLayout`]. This should match the [`BindGroup`] returned by [`SpecializedMaterial::bind_group`].
-	fn bind_group_layout(render_device: &RenderDevice) -> BindGroupLayout;
-
-	/// Returns this material's vertex shader. If [`None`] is returned, the default mesh vertex shader will be used.
-	/// Defaults to [`None`].
-	#[allow(unused_variables)]
-	fn vertex_shader(asset_server: &AssetServer) -> Option<Handle<Shader>> {
-		None
-	}
-
-	/// Returns this material's fragment shader. If [`None`] is returned, the default mesh fragment shader will be used.
-	/// Defaults to [`None`].
-	#[allow(unused_variables)]
-	fn fragment_shader(asset_server: &AssetServer) -> Option<Handle<Shader>> {
-		None
-	}
-
-	/// Returns this material's [`AlphaMode`]. Defaults to [`AlphaMode::Opaque`].
-	#[allow(unused_variables)]
-	fn alpha_mode(material: &<Self as RenderAsset>::PreparedAsset) -> AlphaMode {
-		AlphaMode::Opaque
-	}
-
-	/// The dynamic uniform indices to set for the given `material`'s [`BindGroup`].
-	/// Defaults to an empty array / no dynamic uniform indices.
-	#[allow(unused_variables)]
-	#[inline]
-	fn dynamic_uniform_indices(material: &<Self as RenderAsset>::PreparedAsset) -> &[u32] {
-		&[]
-	}
-
-	#[allow(unused_variables)]
-	#[inline]
-	/// Add a bias to the view depth of the mesh which can be used to force a specific render order
-	/// for meshes with equal depth, to avoid z-fighting.
-	fn depth_bias(material: &<Self as RenderAsset>::PreparedAsset) -> f32 {
-		0.0
-	}
-}
-
-/// Adds the necessary ECS resources and render logic to enable rendering entities using the given [`SpecializedMaterial`]
-/// asset type (which includes [`Material`] types).
-pub struct MaterialPlugin<M: SpecializedMaterial>(PhantomData<M>);
-
-impl<M: SpecializedMaterial> Default for MaterialPlugin<M> {
-	fn default() -> Self {
-		Self(Default::default())
-	}
-}
-
-impl<M: SpecializedMaterial> Plugin for MaterialPlugin<M> {
-	fn build(&self, app: &mut App) {
-		app.add_asset::<M>();
-		app.add_plugin(ExtractComponentPlugin::<Handle<M>>::extract_visible());
-		app.init_plugin::<RenderAssetPlugin<M>>();
-		if let Ok(render_app) = app.get_sub_app_mut(RenderApp) {
-			render_app.add_render_command::<Transparent3d, DrawMaterial<M>>();
-			render_app.add_render_command::<Opaque3d, DrawMaterial<M>>();
-			render_app.add_render_command::<AlphaMask3d, DrawMaterial<M>>();
-			render_app.init_resource::<MaterialPipeline<M>>();
-			render_app.init_resource::<SpecializedMeshPipelines<MaterialPipeline<M>>>();
-			render_app.add_system_to_stage(RenderStage::Queue, queue_material_meshes::<M>);
-		}
-	}
-}
-
-#[derive(Eq, PartialEq, Clone, Hash)]
-pub struct MaterialPipelineKey<T> {
-	pub mesh_key: MeshPipelineKey,
-	pub material_key: T,
-}
-
-pub struct MaterialPipeline<M: SpecializedMaterial> {
-	pub mesh_pipeline: MeshPipeline,
-	pub material_layout: BindGroupLayout,
-	pub vertex_shader: Option<Handle<Shader>>,
-	pub fragment_shader: Option<Handle<Shader>>,
-	marker: PhantomData<M>,
-}
-
-impl<M: SpecializedMaterial> SpecializedMeshPipeline for MaterialPipeline<M> {
-	type Key = MaterialPipelineKey<M::Key>;
-
-	fn specialize(
-		&self,
-		key: Self::Key,
-		layout: &MeshVertexBufferLayout,
-	) -> Result<RenderPipelineDescriptor, SpecializedMeshPipelineError> {
-		let mut descriptor = self
-			.mesh_pipeline
-			.specialize(key.mesh_key, layout)?;
-		if let Some(vertex_shader) = &self.vertex_shader {
-			descriptor.vertex.meta.shader = vertex_shader.clone();
-		}
-
-		if let Some(fragment_shader) = &self.fragment_shader {
-			descriptor
-				.fragment
-				.as_mut()
-				.unwrap()
-				.meta
-				.shader = fragment_shader.clone();
-		}
-
-		// MeshPipeline::specialize's current implementation guarantees that the returned
-		// specialized descriptor has a populated layout
-		let descriptor_layout = descriptor.meta.layout.as_mut().unwrap();
-		descriptor_layout.insert(1, self.material_layout.clone());
-
-		M::specialize(self, &mut descriptor, key.material_key, layout)?;
-		Ok(descriptor)
-	}
-}
-
-impl<M: SpecializedMaterial> FromWorld for MaterialPipeline<M> {
-	fn from_world(world: &mut World) -> Self {
-		let asset_server = world.resource::<AssetServer>();
-		let render_device = world.resource::<RenderDevice>();
-		let material_layout = M::bind_group_layout(render_device);
-
-		MaterialPipeline {
-			mesh_pipeline: world.resource::<MeshPipeline>().clone(),
-			material_layout,
-			vertex_shader: M::vertex_shader(asset_server),
-			fragment_shader: M::fragment_shader(asset_server),
-			marker: PhantomData,
-		}
-	}
-=======
 /// way to render [`Mesh`] entities with custom shader logic.
 ///
 /// Materials must implement [`AsBindGroup`] to define how data will be transferred to the GPU and bound in shaders.
@@ -401,44 +109,44 @@
 /// var color_sampler: sampler;
 /// ```
 pub trait Material: AsBindGroup + Send + Sync + Clone + TypeUuid + Sized + 'static {
-    /// Returns this material's vertex shader. If [`ShaderRef::Default`] is returned, the default mesh vertex shader
-    /// will be used.
-    fn vertex_shader() -> ShaderRef {
-        ShaderRef::Default
-    }
-
-    /// Returns this material's fragment shader. If [`ShaderRef::Default`] is returned, the default mesh fragment shader
-    /// will be used.
-    #[allow(unused_variables)]
-    fn fragment_shader() -> ShaderRef {
-        ShaderRef::Default
-    }
-
-    /// Returns this material's [`AlphaMode`]. Defaults to [`AlphaMode::Opaque`].
-    #[inline]
-    fn alpha_mode(&self) -> AlphaMode {
-        AlphaMode::Opaque
-    }
-
-    #[inline]
-    /// Add a bias to the view depth of the mesh which can be used to force a specific render order
-    /// for meshes with equal depth, to avoid z-fighting.
-    fn depth_bias(&self) -> f32 {
-        0.0
-    }
-
-    /// Customizes the default [`RenderPipelineDescriptor`] for a specific entity using the entity's
-    /// [`MaterialPipelineKey`] and [`MeshVertexBufferLayout`] as input.
-    #[allow(unused_variables)]
-    #[inline]
-    fn specialize(
-        pipeline: &MaterialPipeline<Self>,
-        descriptor: &mut RenderPipelineDescriptor,
-        layout: &MeshVertexBufferLayout,
-        key: MaterialPipelineKey<Self>,
-    ) -> Result<(), SpecializedMeshPipelineError> {
-        Ok(())
-    }
+	/// Returns this material's vertex shader. If [`ShaderRef::Default`] is returned, the default mesh vertex shader
+	/// will be used.
+	fn vertex_shader() -> ShaderRef {
+		ShaderRef::Default
+	}
+
+	/// Returns this material's fragment shader. If [`ShaderRef::Default`] is returned, the default mesh fragment shader
+	/// will be used.
+	#[allow(unused_variables)]
+	fn fragment_shader() -> ShaderRef {
+		ShaderRef::Default
+	}
+
+	/// Returns this material's [`AlphaMode`]. Defaults to [`AlphaMode::Opaque`].
+	#[inline]
+	fn alpha_mode(&self) -> AlphaMode {
+		AlphaMode::Opaque
+	}
+
+	#[inline]
+	/// Add a bias to the view depth of the mesh which can be used to force a specific render order
+	/// for meshes with equal depth, to avoid z-fighting.
+	fn depth_bias(&self) -> f32 {
+		0.0
+	}
+
+	/// Customizes the default [`RenderPipelineDescriptor`] for a specific entity using the entity's
+	/// [`MaterialPipelineKey`] and [`MeshVertexBufferLayout`] as input.
+	#[allow(unused_variables)]
+	#[inline]
+	fn specialize(
+		pipeline: &MaterialPipeline<Self>,
+		descriptor: &mut RenderPipelineDescriptor,
+		layout: &MeshVertexBufferLayout,
+		key: MaterialPipelineKey<Self>,
+	) -> Result<(), SpecializedMeshPipelineError> {
+		Ok(())
+	}
 }
 
 /// Adds the necessary ECS resources and render logic to enable rendering entities using the given [`Material`]
@@ -446,137 +154,142 @@
 pub struct MaterialPlugin<M: Material>(PhantomData<M>);
 
 impl<M: Material> Default for MaterialPlugin<M> {
-    fn default() -> Self {
-        Self(Default::default())
-    }
+	fn default() -> Self {
+		Self(Default::default())
+	}
 }
 
 impl<M: Material> Plugin for MaterialPlugin<M>
 where
-    M::Data: PartialEq + Eq + Hash + Clone,
+	M::Data: PartialEq + Eq + Hash + Clone,
 {
-    fn build(&self, app: &mut App) {
-        app.add_asset::<M>()
-            .add_plugin(ExtractComponentPlugin::<Handle<M>>::extract_visible());
-        if let Ok(render_app) = app.get_sub_app_mut(RenderApp) {
-            render_app
-                .add_render_command::<Transparent3d, DrawMaterial<M>>()
-                .add_render_command::<Opaque3d, DrawMaterial<M>>()
-                .add_render_command::<AlphaMask3d, DrawMaterial<M>>()
-                .init_resource::<MaterialPipeline<M>>()
-                .init_resource::<ExtractedMaterials<M>>()
-                .init_resource::<RenderMaterials<M>>()
-                .init_resource::<SpecializedMeshPipelines<MaterialPipeline<M>>>()
-                .add_system_to_stage(RenderStage::Extract, extract_materials::<M>)
-                .add_system_to_stage(
-                    RenderStage::Prepare,
-                    prepare_materials::<M>.after(PrepareAssetLabel::PreAssetPrepare),
-                )
-                .add_system_to_stage(RenderStage::Queue, queue_material_meshes::<M>);
-        }
-    }
+	fn build(&self, app: &mut App) {
+		app.add_asset::<M>();
+		app.add_plugin(ExtractComponentPlugin::<Handle<M>>::extract_visible());
+		if let Ok(render_app) = app.get_sub_app_mut(RenderApp) {
+			render_app.add_render_command::<Transparent3d, DrawMaterial<M>>();
+			render_app.add_render_command::<Opaque3d, DrawMaterial<M>>();
+			render_app.add_render_command::<AlphaMask3d, DrawMaterial<M>>();
+			render_app.init_resource::<MaterialPipeline<M>>();
+			render_app.init_resource::<ExtractedMaterials<M>>();
+			render_app.init_resource::<RenderMaterials<M>>();
+			render_app.init_resource::<SpecializedMeshPipelines<MaterialPipeline<M>>>();
+			render_app.add_system_to_stage(RenderStage::Extract, extract_materials::<M>);
+			render_app.add_system_to_stage(
+				RenderStage::Prepare,
+				prepare_materials::<M>.after(PrepareAssetLabel::PreAssetPrepare),
+			);
+			render_app.add_system_to_stage(RenderStage::Queue, queue_material_meshes::<M>);
+		}
+	}
 }
 
 /// A key uniquely identifying a specialized [`MaterialPipeline`].
 pub struct MaterialPipelineKey<M: Material> {
-    pub mesh_key: MeshPipelineKey,
-    pub bind_group_data: M::Data,
+	pub mesh_key: MeshPipelineKey,
+	pub bind_group_data: M::Data,
 }
 
 impl<M: Material> Eq for MaterialPipelineKey<M> where M::Data: PartialEq {}
 
 impl<M: Material> PartialEq for MaterialPipelineKey<M>
 where
-    M::Data: PartialEq,
+	M::Data: PartialEq,
 {
-    fn eq(&self, other: &Self) -> bool {
-        self.mesh_key == other.mesh_key && self.bind_group_data == other.bind_group_data
-    }
+	fn eq(&self, other: &Self) -> bool {
+		self.mesh_key == other.mesh_key && self.bind_group_data == other.bind_group_data
+	}
 }
 
 impl<M: Material> Clone for MaterialPipelineKey<M>
 where
-    M::Data: Clone,
+	M::Data: Clone,
 {
-    fn clone(&self) -> Self {
-        Self {
-            mesh_key: self.mesh_key,
-            bind_group_data: self.bind_group_data.clone(),
-        }
-    }
+	fn clone(&self) -> Self {
+		Self {
+			mesh_key: self.mesh_key,
+			bind_group_data: self.bind_group_data.clone(),
+		}
+	}
 }
 
 impl<M: Material> Hash for MaterialPipelineKey<M>
 where
-    M::Data: Hash,
+	M::Data: Hash,
 {
-    fn hash<H: std::hash::Hasher>(&self, state: &mut H) {
-        self.mesh_key.hash(state);
-        self.bind_group_data.hash(state);
-    }
+	fn hash<H: std::hash::Hasher>(&self, state: &mut H) {
+		self.mesh_key.hash(state);
+		self.bind_group_data.hash(state);
+	}
 }
 
 /// Render pipeline data for a given [`Material`].
 pub struct MaterialPipeline<M: Material> {
-    pub mesh_pipeline: MeshPipeline,
-    pub material_layout: BindGroupLayout,
-    pub vertex_shader: Option<Handle<Shader>>,
-    pub fragment_shader: Option<Handle<Shader>>,
-    marker: PhantomData<M>,
+	pub mesh_pipeline: MeshPipeline,
+	pub material_layout: BindGroupLayout,
+	pub vertex_shader: Option<Handle<Shader>>,
+	pub fragment_shader: Option<Handle<Shader>>,
+	marker: PhantomData<M>,
 }
 
 impl<M: Material> SpecializedMeshPipeline for MaterialPipeline<M>
 where
-    M::Data: PartialEq + Eq + Hash + Clone,
+	M::Data: PartialEq + Eq + Hash + Clone,
 {
-    type Key = MaterialPipelineKey<M>;
-
-    fn specialize(
-        &self,
-        key: Self::Key,
-        layout: &MeshVertexBufferLayout,
-    ) -> Result<RenderPipelineDescriptor, SpecializedMeshPipelineError> {
-        let mut descriptor = self.mesh_pipeline.specialize(key.mesh_key, layout)?;
-        if let Some(vertex_shader) = &self.vertex_shader {
-            descriptor.vertex.shader = vertex_shader.clone();
-        }
-
-        if let Some(fragment_shader) = &self.fragment_shader {
-            descriptor.fragment.as_mut().unwrap().shader = fragment_shader.clone();
-        }
-
-        // MeshPipeline::specialize's current implementation guarantees that the returned
-        // specialized descriptor has a populated layout
-        let descriptor_layout = descriptor.layout.as_mut().unwrap();
-        descriptor_layout.insert(1, self.material_layout.clone());
-
-        M::specialize(self, &mut descriptor, layout, key)?;
-        Ok(descriptor)
-    }
+	type Key = MaterialPipelineKey<M>;
+
+	fn specialize(
+		&self,
+		key: Self::Key,
+		layout: &MeshVertexBufferLayout,
+	) -> Result<RenderPipelineDescriptor, SpecializedMeshPipelineError> {
+		let mut descriptor = self
+			.mesh_pipeline
+			.specialize(key.mesh_key, layout)?;
+		if let Some(vertex_shader) = &self.vertex_shader {
+			descriptor.vertex.meta.shader = vertex_shader.clone();
+		}
+
+		if let Some(fragment_shader) = &self.fragment_shader {
+			descriptor
+				.fragment
+				.as_mut()
+				.unwrap()
+				.meta
+				.shader = fragment_shader.clone();
+		}
+
+		// MeshPipeline::specialize's current implementation guarantees that the returned
+		// specialized descriptor has a populated layout
+		let descriptor_layout = descriptor.meta.layout.as_mut().unwrap();
+		descriptor_layout.insert(1, self.material_layout.clone());
+
+		M::specialize(self, &mut descriptor, layout, key)?;
+		Ok(descriptor)
+	}
 }
 
 impl<M: Material> FromWorld for MaterialPipeline<M> {
-    fn from_world(world: &mut World) -> Self {
-        let asset_server = world.resource::<AssetServer>();
-        let render_device = world.resource::<RenderDevice>();
-
-        MaterialPipeline {
-            mesh_pipeline: world.resource::<MeshPipeline>().clone(),
-            material_layout: M::bind_group_layout(render_device),
-            vertex_shader: match M::vertex_shader() {
-                ShaderRef::Default => None,
-                ShaderRef::Handle(handle) => Some(handle),
-                ShaderRef::Path(path) => Some(asset_server.load(path)),
-            },
-            fragment_shader: match M::fragment_shader() {
-                ShaderRef::Default => None,
-                ShaderRef::Handle(handle) => Some(handle),
-                ShaderRef::Path(path) => Some(asset_server.load(path)),
-            },
-            marker: PhantomData,
-        }
-    }
->>>>>>> a1a07945
+	fn from_world(world: &mut World) -> Self {
+		let asset_server = world.resource::<AssetServer>();
+		let render_device = world.resource::<RenderDevice>();
+
+		MaterialPipeline {
+			mesh_pipeline: world.resource::<MeshPipeline>().clone(),
+			material_layout: M::bind_group_layout(render_device),
+			vertex_shader: match M::vertex_shader() {
+				ShaderRef::Default => None,
+				ShaderRef::Handle(handle) => Some(handle),
+				ShaderRef::Path(path) => Some(asset_server.load(path)),
+			},
+			fragment_shader: match M::fragment_shader() {
+				ShaderRef::Default => None,
+				ShaderRef::Handle(handle) => Some(handle),
+				ShaderRef::Path(path) => Some(asset_server.load(path)),
+			},
+			marker: PhantomData,
+		}
+	}
 }
 
 type DrawMaterial<M> = (
@@ -587,10 +300,10 @@
 	DrawMesh,
 );
 
-<<<<<<< HEAD
-pub struct SetMaterialBindGroup<M: SpecializedMaterial, const I: usize>(PhantomData<M>);
-impl<M: SpecializedMaterial, const I: usize> EntityRenderCommand for SetMaterialBindGroup<M, I> {
-	type Param = (SRes<RenderAssets<M>>, SQuery<Read<Handle<M>>>);
+/// Sets the bind group for a given [`Material`] at the configured `I` index.
+pub struct SetMaterialBindGroup<M: Material, const I: usize>(PhantomData<M>);
+impl<M: Material, const I: usize> EntityRenderCommand for SetMaterialBindGroup<M, I> {
+	type Param = (SRes<RenderMaterials<M>>, SQuery<Read<Handle<M>>>);
 	fn render<'w>(
 		_view: Entity,
 		item: Entity,
@@ -602,17 +315,13 @@
 			.into_inner()
 			.get(material_handle)
 			.unwrap();
-		pass.set_bind_group(
-			I,
-			M::bind_group(material),
-			M::dynamic_uniform_indices(material),
-		);
+		pass.set_bind_group(I, &material.bind_group, &[]);
 		RenderCommandResult::Success
 	}
 }
 
 #[allow(clippy::too_many_arguments)]
-pub fn queue_material_meshes<M: SpecializedMaterial>(
+pub fn queue_material_meshes<M: Material>(
 	opaque_draw_functions: Res<DrawFunctions<Opaque3d>>,
 	alpha_mask_draw_functions: Res<DrawFunctions<AlphaMask3d>>,
 	transparent_draw_functions: Res<DrawFunctions<Transparent3d>>,
@@ -621,7 +330,7 @@
 	mut pipeline_cache: ResMut<PipelineCache>,
 	msaa: Res<Msaa>,
 	render_meshes: Res<RenderAssets<Mesh>>,
-	render_materials: Res<RenderAssets<M>>,
+	render_materials: Res<RenderMaterials<M>>,
 	material_meshes: Query<(&Handle<M>, &Handle<Mesh>, &MeshUniform)>,
 	mut views: Query<(
 		&ExtractedView,
@@ -630,8 +339,9 @@
 		&mut RenderPhase<AlphaMask3d>,
 		&mut RenderPhase<Transparent3d>,
 	)>,
-) {
-	let msaa_key: MeshPipelineKey = MeshPipelineKey::from_msaa_samples(msaa.samples);
+) where
+	M::Data: PartialEq + Eq + Hash + Clone,
+{
 	for (view, visible_entities, mut opaque_phase, mut alpha_mask_phase, mut transparent_phase) in
 		views.iter_mut()
 	{
@@ -656,20 +366,19 @@
 			{
 				if let Some(material) = render_materials.get(material_handle) {
 					if let Some(mesh) = render_meshes.get(mesh_handle) {
-						let mut mesh_key = MeshPipelineKey::from(mesh.primitive_topology) | msaa_key;
-						let alpha_mode = M::alpha_mode(material);
+						let mut mesh_key = MeshPipelineKey::from(mesh.primitive_topology)
+							| MeshPipelineKey::from_msaa_samples(msaa.samples);
+						let alpha_mode = material.properties.alpha_mode;
 						if let AlphaMode::Blend = alpha_mode {
 							mesh_key |= MeshPipelineKey::TRANSPARENT_MAIN_PASS;
 						}
-
-						let material_key = M::key(material);
 
 						let pipeline_id = pipelines.specialize(
 							&mut pipeline_cache,
 							&material_pipeline,
 							MaterialPipelineKey {
 								mesh_key,
-								material_key,
+								bind_group_data: material.key.clone(),
 							},
 							&mesh.layout,
 						);
@@ -683,8 +392,8 @@
 
 						// NOTE: row 2 of the inverse view matrix dotted with column 3 of the model matrix
 						// gives the z component of translation of the mesh in view space
-						let bias = M::depth_bias(material);
-						let mesh_z = inverse_view_row_2.dot(mesh_uniform.transform.col(3)) + bias;
+						let mesh_z = inverse_view_row_2.dot(mesh_uniform.transform.col(3))
+							+ material.properties.depth_bias;
 						match alpha_mode {
 							AlphaMode::Opaque => {
 								opaque_phase.add(Opaque3d {
@@ -728,175 +437,37 @@
 			}
 		}
 	}
-=======
-/// Sets the bind group for a given [`Material`] at the configured `I` index.
-pub struct SetMaterialBindGroup<M: Material, const I: usize>(PhantomData<M>);
-impl<M: Material, const I: usize> EntityRenderCommand for SetMaterialBindGroup<M, I> {
-    type Param = (SRes<RenderMaterials<M>>, SQuery<Read<Handle<M>>>);
-    fn render<'w>(
-        _view: Entity,
-        item: Entity,
-        (materials, query): SystemParamItem<'w, '_, Self::Param>,
-        pass: &mut TrackedRenderPass<'w>,
-    ) -> RenderCommandResult {
-        let material_handle = query.get(item).unwrap();
-        let material = materials.into_inner().get(material_handle).unwrap();
-        pass.set_bind_group(I, &material.bind_group, &[]);
-        RenderCommandResult::Success
-    }
-}
-
-#[allow(clippy::too_many_arguments)]
-pub fn queue_material_meshes<M: Material>(
-    opaque_draw_functions: Res<DrawFunctions<Opaque3d>>,
-    alpha_mask_draw_functions: Res<DrawFunctions<AlphaMask3d>>,
-    transparent_draw_functions: Res<DrawFunctions<Transparent3d>>,
-    material_pipeline: Res<MaterialPipeline<M>>,
-    mut pipelines: ResMut<SpecializedMeshPipelines<MaterialPipeline<M>>>,
-    mut pipeline_cache: ResMut<PipelineCache>,
-    msaa: Res<Msaa>,
-    render_meshes: Res<RenderAssets<Mesh>>,
-    render_materials: Res<RenderMaterials<M>>,
-    material_meshes: Query<(&Handle<M>, &Handle<Mesh>, &MeshUniform)>,
-    mut views: Query<(
-        &ExtractedView,
-        &VisibleEntities,
-        &mut RenderPhase<Opaque3d>,
-        &mut RenderPhase<AlphaMask3d>,
-        &mut RenderPhase<Transparent3d>,
-    )>,
-) where
-    M::Data: PartialEq + Eq + Hash + Clone,
-{
-    for (view, visible_entities, mut opaque_phase, mut alpha_mask_phase, mut transparent_phase) in
-        views.iter_mut()
-    {
-        let draw_opaque_pbr = opaque_draw_functions
-            .read()
-            .get_id::<DrawMaterial<M>>()
-            .unwrap();
-        let draw_alpha_mask_pbr = alpha_mask_draw_functions
-            .read()
-            .get_id::<DrawMaterial<M>>()
-            .unwrap();
-        let draw_transparent_pbr = transparent_draw_functions
-            .read()
-            .get_id::<DrawMaterial<M>>()
-            .unwrap();
-
-        let inverse_view_matrix = view.transform.compute_matrix().inverse();
-        let inverse_view_row_2 = inverse_view_matrix.row(2);
-        let msaa_key = MeshPipelineKey::from_msaa_samples(msaa.samples);
-
-        for visible_entity in &visible_entities.entities {
-            if let Ok((material_handle, mesh_handle, mesh_uniform)) =
-                material_meshes.get(*visible_entity)
-            {
-                if let Some(material) = render_materials.get(material_handle) {
-                    if let Some(mesh) = render_meshes.get(mesh_handle) {
-                        let mut mesh_key =
-                            MeshPipelineKey::from_primitive_topology(mesh.primitive_topology)
-                                | msaa_key;
-                        let alpha_mode = material.properties.alpha_mode;
-                        if let AlphaMode::Blend = alpha_mode {
-                            mesh_key |= MeshPipelineKey::TRANSPARENT_MAIN_PASS;
-                        }
-
-                        let pipeline_id = pipelines.specialize(
-                            &mut pipeline_cache,
-                            &material_pipeline,
-                            MaterialPipelineKey {
-                                mesh_key,
-                                bind_group_data: material.key.clone(),
-                            },
-                            &mesh.layout,
-                        );
-                        let pipeline_id = match pipeline_id {
-                            Ok(id) => id,
-                            Err(err) => {
-                                error!("{}", err);
-                                continue;
-                            }
-                        };
-
-                        // NOTE: row 2 of the inverse view matrix dotted with column 3 of the model matrix
-                        // gives the z component of translation of the mesh in view space
-                        let mesh_z = inverse_view_row_2.dot(mesh_uniform.transform.col(3))
-                            + material.properties.depth_bias;
-                        match alpha_mode {
-                            AlphaMode::Opaque => {
-                                opaque_phase.add(Opaque3d {
-                                    entity: *visible_entity,
-                                    draw_function: draw_opaque_pbr,
-                                    pipeline: pipeline_id,
-                                    // NOTE: Front-to-back ordering for opaque with ascending sort means near should have the
-                                    // lowest sort key and getting further away should increase. As we have
-                                    // -z in front of the camera, values in view space decrease away from the
-                                    // camera. Flipping the sign of mesh_z results in the correct front-to-back ordering
-                                    distance: -mesh_z,
-                                });
-                            }
-                            AlphaMode::Mask(_) => {
-                                alpha_mask_phase.add(AlphaMask3d {
-                                    entity: *visible_entity,
-                                    draw_function: draw_alpha_mask_pbr,
-                                    pipeline: pipeline_id,
-                                    // NOTE: Front-to-back ordering for alpha mask with ascending sort means near should have the
-                                    // lowest sort key and getting further away should increase. As we have
-                                    // -z in front of the camera, values in view space decrease away from the
-                                    // camera. Flipping the sign of mesh_z results in the correct front-to-back ordering
-                                    distance: -mesh_z,
-                                });
-                            }
-                            AlphaMode::Blend => {
-                                transparent_phase.add(Transparent3d {
-                                    entity: *visible_entity,
-                                    draw_function: draw_transparent_pbr,
-                                    pipeline: pipeline_id,
-                                    // NOTE: Back-to-front ordering for transparent with ascending sort means far should have the
-                                    // lowest sort key and getting closer should increase. As we have
-                                    // -z in front of the camera, the largest distance is -far with values increasing toward the
-                                    // camera. As such we can just use mesh_z as the distance
-                                    distance: mesh_z,
-                                });
-                            }
-                        }
-                    }
-                }
-            }
-        }
-    }
 }
 
 /// Common [`Material`] properties, calculated for a specific material instance.
 pub struct MaterialProperties {
-    /// The [`AlphaMode`] of this material.
-    pub alpha_mode: AlphaMode,
-    /// Add a bias to the view depth of the mesh which can be used to force a specific render order
-    /// for meshes with equal depth, to avoid z-fighting.
-    pub depth_bias: f32,
+	/// The [`AlphaMode`] of this material.
+	pub alpha_mode: AlphaMode,
+	/// Add a bias to the view depth of the mesh which can be used to force a specific render order
+	/// for meshes with equal depth, to avoid z-fighting.
+	pub depth_bias: f32,
 }
 
 /// Data prepared for a [`Material`] instance.
 pub struct PreparedMaterial<T: Material> {
-    pub bindings: Vec<OwnedBindingResource>,
-    pub bind_group: BindGroup,
-    pub key: T::Data,
-    pub properties: MaterialProperties,
+	pub bindings: Vec<OwnedBindingResource>,
+	pub bind_group: BindGroup,
+	pub key: T::Data,
+	pub properties: MaterialProperties,
 }
 
 struct ExtractedMaterials<M: Material> {
-    extracted: Vec<(Handle<M>, M)>,
-    removed: Vec<Handle<M>>,
+	extracted: Vec<(Handle<M>, M)>,
+	removed: Vec<Handle<M>>,
 }
 
 impl<M: Material> Default for ExtractedMaterials<M> {
-    fn default() -> Self {
-        Self {
-            extracted: Default::default(),
-            removed: Default::default(),
-        }
-    }
+	fn default() -> Self {
+		Self {
+			extracted: Default::default(),
+			removed: Default::default(),
+		}
+	}
 }
 
 /// Stores all prepared representations of [`Material`] assets for as long as they exist.
@@ -905,122 +476,125 @@
 /// This system extracts all created or modified assets of the corresponding [`Material`] type
 /// into the "render world".
 fn extract_materials<M: Material>(
-    mut commands: Commands,
-    mut events: EventReader<AssetEvent<M>>,
-    assets: Res<Assets<M>>,
+	mut commands: Commands,
+	mut events: EventReader<AssetEvent<M>>,
+	assets: Res<Assets<M>>,
 ) {
-    let mut changed_assets = HashSet::default();
-    let mut removed = Vec::new();
-    for event in events.iter() {
-        match event {
-            AssetEvent::Created { handle } | AssetEvent::Modified { handle } => {
-                changed_assets.insert(handle);
-            }
-            AssetEvent::Removed { handle } => {
-                changed_assets.remove(handle);
-                removed.push(handle.clone_weak());
-            }
-        }
-    }
-
-    let mut extracted_assets = Vec::new();
-    for handle in changed_assets.drain() {
-        if let Some(asset) = assets.get(handle) {
-            extracted_assets.push((handle.clone_weak(), asset.clone()));
-        }
-    }
-
-    commands.insert_resource(ExtractedMaterials {
-        extracted: extracted_assets,
-        removed,
-    });
+	let mut changed_assets = HashSet::default();
+	let mut removed = Vec::new();
+	for event in events.iter() {
+		match event {
+			AssetEvent::Created { handle } | AssetEvent::Modified { handle } => {
+				changed_assets.insert(handle);
+			}
+			AssetEvent::Removed { handle } => {
+				changed_assets.remove(handle);
+				removed.push(handle.clone_weak());
+			}
+		}
+	}
+
+	let mut extracted_assets = Vec::new();
+	for handle in changed_assets.drain() {
+		if let Some(asset) = assets.get(handle) {
+			extracted_assets.push((handle.clone_weak(), asset.clone()));
+		}
+	}
+
+	commands.insert_resource(ExtractedMaterials {
+		extracted: extracted_assets,
+		removed,
+	});
 }
 
 /// All [`Material`] values of a given type that should be prepared next frame.
 pub struct PrepareNextFrameMaterials<M: Material> {
-    assets: Vec<(Handle<M>, M)>,
+	assets: Vec<(Handle<M>, M)>,
 }
 
 impl<M: Material> Default for PrepareNextFrameMaterials<M> {
-    fn default() -> Self {
-        Self {
-            assets: Default::default(),
-        }
-    }
+	fn default() -> Self {
+		Self {
+			assets: Default::default(),
+		}
+	}
 }
 
 /// This system prepares all assets of the corresponding [`Material`] type
 /// which where extracted this frame for the GPU.
 fn prepare_materials<M: Material>(
-    mut prepare_next_frame: Local<PrepareNextFrameMaterials<M>>,
-    mut extracted_assets: ResMut<ExtractedMaterials<M>>,
-    mut render_materials: ResMut<RenderMaterials<M>>,
-    render_device: Res<RenderDevice>,
-    images: Res<RenderAssets<Image>>,
-    fallback_image: Res<FallbackImage>,
-    pipeline: Res<MaterialPipeline<M>>,
+	mut prepare_next_frame: Local<PrepareNextFrameMaterials<M>>,
+	mut extracted_assets: ResMut<ExtractedMaterials<M>>,
+	mut render_materials: ResMut<RenderMaterials<M>>,
+	render_device: Res<RenderDevice>,
+	images: Res<RenderAssets<Image>>,
+	fallback_image: Res<FallbackImage>,
+	pipeline: Res<MaterialPipeline<M>>,
 ) {
-    let mut queued_assets = std::mem::take(&mut prepare_next_frame.assets);
-    for (handle, material) in queued_assets.drain(..) {
-        match prepare_material(
-            &material,
-            &render_device,
-            &images,
-            &fallback_image,
-            &pipeline,
-        ) {
-            Ok(prepared_asset) => {
-                render_materials.insert(handle, prepared_asset);
-            }
-            Err(AsBindGroupError::RetryNextUpdate) => {
-                prepare_next_frame.assets.push((handle, material));
-            }
-        }
-    }
-
-    for removed in std::mem::take(&mut extracted_assets.removed) {
-        render_materials.remove(&removed);
-    }
-
-    for (handle, material) in std::mem::take(&mut extracted_assets.extracted) {
-        match prepare_material(
-            &material,
-            &render_device,
-            &images,
-            &fallback_image,
-            &pipeline,
-        ) {
-            Ok(prepared_asset) => {
-                render_materials.insert(handle, prepared_asset);
-            }
-            Err(AsBindGroupError::RetryNextUpdate) => {
-                prepare_next_frame.assets.push((handle, material));
-            }
-        }
-    }
+	let mut queued_assets = std::mem::take(&mut prepare_next_frame.assets);
+	for (handle, material) in queued_assets.drain(..) {
+		match prepare_material(
+			&material,
+			&render_device,
+			&images,
+			&fallback_image,
+			&pipeline,
+		) {
+			Ok(prepared_asset) => {
+				render_materials.insert(handle, prepared_asset);
+			}
+			Err(AsBindGroupError::RetryNextUpdate) => {
+				prepare_next_frame
+					.assets
+					.push((handle, material));
+			}
+		}
+	}
+
+	for removed in std::mem::take(&mut extracted_assets.removed) {
+		render_materials.remove(&removed);
+	}
+
+	for (handle, material) in std::mem::take(&mut extracted_assets.extracted) {
+		match prepare_material(
+			&material,
+			&render_device,
+			&images,
+			&fallback_image,
+			&pipeline,
+		) {
+			Ok(prepared_asset) => {
+				render_materials.insert(handle, prepared_asset);
+			}
+			Err(AsBindGroupError::RetryNextUpdate) => {
+				prepare_next_frame
+					.assets
+					.push((handle, material));
+			}
+		}
+	}
 }
 
 fn prepare_material<M: Material>(
-    material: &M,
-    render_device: &RenderDevice,
-    images: &RenderAssets<Image>,
-    fallback_image: &FallbackImage,
-    pipeline: &MaterialPipeline<M>,
+	material: &M,
+	render_device: &RenderDevice,
+	images: &RenderAssets<Image>,
+	fallback_image: &FallbackImage,
+	pipeline: &MaterialPipeline<M>,
 ) -> Result<PreparedMaterial<M>, AsBindGroupError> {
-    let prepared = material.as_bind_group(
-        &pipeline.material_layout,
-        render_device,
-        images,
-        fallback_image,
-    )?;
-    Ok(PreparedMaterial {
-        bindings: prepared.bindings,
-        bind_group: prepared.bind_group,
-        key: prepared.data,
-        properties: MaterialProperties {
-            alpha_mode: material.alpha_mode(),
-            depth_bias: material.depth_bias(),
-        },
-    })
->>>>>>> a1a07945
+	let prepared = material.as_bind_group(
+		&pipeline.material_layout,
+		render_device,
+		images,
+		fallback_image,
+	)?;
+	Ok(PreparedMaterial {
+		bindings: prepared.bindings,
+		bind_group: prepared.bind_group,
+		key: prepared.data,
+		properties: MaterialProperties {
+			alpha_mode: material.alpha_mode(),
+			depth_bias: material.depth_bias(),
+		},
+	})
 }