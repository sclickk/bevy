--- conflicted
+++ resolved
@@ -66,7 +66,6 @@
 /// A component bundle for [`PointLight`] entities.
 #[derive(Debug, Bundle, Default)]
 pub struct PointLightBundle {
-<<<<<<< HEAD
 	pub point_light: PointLight,
 	pub cubemap_visible_entities: CubemapVisibleEntities,
 	pub cubemap_frusta: CubemapFrusta,
@@ -74,23 +73,13 @@
 	pub global_transform: GlobalTransform,
 	/// Enables or disables the light
 	pub visibility: Visibility,
-=======
-    pub point_light: PointLight,
-    pub cubemap_visible_entities: CubemapVisibleEntities,
-    pub cubemap_frusta: CubemapFrusta,
-    pub transform: Transform,
-    pub global_transform: GlobalTransform,
-    /// Enables or disables the light
-    pub visibility: Visibility,
-    /// Algorithmically-computed indication of whether an entity is visible and should be extracted for rendering
-    pub computed_visibility: ComputedVisibility,
->>>>>>> 4affc8cd
+	/// Algorithmically-computed indication of whether an entity is visible and should be extracted for rendering
+	pub computed_visibility: ComputedVisibility,
 }
 
 /// A component bundle for spot light entities
 #[derive(Debug, Bundle, Default)]
 pub struct SpotLightBundle {
-<<<<<<< HEAD
 	pub spot_light: SpotLight,
 	pub visible_entities: VisibleEntities,
 	pub frustum: Frustum,
@@ -98,23 +87,13 @@
 	pub global_transform: GlobalTransform,
 	/// Enables or disables the light
 	pub visibility: Visibility,
-=======
-    pub spot_light: SpotLight,
-    pub visible_entities: VisibleEntities,
-    pub frustum: Frustum,
-    pub transform: Transform,
-    pub global_transform: GlobalTransform,
-    /// Enables or disables the light
-    pub visibility: Visibility,
-    /// Algorithmically-computed indication of whether an entity is visible and should be extracted for rendering
-    pub computed_visibility: ComputedVisibility,
->>>>>>> 4affc8cd
+	/// Algorithmically-computed indication of whether an entity is visible and should be extracted for rendering
+	pub computed_visibility: ComputedVisibility,
 }
 
 /// A component bundle for [`DirectionalLight`] entities.
 #[derive(Debug, Bundle, Default)]
 pub struct DirectionalLightBundle {
-<<<<<<< HEAD
 	pub directional_light: DirectionalLight,
 	pub frustum: Frustum,
 	pub visible_entities: VisibleEntities,
@@ -122,15 +101,6 @@
 	pub global_transform: GlobalTransform,
 	/// Enables or disables the light
 	pub visibility: Visibility,
-=======
-    pub directional_light: DirectionalLight,
-    pub frustum: Frustum,
-    pub visible_entities: VisibleEntities,
-    pub transform: Transform,
-    pub global_transform: GlobalTransform,
-    /// Enables or disables the light
-    pub visibility: Visibility,
-    /// Algorithmically-computed indication of whether an entity is visible and should be extracted for rendering
-    pub computed_visibility: ComputedVisibility,
->>>>>>> 4affc8cd
+	/// Algorithmically-computed indication of whether an entity is visible and should be extracted for rendering
+	pub computed_visibility: ComputedVisibility,
 }