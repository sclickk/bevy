--- conflicted
+++ resolved
@@ -14,8 +14,7 @@
 
 /// A component bundle for entities with a [`Mesh`] and a [`Material`].
 #[derive(Bundle, Clone)]
-<<<<<<< HEAD
-pub struct MaterialMeshBundle<M: SpecializedMaterial> {
+pub struct MaterialMeshBundle<M: Material> {
 	pub mesh: Handle<Mesh>,
 	pub material: Handle<M>,
 	pub transform: Transform,
@@ -26,7 +25,7 @@
 	pub computed_visibility: ComputedVisibility,
 }
 
-impl<M: SpecializedMaterial> Default for MaterialMeshBundle<M> {
+impl<M: Material> Default for MaterialMeshBundle<M> {
 	fn default() -> Self {
 		Self {
 			mesh: Default::default(),
@@ -37,30 +36,6 @@
 			computed_visibility: Default::default(),
 		}
 	}
-=======
-pub struct MaterialMeshBundle<M: Material> {
-    pub mesh: Handle<Mesh>,
-    pub material: Handle<M>,
-    pub transform: Transform,
-    pub global_transform: GlobalTransform,
-    /// User indication of whether an entity is visible
-    pub visibility: Visibility,
-    /// Algorithmically-computed indication of whether an entity is visible and should be extracted for rendering
-    pub computed_visibility: ComputedVisibility,
-}
-
-impl<M: Material> Default for MaterialMeshBundle<M> {
-    fn default() -> Self {
-        Self {
-            mesh: Default::default(),
-            material: Default::default(),
-            transform: Default::default(),
-            global_transform: Default::default(),
-            visibility: Default::default(),
-            computed_visibility: Default::default(),
-        }
-    }
->>>>>>> a1a07945
 }
 
 #[derive(Component, Clone, Debug, Default, Reflect)]
