use crate::{
	GlobalLightMeta, GpuLights, GpuPointLights, LightMeta, NotShadowCaster, NotShadowReceiver,
	ShadowPipeline, ViewClusterBindings, ViewLightsUniformOffset, ViewShadowBindings,
	CLUSTERED_FORWARD_STORAGE_BUFFER_COUNT,
};
use bevy_app::Plugin;
use bevy_asset::{load_internal_asset, Assets, Handle, HandleUntyped};
use bevy_ecs::{
	prelude::*,
	system::{lifetimeless::*, SystemParamItem, SystemState},
};
use bevy_math::{Mat4, Vec2};
use bevy_reflect::TypeUuid;
use bevy_render::{
<<<<<<< HEAD
	extract_component::{ComponentUniforms, DynamicUniformIndex, UniformComponentPlugin},
	mesh::{
		skinning::{SkinnedMesh, SkinnedMeshInverseBindposes},
		GpuBufferInfo, Mesh, MeshVertexBufferLayout,
	},
	prelude::Msaa,
	render_asset::RenderAssets,
	render_phase::{EntityRenderCommand, RenderCommandResult, TrackedRenderPass},
	render_resource::*,
	renderer::{RenderDevice, RenderQueue},
	texture::{
		BevyDefault, DefaultImageSampler, GpuImage, Image, ImageSampler, TextureFormatPixelInfo,
	},
	view::{ComputedVisibility, ViewUniform, ViewUniformOffset, ViewUniforms},
	RenderApp, RenderStage,
=======
    extract_component::{ComponentUniforms, DynamicUniformIndex, UniformComponentPlugin},
    mesh::{
        skinning::{SkinnedMesh, SkinnedMeshInverseBindposes},
        GpuBufferInfo, Mesh, MeshVertexBufferLayout,
    },
    render_asset::RenderAssets,
    render_phase::{EntityRenderCommand, RenderCommandResult, TrackedRenderPass},
    render_resource::*,
    renderer::{RenderDevice, RenderQueue},
    texture::{
        BevyDefault, DefaultImageSampler, GpuImage, Image, ImageSampler, TextureFormatPixelInfo,
    },
    view::{ComputedVisibility, ViewUniform, ViewUniformOffset, ViewUniforms},
    Extract, RenderApp, RenderStage,
>>>>>>> 518408df
};
use bevy_transform::components::GlobalTransform;
use std::num::NonZeroU64;

#[derive(Default)]
pub struct MeshRenderPlugin;

const MAX_JOINTS: usize = 256;
const JOINT_SIZE: usize = std::mem::size_of::<Mat4>();
pub(crate) const JOINT_BUFFER_SIZE: usize = MAX_JOINTS * JOINT_SIZE;

pub const MESH_VIEW_TYPES_HANDLE: HandleUntyped =
	HandleUntyped::weak_from_u64(Shader::TYPE_UUID, 8140454348013264787);
pub const MESH_VIEW_BINDINGS_HANDLE: HandleUntyped =
	HandleUntyped::weak_from_u64(Shader::TYPE_UUID, 9076678235888822571);
pub const MESH_TYPES_HANDLE: HandleUntyped =
	HandleUntyped::weak_from_u64(Shader::TYPE_UUID, 2506024101911992377);
pub const MESH_BINDINGS_HANDLE: HandleUntyped =
	HandleUntyped::weak_from_u64(Shader::TYPE_UUID, 16831548636314682308);
pub const MESH_FUNCTIONS_HANDLE: HandleUntyped =
	HandleUntyped::weak_from_u64(Shader::TYPE_UUID, 6300874327833745635);
pub const MESH_SHADER_HANDLE: HandleUntyped =
	HandleUntyped::weak_from_u64(Shader::TYPE_UUID, 3252377289100772450);
pub const SKINNING_HANDLE: HandleUntyped =
	HandleUntyped::weak_from_u64(Shader::TYPE_UUID, 13215291596265391738);

impl Plugin for MeshRenderPlugin {
	fn build(&self, app: &mut bevy_app::App) {
		load_internal_asset!(
			app,
			MESH_VIEW_TYPES_HANDLE,
			"mesh_view_types.wgsl",
			Shader::from_wgsl
		);
		load_internal_asset!(
			app,
			MESH_VIEW_BINDINGS_HANDLE,
			"mesh_view_bindings.wgsl",
			Shader::from_wgsl
		);
		load_internal_asset!(app, MESH_TYPES_HANDLE, "mesh_types.wgsl", Shader::from_wgsl);
		load_internal_asset!(
			app,
			MESH_BINDINGS_HANDLE,
			"mesh_bindings.wgsl",
			Shader::from_wgsl
		);
		load_internal_asset!(
			app,
			MESH_FUNCTIONS_HANDLE,
			"mesh_functions.wgsl",
			Shader::from_wgsl
		);
		load_internal_asset!(app, MESH_SHADER_HANDLE, "mesh.wgsl", Shader::from_wgsl);
		load_internal_asset!(app, SKINNING_HANDLE, "skinning.wgsl", Shader::from_wgsl);

		app.init_plugin::<UniformComponentPlugin<MeshUniform>>();

		if let Ok(render_app) = app.get_sub_app_mut(RenderApp) {
			render_app.init_resource::<MeshPipeline>();
			render_app.init_resource::<SkinnedMeshUniform>();
			render_app.add_system_to_stage(RenderStage::Extract, extract_meshes);
			render_app.add_system_to_stage(RenderStage::Extract, extract_skinned_meshes);
			render_app.add_system_to_stage(RenderStage::Prepare, prepare_skinned_meshes);
			render_app.add_system_to_stage(RenderStage::Queue, queue_mesh_bind_group);
			render_app.add_system_to_stage(RenderStage::Queue, queue_mesh_view_bind_groups);
		}
	}
}

#[derive(Component, ShaderType, Clone)]
pub struct MeshUniform {
	pub transform: Mat4,
	pub inverse_transpose_model: Mat4,
	pub flags: u32,
}

// NOTE: These must match the bit flags in bevy_pbr2/src/render/mesh.wgsl!
bitflags::bitflags! {
	#[repr(transparent)]
	struct MeshFlags: u32 {
		const SHADOW_RECEIVER            = (1 << 0);
		const NONE                       = 0;
		const UNINITIALIZED              = 0xFFFF;
	}
}

pub fn extract_meshes(
<<<<<<< HEAD
	mut commands: Commands,
	mut prev_caster_commands_len: Local<usize>,
	mut prev_not_caster_commands_len: Local<usize>,
	meshes_query: Query<(
		Entity,
		&ComputedVisibility,
		&GlobalTransform,
		&Handle<Mesh>,
		Option<With<NotShadowReceiver>>,
		Option<With<NotShadowCaster>>,
	)>,
=======
    mut commands: Commands,
    mut prev_caster_commands_len: Local<usize>,
    mut prev_not_caster_commands_len: Local<usize>,
    meshes_query: Extract<
        Query<(
            Entity,
            &ComputedVisibility,
            &GlobalTransform,
            &Handle<Mesh>,
            Option<With<NotShadowReceiver>>,
            Option<With<NotShadowCaster>>,
        )>,
    >,
>>>>>>> 518408df
) {
	let mut caster_commands = Vec::with_capacity(*prev_caster_commands_len);
	let mut not_caster_commands = Vec::with_capacity(*prev_not_caster_commands_len);
	let visible_meshes = meshes_query
		.iter()
		.filter(|(_, vis, ..)| vis.is_visible);

	for (entity, _, transform, handle, not_receiver, not_caster) in visible_meshes {
		let transform = transform.compute_matrix();
		let shadow_receiver_flags = if not_receiver.is_some() {
			MeshFlags::empty().bits
		} else {
			MeshFlags::SHADOW_RECEIVER.bits
		};
		let uniform = MeshUniform {
			flags: shadow_receiver_flags,
			transform,
			inverse_transpose_model: transform.inverse().transpose(),
		};
		if not_caster.is_some() {
			not_caster_commands.push((entity, (handle.clone_weak(), uniform, NotShadowCaster)));
		} else {
			caster_commands.push((entity, (handle.clone_weak(), uniform)));
		}
	}
	*prev_caster_commands_len = caster_commands.len();
	*prev_not_caster_commands_len = not_caster_commands.len();
	commands.insert_or_spawn_batch(caster_commands);
	commands.insert_or_spawn_batch(not_caster_commands);
}

#[derive(Debug, Default)]
pub struct ExtractedJoints {
	pub buffer: Vec<Mat4>,
}

#[derive(Component)]
pub struct SkinnedMeshJoints {
	pub index: u32,
}

impl SkinnedMeshJoints {
	#[inline]
	pub fn build(
		skin: &SkinnedMesh,
		inverse_bindposes: &Assets<SkinnedMeshInverseBindposes>,
		joints: &Query<&GlobalTransform>,
		buffer: &mut Vec<Mat4>,
	) -> Option<Self> {
		let inverse_bindposes = inverse_bindposes.get(&skin.inverse_bindposes)?;
		let bindposes = inverse_bindposes.into_iter();
		let skin_joints = skin.joints.iter();
		let start = buffer.len();
		for (inverse_bindpose, joint) in bindposes.zip(skin_joints).take(MAX_JOINTS) {
			if let Ok(joint) = joints.get(*joint) {
				buffer.push(joint.compute_affine() * *inverse_bindpose);
			} else {
				buffer.truncate(start);
				return None;
			}
		}

		// Pad to 256 byte alignment
		while buffer.len() % 4 != 0 {
			buffer.push(Mat4::ZERO);
		}
		Some(Self {
			index: start as u32,
		})
	}

	pub fn to_buffer_index(mut self) -> Self {
		self.index *= std::mem::size_of::<Mat4>() as u32;
		self
	}
}

pub fn extract_skinned_meshes(
<<<<<<< HEAD
	query: Query<(Entity, &ComputedVisibility, &SkinnedMesh)>,
	inverse_bindposes: Res<Assets<SkinnedMeshInverseBindposes>>,
	joint_query: Query<&GlobalTransform>,
	mut commands: Commands,
	mut previous_len: Local<usize>,
	mut previous_joint_len: Local<usize>,
=======
    mut commands: Commands,
    mut previous_len: Local<usize>,
    mut previous_joint_len: Local<usize>,
    query: Extract<Query<(Entity, &ComputedVisibility, &SkinnedMesh)>>,
    inverse_bindposes: Extract<Res<Assets<SkinnedMeshInverseBindposes>>>,
    joint_query: Extract<Query<&GlobalTransform>>,
>>>>>>> 518408df
) {
	let mut values = Vec::with_capacity(*previous_len);
	let mut joints = Vec::with_capacity(*previous_joint_len);
	let mut last_start = 0;

	for (entity, computed_visibility, skin) in query.into_iter() {
		if !computed_visibility.is_visible {
			continue;
		}
		// PERF: This can be expensive, can we move this to prepare?
		if let Some(skinned_joints) =
			SkinnedMeshJoints::build(skin, &inverse_bindposes, &joint_query, &mut joints)
		{
			last_start = last_start.max(skinned_joints.index as usize);
			values.push((entity, (skinned_joints.to_buffer_index(),)));
		}
	}

	// Pad out the buffer to ensure that there's enough space for bindings
	while joints.len() - last_start < MAX_JOINTS {
		joints.push(Mat4::ZERO);
	}

	*previous_len = values.len();
	*previous_joint_len = joints.len();
	commands.insert_resource(ExtractedJoints { buffer: joints });
	commands.insert_or_spawn_batch(values);
}

#[derive(Clone)]
pub struct MeshPipeline {
	pub view_layout: BindGroupLayout,
	pub mesh_layout: BindGroupLayout,
	pub skinned_mesh_layout: BindGroupLayout,
	// This dummy white texture is to be used in place of optional StandardMaterial textures
	pub dummy_white_gpu_image: GpuImage,
	pub clustered_forward_buffer_binding_type: BufferBindingType,
}

impl FromWorld for MeshPipeline {
	fn from_world(world: &mut World) -> Self {
		let mut system_state: SystemState<(
			Res<RenderDevice>,
			Res<DefaultImageSampler>,
			Res<RenderQueue>,
		)> = SystemState::new(world);
		let (render_device, default_sampler, render_queue) = system_state.get_mut(world);
		let clustered_forward_buffer_binding_type =
			render_device.get_supported_read_only_binding_type(CLUSTERED_FORWARD_STORAGE_BUFFER_COUNT);

		let view_layout = render_device.create_bind_group_layout(&BindGroupLayoutDescriptor {
			entries: &[
				// View
				BindGroupLayoutEntry {
					binding: 0,
					visibility: ShaderStages::VERTEX | ShaderStages::FRAGMENT,
					ty: BindingType::Buffer {
						ty: BufferBindingType::Uniform,
						has_dynamic_offset: true,
						min_binding_size: Some(ViewUniform::min_size()),
					},
					count: None,
				},
				// Lights
				BindGroupLayoutEntry {
					binding: 1,
					visibility: ShaderStages::FRAGMENT,
					ty: BindingType::Buffer {
						ty: BufferBindingType::Uniform,
						has_dynamic_offset: true,
						min_binding_size: Some(GpuLights::min_size()),
					},
					count: None,
				},
				// Point Shadow Texture Cube Array
				BindGroupLayoutEntry {
					binding: 2,
					visibility: ShaderStages::FRAGMENT,
					ty: BindingType::Texture {
						multisampled: false,
						sample_type: TextureSampleType::Depth,
						#[cfg(not(feature = "webgl"))]
						view_dimension: TextureViewDimension::CubeArray,
						#[cfg(feature = "webgl")]
						view_dimension: TextureViewDimension::Cube,
					},
					count: None,
				},
				// Point Shadow Texture Array Sampler
				BindGroupLayoutEntry {
					binding: 3,
					visibility: ShaderStages::FRAGMENT,
					ty: BindingType::Sampler(SamplerBindingType::Comparison),
					count: None,
				},
				// Directional Shadow Texture Array
				BindGroupLayoutEntry {
					binding: 4,
					visibility: ShaderStages::FRAGMENT,
					ty: BindingType::Texture {
						multisampled: false,
						sample_type: TextureSampleType::Depth,
						#[cfg(not(feature = "webgl"))]
						view_dimension: TextureViewDimension::D2Array,
						#[cfg(feature = "webgl")]
						view_dimension: TextureViewDimension::D2,
					},
					count: None,
				},
				// Directional Shadow Texture Array Sampler
				BindGroupLayoutEntry {
					binding: 5,
					visibility: ShaderStages::FRAGMENT,
					ty: BindingType::Sampler(SamplerBindingType::Comparison),
					count: None,
				},
				// PointLights
				BindGroupLayoutEntry {
					binding: 6,
					visibility: ShaderStages::FRAGMENT,
					ty: BindingType::Buffer {
						ty: clustered_forward_buffer_binding_type,
						has_dynamic_offset: false,
						min_binding_size: Some(GpuPointLights::min_size(
							clustered_forward_buffer_binding_type,
						)),
					},
					count: None,
				},
				// ClusteredLightIndexLists
				BindGroupLayoutEntry {
					binding: 7,
					visibility: ShaderStages::FRAGMENT,
					ty: BindingType::Buffer {
						ty: clustered_forward_buffer_binding_type,
						has_dynamic_offset: false,
						min_binding_size: Some(ViewClusterBindings::min_size_cluster_light_index_lists(
							clustered_forward_buffer_binding_type,
						)),
					},
					count: None,
				},
				// ClusterOffsetsAndCounts
				BindGroupLayoutEntry {
					binding: 8,
					visibility: ShaderStages::FRAGMENT,
					ty: BindingType::Buffer {
						ty: clustered_forward_buffer_binding_type,
						has_dynamic_offset: false,
						min_binding_size: Some(ViewClusterBindings::min_size_cluster_offsets_and_counts(
							clustered_forward_buffer_binding_type,
						)),
					},
					count: None,
				},
			],
			label: Some("mesh_view_layout"),
		});

		let mesh_binding = BindGroupLayoutEntry {
			binding: 0,
			visibility: ShaderStages::VERTEX | ShaderStages::FRAGMENT,
			ty: BindingType::Buffer {
				ty: BufferBindingType::Uniform,
				has_dynamic_offset: true,
				min_binding_size: Some(MeshUniform::min_size()),
			},
			count: None,
		};

		let mesh_layout = render_device.create_bind_group_layout(&BindGroupLayoutDescriptor {
			entries: &[mesh_binding],
			label: Some("mesh_layout"),
		});

		let skinned_mesh_layout = render_device.create_bind_group_layout(&BindGroupLayoutDescriptor {
			entries: &[
				mesh_binding,
				BindGroupLayoutEntry {
					binding: 1,
					visibility: ShaderStages::VERTEX,
					ty: BindingType::Buffer {
						ty: BufferBindingType::Uniform,
						has_dynamic_offset: true,
						min_binding_size: BufferSize::new(JOINT_BUFFER_SIZE as u64),
					},
					count: None,
				},
			],
			label: Some("skinned_mesh_layout"),
		});

		// A 1x1x1 'all 1.0' texture to use as a dummy texture to use in place of optional StandardMaterial textures
		let dummy_white_gpu_image = {
			let image = Image::new_fill(
				Extent3d::default(),
				TextureDimension::D2,
				&[255u8; 4],
				TextureFormat::bevy_default(),
			);
			let texture = render_device.create_texture(&image.texture_descriptor);
			let sampler = match image.sampler_descriptor {
				ImageSampler::Default => (**default_sampler).clone(),
				ImageSampler::Descriptor(descriptor) => render_device.create_sampler(&descriptor),
			};

			let format_size = image.texture_descriptor.format.pixel_size();
			render_queue.write_texture(
				ImageCopyTexture {
					texture: &texture,
					mip_level: 0,
					origin: Origin3d::ZERO,
					aspect: TextureAspect::All,
				},
				&image.data,
				ImageDataLayout {
					offset: 0,
					bytes_per_row: Some(
						std::num::NonZeroU32::new(image.texture_descriptor.size.width * format_size as u32)
							.unwrap(),
					),
					rows_per_image: None,
				},
				image.texture_descriptor.size,
			);

			let texture_view = texture.create_view(&TextureViewDescriptor::default());
			GpuImage {
				texture,
				texture_view,
				texture_format: image.texture_descriptor.format,
				sampler,
				size: Vec2::new(
					image.texture_descriptor.size.width as f32,
					image.texture_descriptor.size.height as f32,
				),
			}
		};
		MeshPipeline {
			view_layout,
			mesh_layout,
			skinned_mesh_layout,
			clustered_forward_buffer_binding_type,
			dummy_white_gpu_image,
		}
	}
}

impl MeshPipeline {
	pub fn get_image_texture<'a>(
		&'a self,
		gpu_images: &'a RenderAssets<Image>,
		handle_option: &Option<Handle<Image>>,
	) -> Option<(&'a TextureView, &'a Sampler)> {
		if let Some(handle) = handle_option {
			let gpu_image = gpu_images.get(handle)?;
			Some((&gpu_image.texture_view, &gpu_image.sampler))
		} else {
			Some((
				&self.dummy_white_gpu_image.texture_view,
				&self.dummy_white_gpu_image.sampler,
			))
		}
	}
}

bitflags::bitflags! {
	#[repr(transparent)]
	// NOTE: Apparently quadro drivers support up to 64x MSAA.
	/// MSAA uses the highest 6 bits for the MSAA sample count - 1 to support up to 64x MSAA.
	pub struct MeshPipelineKey: u32 {
		const NONE                        = 0;
		const TRANSPARENT_MAIN_PASS       = (1 << 0);
		const MSAA_RESERVED_BITS          = MeshPipelineKey::MSAA_MASK_BITS << MeshPipelineKey::MSAA_SHIFT_BITS;
		const PRIMITIVE_TOPOLOGY_RESERVED_BITS = MeshPipelineKey::PRIMITIVE_TOPOLOGY_MASK_BITS << MeshPipelineKey::PRIMITIVE_TOPOLOGY_SHIFT_BITS;
	}
}

impl MeshPipelineKey {
	const MSAA_MASK_BITS: u32 = 0b111111;
	const MSAA_SHIFT_BITS: u32 = 32 - 6;
	const PRIMITIVE_TOPOLOGY_MASK_BITS: u32 = 0b111;
	const PRIMITIVE_TOPOLOGY_SHIFT_BITS: u32 = Self::MSAA_SHIFT_BITS - 3;

	// TODO: Deprecate and use From<Msaa>
	pub fn from_msaa_samples(samples: u32) -> Self {
		Self::from(Msaa { samples })
	}

	pub fn msaa_samples(&self) -> u32 {
		((self.bits >> Self::MSAA_SHIFT_BITS) & Self::MSAA_MASK_BITS) + 1
	}
}

impl From<Msaa> for MeshPipelineKey {
	fn from(msaa: Msaa) -> Self {
		let msaa_bits = ((msaa.samples - 1) & Self::MSAA_MASK_BITS) << Self::MSAA_SHIFT_BITS;
		Self::from_bits(msaa_bits).unwrap()
	}
}

impl From<PrimitiveTopology> for MeshPipelineKey {
	fn from(primitive_topology: PrimitiveTopology) -> Self {
		let primitive_topology_bits = ((primitive_topology as u32)
			& Self::PRIMITIVE_TOPOLOGY_MASK_BITS)
			<< Self::PRIMITIVE_TOPOLOGY_SHIFT_BITS;
		Self::from_bits(primitive_topology_bits).unwrap()
	}
}

impl Into<PrimitiveTopology> for MeshPipelineKey {
	fn into(self) -> PrimitiveTopology {
		let primitive_topology_bits =
			(self.bits >> Self::PRIMITIVE_TOPOLOGY_SHIFT_BITS) & Self::PRIMITIVE_TOPOLOGY_MASK_BITS;
		match primitive_topology_bits {
			x if x == PrimitiveTopology::PointList as u32 => PrimitiveTopology::PointList,
			x if x == PrimitiveTopology::LineList as u32 => PrimitiveTopology::LineList,
			x if x == PrimitiveTopology::LineStrip as u32 => PrimitiveTopology::LineStrip,
			x if x == PrimitiveTopology::TriangleList as u32 => PrimitiveTopology::TriangleList,
			x if x == PrimitiveTopology::TriangleStrip as u32 => PrimitiveTopology::TriangleStrip,
			_ => PrimitiveTopology::default(),
		}
	}
}

impl SpecializedMeshPipeline for MeshPipeline {
<<<<<<< HEAD
	type Key = MeshPipelineKey;

	fn specialize(
		&self,
		key: Self::Key,
		layout: &MeshVertexBufferLayout,
	) -> Result<RenderPipelineDescriptor, SpecializedMeshPipelineError> {
		let mut vertex_attributes = vec![
			Mesh::ATTRIBUTE_POSITION.at_shader_location(0),
			Mesh::ATTRIBUTE_NORMAL.at_shader_location(1),
			Mesh::ATTRIBUTE_UV_0.at_shader_location(2),
		];

		let mut shader_defs = Vec::new();
		if layout.contains(Mesh::ATTRIBUTE_TANGENT) {
			shader_defs.push(String::from("VERTEX_TANGENTS"));
			vertex_attributes.push(Mesh::ATTRIBUTE_TANGENT.at_shader_location(3));
		}

		if layout.contains(Mesh::ATTRIBUTE_COLOR) {
			shader_defs.push(String::from("VERTEX_COLORS"));
			vertex_attributes.push(Mesh::ATTRIBUTE_COLOR.at_shader_location(4));
		}

		let mut bind_group_layout = vec![self.view_layout.clone()];
		if layout.contains(Mesh::ATTRIBUTE_JOINT_INDEX) && layout.contains(Mesh::ATTRIBUTE_JOINT_WEIGHT)
		{
			shader_defs.push(String::from("SKINNED"));
			vertex_attributes.push(Mesh::ATTRIBUTE_JOINT_INDEX.at_shader_location(5));
			vertex_attributes.push(Mesh::ATTRIBUTE_JOINT_WEIGHT.at_shader_location(6));
			bind_group_layout.push(self.skinned_mesh_layout.clone());
		} else {
			bind_group_layout.push(self.mesh_layout.clone());
		};

		let vertex_buffer_layout = layout.get_layout(&vertex_attributes)?;

		let depth_write_enabled = !key.contains(MeshPipelineKey::TRANSPARENT_MAIN_PASS);

		let (label, blend) = if depth_write_enabled {
			// For the opaque and alpha mask passes, fragments that are closer will replace
			// the current fragment value in the output and the depth is written to the
			// depth buffer
			("opaque_mesh_pipeline".into(), Some(BlendState::REPLACE))
		} else {
			// For the transparent pass, fragments that are closer will be alpha blended
			// but their depth is not written to the depth buffer
			(
				"transparent_mesh_pipeline".into(),
				Some(BlendState::ALPHA_BLENDING),
			)
		};

		Ok(RenderPipelineDescriptor {
			vertex: VertexState {
				meta: ShaderMeta {
					shader: MESH_SHADER_HANDLE.typed::<Shader>(),
					entry_point: "vertex".into(),
					shader_defs: shader_defs.clone(),
				},
				buffers: vec![vertex_buffer_layout],
			},
			fragment: Some(FragmentState {
				meta: ShaderMeta {
					shader: MESH_SHADER_HANDLE.typed::<Shader>(),
					shader_defs,
					entry_point: "fragment".into(),
				},
				targets: vec![ColorTargetState {
					format: TextureFormat::bevy_default(),
					blend,
					write_mask: ColorWrites::ALL,
				}],
			}),
			meta: PipelineDescriptorMeta {
				label: Some(label),
				layout: Some(bind_group_layout),
			},
			primitive: PrimitiveState {
				front_face: FrontFace::Ccw,
				cull_mode: Some(Face::Back),
				unclipped_depth: false,
				polygon_mode: PolygonMode::Fill,
				conservative: false,
				topology: key.into(),
				strip_index_format: None,
			},
			depth_stencil: Some(DepthStencilState {
				format: TextureFormat::Depth32Float,
				depth_write_enabled,
				depth_compare: CompareFunction::Greater,
				stencil: StencilState {
					front: StencilFaceState::IGNORE,
					back: StencilFaceState::IGNORE,
					read_mask: 0,
					write_mask: 0,
				},
				bias: DepthBiasState {
					constant: 0,
					slope_scale: 0.0,
					clamp: 0.0,
				},
			}),
			multisample: MultisampleState {
				count: key.msaa_samples(),
				mask: !0,
				alpha_to_coverage_enabled: false,
			},
		})
	}
=======
    type Key = MeshPipelineKey;

    fn specialize(
        &self,
        key: Self::Key,
        layout: &MeshVertexBufferLayout,
    ) -> Result<RenderPipelineDescriptor, SpecializedMeshPipelineError> {
        let mut vertex_attributes = vec![
            Mesh::ATTRIBUTE_POSITION.at_shader_location(0),
            Mesh::ATTRIBUTE_NORMAL.at_shader_location(1),
        ];

        let mut shader_defs = Vec::new();
        if layout.contains(Mesh::ATTRIBUTE_UV_0) {
            shader_defs.push(String::from("VERTEX_UVS"));
            vertex_attributes.push(Mesh::ATTRIBUTE_UV_0.at_shader_location(2));
        }

        if layout.contains(Mesh::ATTRIBUTE_TANGENT) {
            shader_defs.push(String::from("VERTEX_TANGENTS"));
            vertex_attributes.push(Mesh::ATTRIBUTE_TANGENT.at_shader_location(3));
        }

        if layout.contains(Mesh::ATTRIBUTE_COLOR) {
            shader_defs.push(String::from("VERTEX_COLORS"));
            vertex_attributes.push(Mesh::ATTRIBUTE_COLOR.at_shader_location(4));
        }

        let mut bind_group_layout = vec![self.view_layout.clone()];
        if layout.contains(Mesh::ATTRIBUTE_JOINT_INDEX)
            && layout.contains(Mesh::ATTRIBUTE_JOINT_WEIGHT)
        {
            shader_defs.push(String::from("SKINNED"));
            vertex_attributes.push(Mesh::ATTRIBUTE_JOINT_INDEX.at_shader_location(5));
            vertex_attributes.push(Mesh::ATTRIBUTE_JOINT_WEIGHT.at_shader_location(6));
            bind_group_layout.push(self.skinned_mesh_layout.clone());
        } else {
            bind_group_layout.push(self.mesh_layout.clone());
        };

        let vertex_buffer_layout = layout.get_layout(&vertex_attributes)?;

        let (label, blend, depth_write_enabled);
        if key.contains(MeshPipelineKey::TRANSPARENT_MAIN_PASS) {
            label = "transparent_mesh_pipeline".into();
            blend = Some(BlendState::ALPHA_BLENDING);
            // For the transparent pass, fragments that are closer will be alpha blended
            // but their depth is not written to the depth buffer
            depth_write_enabled = false;
        } else {
            label = "opaque_mesh_pipeline".into();
            blend = Some(BlendState::REPLACE);
            // For the opaque and alpha mask passes, fragments that are closer will replace
            // the current fragment value in the output and the depth is written to the
            // depth buffer
            depth_write_enabled = true;
        }

        Ok(RenderPipelineDescriptor {
            vertex: VertexState {
                shader: MESH_SHADER_HANDLE.typed::<Shader>(),
                entry_point: "vertex".into(),
                shader_defs: shader_defs.clone(),
                buffers: vec![vertex_buffer_layout],
            },
            fragment: Some(FragmentState {
                shader: MESH_SHADER_HANDLE.typed::<Shader>(),
                shader_defs,
                entry_point: "fragment".into(),
                targets: vec![ColorTargetState {
                    format: TextureFormat::bevy_default(),
                    blend,
                    write_mask: ColorWrites::ALL,
                }],
            }),
            layout: Some(bind_group_layout),
            primitive: PrimitiveState {
                front_face: FrontFace::Ccw,
                cull_mode: Some(Face::Back),
                unclipped_depth: false,
                polygon_mode: PolygonMode::Fill,
                conservative: false,
                topology: key.primitive_topology(),
                strip_index_format: None,
            },
            depth_stencil: Some(DepthStencilState {
                format: TextureFormat::Depth32Float,
                depth_write_enabled,
                depth_compare: CompareFunction::Greater,
                stencil: StencilState {
                    front: StencilFaceState::IGNORE,
                    back: StencilFaceState::IGNORE,
                    read_mask: 0,
                    write_mask: 0,
                },
                bias: DepthBiasState {
                    constant: 0,
                    slope_scale: 0.0,
                    clamp: 0.0,
                },
            }),
            multisample: MultisampleState {
                count: key.msaa_samples(),
                mask: !0,
                alpha_to_coverage_enabled: false,
            },
            label: Some(label),
        })
    }
>>>>>>> 518408df
}

pub struct MeshBindGroup {
	pub normal: BindGroup,
	pub skinned: Option<BindGroup>,
}

pub fn queue_mesh_bind_group(
	mut commands: Commands,
	mesh_pipeline: Res<MeshPipeline>,
	render_device: Res<RenderDevice>,
	mesh_uniforms: Res<ComponentUniforms<MeshUniform>>,
	skinned_mesh_uniform: Res<SkinnedMeshUniform>,
) {
	if let Some(mesh_binding) = mesh_uniforms.uniforms().binding() {
		let mut mesh_bind_group = MeshBindGroup {
			normal: render_device.create_bind_group(&BindGroupDescriptor {
				entries: &[BindGroupEntry {
					binding: 0,
					resource: mesh_binding.clone(),
				}],
				label: Some("mesh_bind_group"),
				layout: &mesh_pipeline.mesh_layout,
			}),
			skinned: None,
		};

		if let Some(skinned_joints_buffer) = skinned_mesh_uniform.buffer.buffer() {
			mesh_bind_group.skinned = Some(render_device.create_bind_group(&BindGroupDescriptor {
				entries: &[
					BindGroupEntry {
						binding: 0,
						resource: mesh_binding,
					},
					BindGroupEntry {
						binding: 1,
						resource: BindingResource::Buffer(BufferBinding {
							buffer: skinned_joints_buffer,
							offset: 0,
							size: Some(NonZeroU64::new(JOINT_BUFFER_SIZE as u64).unwrap()),
						}),
					},
				],
				label: Some("skinned_mesh_bind_group"),
				layout: &mesh_pipeline.skinned_mesh_layout,
			}));
		}
		commands.insert_resource(mesh_bind_group);
	}
}

// NOTE: This is using BufferVec because it is using a trick to allow a fixed-size array
// in a uniform buffer to be used like a variable-sized array by only writing the valid data
// into the buffer, knowing the number of valid items starting from the dynamic offset, and
// ignoring the rest, whether they're valid for other dynamic offsets or not. This trick may
// be supported later in encase, and then we should make use of it.

pub struct SkinnedMeshUniform {
	pub buffer: BufferVec<Mat4>,
}

impl Default for SkinnedMeshUniform {
	fn default() -> Self {
		Self {
			buffer: BufferVec::new(BufferUsages::UNIFORM),
		}
	}
}

pub fn prepare_skinned_meshes(
	render_device: Res<RenderDevice>,
	render_queue: Res<RenderQueue>,
	extracted_joints: Res<ExtractedJoints>,
	mut skinned_mesh_uniform: ResMut<SkinnedMeshUniform>,
) {
	if extracted_joints.buffer.is_empty() {
		return;
	}

	skinned_mesh_uniform.buffer.clear();
	skinned_mesh_uniform
		.buffer
		.reserve(extracted_joints.buffer.len(), &render_device);
	for joint in &extracted_joints.buffer {
		skinned_mesh_uniform.buffer.push(*joint);
	}
	skinned_mesh_uniform
		.buffer
		.write_buffer(&render_device, &render_queue);
}

#[derive(Component)]
pub struct MeshViewBindGroup {
	pub value: BindGroup,
}

#[allow(clippy::too_many_arguments)]
pub fn queue_mesh_view_bind_groups(
	mut commands: Commands,
	render_device: Res<RenderDevice>,
	mesh_pipeline: Res<MeshPipeline>,
	shadow_pipeline: Res<ShadowPipeline>,
	light_meta: Res<LightMeta>,
	global_light_meta: Res<GlobalLightMeta>,
	view_uniforms: Res<ViewUniforms>,
	views: Query<(Entity, &ViewShadowBindings, &ViewClusterBindings)>,
) {
	if let (Some(view_binding), Some(light_binding), Some(point_light_binding)) = (
		view_uniforms.uniforms.binding(),
		light_meta.view_gpu_lights.binding(),
		global_light_meta.gpu_point_lights.binding(),
	) {
		views.for_each(|(entity, view_shadow_bindings, view_cluster_bindings)| {
			commands
				.entity(entity)
				.insert(MeshViewBindGroup {
					value: render_device.create_bind_group(&BindGroupDescriptor {
						entries: &(0u32..)
							.zip([
								view_binding.clone(),
								light_binding.clone(),
								BindingResource::TextureView(&view_shadow_bindings.point_light_depth_texture_view),
								BindingResource::Sampler(&shadow_pipeline.point_light_sampler),
								BindingResource::TextureView(
									&view_shadow_bindings.directional_light_depth_texture_view,
								),
								BindingResource::Sampler(&shadow_pipeline.directional_light_sampler),
								point_light_binding.clone(),
								view_cluster_bindings
									.light_index_lists_binding()
									.unwrap(),
								view_cluster_bindings
									.offsets_and_counts_binding()
									.unwrap(),
							])
							.map(|(binding, resource)| BindGroupEntry { binding, resource })
							.collect::<Vec<BindGroupEntry>>(),
						label: Some("mesh_view_bind_group"),
						layout: &mesh_pipeline.view_layout,
					}),
				});
		});
	}
}

pub struct SetMeshViewBindGroup<const I: usize>;
impl<const I: usize> EntityRenderCommand for SetMeshViewBindGroup<I> {
	type Param = SQuery<(
		Read<ViewUniformOffset>,
		Read<ViewLightsUniformOffset>,
		Read<MeshViewBindGroup>,
	)>;
	#[inline]
	fn render<'w>(
		view: Entity,
		_item: Entity,
		view_query: SystemParamItem<'w, '_, Self::Param>,
		pass: &mut TrackedRenderPass<'w>,
	) -> RenderCommandResult {
		let (view_uniform, view_lights, mesh_view_bind_group) = view_query.get_inner(view).unwrap();
		pass.set_bind_group(
			I,
			&mesh_view_bind_group.value,
			&[view_uniform.offset, view_lights.offset],
		);

		RenderCommandResult::Success
	}
}

pub struct SetMeshBindGroup<const I: usize>;
impl<const I: usize> EntityRenderCommand for SetMeshBindGroup<I> {
	type Param = (
		SRes<MeshBindGroup>,
		SQuery<(
			Read<DynamicUniformIndex<MeshUniform>>,
			Option<Read<SkinnedMeshJoints>>,
		)>,
	);
	#[inline]
	fn render<'w>(
		_view: Entity,
		item: Entity,
		(mesh_bind_group, mesh_query): SystemParamItem<'w, '_, Self::Param>,
		pass: &mut TrackedRenderPass<'w>,
	) -> RenderCommandResult {
		let (mesh_index, skinned_mesh_joints) = mesh_query.get(item).unwrap();
		if let Some(joints) = skinned_mesh_joints {
			pass.set_bind_group(
				I,
				mesh_bind_group
					.into_inner()
					.skinned
					.as_ref()
					.unwrap(),
				&[mesh_index.index(), joints.index],
			);
		} else {
			pass.set_bind_group(
				I,
				&mesh_bind_group.into_inner().normal,
				&[mesh_index.index()],
			);
		}
		RenderCommandResult::Success
	}
}

pub struct DrawMesh;
impl EntityRenderCommand for DrawMesh {
	type Param = (SRes<RenderAssets<Mesh>>, SQuery<Read<Handle<Mesh>>>);
	#[inline]
	fn render<'w>(
		_view: Entity,
		item: Entity,
		(meshes, mesh_query): SystemParamItem<'w, '_, Self::Param>,
		pass: &mut TrackedRenderPass<'w>,
	) -> RenderCommandResult {
		let mesh_handle = mesh_query.get(item).unwrap();
		if let Some(gpu_mesh) = meshes.into_inner().get(mesh_handle) {
			pass.set_vertex_buffer(0, gpu_mesh.vertex_buffer.slice(..));
			match &gpu_mesh.buffer_info {
				GpuBufferInfo::Indexed {
					buffer,
					index_format,
					count,
				} => {
					pass.set_index_buffer(buffer.slice(..), 0, *index_format);
					pass.draw_indexed(0..*count, 0, 0..1);
				}
				GpuBufferInfo::NonIndexed { vertex_count } => {
					pass.draw(0..*vertex_count, 0..1);
				}
			}
			RenderCommandResult::Success
		} else {
			RenderCommandResult::Failure
		}
	}
}

#[cfg(test)]
mod tests {
	use super::MeshPipelineKey;
	#[test]
	fn mesh_key_msaa_samples() {
		for i in 1..=64 {
			assert_eq!(MeshPipelineKey::from_msaa_samples(i).msaa_samples(), i);
		}
	}
}<|MERGE_RESOLUTION|>--- conflicted
+++ resolved
@@ -12,7 +12,6 @@
 use bevy_math::{Mat4, Vec2};
 use bevy_reflect::TypeUuid;
 use bevy_render::{
-<<<<<<< HEAD
 	extract_component::{ComponentUniforms, DynamicUniformIndex, UniformComponentPlugin},
 	mesh::{
 		skinning::{SkinnedMesh, SkinnedMeshInverseBindposes},
@@ -27,23 +26,7 @@
 		BevyDefault, DefaultImageSampler, GpuImage, Image, ImageSampler, TextureFormatPixelInfo,
 	},
 	view::{ComputedVisibility, ViewUniform, ViewUniformOffset, ViewUniforms},
-	RenderApp, RenderStage,
-=======
-    extract_component::{ComponentUniforms, DynamicUniformIndex, UniformComponentPlugin},
-    mesh::{
-        skinning::{SkinnedMesh, SkinnedMeshInverseBindposes},
-        GpuBufferInfo, Mesh, MeshVertexBufferLayout,
-    },
-    render_asset::RenderAssets,
-    render_phase::{EntityRenderCommand, RenderCommandResult, TrackedRenderPass},
-    render_resource::*,
-    renderer::{RenderDevice, RenderQueue},
-    texture::{
-        BevyDefault, DefaultImageSampler, GpuImage, Image, ImageSampler, TextureFormatPixelInfo,
-    },
-    view::{ComputedVisibility, ViewUniform, ViewUniformOffset, ViewUniforms},
-    Extract, RenderApp, RenderStage,
->>>>>>> 518408df
+	Extract, RenderApp, RenderStage,
 };
 use bevy_transform::components::GlobalTransform;
 use std::num::NonZeroU64;
@@ -132,33 +115,19 @@
 }
 
 pub fn extract_meshes(
-<<<<<<< HEAD
 	mut commands: Commands,
 	mut prev_caster_commands_len: Local<usize>,
 	mut prev_not_caster_commands_len: Local<usize>,
-	meshes_query: Query<(
-		Entity,
-		&ComputedVisibility,
-		&GlobalTransform,
-		&Handle<Mesh>,
-		Option<With<NotShadowReceiver>>,
-		Option<With<NotShadowCaster>>,
-	)>,
-=======
-    mut commands: Commands,
-    mut prev_caster_commands_len: Local<usize>,
-    mut prev_not_caster_commands_len: Local<usize>,
-    meshes_query: Extract<
-        Query<(
-            Entity,
-            &ComputedVisibility,
-            &GlobalTransform,
-            &Handle<Mesh>,
-            Option<With<NotShadowReceiver>>,
-            Option<With<NotShadowCaster>>,
-        )>,
-    >,
->>>>>>> 518408df
+	meshes_query: Extract<
+		Query<(
+			Entity,
+			&ComputedVisibility,
+			&GlobalTransform,
+			&Handle<Mesh>,
+			Option<With<NotShadowReceiver>>,
+			Option<With<NotShadowCaster>>,
+		)>,
+	>,
 ) {
 	let mut caster_commands = Vec::with_capacity(*prev_caster_commands_len);
 	let mut not_caster_commands = Vec::with_capacity(*prev_not_caster_commands_len);
@@ -237,21 +206,12 @@
 }
 
 pub fn extract_skinned_meshes(
-<<<<<<< HEAD
-	query: Query<(Entity, &ComputedVisibility, &SkinnedMesh)>,
-	inverse_bindposes: Res<Assets<SkinnedMeshInverseBindposes>>,
-	joint_query: Query<&GlobalTransform>,
 	mut commands: Commands,
 	mut previous_len: Local<usize>,
 	mut previous_joint_len: Local<usize>,
-=======
-    mut commands: Commands,
-    mut previous_len: Local<usize>,
-    mut previous_joint_len: Local<usize>,
-    query: Extract<Query<(Entity, &ComputedVisibility, &SkinnedMesh)>>,
-    inverse_bindposes: Extract<Res<Assets<SkinnedMeshInverseBindposes>>>,
-    joint_query: Extract<Query<&GlobalTransform>>,
->>>>>>> 518408df
+	query: Extract<Query<(Entity, &ComputedVisibility, &SkinnedMesh)>>,
+	inverse_bindposes: Extract<Res<Assets<SkinnedMeshInverseBindposes>>>,
+	joint_query: Extract<Query<&GlobalTransform>>,
 ) {
 	let mut values = Vec::with_capacity(*previous_len);
 	let mut joints = Vec::with_capacity(*previous_joint_len);
@@ -578,7 +538,6 @@
 }
 
 impl SpecializedMeshPipeline for MeshPipeline {
-<<<<<<< HEAD
 	type Key = MeshPipelineKey;
 
 	fn specialize(
@@ -589,10 +548,14 @@
 		let mut vertex_attributes = vec![
 			Mesh::ATTRIBUTE_POSITION.at_shader_location(0),
 			Mesh::ATTRIBUTE_NORMAL.at_shader_location(1),
-			Mesh::ATTRIBUTE_UV_0.at_shader_location(2),
 		];
 
 		let mut shader_defs = Vec::new();
+		if layout.contains(Mesh::ATTRIBUTE_UV_0) {
+			shader_defs.push(String::from("VERTEX_UVS"));
+			vertex_attributes.push(Mesh::ATTRIBUTE_UV_0.at_shader_location(2));
+		}
+
 		if layout.contains(Mesh::ATTRIBUTE_TANGENT) {
 			shader_defs.push(String::from("VERTEX_TANGENTS"));
 			vertex_attributes.push(Mesh::ATTRIBUTE_TANGENT.at_shader_location(3));
@@ -689,117 +652,6 @@
 			},
 		})
 	}
-=======
-    type Key = MeshPipelineKey;
-
-    fn specialize(
-        &self,
-        key: Self::Key,
-        layout: &MeshVertexBufferLayout,
-    ) -> Result<RenderPipelineDescriptor, SpecializedMeshPipelineError> {
-        let mut vertex_attributes = vec![
-            Mesh::ATTRIBUTE_POSITION.at_shader_location(0),
-            Mesh::ATTRIBUTE_NORMAL.at_shader_location(1),
-        ];
-
-        let mut shader_defs = Vec::new();
-        if layout.contains(Mesh::ATTRIBUTE_UV_0) {
-            shader_defs.push(String::from("VERTEX_UVS"));
-            vertex_attributes.push(Mesh::ATTRIBUTE_UV_0.at_shader_location(2));
-        }
-
-        if layout.contains(Mesh::ATTRIBUTE_TANGENT) {
-            shader_defs.push(String::from("VERTEX_TANGENTS"));
-            vertex_attributes.push(Mesh::ATTRIBUTE_TANGENT.at_shader_location(3));
-        }
-
-        if layout.contains(Mesh::ATTRIBUTE_COLOR) {
-            shader_defs.push(String::from("VERTEX_COLORS"));
-            vertex_attributes.push(Mesh::ATTRIBUTE_COLOR.at_shader_location(4));
-        }
-
-        let mut bind_group_layout = vec![self.view_layout.clone()];
-        if layout.contains(Mesh::ATTRIBUTE_JOINT_INDEX)
-            && layout.contains(Mesh::ATTRIBUTE_JOINT_WEIGHT)
-        {
-            shader_defs.push(String::from("SKINNED"));
-            vertex_attributes.push(Mesh::ATTRIBUTE_JOINT_INDEX.at_shader_location(5));
-            vertex_attributes.push(Mesh::ATTRIBUTE_JOINT_WEIGHT.at_shader_location(6));
-            bind_group_layout.push(self.skinned_mesh_layout.clone());
-        } else {
-            bind_group_layout.push(self.mesh_layout.clone());
-        };
-
-        let vertex_buffer_layout = layout.get_layout(&vertex_attributes)?;
-
-        let (label, blend, depth_write_enabled);
-        if key.contains(MeshPipelineKey::TRANSPARENT_MAIN_PASS) {
-            label = "transparent_mesh_pipeline".into();
-            blend = Some(BlendState::ALPHA_BLENDING);
-            // For the transparent pass, fragments that are closer will be alpha blended
-            // but their depth is not written to the depth buffer
-            depth_write_enabled = false;
-        } else {
-            label = "opaque_mesh_pipeline".into();
-            blend = Some(BlendState::REPLACE);
-            // For the opaque and alpha mask passes, fragments that are closer will replace
-            // the current fragment value in the output and the depth is written to the
-            // depth buffer
-            depth_write_enabled = true;
-        }
-
-        Ok(RenderPipelineDescriptor {
-            vertex: VertexState {
-                shader: MESH_SHADER_HANDLE.typed::<Shader>(),
-                entry_point: "vertex".into(),
-                shader_defs: shader_defs.clone(),
-                buffers: vec![vertex_buffer_layout],
-            },
-            fragment: Some(FragmentState {
-                shader: MESH_SHADER_HANDLE.typed::<Shader>(),
-                shader_defs,
-                entry_point: "fragment".into(),
-                targets: vec![ColorTargetState {
-                    format: TextureFormat::bevy_default(),
-                    blend,
-                    write_mask: ColorWrites::ALL,
-                }],
-            }),
-            layout: Some(bind_group_layout),
-            primitive: PrimitiveState {
-                front_face: FrontFace::Ccw,
-                cull_mode: Some(Face::Back),
-                unclipped_depth: false,
-                polygon_mode: PolygonMode::Fill,
-                conservative: false,
-                topology: key.primitive_topology(),
-                strip_index_format: None,
-            },
-            depth_stencil: Some(DepthStencilState {
-                format: TextureFormat::Depth32Float,
-                depth_write_enabled,
-                depth_compare: CompareFunction::Greater,
-                stencil: StencilState {
-                    front: StencilFaceState::IGNORE,
-                    back: StencilFaceState::IGNORE,
-                    read_mask: 0,
-                    write_mask: 0,
-                },
-                bias: DepthBiasState {
-                    constant: 0,
-                    slope_scale: 0.0,
-                    clamp: 0.0,
-                },
-            }),
-            multisample: MultisampleState {
-                count: key.msaa_samples(),
-                mask: !0,
-                alpha_to_coverage_enabled: false,
-            },
-            label: Some(label),
-        })
-    }
->>>>>>> 518408df
 }
 
 pub struct MeshBindGroup {
