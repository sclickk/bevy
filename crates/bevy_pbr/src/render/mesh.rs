use crate::{
	GlobalLightMeta, GpuLights, GpuPointLights, LightMeta, NotShadowCaster, NotShadowReceiver,
	ShadowPipeline, ViewClusterBindings, ViewLightsUniformOffset, ViewShadowBindings,
	CLUSTERED_FORWARD_STORAGE_BUFFER_COUNT,
};
use bevy_app::Plugin;
use bevy_asset::{load_internal_asset, Assets, Handle, HandleUntyped};
use bevy_ecs::{
	prelude::*,
	system::{lifetimeless::*, SystemParamItem, SystemState},
};
use bevy_math::{Mat4, Vec2};
use bevy_reflect::TypeUuid;
use bevy_render::{
	extract_component::{ComponentUniforms, DynamicUniformIndex, UniformComponentPlugin},
	mesh::{
		skinning::{SkinnedMesh, SkinnedMeshInverseBindposes},
		GpuBufferInfo, Mesh, MeshVertexAttribute, MeshVertexBufferLayout,
	},
	prelude::Msaa,
	render_asset::RenderAssets,
	render_phase::{EntityRenderCommand, RenderCommandResult, TrackedRenderPass},
	render_resource::*,
	renderer::{RenderDevice, RenderQueue},
	texture::{
		BevyDefault, DefaultImageSampler, GpuImage, Image, ImageSampler, TextureFormatPixelInfo,
	},
	view::{ComputedVisibility, ViewUniform, ViewUniformOffset, ViewUniforms},
	Extract, RenderApp, RenderStage,
};
use bevy_transform::components::GlobalTransform;
use std::num::NonZeroU64;

#[derive(Default)]
pub struct MeshRenderPlugin;

const MAX_JOINTS: usize = 256;
const JOINT_SIZE: usize = std::mem::size_of::<Mat4>();
pub(crate) const JOINT_BUFFER_SIZE: usize = MAX_JOINTS * JOINT_SIZE;

pub const MESH_VERTEX_OUTPUT: HandleUntyped =
    HandleUntyped::weak_from_u64(Shader::TYPE_UUID, 2645551199423808407);
pub const MESH_VIEW_TYPES_HANDLE: HandleUntyped =
	HandleUntyped::weak_from_u64(Shader::TYPE_UUID, 8140454348013264787);
pub const MESH_VIEW_BINDINGS_HANDLE: HandleUntyped =
	HandleUntyped::weak_from_u64(Shader::TYPE_UUID, 9076678235888822571);
pub const MESH_TYPES_HANDLE: HandleUntyped =
	HandleUntyped::weak_from_u64(Shader::TYPE_UUID, 2506024101911992377);
pub const MESH_BINDINGS_HANDLE: HandleUntyped =
	HandleUntyped::weak_from_u64(Shader::TYPE_UUID, 16831548636314682308);
pub const MESH_FUNCTIONS_HANDLE: HandleUntyped =
	HandleUntyped::weak_from_u64(Shader::TYPE_UUID, 6300874327833745635);
pub const MESH_SHADER_HANDLE: HandleUntyped =
	HandleUntyped::weak_from_u64(Shader::TYPE_UUID, 3252377289100772450);
pub const SKINNING_HANDLE: HandleUntyped =
	HandleUntyped::weak_from_u64(Shader::TYPE_UUID, 13215291596265391738);

impl Plugin for MeshRenderPlugin {
<<<<<<< HEAD
	fn build(&self, app: &mut bevy_app::App) {
		load_internal_asset!(
			app,
			MESH_VIEW_TYPES_HANDLE,
			"mesh_view_types.wgsl",
			Shader::from_wgsl
		);
		load_internal_asset!(
			app,
			MESH_VIEW_BINDINGS_HANDLE,
			"mesh_view_bindings.wgsl",
			Shader::from_wgsl
		);
		load_internal_asset!(app, MESH_TYPES_HANDLE, "mesh_types.wgsl", Shader::from_wgsl);
		load_internal_asset!(
			app,
			MESH_BINDINGS_HANDLE,
			"mesh_bindings.wgsl",
			Shader::from_wgsl
		);
		load_internal_asset!(
			app,
			MESH_FUNCTIONS_HANDLE,
			"mesh_functions.wgsl",
			Shader::from_wgsl
		);
		load_internal_asset!(app, MESH_SHADER_HANDLE, "mesh.wgsl", Shader::from_wgsl);
		load_internal_asset!(app, SKINNING_HANDLE, "skinning.wgsl", Shader::from_wgsl);

		app.init_plugin::<UniformComponentPlugin<MeshUniform>>();

		if let Ok(render_app) = app.get_sub_app_mut(RenderApp) {
			render_app.init_resource::<MeshPipeline>();
			render_app.init_resource::<SkinnedMeshUniform>();
			render_app.add_system_to_stage(RenderStage::Extract, extract_meshes);
			render_app.add_system_to_stage(RenderStage::Extract, extract_skinned_meshes);
			render_app.add_system_to_stage(RenderStage::Prepare, prepare_skinned_meshes);
			render_app.add_system_to_stage(RenderStage::Queue, queue_mesh_bind_group);
			render_app.add_system_to_stage(RenderStage::Queue, queue_mesh_view_bind_groups);
		}
	}
=======
    fn build(&self, app: &mut bevy_app::App) {
        load_internal_asset!(
            app,
            MESH_VERTEX_OUTPUT,
            "mesh_vertex_output.wgsl",
            Shader::from_wgsl
        );
        load_internal_asset!(
            app,
            MESH_VIEW_TYPES_HANDLE,
            "mesh_view_types.wgsl",
            Shader::from_wgsl
        );
        load_internal_asset!(
            app,
            MESH_VIEW_BINDINGS_HANDLE,
            "mesh_view_bindings.wgsl",
            Shader::from_wgsl
        );
        load_internal_asset!(app, MESH_TYPES_HANDLE, "mesh_types.wgsl", Shader::from_wgsl);
        load_internal_asset!(
            app,
            MESH_BINDINGS_HANDLE,
            "mesh_bindings.wgsl",
            Shader::from_wgsl
        );
        load_internal_asset!(
            app,
            MESH_FUNCTIONS_HANDLE,
            "mesh_functions.wgsl",
            Shader::from_wgsl
        );
        load_internal_asset!(app, MESH_SHADER_HANDLE, "mesh.wgsl", Shader::from_wgsl);
        load_internal_asset!(app, SKINNING_HANDLE, "skinning.wgsl", Shader::from_wgsl);

        app.add_plugin(UniformComponentPlugin::<MeshUniform>::default());

        if let Ok(render_app) = app.get_sub_app_mut(RenderApp) {
            render_app
                .init_resource::<MeshPipeline>()
                .init_resource::<SkinnedMeshUniform>()
                .add_system_to_stage(RenderStage::Extract, extract_meshes)
                .add_system_to_stage(RenderStage::Extract, extract_skinned_meshes)
                .add_system_to_stage(RenderStage::Prepare, prepare_skinned_meshes)
                .add_system_to_stage(RenderStage::Queue, queue_mesh_bind_group)
                .add_system_to_stage(RenderStage::Queue, queue_mesh_view_bind_groups);
        }
    }
>>>>>>> 44566dba
}

#[derive(Component, ShaderType, Clone)]
pub struct MeshUniform {
	pub transform: Mat4,
	pub inverse_transpose_model: Mat4,
	pub flags: u32,
}

// NOTE: These must match the bit flags in bevy_pbr2/src/render/mesh.wgsl!
bitflags::bitflags! {
	#[repr(transparent)]
	struct MeshFlags: u32 {
		const SHADOW_RECEIVER            = (1 << 0);
		const NONE                       = 0;
		const UNINITIALIZED              = 0xFFFF;
	}
}

pub fn extract_meshes(
	mut commands: Commands,
	mut prev_caster_commands_len: Local<usize>,
	mut prev_not_caster_commands_len: Local<usize>,
	meshes_query: Extract<
		Query<(
			Entity,
			&ComputedVisibility,
			&GlobalTransform,
			&Handle<Mesh>,
			Option<With<NotShadowReceiver>>,
			Option<With<NotShadowCaster>>,
		)>,
	>,
) {
	let mut caster_commands = Vec::with_capacity(*prev_caster_commands_len);
	let mut not_caster_commands = Vec::with_capacity(*prev_not_caster_commands_len);
	meshes_query.for_each(
		|(entity, visibility, transform, handle, not_receiver, not_caster)| {
			if visibility.is_visible {
				let transform = transform.compute_matrix();
				let shadow_receiver_flags = if not_receiver.is_some() {
					MeshFlags::empty().bits
				} else {
					MeshFlags::SHADOW_RECEIVER.bits
				};
				let uniform = MeshUniform {
					flags: shadow_receiver_flags,
					transform,
					inverse_transpose_model: transform.inverse().transpose(),
				};
				if not_caster.is_some() {
					not_caster_commands.push((entity, (handle.clone_weak(), uniform, NotShadowCaster)));
				} else {
					caster_commands.push((entity, (handle.clone_weak(), uniform)));
				}
			}
		},
	);
	*prev_caster_commands_len = caster_commands.len();
	*prev_not_caster_commands_len = not_caster_commands.len();
	commands.insert_or_spawn_batch(caster_commands);
	commands.insert_or_spawn_batch(not_caster_commands);
}

#[derive(Debug, Default)]
pub struct ExtractedJoints {
	pub buffer: Vec<Mat4>,
}

#[derive(Component)]
pub struct SkinnedMeshJoints {
	pub index: u32,
}

impl SkinnedMeshJoints {
	#[inline]
	pub fn build(
		skin: &SkinnedMesh,
		inverse_bindposes: &Assets<SkinnedMeshInverseBindposes>,
		joints: &Query<&GlobalTransform>,
		buffer: &mut Vec<Mat4>,
	) -> Option<Self> {
		let inverse_bindposes = inverse_bindposes.get(&skin.inverse_bindposes)?;
		let bindposes = inverse_bindposes.into_iter();
		let skin_joints = skin.joints.iter();
		let start = buffer.len();
		for (inverse_bindpose, joint) in bindposes.zip(skin_joints).take(MAX_JOINTS) {
			if let Ok(joint) = joints.get(*joint) {
				buffer.push(joint.compute_affine() * *inverse_bindpose);
			} else {
				buffer.truncate(start);
				return None;
			}
		}

		// Pad to 256 byte alignment
		while buffer.len() % 4 != 0 {
			buffer.push(Mat4::ZERO);
		}
		Some(Self {
			index: start as u32,
		})
	}

	pub fn to_buffer_index(mut self) -> Self {
		self.index *= std::mem::size_of::<Mat4>() as u32;
		self
	}
}

pub fn extract_skinned_meshes(
	mut commands: Commands,
	mut previous_len: Local<usize>,
	mut previous_joint_len: Local<usize>,
	query: Extract<Query<(Entity, &ComputedVisibility, &SkinnedMesh)>>,
	inverse_bindposes: Extract<Res<Assets<SkinnedMeshInverseBindposes>>>,
	joint_query: Extract<Query<&GlobalTransform>>,
) {
	let mut values = Vec::with_capacity(*previous_len);
	let mut joints = Vec::with_capacity(*previous_joint_len);
	let mut last_start = 0;

	for (entity, computed_visibility, skin) in query.into_iter() {
		if !computed_visibility.is_visible {
			continue;
		}
		// PERF: This can be expensive, can we move this to prepare?
		if let Some(skinned_joints) =
			SkinnedMeshJoints::build(skin, &inverse_bindposes, &joint_query, &mut joints)
		{
			last_start = last_start.max(skinned_joints.index as usize);
			values.push((entity, (skinned_joints.to_buffer_index(),)));
		}
	}

	// Pad out the buffer to ensure that there's enough space for bindings
	while joints.len() - last_start < MAX_JOINTS {
		joints.push(Mat4::ZERO);
	}

	*previous_len = values.len();
	*previous_joint_len = joints.len();
	commands.insert_resource(ExtractedJoints { buffer: joints });
	commands.insert_or_spawn_batch(values);
}

#[derive(Clone)]
pub struct MeshPipeline {
	pub view_layout: BindGroupLayout,
	pub mesh_layout: BindGroupLayout,
	pub skinned_mesh_layout: BindGroupLayout,
	// This dummy white texture is to be used in place of optional StandardMaterial textures
	pub dummy_white_gpu_image: GpuImage,
	pub clustered_forward_buffer_binding_type: BufferBindingType,
}

impl FromWorld for MeshPipeline {
	fn from_world(world: &mut World) -> Self {
		let mut system_state: SystemState<(
			Res<RenderDevice>,
			Res<DefaultImageSampler>,
			Res<RenderQueue>,
		)> = SystemState::new(world);
		let (render_device, default_sampler, render_queue) = system_state.get_mut(world);
		let clustered_forward_buffer_binding_type =
			render_device.get_supported_read_only_binding_type(CLUSTERED_FORWARD_STORAGE_BUFFER_COUNT);

		let view_layout = render_device.create_bind_group_layout(&BindGroupLayoutDescriptor {
			entries: &[
				// View
				BindGroupLayoutEntry {
					binding: 0,
					visibility: ShaderStages::VERTEX | ShaderStages::FRAGMENT,
					ty: BindingType::Buffer {
						ty: BufferBindingType::Uniform,
						has_dynamic_offset: true,
						min_binding_size: Some(ViewUniform::min_size()),
					},
					count: None,
				},
				// Lights
				BindGroupLayoutEntry {
					binding: 1,
					visibility: ShaderStages::FRAGMENT,
					ty: BindingType::Buffer {
						ty: BufferBindingType::Uniform,
						has_dynamic_offset: true,
						min_binding_size: Some(GpuLights::min_size()),
					},
					count: None,
				},
				// Point Shadow Texture Cube Array
				BindGroupLayoutEntry {
					binding: 2,
					visibility: ShaderStages::FRAGMENT,
					ty: BindingType::Texture {
						multisampled: false,
						sample_type: TextureSampleType::Depth,
						#[cfg(not(feature = "webgl"))]
						view_dimension: TextureViewDimension::CubeArray,
						#[cfg(feature = "webgl")]
						view_dimension: TextureViewDimension::Cube,
					},
					count: None,
				},
				// Point Shadow Texture Array Sampler
				BindGroupLayoutEntry {
					binding: 3,
					visibility: ShaderStages::FRAGMENT,
					ty: BindingType::Sampler(SamplerBindingType::Comparison),
					count: None,
				},
				// Directional Shadow Texture Array
				BindGroupLayoutEntry {
					binding: 4,
					visibility: ShaderStages::FRAGMENT,
					ty: BindingType::Texture {
						multisampled: false,
						sample_type: TextureSampleType::Depth,
						#[cfg(not(feature = "webgl"))]
						view_dimension: TextureViewDimension::D2Array,
						#[cfg(feature = "webgl")]
						view_dimension: TextureViewDimension::D2,
					},
					count: None,
				},
				// Directional Shadow Texture Array Sampler
				BindGroupLayoutEntry {
					binding: 5,
					visibility: ShaderStages::FRAGMENT,
					ty: BindingType::Sampler(SamplerBindingType::Comparison),
					count: None,
				},
				// PointLights
				BindGroupLayoutEntry {
					binding: 6,
					visibility: ShaderStages::FRAGMENT,
					ty: BindingType::Buffer {
						ty: clustered_forward_buffer_binding_type,
						has_dynamic_offset: false,
						min_binding_size: Some(GpuPointLights::min_size(
							clustered_forward_buffer_binding_type,
						)),
					},
					count: None,
				},
				// ClusteredLightIndexLists
				BindGroupLayoutEntry {
					binding: 7,
					visibility: ShaderStages::FRAGMENT,
					ty: BindingType::Buffer {
						ty: clustered_forward_buffer_binding_type,
						has_dynamic_offset: false,
						min_binding_size: Some(ViewClusterBindings::min_size_cluster_light_index_lists(
							clustered_forward_buffer_binding_type,
						)),
					},
					count: None,
				},
				// ClusterOffsetsAndCounts
				BindGroupLayoutEntry {
					binding: 8,
					visibility: ShaderStages::FRAGMENT,
					ty: BindingType::Buffer {
						ty: clustered_forward_buffer_binding_type,
						has_dynamic_offset: false,
						min_binding_size: Some(ViewClusterBindings::min_size_cluster_offsets_and_counts(
							clustered_forward_buffer_binding_type,
						)),
					},
					count: None,
				},
			],
			label: Some("mesh_view_layout"),
		});

		let mesh_binding = BindGroupLayoutEntry {
			binding: 0,
			visibility: ShaderStages::VERTEX | ShaderStages::FRAGMENT,
			ty: BindingType::Buffer {
				ty: BufferBindingType::Uniform,
				has_dynamic_offset: true,
				min_binding_size: Some(MeshUniform::min_size()),
			},
			count: None,
		};

		let mesh_layout = render_device.create_bind_group_layout(&BindGroupLayoutDescriptor {
			entries: &[mesh_binding],
			label: Some("mesh_layout"),
		});

		let skinned_mesh_layout = render_device.create_bind_group_layout(&BindGroupLayoutDescriptor {
			entries: &[
				mesh_binding,
				BindGroupLayoutEntry {
					binding: 1,
					visibility: ShaderStages::VERTEX,
					ty: BindingType::Buffer {
						ty: BufferBindingType::Uniform,
						has_dynamic_offset: true,
						min_binding_size: BufferSize::new(JOINT_BUFFER_SIZE as u64),
					},
					count: None,
				},
			],
			label: Some("skinned_mesh_layout"),
		});

		// A 1x1x1 'all 1.0' texture to use as a dummy texture to use in place of optional StandardMaterial textures
		let dummy_white_gpu_image = {
			let image = Image::new_fill(
				Extent3d::default(),
				TextureDimension::D2,
				&[255u8; 4],
				TextureFormat::bevy_default(),
			);
			let texture = render_device.create_texture(&image.texture_descriptor);
			let sampler = match image.sampler_descriptor {
				ImageSampler::Default => (**default_sampler).clone(),
				ImageSampler::Descriptor(descriptor) => render_device.create_sampler(&descriptor),
			};

			let format_size = image.texture_descriptor.format.pixel_size();
			render_queue.write_texture(
				ImageCopyTexture {
					texture: &texture,
					mip_level: 0,
					origin: Origin3d::ZERO,
					aspect: TextureAspect::All,
				},
				&image.data,
				ImageDataLayout {
					offset: 0,
					bytes_per_row: Some(
						std::num::NonZeroU32::new(image.texture_descriptor.size.width * format_size as u32)
							.unwrap(),
					),
					rows_per_image: None,
				},
				image.texture_descriptor.size,
			);

			let texture_view = texture.create_view(&TextureViewDescriptor::default());
			GpuImage {
				texture,
				texture_view,
				texture_format: image.texture_descriptor.format,
				sampler,
				size: Vec2::new(
					image.texture_descriptor.size.width as f32,
					image.texture_descriptor.size.height as f32,
				),
			}
		};
		MeshPipeline {
			view_layout,
			mesh_layout,
			skinned_mesh_layout,
			clustered_forward_buffer_binding_type,
			dummy_white_gpu_image,
		}
	}
}

impl MeshPipeline {
	pub fn get_image_texture<'a>(
		&'a self,
		gpu_images: &'a RenderAssets<Image>,
		handle_option: &Option<Handle<Image>>,
	) -> Option<(&'a TextureView, &'a Sampler)> {
		if let Some(handle) = handle_option {
			let gpu_image = gpu_images.get(handle)?;
			Some((&gpu_image.texture_view, &gpu_image.sampler))
		} else {
			Some((
				&self.dummy_white_gpu_image.texture_view,
				&self.dummy_white_gpu_image.sampler,
			))
		}
	}
}

bitflags::bitflags! {
	#[repr(transparent)]
	// NOTE: Apparently quadro drivers support up to 64x MSAA.
	/// MSAA uses the highest 6 bits for the MSAA sample count - 1 to support up to 64x MSAA.
	pub struct MeshPipelineKey: u32 {
		const NONE                        = 0;
		const TRANSPARENT_MAIN_PASS       = (1 << 0);
		const MSAA_RESERVED_BITS          = MeshPipelineKey::MSAA_MASK_BITS << MeshPipelineKey::MSAA_SHIFT_BITS;
		const PRIMITIVE_TOPOLOGY_RESERVED_BITS = MeshPipelineKey::PRIMITIVE_TOPOLOGY_MASK_BITS << MeshPipelineKey::PRIMITIVE_TOPOLOGY_SHIFT_BITS;
	}
}

impl MeshPipelineKey {
	const MSAA_MASK_BITS: u32 = 0b111111;
	const MSAA_SHIFT_BITS: u32 = 32 - 6;
	const PRIMITIVE_TOPOLOGY_MASK_BITS: u32 = 0b111;
	const PRIMITIVE_TOPOLOGY_SHIFT_BITS: u32 = Self::MSAA_SHIFT_BITS - 3;

	// TODO: Deprecate and use From<Msaa>
	pub fn from_msaa_samples(samples: u32) -> Self {
		Self::from(Msaa { samples })
	}

	pub fn msaa_samples(&self) -> u32 {
		((self.bits >> Self::MSAA_SHIFT_BITS) & Self::MSAA_MASK_BITS) + 1
	}
}

impl From<Msaa> for MeshPipelineKey {
	fn from(msaa: Msaa) -> Self {
		let msaa_bits = ((msaa.samples - 1) & Self::MSAA_MASK_BITS) << Self::MSAA_SHIFT_BITS;
		Self::from_bits(msaa_bits).unwrap()
	}
}

impl From<PrimitiveTopology> for MeshPipelineKey {
	fn from(primitive_topology: PrimitiveTopology) -> Self {
		let primitive_topology_bits = ((primitive_topology as u32)
			& Self::PRIMITIVE_TOPOLOGY_MASK_BITS)
			<< Self::PRIMITIVE_TOPOLOGY_SHIFT_BITS;
		Self::from_bits(primitive_topology_bits).unwrap()
	}
}

impl Into<PrimitiveTopology> for MeshPipelineKey {
	fn into(self) -> PrimitiveTopology {
		let primitive_topology_bits =
			(self.bits >> Self::PRIMITIVE_TOPOLOGY_SHIFT_BITS) & Self::PRIMITIVE_TOPOLOGY_MASK_BITS;
		match primitive_topology_bits {
			x if x == PrimitiveTopology::PointList as u32 => PrimitiveTopology::PointList,
			x if x == PrimitiveTopology::LineList as u32 => PrimitiveTopology::LineList,
			x if x == PrimitiveTopology::LineStrip as u32 => PrimitiveTopology::LineStrip,
			x if x == PrimitiveTopology::TriangleList as u32 => PrimitiveTopology::TriangleList,
			x if x == PrimitiveTopology::TriangleStrip as u32 => PrimitiveTopology::TriangleStrip,
			_ => PrimitiveTopology::default(),
		}
	}
}

impl SpecializedMeshPipeline for MeshPipeline {
<<<<<<< HEAD
	type Key = MeshPipelineKey;

	fn specialize(
		&self,
		key: Self::Key,
		layout: &MeshVertexBufferLayout,
	) -> Result<RenderPipelineDescriptor, SpecializedMeshPipelineError> {
		let mut vertex_attributes = vec![
			MeshVertexAttribute::POSITION.at_shader_location(0),
			MeshVertexAttribute::NORMAL.at_shader_location(1),
		];

		let mut shader_defs = Vec::new();
		if layout.contains(MeshVertexAttribute::UV_0.id) {
			shader_defs.push(String::from("VERTEX_UVS"));
			vertex_attributes.push(MeshVertexAttribute::UV_0.at_shader_location(2));
		}

		if layout.contains(MeshVertexAttribute::TANGENT.id) {
			shader_defs.push(String::from("VERTEX_TANGENTS"));
			vertex_attributes.push(MeshVertexAttribute::TANGENT.at_shader_location(3));
		}

		if layout.contains(MeshVertexAttribute::COLOR.id) {
			shader_defs.push(String::from("VERTEX_COLORS"));
			vertex_attributes.push(MeshVertexAttribute::COLOR.at_shader_location(4));
		}

		let mut bind_group_layout = vec![self.view_layout.clone()];
		if layout.contains(MeshVertexAttribute::JOINT_INDEX.id)
			&& layout.contains(MeshVertexAttribute::JOINT_WEIGHT.id)
		{
			shader_defs.push(String::from("SKINNED"));
			vertex_attributes.push(MeshVertexAttribute::JOINT_INDEX.at_shader_location(5));
			vertex_attributes.push(MeshVertexAttribute::JOINT_WEIGHT.at_shader_location(6));
			bind_group_layout.push(self.skinned_mesh_layout.clone());
		} else {
			bind_group_layout.push(self.mesh_layout.clone());
		};

		let vertex_buffer_layout = layout.get_layout(&vertex_attributes)?;

		let depth_write_enabled = !key.contains(MeshPipelineKey::TRANSPARENT_MAIN_PASS);

		let (label, blend) = if depth_write_enabled {
			// For the opaque and alpha mask passes, fragments that are closer will replace
			// the current fragment value in the output and the depth is written to the
			// depth buffer
			("opaque_mesh_pipeline".into(), Some(BlendState::REPLACE))
		} else {
			// For the transparent pass, fragments that are closer will be alpha blended
			// but their depth is not written to the depth buffer
			(
				"transparent_mesh_pipeline".into(),
				Some(BlendState::ALPHA_BLENDING),
			)
		};

		Ok(RenderPipelineDescriptor {
			vertex: VertexState {
				meta: ShaderMeta {
					shader: MESH_SHADER_HANDLE.typed::<Shader>(),
					entry_point: "vertex".into(),
					shader_defs: shader_defs.clone(),
				},
				buffers: vec![vertex_buffer_layout],
			},
			fragment: Some(FragmentState {
				meta: ShaderMeta {
					shader: MESH_SHADER_HANDLE.typed::<Shader>(),
					shader_defs,
					entry_point: "fragment".into(),
				},
				targets: vec![ColorTargetState {
					format: TextureFormat::bevy_default(),
					blend,
					write_mask: ColorWrites::ALL,
				}],
			}),
			meta: PipelineDescriptorMeta {
				label: Some(label),
				layout: Some(bind_group_layout),
			},
			primitive: PrimitiveState {
				front_face: FrontFace::Ccw,
				cull_mode: Some(Face::Back),
				unclipped_depth: false,
				polygon_mode: PolygonMode::Fill,
				conservative: false,
				topology: key.into(),
				strip_index_format: None,
			},
			depth_stencil: Some(DepthStencilState {
				format: TextureFormat::Depth32Float,
				depth_write_enabled,
				depth_compare: CompareFunction::Greater,
				stencil: StencilState {
					front: StencilFaceState::IGNORE,
					back: StencilFaceState::IGNORE,
					read_mask: 0,
					write_mask: 0,
				},
				bias: DepthBiasState {
					constant: 0,
					slope_scale: 0.0,
					clamp: 0.0,
				},
			}),
			multisample: MultisampleState {
				count: key.msaa_samples(),
				mask: !0,
				alpha_to_coverage_enabled: false,
			},
		})
	}
=======
    type Key = MeshPipelineKey;

    fn specialize(
        &self,
        key: Self::Key,
        layout: &MeshVertexBufferLayout,
    ) -> Result<RenderPipelineDescriptor, SpecializedMeshPipelineError> {
        let mut vertex_attributes = vec![
            Mesh::ATTRIBUTE_POSITION.at_shader_location(0),
            Mesh::ATTRIBUTE_NORMAL.at_shader_location(1),
        ];

        let mut shader_defs = Vec::new();
        if layout.contains(Mesh::ATTRIBUTE_UV_0) {
            shader_defs.push(String::from("VERTEX_UVS"));
            vertex_attributes.push(Mesh::ATTRIBUTE_UV_0.at_shader_location(2));
        }

        if layout.contains(Mesh::ATTRIBUTE_TANGENT) {
            shader_defs.push(String::from("VERTEX_TANGENTS"));
            vertex_attributes.push(Mesh::ATTRIBUTE_TANGENT.at_shader_location(3));
        }

        if layout.contains(Mesh::ATTRIBUTE_COLOR) {
            shader_defs.push(String::from("VERTEX_COLORS"));
            vertex_attributes.push(Mesh::ATTRIBUTE_COLOR.at_shader_location(4));
        }

        let mut bind_group_layout = vec![self.view_layout.clone()];
        if layout.contains(Mesh::ATTRIBUTE_JOINT_INDEX)
            && layout.contains(Mesh::ATTRIBUTE_JOINT_WEIGHT)
        {
            shader_defs.push(String::from("SKINNED"));
            vertex_attributes.push(Mesh::ATTRIBUTE_JOINT_INDEX.at_shader_location(5));
            vertex_attributes.push(Mesh::ATTRIBUTE_JOINT_WEIGHT.at_shader_location(6));
            bind_group_layout.push(self.skinned_mesh_layout.clone());
        } else {
            bind_group_layout.push(self.mesh_layout.clone());
        };

        let vertex_buffer_layout = layout.get_layout(&vertex_attributes)?;

        let (label, blend, depth_write_enabled);
        if key.contains(MeshPipelineKey::TRANSPARENT_MAIN_PASS) {
            label = "transparent_mesh_pipeline".into();
            blend = Some(BlendState::ALPHA_BLENDING);
            // For the transparent pass, fragments that are closer will be alpha blended
            // but their depth is not written to the depth buffer
            depth_write_enabled = false;
        } else {
            label = "opaque_mesh_pipeline".into();
            blend = Some(BlendState::REPLACE);
            // For the opaque and alpha mask passes, fragments that are closer will replace
            // the current fragment value in the output and the depth is written to the
            // depth buffer
            depth_write_enabled = true;
        }

        Ok(RenderPipelineDescriptor {
            vertex: VertexState {
                shader: MESH_SHADER_HANDLE.typed::<Shader>(),
                entry_point: "vertex".into(),
                shader_defs: shader_defs.clone(),
                buffers: vec![vertex_buffer_layout],
            },
            fragment: Some(FragmentState {
                shader: MESH_SHADER_HANDLE.typed::<Shader>(),
                shader_defs,
                entry_point: "fragment".into(),
                targets: vec![Some(ColorTargetState {
                    format: TextureFormat::bevy_default(),
                    blend,
                    write_mask: ColorWrites::ALL,
                })],
            }),
            layout: Some(bind_group_layout),
            primitive: PrimitiveState {
                front_face: FrontFace::Ccw,
                cull_mode: Some(Face::Back),
                unclipped_depth: false,
                polygon_mode: PolygonMode::Fill,
                conservative: false,
                topology: key.primitive_topology(),
                strip_index_format: None,
            },
            depth_stencil: Some(DepthStencilState {
                format: TextureFormat::Depth32Float,
                depth_write_enabled,
                depth_compare: CompareFunction::Greater,
                stencil: StencilState {
                    front: StencilFaceState::IGNORE,
                    back: StencilFaceState::IGNORE,
                    read_mask: 0,
                    write_mask: 0,
                },
                bias: DepthBiasState {
                    constant: 0,
                    slope_scale: 0.0,
                    clamp: 0.0,
                },
            }),
            multisample: MultisampleState {
                count: key.msaa_samples(),
                mask: !0,
                alpha_to_coverage_enabled: false,
            },
            label: Some(label),
        })
    }
>>>>>>> 44566dba
}

pub struct MeshBindGroup {
	pub normal: BindGroup,
	pub skinned: Option<BindGroup>,
}

pub fn queue_mesh_bind_group(
	mut commands: Commands,
	mesh_pipeline: Res<MeshPipeline>,
	render_device: Res<RenderDevice>,
	mesh_uniforms: Res<ComponentUniforms<MeshUniform>>,
	skinned_mesh_uniform: Res<SkinnedMeshUniform>,
) {
	if let Some(mesh_binding) = mesh_uniforms.uniforms().binding() {
		let mut mesh_bind_group = MeshBindGroup {
			normal: render_device.create_bind_group(&BindGroupDescriptor {
				entries: &[BindGroupEntry {
					binding: 0,
					resource: mesh_binding.clone(),
				}],
				label: Some("mesh_bind_group"),
				layout: &mesh_pipeline.mesh_layout,
			}),
			skinned: None,
		};

		if let Some(skinned_joints_buffer) = skinned_mesh_uniform.buffer.buffer() {
			mesh_bind_group.skinned = Some(render_device.create_bind_group(&BindGroupDescriptor {
				entries: &[
					BindGroupEntry {
						binding: 0,
						resource: mesh_binding,
					},
					BindGroupEntry {
						binding: 1,
						resource: BindingResource::Buffer(BufferBinding {
							buffer: skinned_joints_buffer,
							offset: 0,
							size: Some(NonZeroU64::new(JOINT_BUFFER_SIZE as u64).unwrap()),
						}),
					},
				],
				label: Some("skinned_mesh_bind_group"),
				layout: &mesh_pipeline.skinned_mesh_layout,
			}));
		}
		commands.insert_resource(mesh_bind_group);
	}
}

// NOTE: This is using BufferVec because it is using a trick to allow a fixed-size array
// in a uniform buffer to be used like a variable-sized array by only writing the valid data
// into the buffer, knowing the number of valid items starting from the dynamic offset, and
// ignoring the rest, whether they're valid for other dynamic offsets or not. This trick may
// be supported later in encase, and then we should make use of it.

pub struct SkinnedMeshUniform {
	pub buffer: BufferVec<Mat4>,
}

impl Default for SkinnedMeshUniform {
	fn default() -> Self {
		Self {
			buffer: BufferVec::new(BufferUsages::UNIFORM),
		}
	}
}

pub fn prepare_skinned_meshes(
	render_device: Res<RenderDevice>,
	render_queue: Res<RenderQueue>,
	extracted_joints: Res<ExtractedJoints>,
	mut skinned_mesh_uniform: ResMut<SkinnedMeshUniform>,
) {
	if extracted_joints.buffer.is_empty() {
		return;
	}

	skinned_mesh_uniform.buffer.clear();
	skinned_mesh_uniform
		.buffer
		.reserve(extracted_joints.buffer.len(), &render_device);
	for joint in &extracted_joints.buffer {
		skinned_mesh_uniform.buffer.push(*joint);
	}
	skinned_mesh_uniform
		.buffer
		.write_buffer(&render_device, &render_queue);
}

#[derive(Component)]
pub struct MeshViewBindGroup {
	pub value: BindGroup,
}

#[allow(clippy::too_many_arguments)]
pub fn queue_mesh_view_bind_groups(
	mut commands: Commands,
	render_device: Res<RenderDevice>,
	mesh_pipeline: Res<MeshPipeline>,
	shadow_pipeline: Res<ShadowPipeline>,
	light_meta: Res<LightMeta>,
	global_light_meta: Res<GlobalLightMeta>,
	view_uniforms: Res<ViewUniforms>,
	views: Query<(Entity, &ViewShadowBindings, &ViewClusterBindings)>,
) {
	if let (Some(view_binding), Some(light_binding), Some(point_light_binding)) = (
		view_uniforms.uniforms.binding(),
		light_meta.view_gpu_lights.binding(),
		global_light_meta.gpu_point_lights.binding(),
	) {
		views.for_each(|(entity, view_shadow_bindings, view_cluster_bindings)| {
			commands
				.entity(entity)
				.insert(MeshViewBindGroup {
					value: render_device.create_bind_group(&BindGroupDescriptor {
						entries: &(0u32..)
							.zip([
								view_binding.clone(),
								light_binding.clone(),
								BindingResource::TextureView(&view_shadow_bindings.point_light_depth_texture_view),
								BindingResource::Sampler(&shadow_pipeline.point_light_sampler),
								BindingResource::TextureView(
									&view_shadow_bindings.directional_light_depth_texture_view,
								),
								BindingResource::Sampler(&shadow_pipeline.directional_light_sampler),
								point_light_binding.clone(),
								view_cluster_bindings
									.light_index_lists_binding()
									.unwrap(),
								view_cluster_bindings
									.offsets_and_counts_binding()
									.unwrap(),
							])
							.map(|(binding, resource)| BindGroupEntry { binding, resource })
							.collect::<Vec<BindGroupEntry>>(),
						label: Some("mesh_view_bind_group"),
						layout: &mesh_pipeline.view_layout,
					}),
				});
		});
	}
}

pub struct SetMeshViewBindGroup<const I: usize>;
impl<const I: usize> EntityRenderCommand for SetMeshViewBindGroup<I> {
	type Param = SQuery<(
		Read<ViewUniformOffset>,
		Read<ViewLightsUniformOffset>,
		Read<MeshViewBindGroup>,
	)>;
	#[inline]
	fn render<'w>(
		view: Entity,
		_item: Entity,
		view_query: SystemParamItem<'w, '_, Self::Param>,
		pass: &mut TrackedRenderPass<'w>,
	) -> RenderCommandResult {
		let (view_uniform, view_lights, mesh_view_bind_group) = view_query.get_inner(view).unwrap();
		pass.set_bind_group(
			I,
			&mesh_view_bind_group.value,
			&[view_uniform.offset, view_lights.offset],
		);

		RenderCommandResult::Success
	}
}

pub struct SetMeshBindGroup<const I: usize>;
impl<const I: usize> EntityRenderCommand for SetMeshBindGroup<I> {
	type Param = (
		SRes<MeshBindGroup>,
		SQuery<(
			Read<DynamicUniformIndex<MeshUniform>>,
			Option<Read<SkinnedMeshJoints>>,
		)>,
	);
	#[inline]
	fn render<'w>(
		_view: Entity,
		item: Entity,
		(mesh_bind_group, mesh_query): SystemParamItem<'w, '_, Self::Param>,
		pass: &mut TrackedRenderPass<'w>,
	) -> RenderCommandResult {
		let (mesh_index, skinned_mesh_joints) = mesh_query.get(item).unwrap();
		if let Some(joints) = skinned_mesh_joints {
			pass.set_bind_group(
				I,
				mesh_bind_group
					.into_inner()
					.skinned
					.as_ref()
					.unwrap(),
				&[mesh_index.index(), joints.index],
			);
		} else {
			pass.set_bind_group(
				I,
				&mesh_bind_group.into_inner().normal,
				&[mesh_index.index()],
			);
		}
		RenderCommandResult::Success
	}
}

pub struct DrawMesh;
impl EntityRenderCommand for DrawMesh {
	type Param = (SRes<RenderAssets<Mesh>>, SQuery<Read<Handle<Mesh>>>);
	#[inline]
	fn render<'w>(
		_view: Entity,
		item: Entity,
		(meshes, mesh_query): SystemParamItem<'w, '_, Self::Param>,
		pass: &mut TrackedRenderPass<'w>,
	) -> RenderCommandResult {
		let mesh_handle = mesh_query.get(item).unwrap();
		if let Some(gpu_mesh) = meshes.into_inner().get(mesh_handle) {
			pass.set_vertex_buffer(0, gpu_mesh.vertex_buffer.slice(..));
			match &gpu_mesh.buffer_info {
				GpuBufferInfo::Indexed {
					buffer,
					index_format,
					count,
				} => {
					pass.set_index_buffer(buffer.slice(..), 0, *index_format);
					pass.draw_indexed(0..*count, 0, 0..1);
				},
				GpuBufferInfo::NonIndexed { vertex_count } => {
					pass.draw(0..*vertex_count, 0..1);
				},
			}
			RenderCommandResult::Success
		} else {
			RenderCommandResult::Failure
		}
	}
}

#[cfg(test)]
mod tests {
	use super::MeshPipelineKey;
	#[test]
	fn mesh_key_msaa_samples() {
		for i in 1..=64 {
			assert_eq!(MeshPipelineKey::from_msaa_samples(i).msaa_samples(), i);
		}
	}
}<|MERGE_RESOLUTION|>--- conflicted
+++ resolved
@@ -39,7 +39,7 @@
 pub(crate) const JOINT_BUFFER_SIZE: usize = MAX_JOINTS * JOINT_SIZE;
 
 pub const MESH_VERTEX_OUTPUT: HandleUntyped =
-    HandleUntyped::weak_from_u64(Shader::TYPE_UUID, 2645551199423808407);
+	HandleUntyped::weak_from_u64(Shader::TYPE_UUID, 2645551199423808407);
 pub const MESH_VIEW_TYPES_HANDLE: HandleUntyped =
 	HandleUntyped::weak_from_u64(Shader::TYPE_UUID, 8140454348013264787);
 pub const MESH_VIEW_BINDINGS_HANDLE: HandleUntyped =
@@ -56,8 +56,13 @@
 	HandleUntyped::weak_from_u64(Shader::TYPE_UUID, 13215291596265391738);
 
 impl Plugin for MeshRenderPlugin {
-<<<<<<< HEAD
 	fn build(&self, app: &mut bevy_app::App) {
+		load_internal_asset!(
+			app,
+			MESH_VERTEX_OUTPUT,
+			"mesh_vertex_output.wgsl",
+			Shader::from_wgsl
+		);
 		load_internal_asset!(
 			app,
 			MESH_VIEW_TYPES_HANDLE,
@@ -98,56 +103,6 @@
 			render_app.add_system_to_stage(RenderStage::Queue, queue_mesh_view_bind_groups);
 		}
 	}
-=======
-    fn build(&self, app: &mut bevy_app::App) {
-        load_internal_asset!(
-            app,
-            MESH_VERTEX_OUTPUT,
-            "mesh_vertex_output.wgsl",
-            Shader::from_wgsl
-        );
-        load_internal_asset!(
-            app,
-            MESH_VIEW_TYPES_HANDLE,
-            "mesh_view_types.wgsl",
-            Shader::from_wgsl
-        );
-        load_internal_asset!(
-            app,
-            MESH_VIEW_BINDINGS_HANDLE,
-            "mesh_view_bindings.wgsl",
-            Shader::from_wgsl
-        );
-        load_internal_asset!(app, MESH_TYPES_HANDLE, "mesh_types.wgsl", Shader::from_wgsl);
-        load_internal_asset!(
-            app,
-            MESH_BINDINGS_HANDLE,
-            "mesh_bindings.wgsl",
-            Shader::from_wgsl
-        );
-        load_internal_asset!(
-            app,
-            MESH_FUNCTIONS_HANDLE,
-            "mesh_functions.wgsl",
-            Shader::from_wgsl
-        );
-        load_internal_asset!(app, MESH_SHADER_HANDLE, "mesh.wgsl", Shader::from_wgsl);
-        load_internal_asset!(app, SKINNING_HANDLE, "skinning.wgsl", Shader::from_wgsl);
-
-        app.add_plugin(UniformComponentPlugin::<MeshUniform>::default());
-
-        if let Ok(render_app) = app.get_sub_app_mut(RenderApp) {
-            render_app
-                .init_resource::<MeshPipeline>()
-                .init_resource::<SkinnedMeshUniform>()
-                .add_system_to_stage(RenderStage::Extract, extract_meshes)
-                .add_system_to_stage(RenderStage::Extract, extract_skinned_meshes)
-                .add_system_to_stage(RenderStage::Prepare, prepare_skinned_meshes)
-                .add_system_to_stage(RenderStage::Queue, queue_mesh_bind_group)
-                .add_system_to_stage(RenderStage::Queue, queue_mesh_view_bind_groups);
-        }
-    }
->>>>>>> 44566dba
 }
 
 #[derive(Component, ShaderType, Clone)]
@@ -591,7 +546,6 @@
 }
 
 impl SpecializedMeshPipeline for MeshPipeline {
-<<<<<<< HEAD
 	type Key = MeshPipelineKey;
 
 	fn specialize(
@@ -651,6 +605,10 @@
 		};
 
 		Ok(RenderPipelineDescriptor {
+			meta: PipelineDescriptorMeta {
+				label: Some(label),
+				layout: Some(bind_group_layout),
+			},
 			vertex: VertexState {
 				meta: ShaderMeta {
 					shader: MESH_SHADER_HANDLE.typed::<Shader>(),
@@ -665,16 +623,12 @@
 					shader_defs,
 					entry_point: "fragment".into(),
 				},
-				targets: vec![ColorTargetState {
+				targets: vec![Some(ColorTargetState {
 					format: TextureFormat::bevy_default(),
 					blend,
 					write_mask: ColorWrites::ALL,
-				}],
+				})],
 			}),
-			meta: PipelineDescriptorMeta {
-				label: Some(label),
-				layout: Some(bind_group_layout),
-			},
 			primitive: PrimitiveState {
 				front_face: FrontFace::Ccw,
 				cull_mode: Some(Face::Back),
@@ -707,117 +661,6 @@
 			},
 		})
 	}
-=======
-    type Key = MeshPipelineKey;
-
-    fn specialize(
-        &self,
-        key: Self::Key,
-        layout: &MeshVertexBufferLayout,
-    ) -> Result<RenderPipelineDescriptor, SpecializedMeshPipelineError> {
-        let mut vertex_attributes = vec![
-            Mesh::ATTRIBUTE_POSITION.at_shader_location(0),
-            Mesh::ATTRIBUTE_NORMAL.at_shader_location(1),
-        ];
-
-        let mut shader_defs = Vec::new();
-        if layout.contains(Mesh::ATTRIBUTE_UV_0) {
-            shader_defs.push(String::from("VERTEX_UVS"));
-            vertex_attributes.push(Mesh::ATTRIBUTE_UV_0.at_shader_location(2));
-        }
-
-        if layout.contains(Mesh::ATTRIBUTE_TANGENT) {
-            shader_defs.push(String::from("VERTEX_TANGENTS"));
-            vertex_attributes.push(Mesh::ATTRIBUTE_TANGENT.at_shader_location(3));
-        }
-
-        if layout.contains(Mesh::ATTRIBUTE_COLOR) {
-            shader_defs.push(String::from("VERTEX_COLORS"));
-            vertex_attributes.push(Mesh::ATTRIBUTE_COLOR.at_shader_location(4));
-        }
-
-        let mut bind_group_layout = vec![self.view_layout.clone()];
-        if layout.contains(Mesh::ATTRIBUTE_JOINT_INDEX)
-            && layout.contains(Mesh::ATTRIBUTE_JOINT_WEIGHT)
-        {
-            shader_defs.push(String::from("SKINNED"));
-            vertex_attributes.push(Mesh::ATTRIBUTE_JOINT_INDEX.at_shader_location(5));
-            vertex_attributes.push(Mesh::ATTRIBUTE_JOINT_WEIGHT.at_shader_location(6));
-            bind_group_layout.push(self.skinned_mesh_layout.clone());
-        } else {
-            bind_group_layout.push(self.mesh_layout.clone());
-        };
-
-        let vertex_buffer_layout = layout.get_layout(&vertex_attributes)?;
-
-        let (label, blend, depth_write_enabled);
-        if key.contains(MeshPipelineKey::TRANSPARENT_MAIN_PASS) {
-            label = "transparent_mesh_pipeline".into();
-            blend = Some(BlendState::ALPHA_BLENDING);
-            // For the transparent pass, fragments that are closer will be alpha blended
-            // but their depth is not written to the depth buffer
-            depth_write_enabled = false;
-        } else {
-            label = "opaque_mesh_pipeline".into();
-            blend = Some(BlendState::REPLACE);
-            // For the opaque and alpha mask passes, fragments that are closer will replace
-            // the current fragment value in the output and the depth is written to the
-            // depth buffer
-            depth_write_enabled = true;
-        }
-
-        Ok(RenderPipelineDescriptor {
-            vertex: VertexState {
-                shader: MESH_SHADER_HANDLE.typed::<Shader>(),
-                entry_point: "vertex".into(),
-                shader_defs: shader_defs.clone(),
-                buffers: vec![vertex_buffer_layout],
-            },
-            fragment: Some(FragmentState {
-                shader: MESH_SHADER_HANDLE.typed::<Shader>(),
-                shader_defs,
-                entry_point: "fragment".into(),
-                targets: vec![Some(ColorTargetState {
-                    format: TextureFormat::bevy_default(),
-                    blend,
-                    write_mask: ColorWrites::ALL,
-                })],
-            }),
-            layout: Some(bind_group_layout),
-            primitive: PrimitiveState {
-                front_face: FrontFace::Ccw,
-                cull_mode: Some(Face::Back),
-                unclipped_depth: false,
-                polygon_mode: PolygonMode::Fill,
-                conservative: false,
-                topology: key.primitive_topology(),
-                strip_index_format: None,
-            },
-            depth_stencil: Some(DepthStencilState {
-                format: TextureFormat::Depth32Float,
-                depth_write_enabled,
-                depth_compare: CompareFunction::Greater,
-                stencil: StencilState {
-                    front: StencilFaceState::IGNORE,
-                    back: StencilFaceState::IGNORE,
-                    read_mask: 0,
-                    write_mask: 0,
-                },
-                bias: DepthBiasState {
-                    constant: 0,
-                    slope_scale: 0.0,
-                    clamp: 0.0,
-                },
-            }),
-            multisample: MultisampleState {
-                count: key.msaa_samples(),
-                mask: !0,
-                alpha_to_coverage_enabled: false,
-            },
-            label: Some(label),
-        })
-    }
->>>>>>> 44566dba
 }
 
 pub struct MeshBindGroup {
