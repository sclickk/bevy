use crate::{
	point_light_order, AmbientLight, Clusters, CubemapVisibleEntities, DirectionalLight,
	DirectionalLightShadowMap, DrawMesh, GlobalVisiblePointLights, MeshPipeline, NotShadowCaster,
	PointLight, PointLightShadowMap, SetMeshBindGroup, VisiblePointLights, SHADOW_SHADER_HANDLE,
};
use bevy_asset::Handle;
use bevy_core_pipeline::core_3d::Transparent3d;
use bevy_ecs::{
	prelude::*,
	system::{lifetimeless::*, SystemParamItem},
};
use bevy_math::{const_vec3, Mat4, UVec2, UVec3, UVec4, Vec2, Vec3, Vec4, Vec4Swizzles};
use bevy_render::{
	camera::{Camera, CameraProjection},
	color::Color,
	mesh::{Mesh, MeshVertexBufferLayout},
	render_asset::RenderAssets,
	render_graph::{Node, NodeRunError, RenderGraphContext, SlotInfo, SlotType},
	render_phase::{
		CachedRenderPipelinePhaseItem, DrawFunctionId, DrawFunctions, EntityPhaseItem,
		EntityRenderCommand, PhaseItem, RenderCommandResult, RenderPhase, SetItemPipeline,
		TrackedRenderPass,
	},
	render_resource::*,
	renderer::{RenderContext, RenderDevice, RenderQueue},
	texture::*,
	view::{
		ExtractedView, ViewUniform, ViewUniformOffset, ViewUniforms, Visibility, VisibleEntities,
	},
};
use bevy_transform::components::GlobalTransform;
use bevy_utils::FloatOrd;
use bevy_utils::{
	tracing::{error, warn},
	HashMap,
};
use std::num::{NonZeroU32, NonZeroU64};

#[derive(Debug, Hash, PartialEq, Eq, Clone, SystemLabel)]
pub enum RenderLightSystems {
	ExtractClusters,
	ExtractLights,
	PrepareClusters,
	PrepareLights,
	QueueShadows,
}

#[derive(Component)]
pub struct ExtractedPointLight {
	color: Color,
	/// luminous intensity in lumens per steradian
	intensity: f32,
	range: f32,
	radius: f32,
	transform: GlobalTransform,
	shadows_enabled: bool,
	shadow_depth_bias: f32,
	shadow_normal_bias: f32,
}

#[derive(Component)]
pub struct ExtractedDirectionalLight {
	color: Color,
	illuminance: f32,
	direction: Vec3,
	projection: Mat4,
	shadows_enabled: bool,
	shadow_depth_bias: f32,
	shadow_normal_bias: f32,
}

#[derive(Copy, Clone, ShaderType, Default, Debug)]
pub struct GpuPointLight {
	// The lower-right 2x2 values of the projection matrix 22 23 32 33
	projection_lr: Vec4,
	color_inverse_square_range: Vec4,
	position_radius: Vec4,
	flags: u32,
	shadow_depth_bias: f32,
	shadow_normal_bias: f32,
}

#[derive(ShaderType)]
pub struct GpuPointLightsUniform {
	data: Box<[GpuPointLight; MAX_UNIFORM_BUFFER_POINT_LIGHTS]>,
}

impl Default for GpuPointLightsUniform {
	fn default() -> Self {
		Self {
			data: Box::new([GpuPointLight::default(); MAX_UNIFORM_BUFFER_POINT_LIGHTS]),
		}
	}
}

#[derive(ShaderType, Default)]
pub struct GpuPointLightsStorage {
	#[size(runtime)]
	data: Vec<GpuPointLight>,
}

pub enum GpuPointLights {
	Uniform(UniformBuffer<GpuPointLightsUniform>),
	Storage(StorageBuffer<GpuPointLightsStorage>),
}

impl GpuPointLights {
	fn new(buffer_binding_type: BufferBindingType) -> Self {
		match buffer_binding_type {
			BufferBindingType::Storage { .. } => Self::storage(),
			BufferBindingType::Uniform => Self::uniform(),
		}
	}

	fn uniform() -> Self {
		Self::Uniform(UniformBuffer::default())
	}

	fn storage() -> Self {
		Self::Storage(StorageBuffer::default())
	}

	fn set(&mut self, mut lights: Vec<GpuPointLight>) {
		match self {
			GpuPointLights::Uniform(buffer) => {
				let len = lights
					.len()
					.min(MAX_UNIFORM_BUFFER_POINT_LIGHTS);
				let src = &lights[..len];
				let dst = &mut buffer.get_mut().data[..len];
				dst.copy_from_slice(src);
			}
			GpuPointLights::Storage(buffer) => {
				buffer.get_mut().data.clear();
				buffer.get_mut().data.append(&mut lights);
			}
		}
	}

	fn write_buffer(&mut self, render_device: &RenderDevice, render_queue: &RenderQueue) {
		match self {
			GpuPointLights::Uniform(buffer) => buffer.write_buffer(render_device, render_queue),
			GpuPointLights::Storage(buffer) => buffer.write_buffer(render_device, render_queue),
		}
	}

	pub fn binding(&self) -> Option<BindingResource> {
		match self {
			GpuPointLights::Uniform(buffer) => buffer.binding(),
			GpuPointLights::Storage(buffer) => buffer.binding(),
		}
	}

	pub fn min_size(buffer_binding_type: BufferBindingType) -> NonZeroU64 {
		match buffer_binding_type {
			BufferBindingType::Storage { .. } => GpuPointLightsStorage::min_size(),
			BufferBindingType::Uniform => GpuPointLightsUniform::min_size(),
		}
	}
}

// NOTE: These must match the bit flags in bevy_pbr2/src/render/pbr.frag!
bitflags::bitflags! {
	#[repr(transparent)]
	struct PointLightFlags: u32 {
		const SHADOWS_ENABLED            = (1 << 0);
		const NONE                       = 0;
		const UNINITIALIZED              = 0xFFFF;
	}
}

#[derive(Copy, Clone, ShaderType, Default, Debug)]
pub struct GpuDirectionalLight {
	view_projection: Mat4,
	color: Vec4,
	dir_to_light: Vec3,
	flags: u32,
	shadow_depth_bias: f32,
	shadow_normal_bias: f32,
}

// NOTE: These must match the bit flags in bevy_pbr2/src/render/pbr.frag!
bitflags::bitflags! {
	#[repr(transparent)]
	struct DirectionalLightFlags: u32 {
		const SHADOWS_ENABLED            = (1 << 0);
		const NONE                       = 0;
		const UNINITIALIZED              = 0xFFFF;
	}
}

#[derive(Copy, Clone, Debug, ShaderType)]
pub struct GpuLights {
	directional_lights: [GpuDirectionalLight; MAX_DIRECTIONAL_LIGHTS],
	ambient_color: Vec4,
	// xyz are x/y/z cluster dimensions and w is the number of clusters
	cluster_dimensions: UVec4,
	// xy are vec2<f32>(cluster_dimensions.xy) / vec2<f32>(view.width, view.height)
	// z is cluster_dimensions.z / log(far / near)
	// w is cluster_dimensions.z * log(near) / log(far / near)
	cluster_factors: Vec4,
	n_directional_lights: u32,
}

// NOTE: this must be kept in sync with the same constants in pbr.frag
pub const MAX_UNIFORM_BUFFER_POINT_LIGHTS: usize = 256;
pub const MAX_DIRECTIONAL_LIGHTS: usize = 1;
pub const DIRECTIONAL_SHADOW_LAYERS: u32 = MAX_DIRECTIONAL_LIGHTS as u32;
pub const SHADOW_FORMAT: TextureFormat = TextureFormat::Depth32Float;

pub struct ShadowPipeline {
	pub view_layout: BindGroupLayout,
	pub mesh_layout: BindGroupLayout,
	pub skinned_mesh_layout: BindGroupLayout,
	pub point_light_sampler: Sampler,
	pub directional_light_sampler: Sampler,
}

// TODO: this pattern for initializing the shaders / pipeline isn't ideal. this should be handled by the asset system
impl FromWorld for ShadowPipeline {
	fn from_world(world: &mut World) -> Self {
		let world = world.cell();
		let render_device = world.resource::<RenderDevice>();

		let view_layout = render_device.create_bind_group_layout(&BindGroupLayoutDescriptor {
			entries: &[
				// View
				BindGroupLayoutEntry {
					binding: 0,
					visibility: ShaderStages::VERTEX | ShaderStages::FRAGMENT,
					ty: BindingType::Buffer {
						ty: BufferBindingType::Uniform,
						has_dynamic_offset: true,
						min_binding_size: Some(ViewUniform::min_size()),
					},
					count: None,
				},
			],
			label: Some("shadow_view_layout"),
		});

		let mesh_pipeline = world.resource::<MeshPipeline>();
		let skinned_mesh_layout = mesh_pipeline.skinned_mesh_layout.clone();

		ShadowPipeline {
			view_layout,
			mesh_layout: mesh_pipeline.mesh_layout.clone(),
			skinned_mesh_layout,
			point_light_sampler: render_device.create_sampler(&SamplerDescriptor {
				address_mode_u: AddressMode::ClampToEdge,
				address_mode_v: AddressMode::ClampToEdge,
				address_mode_w: AddressMode::ClampToEdge,
				mag_filter: FilterMode::Linear,
				min_filter: FilterMode::Linear,
				mipmap_filter: FilterMode::Nearest,
				compare: Some(CompareFunction::GreaterEqual),
				..Default::default()
			}),
			directional_light_sampler: render_device.create_sampler(&SamplerDescriptor {
				address_mode_u: AddressMode::ClampToEdge,
				address_mode_v: AddressMode::ClampToEdge,
				address_mode_w: AddressMode::ClampToEdge,
				mag_filter: FilterMode::Linear,
				min_filter: FilterMode::Linear,
				mipmap_filter: FilterMode::Nearest,
				compare: Some(CompareFunction::GreaterEqual),
				..Default::default()
			}),
		}
	}
}

bitflags::bitflags! {
	#[repr(transparent)]
	pub struct ShadowPipelineKey: u32 {
		const NONE               = 0;
		const PRIMITIVE_TOPOLOGY_RESERVED_BITS = ShadowPipelineKey::PRIMITIVE_TOPOLOGY_MASK_BITS << ShadowPipelineKey::PRIMITIVE_TOPOLOGY_SHIFT_BITS;
	}
}

impl ShadowPipelineKey {
	const PRIMITIVE_TOPOLOGY_MASK_BITS: u32 = 0b111;
	const PRIMITIVE_TOPOLOGY_SHIFT_BITS: u32 = 32 - 3;

	pub fn from_primitive_topology(primitive_topology: PrimitiveTopology) -> Self {
		let primitive_topology_bits = ((primitive_topology as u32)
			& Self::PRIMITIVE_TOPOLOGY_MASK_BITS)
			<< Self::PRIMITIVE_TOPOLOGY_SHIFT_BITS;
		Self::from_bits(primitive_topology_bits).unwrap()
	}

	pub fn primitive_topology(&self) -> PrimitiveTopology {
		let primitive_topology_bits =
			(self.bits >> Self::PRIMITIVE_TOPOLOGY_SHIFT_BITS) & Self::PRIMITIVE_TOPOLOGY_MASK_BITS;
		match primitive_topology_bits {
			x if x == PrimitiveTopology::PointList as u32 => PrimitiveTopology::PointList,
			x if x == PrimitiveTopology::LineList as u32 => PrimitiveTopology::LineList,
			x if x == PrimitiveTopology::LineStrip as u32 => PrimitiveTopology::LineStrip,
			x if x == PrimitiveTopology::TriangleList as u32 => PrimitiveTopology::TriangleList,
			x if x == PrimitiveTopology::TriangleStrip as u32 => PrimitiveTopology::TriangleStrip,
			_ => PrimitiveTopology::default(),
		}
	}
}

impl SpecializedMeshPipeline for ShadowPipeline {
	type Key = ShadowPipelineKey;

	fn specialize(
		&self,
		key: Self::Key,
		layout: &MeshVertexBufferLayout,
	) -> Result<RenderPipelineDescriptor, SpecializedMeshPipelineError> {
		let mut vertex_attributes = vec![Mesh::ATTRIBUTE_POSITION.at_shader_location(0)];

		let mut bind_group_layout = vec![self.view_layout.clone()];
		let mut shader_defs = Vec::new();

		if layout.contains(Mesh::ATTRIBUTE_JOINT_INDEX) && layout.contains(Mesh::ATTRIBUTE_JOINT_WEIGHT)
		{
			shader_defs.push(String::from("SKINNED"));
			vertex_attributes.push(Mesh::ATTRIBUTE_JOINT_INDEX.at_shader_location(4));
			vertex_attributes.push(Mesh::ATTRIBUTE_JOINT_WEIGHT.at_shader_location(5));
			bind_group_layout.push(self.skinned_mesh_layout.clone());
		} else {
			bind_group_layout.push(self.mesh_layout.clone());
		}

		let vertex_buffer_layout = layout.get_layout(&vertex_attributes)?;

		Ok(RenderPipelineDescriptor {
			vertex: VertexState {
				meta: ShaderMeta {
					shader: SHADOW_SHADER_HANDLE.typed::<Shader>(),
					entry_point: "vertex".into(),
					shader_defs,
				},
				buffers: vec![vertex_buffer_layout],
			},
			fragment: None,
			meta: PipelineDescriptorMeta {
				layout: Some(bind_group_layout),
				label: Some("shadow_pipeline".into()),
			},
			primitive: PrimitiveState {
				topology: key.primitive_topology(),
				strip_index_format: None,
				front_face: FrontFace::Ccw,
				cull_mode: None,
				unclipped_depth: false,
				polygon_mode: PolygonMode::Fill,
				conservative: false,
			},
			depth_stencil: Some(DepthStencilState {
				format: SHADOW_FORMAT,
				depth_write_enabled: true,
				depth_compare: CompareFunction::GreaterEqual,
				stencil: StencilState {
					front: StencilFaceState::IGNORE,
					back: StencilFaceState::IGNORE,
					read_mask: 0,
					write_mask: 0,
				},
				bias: DepthBiasState {
					constant: 0,
					slope_scale: 0.0,
					clamp: 0.0,
				},
			}),
			multisample: MultisampleState::default(),
		})
	}
}

#[derive(Component)]
pub struct ExtractedClusterConfig {
	/// Special near value for cluster calculations
	near: f32,
	far: f32,
	/// Number of clusters in x / y / z in the view frustum
	dimensions: UVec3,
}

#[derive(Component)]
pub struct ExtractedClustersPointLights {
	data: Vec<VisiblePointLights>,
}

pub fn extract_clusters(mut commands: Commands, views: Query<(Entity, &Clusters), With<Camera>>) {
	for (entity, clusters) in views.iter() {
		commands.get_or_spawn(entity).insert_bundle((
			ExtractedClustersPointLights {
				data: clusters.lights.clone(),
			},
			ExtractedClusterConfig {
				near: clusters.near,
				far: clusters.far,
				dimensions: clusters.dimensions,
			},
		));
	}
}

#[allow(clippy::too_many_arguments)]
pub fn extract_lights(
	mut commands: Commands,
	point_light_shadow_map: Res<PointLightShadowMap>,
	directional_light_shadow_map: Res<DirectionalLightShadowMap>,
	global_point_lights: Res<GlobalVisiblePointLights>,
	mut point_lights: Query<(&PointLight, &mut CubemapVisibleEntities, &GlobalTransform)>,
	mut directional_lights: Query<(
		Entity,
		&DirectionalLight,
		&mut VisibleEntities,
		&GlobalTransform,
		&Visibility,
	)>,
	mut previous_point_lights_len: Local<usize>,
) {
	// NOTE: These shadow map resources are extracted here as they are used here too so this avoids
	// races between scheduling of ExtractResourceSystems and this system.
	if point_light_shadow_map.is_changed() {
		commands.insert_resource(point_light_shadow_map.clone());
	}
	if directional_light_shadow_map.is_changed() {
		commands.insert_resource(directional_light_shadow_map.clone());
	}
	// This is the point light shadow map texel size for one face of the cube as a distance of 1.0
	// world unit from the light.
	// point_light_texel_size = 2.0 * 1.0 * tan(PI / 4.0) / cube face width in texels
	// PI / 4.0 is half the cube face fov, tan(PI / 4.0) = 1.0, so this simplifies to:
	// point_light_texel_size = 2.0 / cube face width in texels
	// NOTE: When using various PCF kernel sizes, this will need to be adjusted, according to:
	// https://catlikecoding.com/unity/tutorials/custom-srp/point-and-spot-shadows/
	let point_light_texel_size = 2.0 / point_light_shadow_map.size as f32;

	let mut point_lights_values = Vec::with_capacity(*previous_point_lights_len);
	for entity in global_point_lights.iter().copied() {
		if let Ok((point_light, cubemap_visible_entities, transform)) = point_lights.get_mut(entity) {
			let render_cubemap_visible_entities = std::mem::take(cubemap_visible_entities.into_inner());
			point_lights_values.push((
				entity,
				(
					ExtractedPointLight {
						color: point_light.color,
						// NOTE: Map from luminous power in lumens to luminous intensity in lumens per steradian
						// for a point light. See https://google.github.io/filament/Filament.html#mjx-eqn-pointLightLuminousPower
						// for details.
						intensity: point_light.intensity / (4.0 * std::f32::consts::PI),
						range: point_light.range,
						radius: point_light.radius,
						transform: *transform,
						shadows_enabled: point_light.shadows_enabled,
						shadow_depth_bias: point_light.shadow_depth_bias,
						// The factor of SQRT_2 is for the worst-case diagonal offset
						shadow_normal_bias: point_light.shadow_normal_bias
							* point_light_texel_size
							* std::f32::consts::SQRT_2,
					},
					render_cubemap_visible_entities,
				),
			));
		}
	}
	*previous_point_lights_len = point_lights_values.len();
	commands.insert_or_spawn_batch(point_lights_values);

	for (entity, directional_light, visible_entities, transform, visibility) in
		directional_lights.iter_mut()
	{
		if !visibility.is_visible {
			continue;
		}

		// Calulate the directional light shadow map texel size using the largest x,y dimension of
		// the orthographic projection divided by the shadow map resolution
		// NOTE: When using various PCF kernel sizes, this will need to be adjusted, according to:
		// https://catlikecoding.com/unity/tutorials/custom-srp/directional-shadows/
		let largest_dimension = (directional_light.shadow_projection.right
			- directional_light.shadow_projection.left)
			.max(directional_light.shadow_projection.top - directional_light.shadow_projection.bottom);
		let directional_light_texel_size = largest_dimension / directional_light_shadow_map.size as f32;
		let render_visible_entities = std::mem::take(visible_entities.into_inner());
		commands.get_or_spawn(entity).insert_bundle((
			ExtractedDirectionalLight {
				color: directional_light.color,
				illuminance: directional_light.illuminance,
				direction: transform.forward(),
				projection: directional_light
					.shadow_projection
					.get_projection_matrix(),
				shadows_enabled: directional_light.shadows_enabled,
				shadow_depth_bias: directional_light.shadow_depth_bias,
				// The factor of SQRT_2 is for the worst-case diagonal offset
				shadow_normal_bias: directional_light.shadow_normal_bias
					* directional_light_texel_size
					* std::f32::consts::SQRT_2,
			},
			render_visible_entities,
		));
	}
}

pub(crate) const POINT_LIGHT_NEAR_Z: f32 = 0.1f32;

// Can't do `Vec3::Y * -1.0` because mul isn't const
const NEGATIVE_X: Vec3 = const_vec3!([-1.0, 0.0, 0.0]);
const NEGATIVE_Y: Vec3 = const_vec3!([0.0, -1.0, 0.0]);
const NEGATIVE_Z: Vec3 = const_vec3!([0.0, 0.0, -1.0]);

pub(crate) struct CubeMapFace {
	pub(crate) target: Vec3,
	pub(crate) up: Vec3,
}

// see https://www.khronos.org/opengl/wiki/Cubemap_Texture
pub(crate) const CUBE_MAP_FACES: [CubeMapFace; 6] = [
	// 0 	GL_TEXTURE_CUBE_MAP_POSITIVE_X
	CubeMapFace {
		target: NEGATIVE_X,
		up: NEGATIVE_Y,
	},
	// 1 	GL_TEXTURE_CUBE_MAP_NEGATIVE_X
	CubeMapFace {
		target: Vec3::X,
		up: NEGATIVE_Y,
	},
	// 2 	GL_TEXTURE_CUBE_MAP_POSITIVE_Y
	CubeMapFace {
		target: NEGATIVE_Y,
		up: Vec3::Z,
	},
	// 3 	GL_TEXTURE_CUBE_MAP_NEGATIVE_Y
	CubeMapFace {
		target: Vec3::Y,
		up: NEGATIVE_Z,
	},
	// 4 	GL_TEXTURE_CUBE_MAP_POSITIVE_Z
	CubeMapFace {
		target: NEGATIVE_Z,
		up: NEGATIVE_Y,
	},
	// 5 	GL_TEXTURE_CUBE_MAP_NEGATIVE_Z
	CubeMapFace {
		target: Vec3::Z,
		up: NEGATIVE_Y,
	},
];

fn face_index_to_name(face_index: usize) -> &'static str {
	match face_index {
		0 => "+x",
		1 => "-x",
		2 => "+y",
		3 => "-y",
		4 => "+z",
		5 => "-z",
		_ => "invalid",
	}
}

#[derive(Component)]
pub struct ShadowView {
	pub depth_texture_view: TextureView,
	pub pass_name: String,
}

#[derive(Component)]
pub struct ViewShadowBindings {
	pub point_light_depth_texture: Texture,
	pub point_light_depth_texture_view: TextureView,
	pub directional_light_depth_texture: Texture,
	pub directional_light_depth_texture_view: TextureView,
}

#[derive(Component)]
pub struct ViewLightEntities {
	pub lights: Vec<Entity>,
}

#[derive(Component)]
pub struct ViewLightsUniformOffset {
	pub offset: u32,
}

// NOTE: Clustered-forward rendering requires 3 storage buffer bindings so check that
// at least that many are supported using this constant and SupportedBindingType::from_device()
pub const CLUSTERED_FORWARD_STORAGE_BUFFER_COUNT: u32 = 3;

pub struct GlobalLightMeta {
	pub gpu_point_lights: GpuPointLights,
	pub entity_to_index: HashMap<Entity, usize>,
}

impl FromWorld for GlobalLightMeta {
	fn from_world(world: &mut World) -> Self {
		Self::new(
			world
				.resource::<RenderDevice>()
				.get_supported_read_only_binding_type(CLUSTERED_FORWARD_STORAGE_BUFFER_COUNT),
		)
	}
}

impl GlobalLightMeta {
	pub fn new(buffer_binding_type: BufferBindingType) -> Self {
		Self {
			gpu_point_lights: GpuPointLights::new(buffer_binding_type),
			entity_to_index: HashMap::default(),
		}
	}
}

#[derive(Default)]
pub struct LightMeta {
	pub view_gpu_lights: DynamicUniformBuffer<GpuLights>,
	pub shadow_view_bind_group: Option<BindGroup>,
}

#[derive(Component)]
pub enum LightEntity {
	Directional {
		light_entity: Entity,
	},
	Point {
		light_entity: Entity,
		face_index: usize,
	},
}
pub fn calculate_cluster_factors(
	near: f32,
	far: f32,
	z_slices: f32,
	is_orthographic: bool,
) -> Vec2 {
	if is_orthographic {
		Vec2::new(-near, z_slices / (-far - -near))
	} else {
		let z_slices_of_ln_zfar_over_znear = (z_slices - 1.0) / (far / near).ln();
		Vec2::new(
			z_slices_of_ln_zfar_over_znear,
			near.ln() * z_slices_of_ln_zfar_over_znear,
		)
	}
}

#[allow(clippy::too_many_arguments)]
pub fn prepare_lights(
	mut commands: Commands,
	mut texture_cache: ResMut<TextureCache>,
	render_device: Res<RenderDevice>,
	render_queue: Res<RenderQueue>,
	mut global_light_meta: ResMut<GlobalLightMeta>,
	mut light_meta: ResMut<LightMeta>,
	views: Query<(Entity, &ExtractedView, &ExtractedClusterConfig), With<RenderPhase<Transparent3d>>>,
	ambient_light: Res<AmbientLight>,
	point_light_shadow_map: Res<PointLightShadowMap>,
	directional_light_shadow_map: Res<DirectionalLightShadowMap>,
	point_lights: Query<(Entity, &ExtractedPointLight)>,
	directional_lights: Query<(Entity, &ExtractedDirectionalLight)>,
) {
	light_meta.view_gpu_lights.clear();

	// Pre-calculate for PointLights
	let cube_face_projection =
		Mat4::perspective_infinite_reverse_rh(std::f32::consts::FRAC_PI_2, 1.0, POINT_LIGHT_NEAR_Z);
	let cube_face_rotations = CUBE_MAP_FACES
		.iter()
		.map(|CubeMapFace { target, up }| GlobalTransform::identity().looking_at(*target, *up))
		.collect::<Vec<_>>();

	global_light_meta.entity_to_index.clear();

	let mut point_lights: Vec<_> = point_lights.iter().collect::<Vec<_>>();

	#[cfg(not(feature = "webgl"))]
	let max_point_light_shadow_maps = point_lights
		.iter()
		.filter(|light| light.1.shadows_enabled)
		.count()
		.min((render_device.limits().max_texture_array_layers / 6) as usize);
	#[cfg(feature = "webgl")]
	let max_point_light_shadow_maps = 1;

	// Sort point lights with shadows enabled first, then by a stable key so that the index can be used
	// to render at most `max_point_light_shadow_maps` point light shadows.
	point_lights.sort_by(|(entity_1, light_1), (entity_2, light_2)| {
		point_light_order(
			(entity_1, &light_1.shadows_enabled),
			(entity_2, &light_2.shadows_enabled),
		)
	});

	if global_light_meta.entity_to_index.capacity() < point_lights.len() {
		global_light_meta
			.entity_to_index
			.reserve(point_lights.len());
	}

	let mut gpu_point_lights = Vec::new();
	for (index, &(entity, light)) in point_lights.iter().enumerate() {
		let mut flags = PointLightFlags::NONE;
		// Lights are sorted, shadow enabled lights are first
		if light.shadows_enabled && index < max_point_light_shadow_maps {
			flags |= PointLightFlags::SHADOWS_ENABLED;
		}
		gpu_point_lights.push(GpuPointLight {
			projection_lr: Vec4::new(
				cube_face_projection.z_axis.z,
				cube_face_projection.z_axis.w,
				cube_face_projection.w_axis.z,
				cube_face_projection.w_axis.w,
			),
			// premultiply color by intensity
			// we don't use the alpha at all, so no reason to multiply only [0..3]
			color_inverse_square_range: (Vec4::from_slice(&light.color.as_linear_rgba_f32())
				* light.intensity)
				.xyz()
				.extend(1.0 / (light.range * light.range)),
			position_radius: light.transform.translation.extend(light.radius),
			flags: flags.bits,
			shadow_depth_bias: light.shadow_depth_bias,
			shadow_normal_bias: light.shadow_normal_bias,
		});
		global_light_meta
			.entity_to_index
			.insert(entity, index);
	}

	global_light_meta
		.gpu_point_lights
		.set(gpu_point_lights);
	global_light_meta
		.gpu_point_lights
		.write_buffer(&render_device, &render_queue);

	// set up light data for each view
	for (entity, extracted_view, clusters) in views.iter() {
		let point_light_depth_texture = texture_cache.get(
			&render_device,
			TextureDescriptor {
				size: Extent3d {
					width: point_light_shadow_map.size as u32,
					height: point_light_shadow_map.size as u32,
					depth_or_array_layers: max_point_light_shadow_maps.max(1) as u32 * 6,
				},
				mip_level_count: 1,
				sample_count: 1,
				dimension: TextureDimension::D2,
				format: SHADOW_FORMAT,
				label: Some("point_light_shadow_map_texture"),
				usage: TextureUsages::RENDER_ATTACHMENT | TextureUsages::TEXTURE_BINDING,
			},
		);
		let directional_light_depth_texture = texture_cache.get(
			&render_device,
			TextureDescriptor {
				size: Extent3d {
					width: (directional_light_shadow_map.size as u32)
						.min(render_device.limits().max_texture_dimension_2d),
					height: (directional_light_shadow_map.size as u32)
						.min(render_device.limits().max_texture_dimension_2d),
					depth_or_array_layers: DIRECTIONAL_SHADOW_LAYERS,
				},
				mip_level_count: 1,
				sample_count: 1,
				dimension: TextureDimension::D2,
				format: SHADOW_FORMAT,
				label: Some("directional_light_shadow_map_texture"),
				usage: TextureUsages::RENDER_ATTACHMENT | TextureUsages::TEXTURE_BINDING,
			},
		);
		let mut view_lights = Vec::new();

		let is_orthographic = extracted_view.projection.w_axis.w == 1.0;
		let cluster_factors_zw = calculate_cluster_factors(
			clusters.near,
			clusters.far,
			clusters.dimensions.z as f32,
			is_orthographic,
		);

		let n_clusters = clusters.dimensions.x * clusters.dimensions.y * clusters.dimensions.z;
		let mut gpu_lights = GpuLights {
			directional_lights: [GpuDirectionalLight::default(); MAX_DIRECTIONAL_LIGHTS],
			ambient_color: Vec4::from_slice(&ambient_light.color.as_linear_rgba_f32())
				* ambient_light.brightness,
			cluster_factors: Vec4::new(
				clusters.dimensions.x as f32 / extracted_view.width as f32,
				clusters.dimensions.y as f32 / extracted_view.height as f32,
				cluster_factors_zw.x,
				cluster_factors_zw.y,
			),
			cluster_dimensions: clusters.dimensions.extend(n_clusters),
			n_directional_lights: directional_lights.iter().len() as u32,
		};

		// TODO: this should select lights based on relevance to the view instead of the first ones that show up in a query
		for &(light_entity, light) in point_lights
			.iter()
			// Lights are sorted, shadow enabled lights are first
			.take(max_point_light_shadow_maps)
			.filter(|(_, light)| light.shadows_enabled)
		{
			let light_index = *global_light_meta
				.entity_to_index
				.get(&light_entity)
				.unwrap();
			// ignore scale because we don't want to effectively scale light radius and range
			// by applying those as a view transform to shadow map rendering of objects
			// and ignore rotation because we want the shadow map projections to align with the axes
			let view_translation = GlobalTransform::from_translation(light.transform.translation);

			for (face_index, view_rotation) in cube_face_rotations.iter().enumerate() {
				let depth_texture_view =
					point_light_depth_texture
						.texture
						.create_view(&TextureViewDescriptor {
							label: Some("point_light_shadow_map_texture_view"),
							format: None,
							dimension: Some(TextureViewDimension::D2),
							aspect: TextureAspect::All,
							base_mip_level: 0,
							mip_level_count: None,
							base_array_layer: (light_index * 6 + face_index) as u32,
							array_layer_count: NonZeroU32::new(1),
						});

				let view_light_entity = commands
					.spawn()
					.insert_bundle((
						ShadowView {
							depth_texture_view,
							pass_name: format!(
								"shadow pass point light {} {}",
								light_index,
								face_index_to_name(face_index)
							),
						},
						ExtractedView {
							width: point_light_shadow_map.size as u32,
							height: point_light_shadow_map.size as u32,
							transform: view_translation * *view_rotation,
							projection: cube_face_projection,
						},
						RenderPhase::<Shadow>::default(),
						LightEntity::Point {
							light_entity,
							face_index,
						},
					))
					.id();
				view_lights.push(view_light_entity);
			}
		}

		for (i, (light_entity, light)) in directional_lights
			.iter()
			.enumerate()
			.take(MAX_DIRECTIONAL_LIGHTS)
		{
			// direction is negated to be ready for N.L
			let dir_to_light = -light.direction;

			// convert from illuminance (lux) to candelas
			//
			// exposure is hard coded at the moment but should be replaced
			// by values coming from the camera
			// see: https://google.github.io/filament/Filament.html#imagingpipeline/physicallybasedcamera/exposuresettings
			const APERTURE: f32 = 4.0;
			const SHUTTER_SPEED: f32 = 1.0 / 250.0;
			const SENSITIVITY: f32 = 100.0;
			let ev100 = f32::log2(APERTURE * APERTURE / SHUTTER_SPEED) - f32::log2(SENSITIVITY / 100.0);
			let exposure = 1.0 / (f32::powf(2.0, ev100) * 1.2);
			let intensity = light.illuminance * exposure;

			// NOTE: A directional light seems to have to have an eye position on the line along the direction of the light
			// through the world origin. I (Rob Swain) do not yet understand why it cannot be translated away from this.
			let view = Mat4::look_at_rh(Vec3::ZERO, light.direction, Vec3::Y);
			// NOTE: This orthographic projection defines the volume within which shadows from a directional light can be cast
			let projection = light.projection;

			let mut flags = DirectionalLightFlags::NONE;
			if light.shadows_enabled {
				flags |= DirectionalLightFlags::SHADOWS_ENABLED;
			}

			gpu_lights.directional_lights[i] = GpuDirectionalLight {
				// premultiply color by intensity
				// we don't use the alpha at all, so no reason to multiply only [0..3]
				color: Vec4::from_slice(&light.color.as_linear_rgba_f32()) * intensity,
				dir_to_light,
				// NOTE: * view is correct, it should not be view.inverse() here
				view_projection: projection * view,
				flags: flags.bits,
				shadow_depth_bias: light.shadow_depth_bias,
				shadow_normal_bias: light.shadow_normal_bias,
			};

			if light.shadows_enabled {
				let depth_texture_view = directional_light_depth_texture
					.texture
					.create_view(&TextureViewDescriptor {
						label: Some("directional_light_shadow_map_texture_view"),
						format: None,
						dimension: Some(TextureViewDimension::D2),
						aspect: TextureAspect::All,
						base_mip_level: 0,
						mip_level_count: None,
						base_array_layer: i as u32,
						array_layer_count: NonZeroU32::new(1),
					});

				let view_light_entity = commands
					.spawn()
					.insert_bundle((
						ShadowView {
							depth_texture_view,
							pass_name: format!("shadow pass directional light {}", i),
						},
						ExtractedView {
							width: directional_light_shadow_map.size as u32,
							height: directional_light_shadow_map.size as u32,
							transform: GlobalTransform::from_matrix(view.inverse()),
							projection,
						},
						RenderPhase::<Shadow>::default(),
						LightEntity::Directional { light_entity },
					))
					.id();
				view_lights.push(view_light_entity);
			}
		}
		let point_light_depth_texture_view =
			point_light_depth_texture
				.texture
				.create_view(&TextureViewDescriptor {
					label: Some("point_light_shadow_map_array_texture_view"),
					format: None,
					#[cfg(not(feature = "webgl"))]
					dimension: Some(TextureViewDimension::CubeArray),
					#[cfg(feature = "webgl")]
					dimension: Some(TextureViewDimension::Cube),
					aspect: TextureAspect::All,
					base_mip_level: 0,
					mip_level_count: None,
					base_array_layer: 0,
					array_layer_count: None,
				});
		let directional_light_depth_texture_view = directional_light_depth_texture
			.texture
			.create_view(&TextureViewDescriptor {
				label: Some("directional_light_shadow_map_array_texture_view"),
				format: None,
				#[cfg(not(feature = "webgl"))]
				dimension: Some(TextureViewDimension::D2Array),
				#[cfg(feature = "webgl")]
				dimension: Some(TextureViewDimension::D2),
				aspect: TextureAspect::All,
				base_mip_level: 0,
				mip_level_count: None,
				base_array_layer: 0,
				array_layer_count: None,
			});

		commands.entity(entity).insert_bundle((
			ViewShadowBindings {
				point_light_depth_texture: point_light_depth_texture.texture,
				point_light_depth_texture_view,
				directional_light_depth_texture: directional_light_depth_texture.texture,
				directional_light_depth_texture_view,
			},
			ViewLightEntities {
				lights: view_lights,
			},
			ViewLightsUniformOffset {
				offset: light_meta.view_gpu_lights.push(gpu_lights),
			},
		));
	}

	light_meta
		.view_gpu_lights
		.write_buffer(&render_device, &render_queue);
}

// this must match CLUSTER_COUNT_SIZE in pbr.wgsl
// and must be large enough to contain MAX_UNIFORM_BUFFER_POINT_LIGHTS
const CLUSTER_COUNT_SIZE: u32 = 13;

const CLUSTER_OFFSET_MASK: u32 = (1 << (32 - CLUSTER_COUNT_SIZE)) - 1;
const CLUSTER_COUNT_MASK: u32 = (1 << CLUSTER_COUNT_SIZE) - 1;
const POINT_LIGHT_INDEX_MASK: u32 = (1 << 8) - 1;

// NOTE: With uniform buffer max binding size as 16384 bytes
// that means we can fit say 256 point lights in one uniform
// buffer, which means the count can be at most 256 so it
// needs 9 bits.
// The array of indices can also use u8 and that means the
// offset in to the array of indices needs to be able to address
// 16384 values. log2(16384) = 14 bits.
// We use 32 bits to store the pair, so we choose to divide the
// remaining 9 bits proportionally to give some future room.
// This means we can pack the offset into the upper 19 bits of a u32
// and the count into the lower 13 bits.
// NOTE: This assumes CPU and GPU endianness are the same which is true
// for all common and tested x86/ARM CPUs and AMD/NVIDIA/Intel/Apple/etc GPUs
fn pack_offset_and_count(offset: usize, count: usize) -> u32 {
	((offset as u32 & CLUSTER_OFFSET_MASK) << CLUSTER_COUNT_SIZE)
		| (count as u32 & CLUSTER_COUNT_MASK)
}

#[derive(ShaderType)]
struct GpuClusterLightIndexListsUniform {
	data: Box<[UVec4; ViewClusterBindings::MAX_UNIFORM_ITEMS]>,
}

// NOTE: Assert at compile time that GpuClusterLightIndexListsUniform
// fits within the maximum uniform buffer binding size
const _: () = assert!(GpuClusterLightIndexListsUniform::SIZE.get() <= 16384);

impl Default for GpuClusterLightIndexListsUniform {
	fn default() -> Self {
		Self {
			data: Box::new([UVec4::ZERO; ViewClusterBindings::MAX_UNIFORM_ITEMS]),
		}
	}
}

#[derive(ShaderType)]
struct GpuClusterOffsetsAndCountsUniform {
	data: Box<[UVec4; ViewClusterBindings::MAX_UNIFORM_ITEMS]>,
}

impl Default for GpuClusterOffsetsAndCountsUniform {
	fn default() -> Self {
		Self {
			data: Box::new([UVec4::ZERO; ViewClusterBindings::MAX_UNIFORM_ITEMS]),
		}
	}
}

#[derive(ShaderType, Default)]
struct GpuClusterLightIndexListsStorage {
	#[size(runtime)]
	data: Vec<u32>,
}

#[derive(ShaderType, Default)]
struct GpuClusterOffsetsAndCountsStorage {
	#[size(runtime)]
	data: Vec<UVec2>,
}

enum ViewClusterBuffers {
	Uniform {
		// NOTE: UVec4 is because all arrays in Std140 layout have 16-byte alignment
		cluster_light_index_lists: UniformBuffer<GpuClusterLightIndexListsUniform>,
		// NOTE: UVec4 is because all arrays in Std140 layout have 16-byte alignment
		cluster_offsets_and_counts: UniformBuffer<GpuClusterOffsetsAndCountsUniform>,
	},
	Storage {
		cluster_light_index_lists: StorageBuffer<GpuClusterLightIndexListsStorage>,
		cluster_offsets_and_counts: StorageBuffer<GpuClusterOffsetsAndCountsStorage>,
	},
}

impl ViewClusterBuffers {
	fn new(buffer_binding_type: BufferBindingType) -> Self {
		match buffer_binding_type {
			BufferBindingType::Storage { .. } => Self::storage(),
			BufferBindingType::Uniform => Self::uniform(),
		}
	}

	fn uniform() -> Self {
		ViewClusterBuffers::Uniform {
			cluster_light_index_lists: UniformBuffer::default(),
			cluster_offsets_and_counts: UniformBuffer::default(),
		}
	}

	fn storage() -> Self {
		ViewClusterBuffers::Storage {
			cluster_light_index_lists: StorageBuffer::default(),
			cluster_offsets_and_counts: StorageBuffer::default(),
		}
	}
}

#[derive(Component)]
pub struct ViewClusterBindings {
	n_indices: usize,
	n_offsets: usize,
	buffers: ViewClusterBuffers,
}

impl ViewClusterBindings {
	pub const MAX_OFFSETS: usize = 16384 / 4;
	const MAX_UNIFORM_ITEMS: usize = Self::MAX_OFFSETS / 4;
	pub const MAX_INDICES: usize = 16384;

	pub fn new(buffer_binding_type: BufferBindingType) -> Self {
		Self {
			n_indices: 0,
			n_offsets: 0,
			buffers: ViewClusterBuffers::new(buffer_binding_type),
		}
	}

	pub fn clear(&mut self) {
		match &mut self.buffers {
			ViewClusterBuffers::Uniform {
				cluster_light_index_lists,
				cluster_offsets_and_counts,
			} => {
				*cluster_light_index_lists.get_mut().data = [UVec4::ZERO; Self::MAX_UNIFORM_ITEMS];
				*cluster_offsets_and_counts.get_mut().data = [UVec4::ZERO; Self::MAX_UNIFORM_ITEMS];
			}
			ViewClusterBuffers::Storage {
				cluster_light_index_lists,
				cluster_offsets_and_counts,
				..
			} => {
				cluster_light_index_lists.get_mut().data.clear();
				cluster_offsets_and_counts
					.get_mut()
					.data
					.clear();
			}
		}
	}

	pub fn push_offset_and_count(&mut self, offset: usize, count: usize) {
		match &mut self.buffers {
			ViewClusterBuffers::Uniform {
				cluster_offsets_and_counts,
				..
			} => {
				let array_index = self.n_offsets >> 2; // >> 2 is equivalent to / 4
				if array_index >= Self::MAX_UNIFORM_ITEMS {
					warn!("cluster offset and count out of bounds!");
					return;
				}
				let component = self.n_offsets & ((1 << 2) - 1);
				let packed = pack_offset_and_count(offset, count);

				cluster_offsets_and_counts.get_mut().data[array_index][component] = packed;
			}
			ViewClusterBuffers::Storage {
				cluster_offsets_and_counts,
				..
			} => {
				cluster_offsets_and_counts
					.get_mut()
					.data
					.push(UVec2::new(offset as u32, count as u32));
			}
		}

		self.n_offsets += 1;
	}

	pub fn n_indices(&self) -> usize {
		self.n_indices
	}

	pub fn push_index(&mut self, index: usize) {
		match &mut self.buffers {
			ViewClusterBuffers::Uniform {
				cluster_light_index_lists,
				..
			} => {
				let array_index = self.n_indices >> 4; // >> 4 is equivalent to / 16
				let component = (self.n_indices >> 2) & ((1 << 2) - 1);
				let sub_index = self.n_indices & ((1 << 2) - 1);
				let index = index as u32 & POINT_LIGHT_INDEX_MASK;

				cluster_light_index_lists.get_mut().data[array_index][component] |=
					index << (8 * sub_index);
			}
			ViewClusterBuffers::Storage {
				cluster_light_index_lists,
				..
			} => {
				cluster_light_index_lists
					.get_mut()
					.data
					.push(index as u32);
			}
		}

		self.n_indices += 1;
	}

	pub fn write_buffers(&mut self, render_device: &RenderDevice, render_queue: &RenderQueue) {
		match &mut self.buffers {
			ViewClusterBuffers::Uniform {
				cluster_light_index_lists,
				cluster_offsets_and_counts,
			} => {
				cluster_light_index_lists.write_buffer(render_device, render_queue);
				cluster_offsets_and_counts.write_buffer(render_device, render_queue);
			}
			ViewClusterBuffers::Storage {
				cluster_light_index_lists,
				cluster_offsets_and_counts,
			} => {
				cluster_light_index_lists.write_buffer(render_device, render_queue);
				cluster_offsets_and_counts.write_buffer(render_device, render_queue);
			}
		}
	}

	pub fn light_index_lists_binding(&self) -> Option<BindingResource> {
		match &self.buffers {
			ViewClusterBuffers::Uniform {
				cluster_light_index_lists,
				..
			} => cluster_light_index_lists.binding(),
			ViewClusterBuffers::Storage {
				cluster_light_index_lists,
				..
			} => cluster_light_index_lists.binding(),
		}
	}

	pub fn offsets_and_counts_binding(&self) -> Option<BindingResource> {
		match &self.buffers {
			ViewClusterBuffers::Uniform {
				cluster_offsets_and_counts,
				..
			} => cluster_offsets_and_counts.binding(),
			ViewClusterBuffers::Storage {
				cluster_offsets_and_counts,
				..
			} => cluster_offsets_and_counts.binding(),
		}
	}

	pub fn min_size_cluster_light_index_lists(buffer_binding_type: BufferBindingType) -> NonZeroU64 {
		match buffer_binding_type {
			BufferBindingType::Storage { .. } => GpuClusterLightIndexListsStorage::min_size(),
			BufferBindingType::Uniform => GpuClusterLightIndexListsUniform::min_size(),
		}
	}

	pub fn min_size_cluster_offsets_and_counts(buffer_binding_type: BufferBindingType) -> NonZeroU64 {
		match buffer_binding_type {
			BufferBindingType::Storage { .. } => GpuClusterOffsetsAndCountsStorage::min_size(),
			BufferBindingType::Uniform => GpuClusterOffsetsAndCountsUniform::min_size(),
		}
	}
}

pub fn prepare_clusters(
	mut commands: Commands,
	render_device: Res<RenderDevice>,
	render_queue: Res<RenderQueue>,
	mesh_pipeline: Res<MeshPipeline>,
	global_light_meta: Res<GlobalLightMeta>,
	views: Query<
		(
			Entity,
			&ExtractedClusterConfig,
			&ExtractedClustersPointLights,
		),
		With<RenderPhase<Transparent3d>>,
	>,
) {
	let render_device = render_device.into_inner();
	let supports_storage_buffers = matches!(
		mesh_pipeline.clustered_forward_buffer_binding_type,
		BufferBindingType::Storage { .. }
	);
	for (entity, cluster_config, extracted_clusters) in views.iter() {
		let mut view_clusters_bindings =
			ViewClusterBindings::new(mesh_pipeline.clustered_forward_buffer_binding_type);
		view_clusters_bindings.clear();

		let mut indices_full = false;

		let mut cluster_index = 0;
		for _y in 0..cluster_config.dimensions.y {
			for _x in 0..cluster_config.dimensions.x {
				for _z in 0..cluster_config.dimensions.z {
					let offset = view_clusters_bindings.n_indices();
					let cluster_lights = &extracted_clusters.data[cluster_index];
					let count = cluster_lights.len();
					view_clusters_bindings.push_offset_and_count(offset, count);

					if !indices_full {
						for entity in cluster_lights.iter() {
							if let Some(light_index) = global_light_meta.entity_to_index.get(entity) {
								if view_clusters_bindings.n_indices() >= ViewClusterBindings::MAX_INDICES
									&& !supports_storage_buffers
								{
									warn!("Cluster light index lists is full! The PointLights in the view are affecting too many clusters.");
									indices_full = true;
									break;
								}
								view_clusters_bindings.push_index(*light_index);
							}
						}
					}

					cluster_index += 1;
				}
			}
		}

		view_clusters_bindings.write_buffers(render_device, &render_queue);

		commands
			.get_or_spawn(entity)
			.insert(view_clusters_bindings);
	}
}

pub fn queue_shadow_view_bind_group(
	render_device: Res<RenderDevice>,
	shadow_pipeline: Res<ShadowPipeline>,
	mut light_meta: ResMut<LightMeta>,
	view_uniforms: Res<ViewUniforms>,
) {
	if let Some(view_binding) = view_uniforms.uniforms.binding() {
		light_meta.shadow_view_bind_group =
			Some(render_device.create_bind_group(&BindGroupDescriptor {
				entries: &[BindGroupEntry {
					binding: 0,
					resource: view_binding,
				}],
				label: Some("shadow_view_bind_group"),
				layout: &shadow_pipeline.view_layout,
			}));
	}
}

#[allow(clippy::too_many_arguments)]
pub fn queue_shadows(
	shadow_draw_functions: Res<DrawFunctions<Shadow>>,
	shadow_pipeline: Res<ShadowPipeline>,
	casting_meshes: Query<&Handle<Mesh>, Without<NotShadowCaster>>,
	render_meshes: Res<RenderAssets<Mesh>>,
	mut pipelines: ResMut<SpecializedMeshPipelines<ShadowPipeline>>,
	mut pipeline_cache: ResMut<PipelineCache>,
	view_lights: Query<&ViewLightEntities>,
	mut view_light_shadow_phases: Query<(&LightEntity, &mut RenderPhase<Shadow>)>,
	point_light_entities: Query<&CubemapVisibleEntities, With<ExtractedPointLight>>,
	directional_light_entities: Query<&VisibleEntities, With<ExtractedDirectionalLight>>,
) {
	for view_lights in view_lights.iter() {
		let draw_shadow_mesh = shadow_draw_functions
			.read()
			.get_id::<DrawShadowMesh>()
			.unwrap();
		for view_light_entity in view_lights.lights.iter().copied() {
			let (light_entity, mut shadow_phase) = view_light_shadow_phases
				.get_mut(view_light_entity)
				.unwrap();
			let visible_entities = match light_entity {
				LightEntity::Directional { light_entity } => directional_light_entities
					.get(*light_entity)
					.expect("Failed to get directional light visible entities"),
				LightEntity::Point {
					light_entity,
					face_index,
				} => point_light_entities
					.get(*light_entity)
					.expect("Failed to get point light visible entities")
					.get(*face_index),
			};
			// NOTE: Lights with shadow mapping disabled will have no visible entities
			// so no meshes will be queued
			for entity in visible_entities.iter().copied() {
				if let Ok(mesh_handle) = casting_meshes.get(entity) {
					if let Some(mesh) = render_meshes.get(mesh_handle) {
						let key = ShadowPipelineKey::from_primitive_topology(mesh.primitive_topology);
						let pipeline_id =
							pipelines.specialize(&mut pipeline_cache, &shadow_pipeline, key, &mesh.layout);

						let pipeline_id = match pipeline_id {
							Ok(id) => id,
							Err(err) => {
								error!("{}", err);
								continue;
							}
						};

						shadow_phase.add(Shadow {
							draw_function: draw_shadow_mesh,
							pipeline: pipeline_id,
							entity,
							distance: 0.0, // TODO: sort back-to-front
						});
					}
				}
			}
		}
	}
}

pub struct Shadow {
	pub distance: f32,
	pub entity: Entity,
	pub pipeline: CachedRenderPipelineId,
	pub draw_function: DrawFunctionId,
}

impl PhaseItem for Shadow {
	type SortKey = FloatOrd;

	#[inline]
	fn sort_key(&self) -> Self::SortKey {
		FloatOrd(self.distance)
	}

<<<<<<< HEAD
	#[inline]
	fn draw_function(&self) -> DrawFunctionId {
		self.draw_function
	}
=======
    #[inline]
    fn draw_function(&self) -> DrawFunctionId {
        self.draw_function
    }

    #[inline]
    fn sort(items: &mut [Self]) {
        radsort::sort_by_key(items, |item| item.distance);
    }
>>>>>>> 7e6dd3f0
}

impl EntityPhaseItem for Shadow {
	fn entity(&self) -> Entity {
		self.entity
	}
}

impl CachedRenderPipelinePhaseItem for Shadow {
	#[inline]
	fn cached_pipeline(&self) -> CachedRenderPipelineId {
		self.pipeline
	}
}

pub struct ShadowPassNode {
	main_view_query: QueryState<&'static ViewLightEntities>,
	view_light_query: QueryState<(&'static ShadowView, &'static RenderPhase<Shadow>)>,
}

impl ShadowPassNode {
	pub const IN_VIEW: &'static str = "view";

	pub fn new(world: &mut World) -> Self {
		Self {
			main_view_query: QueryState::new(world),
			view_light_query: QueryState::new(world),
		}
	}
}

impl Node for ShadowPassNode {
	fn input(&self) -> Vec<SlotInfo> {
		vec![SlotInfo::new(ShadowPassNode::IN_VIEW, SlotType::Entity)]
	}

	fn update(&mut self, world: &mut World) {
		self.main_view_query.update_archetypes(world);
		self.view_light_query.update_archetypes(world);
	}

	fn run(
		&self,
		graph: &mut RenderGraphContext,
		render_context: &mut RenderContext,
		world: &World,
	) -> Result<(), NodeRunError> {
		let view_entity = graph.get_input_entity(Self::IN_VIEW)?;
		if let Ok(view_lights) = self
			.main_view_query
			.get_manual(world, view_entity)
		{
			for view_light_entity in view_lights.lights.iter().copied() {
				let (view_light, shadow_phase) = self
					.view_light_query
					.get_manual(world, view_light_entity)
					.unwrap();

				if shadow_phase.items.is_empty() {
					continue;
				}

				let pass_descriptor = RenderPassDescriptor {
					label: Some(&view_light.pass_name),
					color_attachments: &[],
					depth_stencil_attachment: Some(RenderPassDepthStencilAttachment {
						view: &view_light.depth_texture_view,
						depth_ops: Some(Operations {
							load: LoadOp::Clear(0.0),
							store: true,
						}),
						stencil_ops: None,
					}),
				};

				let draw_functions = world.resource::<DrawFunctions<Shadow>>();
				let render_pass = render_context
					.command_encoder
					.begin_render_pass(&pass_descriptor);
				let mut draw_functions = draw_functions.write();
				let mut tracked_pass = TrackedRenderPass::new(render_pass);
				for item in &shadow_phase.items {
					let draw_function = draw_functions
						.get_mut(item.draw_function)
						.unwrap();
					draw_function.draw(world, &mut tracked_pass, view_light_entity, item);
				}
			}
		}

		Ok(())
	}
}

pub type DrawShadowMesh = (
	SetItemPipeline,
	SetShadowViewBindGroup<0>,
	SetMeshBindGroup<1>,
	DrawMesh,
);

pub struct SetShadowViewBindGroup<const I: usize>;
impl<const I: usize> EntityRenderCommand for SetShadowViewBindGroup<I> {
	type Param = (SRes<LightMeta>, SQuery<Read<ViewUniformOffset>>);
	#[inline]
	fn render<'w>(
		view: Entity,
		_item: Entity,
		(light_meta, view_query): SystemParamItem<'w, '_, Self::Param>,
		pass: &mut TrackedRenderPass<'w>,
	) -> RenderCommandResult {
		let view_uniform_offset = view_query.get(view).unwrap();
		pass.set_bind_group(
			I,
			light_meta
				.into_inner()
				.shadow_view_bind_group
				.as_ref()
				.unwrap(),
			&[view_uniform_offset.offset],
		);

		RenderCommandResult::Success
	}
}<|MERGE_RESOLUTION|>--- conflicted
+++ resolved
@@ -1415,22 +1415,15 @@
 		FloatOrd(self.distance)
 	}
 
-<<<<<<< HEAD
 	#[inline]
 	fn draw_function(&self) -> DrawFunctionId {
 		self.draw_function
 	}
-=======
-    #[inline]
-    fn draw_function(&self) -> DrawFunctionId {
-        self.draw_function
-    }
-
-    #[inline]
-    fn sort(items: &mut [Self]) {
-        radsort::sort_by_key(items, |item| item.distance);
-    }
->>>>>>> 7e6dd3f0
+
+	#[inline]
+	fn sort(items: &mut [Self]) {
+		radsort::sort_by_key(items, |item| item.distance);
+	}
 }
 
 impl EntityPhaseItem for Shadow {
