use crate::{
	point_light_order, AmbientLight, Clusters, CubemapVisibleEntities, DirectionalLight,
	DirectionalLightShadowMap, DrawMesh, GlobalVisiblePointLights, MeshPipeline, NotShadowCaster,
	PointLight, PointLightShadowMap, SetMeshBindGroup, VisiblePointLights, SHADOW_SHADER_HANDLE,
};
use bevy_asset::Handle;
use bevy_core_pipeline::core_3d::Transparent3d;
use bevy_ecs::{
	prelude::*,
	system::{lifetimeless::*, SystemParamItem},
};
use bevy_math::{Mat4, UVec2, UVec3, UVec4, Vec2, Vec3, Vec4, Vec4Swizzles};
use bevy_render::{
	camera::{Camera, CameraProjection},
	color::Color,
	mesh::{Mesh, MeshVertexBufferLayout},
	render_asset::RenderAssets,
	render_graph::{Node, NodeRunError, RenderGraphContext, SlotInfo, SlotType},
	render_phase::{
		CachedRenderPipelinePhaseItem, DrawFunctionId, DrawFunctions, EntityPhaseItem,
		EntityRenderCommand, PhaseItem, RenderCommandResult, RenderPhase, SetItemPipeline,
		TrackedRenderPass,
	},
	render_resource::*,
	renderer::{RenderContext, RenderDevice, RenderQueue},
	texture::*,
	view::{
		ExtractedView, ViewUniform, ViewUniformOffset, ViewUniforms, Visibility, VisibleEntities,
	},
};
use bevy_transform::components::GlobalTransform;
use bevy_utils::FloatOrd;
use bevy_utils::{
	tracing::{error, warn},
	HashMap,
};
use std::num::{NonZeroU32, NonZeroU64};

#[derive(Debug, Hash, PartialEq, Eq, Clone, SystemLabel)]
pub enum RenderLightSystems {
	ExtractClusters,
	ExtractLights,
	PrepareClusters,
	PrepareLights,
	QueueShadows,
}

#[derive(Component)]
pub struct ExtractedPointLight {
	color: Color,
	/// luminous intensity in lumens per steradian
	intensity: f32,
	range: f32,
	radius: f32,
	transform: GlobalTransform,
	shadows_enabled: bool,
	shadow_depth_bias: f32,
	shadow_normal_bias: f32,
}

#[derive(Component)]
pub struct ExtractedDirectionalLight {
	color: Color,
	illuminance: f32,
	direction: Vec3,
	projection: Mat4,
	shadows_enabled: bool,
	shadow_depth_bias: f32,
	shadow_normal_bias: f32,
}

#[derive(Copy, Clone, ShaderType, Default, Debug)]
pub struct GpuPointLight {
	// The lower-right 2x2 values of the projection matrix 22 23 32 33
	projection_lr: Vec4,
	color_inverse_square_range: Vec4,
	position_radius: Vec4,
	flags: u32,
	shadow_depth_bias: f32,
	shadow_normal_bias: f32,
}

#[derive(ShaderType)]
pub struct GpuPointLightsUniform {
	data: Box<[GpuPointLight; MAX_UNIFORM_BUFFER_POINT_LIGHTS]>,
}

impl Default for GpuPointLightsUniform {
	fn default() -> Self {
		Self {
			data: Box::new([GpuPointLight::default(); MAX_UNIFORM_BUFFER_POINT_LIGHTS]),
		}
	}
}

#[derive(ShaderType, Default)]
pub struct GpuPointLightsStorage {
	#[size(runtime)]
	data: Vec<GpuPointLight>,
}

pub enum GpuPointLights {
	Uniform(UniformBuffer<GpuPointLightsUniform>),
	Storage(StorageBuffer<GpuPointLightsStorage>),
}

impl GpuPointLights {
	fn new(buffer_binding_type: BufferBindingType) -> Self {
		match buffer_binding_type {
			BufferBindingType::Storage { .. } => Self::storage(),
			BufferBindingType::Uniform => Self::uniform(),
		}
	}

	fn uniform() -> Self {
		Self::Uniform(UniformBuffer::default())
	}

	fn storage() -> Self {
		Self::Storage(StorageBuffer::default())
	}

	fn set(&mut self, mut lights: Vec<GpuPointLight>) {
		match self {
			GpuPointLights::Uniform(buffer) => {
				let len = lights
					.len()
					.min(MAX_UNIFORM_BUFFER_POINT_LIGHTS);
				let src = &lights[..len];
				let dst = &mut buffer.get_mut().data[..len];
				dst.copy_from_slice(src);
			}
			GpuPointLights::Storage(buffer) => {
				buffer.get_mut().data.clear();
				buffer.get_mut().data.append(&mut lights);
			}
		}
	}

	fn write_buffer(&mut self, render_device: &RenderDevice, render_queue: &RenderQueue) {
		match self {
			GpuPointLights::Uniform(buffer) => buffer.write_buffer(render_device, render_queue),
			GpuPointLights::Storage(buffer) => buffer.write_buffer(render_device, render_queue),
		}
	}

	pub fn binding(&self) -> Option<BindingResource> {
		match self {
			GpuPointLights::Uniform(buffer) => buffer.binding(),
			GpuPointLights::Storage(buffer) => buffer.binding(),
		}
	}

	pub fn min_size(buffer_binding_type: BufferBindingType) -> NonZeroU64 {
		match buffer_binding_type {
			BufferBindingType::Storage { .. } => GpuPointLightsStorage::min_size(),
			BufferBindingType::Uniform => GpuPointLightsUniform::min_size(),
		}
	}
}

// NOTE: These must match the bit flags in bevy_pbr2/src/render/pbr.frag!
bitflags::bitflags! {
	#[repr(transparent)]
	struct PointLightFlags: u32 {
		const SHADOWS_ENABLED            = (1 << 0);
		const NONE                       = 0;
		const UNINITIALIZED              = 0xFFFF;
	}
}

#[derive(Copy, Clone, ShaderType, Default, Debug)]
pub struct GpuDirectionalLight {
	view_projection: Mat4,
	color: Vec4,
	dir_to_light: Vec3,
	flags: u32,
	shadow_depth_bias: f32,
	shadow_normal_bias: f32,
}

// NOTE: These must match the bit flags in bevy_pbr2/src/render/pbr.frag!
bitflags::bitflags! {
	#[repr(transparent)]
	struct DirectionalLightFlags: u32 {
		const SHADOWS_ENABLED            = (1 << 0);
		const NONE                       = 0;
		const UNINITIALIZED              = 0xFFFF;
	}
}

#[derive(Copy, Clone, Debug, ShaderType)]
pub struct GpuLights {
	directional_lights: [GpuDirectionalLight; MAX_DIRECTIONAL_LIGHTS],
	ambient_color: Vec4,
	// xyz are x/y/z cluster dimensions and w is the number of clusters
	cluster_dimensions: UVec4,
	// xy are vec2<f32>(cluster_dimensions.xy) / vec2<f32>(view.width, view.height)
	// z is cluster_dimensions.z / log(far / near)
	// w is cluster_dimensions.z * log(near) / log(far / near)
	cluster_factors: Vec4,
	n_directional_lights: u32,
}

// NOTE: this must be kept in sync with the same constants in pbr.frag
pub const MAX_UNIFORM_BUFFER_POINT_LIGHTS: usize = 256;
pub const MAX_DIRECTIONAL_LIGHTS: usize = 1;
pub const DIRECTIONAL_SHADOW_LAYERS: u32 = MAX_DIRECTIONAL_LIGHTS as u32;
pub const SHADOW_FORMAT: TextureFormat = TextureFormat::Depth32Float;

pub struct ShadowPipeline {
	pub view_layout: BindGroupLayout,
	pub mesh_layout: BindGroupLayout,
	pub skinned_mesh_layout: BindGroupLayout,
	pub point_light_sampler: Sampler,
	pub directional_light_sampler: Sampler,
}

// TODO: this pattern for initializing the shaders / pipeline isn't ideal. this should be handled by the asset system
impl FromWorld for ShadowPipeline {
	fn from_world(world: &mut World) -> Self {
		let render_device = world.resource::<RenderDevice>();

		let view_layout = render_device.create_bind_group_layout(&BindGroupLayoutDescriptor {
			entries: &[
				// View
				BindGroupLayoutEntry {
					binding: 0,
					visibility: ShaderStages::VERTEX | ShaderStages::FRAGMENT,
					ty: BindingType::Buffer {
						ty: BufferBindingType::Uniform,
						has_dynamic_offset: true,
						min_binding_size: Some(ViewUniform::min_size()),
					},
					count: None,
				},
			],
			label: Some("shadow_view_layout"),
		});

		let mesh_pipeline = world.resource::<MeshPipeline>();
		let skinned_mesh_layout = mesh_pipeline.skinned_mesh_layout.clone();

		ShadowPipeline {
			view_layout,
			mesh_layout: mesh_pipeline.mesh_layout.clone(),
			skinned_mesh_layout,
			point_light_sampler: render_device.create_sampler(&SamplerDescriptor {
				address_mode_u: AddressMode::ClampToEdge,
				address_mode_v: AddressMode::ClampToEdge,
				address_mode_w: AddressMode::ClampToEdge,
				mag_filter: FilterMode::Linear,
				min_filter: FilterMode::Linear,
				mipmap_filter: FilterMode::Nearest,
				compare: Some(CompareFunction::GreaterEqual),
				..Default::default()
			}),
			directional_light_sampler: render_device.create_sampler(&SamplerDescriptor {
				address_mode_u: AddressMode::ClampToEdge,
				address_mode_v: AddressMode::ClampToEdge,
				address_mode_w: AddressMode::ClampToEdge,
				mag_filter: FilterMode::Linear,
				min_filter: FilterMode::Linear,
				mipmap_filter: FilterMode::Nearest,
				compare: Some(CompareFunction::GreaterEqual),
				..Default::default()
			}),
		}
	}
}

bitflags::bitflags! {
	#[repr(transparent)]
	pub struct ShadowPipelineKey: u32 {
		const NONE               = 0;
		const PRIMITIVE_TOPOLOGY_RESERVED_BITS = ShadowPipelineKey::PRIMITIVE_TOPOLOGY_MASK_BITS << ShadowPipelineKey::PRIMITIVE_TOPOLOGY_SHIFT_BITS;
	}
}

impl ShadowPipelineKey {
	const PRIMITIVE_TOPOLOGY_MASK_BITS: u32 = 0b111;
	const PRIMITIVE_TOPOLOGY_SHIFT_BITS: u32 = 32 - 3;

	#[deprecated]
	pub fn primitive_topology(&self) -> PrimitiveTopology {
		let primitive_topology_bits =
			(self.bits >> Self::PRIMITIVE_TOPOLOGY_SHIFT_BITS) & Self::PRIMITIVE_TOPOLOGY_MASK_BITS;
		match primitive_topology_bits {
			x if x == PrimitiveTopology::PointList as u32 => PrimitiveTopology::PointList,
			x if x == PrimitiveTopology::LineList as u32 => PrimitiveTopology::LineList,
			x if x == PrimitiveTopology::LineStrip as u32 => PrimitiveTopology::LineStrip,
			x if x == PrimitiveTopology::TriangleList as u32 => PrimitiveTopology::TriangleList,
			x if x == PrimitiveTopology::TriangleStrip as u32 => PrimitiveTopology::TriangleStrip,
			_ => PrimitiveTopology::default(),
		}
	}
}

impl From<PrimitiveTopology> for ShadowPipelineKey {
	fn from(primitive_topology: PrimitiveTopology) -> Self {
		let primitive_topology_bits = ((primitive_topology as u32)
			& Self::PRIMITIVE_TOPOLOGY_MASK_BITS)
			<< Self::PRIMITIVE_TOPOLOGY_SHIFT_BITS;
		Self::from_bits(primitive_topology_bits).unwrap()
	}
}

impl Into<PrimitiveTopology> for ShadowPipelineKey {
	fn into(self) -> PrimitiveTopology {
		let primitive_topology_bits =
			(self.bits >> Self::PRIMITIVE_TOPOLOGY_SHIFT_BITS) & Self::PRIMITIVE_TOPOLOGY_MASK_BITS;
		match primitive_topology_bits {
			x if x == PrimitiveTopology::PointList as u32 => PrimitiveTopology::PointList,
			x if x == PrimitiveTopology::LineList as u32 => PrimitiveTopology::LineList,
			x if x == PrimitiveTopology::LineStrip as u32 => PrimitiveTopology::LineStrip,
			x if x == PrimitiveTopology::TriangleList as u32 => PrimitiveTopology::TriangleList,
			x if x == PrimitiveTopology::TriangleStrip as u32 => PrimitiveTopology::TriangleStrip,
			_ => PrimitiveTopology::default(),
		}
	}
}

impl SpecializedMeshPipeline for ShadowPipeline {
	type Key = ShadowPipelineKey;

	fn specialize(
		&self,
		key: Self::Key,
		layout: &MeshVertexBufferLayout,
	) -> Result<RenderPipelineDescriptor, SpecializedMeshPipelineError> {
		let mut vertex_attributes = vec![Mesh::ATTRIBUTE_POSITION.at_shader_location(0)];

		let mut bind_group_layout = vec![self.view_layout.clone()];
		let mut shader_defs = Vec::new();

		if layout.contains(Mesh::ATTRIBUTE_JOINT_INDEX) && layout.contains(Mesh::ATTRIBUTE_JOINT_WEIGHT)
		{
			shader_defs.push(String::from("SKINNED"));
			vertex_attributes.push(Mesh::ATTRIBUTE_JOINT_INDEX.at_shader_location(4));
			vertex_attributes.push(Mesh::ATTRIBUTE_JOINT_WEIGHT.at_shader_location(5));
			bind_group_layout.push(self.skinned_mesh_layout.clone());
		} else {
			bind_group_layout.push(self.mesh_layout.clone());
		}

		let vertex_buffer_layout = layout.get_layout(&vertex_attributes)?;

		Ok(RenderPipelineDescriptor {
			vertex: VertexState {
				meta: ShaderMeta {
					shader: SHADOW_SHADER_HANDLE.typed::<Shader>(),
					entry_point: "vertex".into(),
					shader_defs,
				},
				buffers: vec![vertex_buffer_layout],
			},
			fragment: None,
			meta: PipelineDescriptorMeta {
				layout: Some(bind_group_layout),
				label: Some("shadow_pipeline".into()),
			},
			primitive: PrimitiveState {
				topology: key.into(),
				strip_index_format: None,
				front_face: FrontFace::Ccw,
				cull_mode: None,
				unclipped_depth: false,
				polygon_mode: PolygonMode::Fill,
				conservative: false,
			},
			depth_stencil: Some(DepthStencilState {
				format: SHADOW_FORMAT,
				depth_write_enabled: true,
				depth_compare: CompareFunction::GreaterEqual,
				stencil: StencilState {
					front: StencilFaceState::IGNORE,
					back: StencilFaceState::IGNORE,
					read_mask: 0,
					write_mask: 0,
				},
				bias: DepthBiasState {
					constant: 0,
					slope_scale: 0.0,
					clamp: 0.0,
				},
			}),
			multisample: MultisampleState::default(),
		})
	}
}

#[derive(Component)]
pub struct ExtractedClusterConfig {
	/// Special near value for cluster calculations
	near: f32,
	far: f32,
	/// Number of clusters in x / y / z in the view frustum
	dimensions: UVec3,
}

#[derive(Component)]
pub struct ExtractedClustersPointLights {
	data: Vec<VisiblePointLights>,
}

pub fn extract_clusters(mut commands: Commands, views: Query<(Entity, &Clusters), With<Camera>>) {
	for (entity, clusters) in views.into_iter() {
		commands.get_or_spawn(entity).insert_bundle((
			ExtractedClustersPointLights {
				data: clusters.lights.clone(),
			},
			ExtractedClusterConfig {
				near: clusters.near,
				far: clusters.far,
				dimensions: clusters.dimensions,
			},
		));
	}
}

#[allow(clippy::too_many_arguments)]
pub fn extract_lights(
	mut commands: Commands,
	point_light_shadow_map: Res<PointLightShadowMap>,
	directional_light_shadow_map: Res<DirectionalLightShadowMap>,
	global_point_lights: Res<GlobalVisiblePointLights>,
	mut point_lights: Query<(&PointLight, &mut CubemapVisibleEntities, &GlobalTransform)>,
	mut directional_lights: Query<(
		Entity,
		&DirectionalLight,
		&mut VisibleEntities,
		&GlobalTransform,
		&Visibility,
	)>,
	mut previous_point_lights_len: Local<usize>,
) {
	// NOTE: These shadow map resources are extracted here as they are used here too so this avoids
	// races between scheduling of ExtractResourceSystems and this system.
	if point_light_shadow_map.is_changed() {
		commands.insert_resource(point_light_shadow_map.clone());
	}
	if directional_light_shadow_map.is_changed() {
		commands.insert_resource(directional_light_shadow_map.clone());
	}
	// This is the point light shadow map texel size for one face of the cube as a distance of 1.0
	// world unit from the light.
	// point_light_texel_size = 2.0 * 1.0 * tan(PI / 4.0) / cube face width in texels
	// PI / 4.0 is half the cube face fov, tan(PI / 4.0) = 1.0, so this simplifies to:
	// point_light_texel_size = 2.0 / cube face width in texels
	// NOTE: When using various PCF kernel sizes, this will need to be adjusted, according to:
	// https://catlikecoding.com/unity/tutorials/custom-srp/point-and-spot-shadows/
	let point_light_texel_size = 2.0 / point_light_shadow_map.size as f32;

	let mut point_lights_values = Vec::with_capacity(*previous_point_lights_len);
	for entity in global_point_lights.iter().copied() {
		if let Ok((point_light, cubemap_visible_entities, transform)) = point_lights.get_mut(entity) {
			let render_cubemap_visible_entities = std::mem::take(cubemap_visible_entities.into_inner());
			point_lights_values.push((
				entity,
				(
					ExtractedPointLight {
						color: point_light.color,
						// NOTE: Map from luminous power in lumens to luminous intensity in lumens per steradian
						// for a point light. See https://google.github.io/filament/Filament.html#mjx-eqn-pointLightLuminousPower
						// for details.
						intensity: point_light.intensity / (4.0 * std::f32::consts::PI),
						range: point_light.range,
						radius: point_light.radius,
						transform: *transform,
						shadows_enabled: point_light.shadows_enabled,
						shadow_depth_bias: point_light.shadow_depth_bias,
						// The factor of SQRT_2 is for the worst-case diagonal offset
						shadow_normal_bias: point_light.shadow_normal_bias
							* point_light_texel_size
							* std::f32::consts::SQRT_2,
					},
					render_cubemap_visible_entities,
				),
			));
		}
	}
	*previous_point_lights_len = point_lights_values.len();
	commands.insert_or_spawn_batch(point_lights_values);

	directional_lights.for_each_mut(
		|(entity, directional_light, visible_entities, transform, visibility)| {
			if visibility.is_visible {
				// Calulate the directional light shadow map texel size using the largest x,y dimension of
				// the orthographic projection divided by the shadow map resolution
				// NOTE: When using various PCF kernel sizes, this will need to be adjusted, according to:
				// https://catlikecoding.com/unity/tutorials/custom-srp/directional-shadows/
				let largest_dimension = (directional_light.shadow_projection.right
					- directional_light.shadow_projection.left)
					.max(
						directional_light.shadow_projection.top - directional_light.shadow_projection.bottom,
					);
				let directional_light_texel_size =
					largest_dimension / directional_light_shadow_map.size as f32;
				let render_visible_entities = std::mem::take(visible_entities.into_inner());
				commands.get_or_spawn(entity).insert_bundle((
					ExtractedDirectionalLight {
						color: directional_light.color,
						illuminance: directional_light.illuminance,
						direction: transform.forward(),
						projection: directional_light
							.shadow_projection
							.get_projection_matrix(),
						shadows_enabled: directional_light.shadows_enabled,
						shadow_depth_bias: directional_light.shadow_depth_bias,
						// The factor of SQRT_2 is for the worst-case diagonal offset
						shadow_normal_bias: directional_light.shadow_normal_bias
							* directional_light_texel_size
							* std::f32::consts::SQRT_2,
					},
					render_visible_entities,
				));
			}
		},
	)
}

pub(crate) const POINT_LIGHT_NEAR_Z: f32 = 0.1f32;

pub(crate) struct CubeMapFace {
	pub(crate) target: Vec3,
	pub(crate) up: Vec3,
}

// see https://www.khronos.org/opengl/wiki/Cubemap_Texture
pub(crate) const CUBE_MAP_FACES: [CubeMapFace; 6] = [
<<<<<<< HEAD
	// 0 	GL_TEXTURE_CUBE_MAP_POSITIVE_X
	CubeMapFace {
		target: NEGATIVE_X,
		up: NEGATIVE_Y,
	},
	// 1 	GL_TEXTURE_CUBE_MAP_NEGATIVE_X
	CubeMapFace {
		target: Vec3::X,
		up: NEGATIVE_Y,
	},
	// 2 	GL_TEXTURE_CUBE_MAP_POSITIVE_Y
	CubeMapFace {
		target: NEGATIVE_Y,
		up: Vec3::Z,
	},
	// 3 	GL_TEXTURE_CUBE_MAP_NEGATIVE_Y
	CubeMapFace {
		target: Vec3::Y,
		up: NEGATIVE_Z,
	},
	// 4 	GL_TEXTURE_CUBE_MAP_POSITIVE_Z
	CubeMapFace {
		target: NEGATIVE_Z,
		up: NEGATIVE_Y,
	},
	// 5 	GL_TEXTURE_CUBE_MAP_NEGATIVE_Z
	CubeMapFace {
		target: Vec3::Z,
		up: NEGATIVE_Y,
	},
=======
    // 0 	GL_TEXTURE_CUBE_MAP_POSITIVE_X
    CubeMapFace {
        target: Vec3::NEG_X,
        up: Vec3::NEG_Y,
    },
    // 1 	GL_TEXTURE_CUBE_MAP_NEGATIVE_X
    CubeMapFace {
        target: Vec3::X,
        up: Vec3::NEG_Y,
    },
    // 2 	GL_TEXTURE_CUBE_MAP_POSITIVE_Y
    CubeMapFace {
        target: Vec3::NEG_Y,
        up: Vec3::Z,
    },
    // 3 	GL_TEXTURE_CUBE_MAP_NEGATIVE_Y
    CubeMapFace {
        target: Vec3::Y,
        up: Vec3::NEG_Z,
    },
    // 4 	GL_TEXTURE_CUBE_MAP_POSITIVE_Z
    CubeMapFace {
        target: Vec3::NEG_Z,
        up: Vec3::NEG_Y,
    },
    // 5 	GL_TEXTURE_CUBE_MAP_NEGATIVE_Z
    CubeMapFace {
        target: Vec3::Z,
        up: Vec3::NEG_Y,
    },
>>>>>>> 72e73586
];

fn face_index_to_name(face_index: usize) -> &'static str {
	match face_index {
		0 => "+x",
		1 => "-x",
		2 => "+y",
		3 => "-y",
		4 => "+z",
		5 => "-z",
		_ => "invalid",
	}
}

#[derive(Component)]
pub struct ShadowView {
	pub depth_texture_view: TextureView,
	pub pass_name: String,
}

#[derive(Component)]
pub struct ViewShadowBindings {
	pub point_light_depth_texture: Texture,
	pub point_light_depth_texture_view: TextureView,
	pub directional_light_depth_texture: Texture,
	pub directional_light_depth_texture_view: TextureView,
}

#[derive(Component)]
pub struct ViewLightEntities {
	pub lights: Vec<Entity>,
}

#[derive(Component)]
pub struct ViewLightsUniformOffset {
	pub offset: u32,
}

// NOTE: Clustered-forward rendering requires 3 storage buffer bindings so check that
// at least that many are supported using this constant and SupportedBindingType::from_device()
pub const CLUSTERED_FORWARD_STORAGE_BUFFER_COUNT: u32 = 3;

pub struct GlobalLightMeta {
	pub gpu_point_lights: GpuPointLights,
	pub entity_to_index: HashMap<Entity, usize>,
}

impl FromWorld for GlobalLightMeta {
	fn from_world(world: &mut World) -> Self {
		Self::new(
			world
				.resource::<RenderDevice>()
				.get_supported_read_only_binding_type(CLUSTERED_FORWARD_STORAGE_BUFFER_COUNT),
		)
	}
}

impl GlobalLightMeta {
	pub fn new(buffer_binding_type: BufferBindingType) -> Self {
		Self {
			gpu_point_lights: GpuPointLights::new(buffer_binding_type),
			entity_to_index: HashMap::default(),
		}
	}
}

#[derive(Default)]
pub struct LightMeta {
	pub view_gpu_lights: DynamicUniformBuffer<GpuLights>,
	pub shadow_view_bind_group: Option<BindGroup>,
}

#[derive(Component)]
pub enum LightEntity {
	Directional {
		light_entity: Entity,
	},
	Point {
		light_entity: Entity,
		face_index: usize,
	},
}
pub fn calculate_cluster_factors(
	near: f32,
	far: f32,
	z_slices: f32,
	is_orthographic: bool,
) -> Vec2 {
	if is_orthographic {
		Vec2::new(-near, z_slices / (-far - -near))
	} else {
		let z_slices_of_ln_zfar_over_znear = (z_slices - 1.0) / (far / near).ln();
		Vec2::new(
			z_slices_of_ln_zfar_over_znear,
			near.ln() * z_slices_of_ln_zfar_over_znear,
		)
	}
}

#[allow(clippy::too_many_arguments)]
pub fn prepare_lights(
	mut commands: Commands,
	mut texture_cache: ResMut<TextureCache>,
	render_device: Res<RenderDevice>,
	render_queue: Res<RenderQueue>,
	mut global_light_meta: ResMut<GlobalLightMeta>,
	mut light_meta: ResMut<LightMeta>,
	views: Query<(Entity, &ExtractedView, &ExtractedClusterConfig), With<RenderPhase<Transparent3d>>>,
	ambient_light: Res<AmbientLight>,
	point_light_shadow_map: Res<PointLightShadowMap>,
	directional_light_shadow_map: Res<DirectionalLightShadowMap>,
	point_lights: Query<(Entity, &ExtractedPointLight)>,
	directional_lights: Query<(Entity, &ExtractedDirectionalLight)>,
) {
	light_meta.view_gpu_lights.clear();

	// Pre-calculate for PointLights
	let cube_face_projection =
		Mat4::perspective_infinite_reverse_rh(std::f32::consts::FRAC_PI_2, 1.0, POINT_LIGHT_NEAR_Z);
	let cube_face_rotations = CUBE_MAP_FACES
		.into_iter()
		.map(|CubeMapFace { target, up }| GlobalTransform::identity().looking_at(target, up))
		.collect::<Vec<_>>();

	global_light_meta.entity_to_index.clear();

	let mut point_lights: Vec<_> = point_lights.into_iter().collect::<Vec<_>>();

	#[cfg(not(feature = "webgl"))]
	let max_point_light_shadow_maps = point_lights
		.iter()
		.filter(|light| light.1.shadows_enabled)
		.count()
		.min((render_device.limits().max_texture_array_layers / 6) as usize);
	#[cfg(feature = "webgl")]
	let max_point_light_shadow_maps = 1;

	// Sort point lights with shadows enabled first, then by a stable key so that the index can be used
	// to render at most `max_point_light_shadow_maps` point light shadows.
	point_lights.sort_by(|(entity_1, light_1), (entity_2, light_2)| {
		point_light_order(
			(entity_1, &light_1.shadows_enabled),
			(entity_2, &light_2.shadows_enabled),
		)
	});

	if global_light_meta.entity_to_index.capacity() < point_lights.len() {
		global_light_meta
			.entity_to_index
			.reserve(point_lights.len());
	}

	let mut gpu_point_lights = Vec::new();
	for (index, &(entity, light)) in point_lights.iter().enumerate() {
		let mut flags = PointLightFlags::NONE;
		// Lights are sorted, shadow enabled lights are first
		if light.shadows_enabled && index < max_point_light_shadow_maps {
			flags |= PointLightFlags::SHADOWS_ENABLED;
		}
		gpu_point_lights.push(GpuPointLight {
			projection_lr: Vec4::new(
				cube_face_projection.z_axis.z,
				cube_face_projection.z_axis.w,
				cube_face_projection.w_axis.z,
				cube_face_projection.w_axis.w,
			),
			// premultiply color by intensity
			// we don't use the alpha at all, so no reason to multiply only [0..3]
			color_inverse_square_range: (Vec4::from_slice(&light.color.as_linear_rgba_f32())
				* light.intensity)
				.xyz()
				.extend(1.0 / (light.range * light.range)),
			position_radius: light.transform.translation.extend(light.radius),
			flags: flags.bits,
			shadow_depth_bias: light.shadow_depth_bias,
			shadow_normal_bias: light.shadow_normal_bias,
		});
		global_light_meta
			.entity_to_index
			.insert(entity, index);
	}

	global_light_meta
		.gpu_point_lights
		.set(gpu_point_lights);
	global_light_meta
		.gpu_point_lights
		.write_buffer(&render_device, &render_queue);

	// set up light data for each view
	views.for_each(|(entity, extracted_view, clusters)| {
		let point_light_depth_texture = texture_cache.get(
			&render_device,
			TextureDescriptor {
				size: Extent3d {
					width: point_light_shadow_map.size as u32,
					height: point_light_shadow_map.size as u32,
					depth_or_array_layers: max_point_light_shadow_maps.max(1) as u32 * 6,
				},
				mip_level_count: 1,
				sample_count: 1,
				dimension: TextureDimension::D2,
				format: SHADOW_FORMAT,
				label: Some("point_light_shadow_map_texture"),
				usage: TextureUsages::RENDER_ATTACHMENT | TextureUsages::TEXTURE_BINDING,
			},
		);
		let directional_light_depth_texture = texture_cache.get(
			&render_device,
			TextureDescriptor {
				size: Extent3d {
					width: (directional_light_shadow_map.size as u32)
						.min(render_device.limits().max_texture_dimension_2d),
					height: (directional_light_shadow_map.size as u32)
						.min(render_device.limits().max_texture_dimension_2d),
					depth_or_array_layers: DIRECTIONAL_SHADOW_LAYERS,
				},
				mip_level_count: 1,
				sample_count: 1,
				dimension: TextureDimension::D2,
				format: SHADOW_FORMAT,
				label: Some("directional_light_shadow_map_texture"),
				usage: TextureUsages::RENDER_ATTACHMENT | TextureUsages::TEXTURE_BINDING,
			},
		);
		let mut view_lights = Vec::new();

		let is_orthographic = extracted_view.projection.w_axis.w == 1.0;
		let cluster_factors_zw = calculate_cluster_factors(
			clusters.near,
			clusters.far,
			clusters.dimensions.z as f32,
			is_orthographic,
		);

		let n_clusters = clusters.dimensions.x * clusters.dimensions.y * clusters.dimensions.z;
		let mut gpu_lights = GpuLights {
			directional_lights: [GpuDirectionalLight::default(); MAX_DIRECTIONAL_LIGHTS],
			ambient_color: Vec4::from_slice(&ambient_light.color.as_linear_rgba_f32())
				* ambient_light.brightness,
			cluster_factors: Vec4::new(
				clusters.dimensions.x as f32 / extracted_view.width as f32,
				clusters.dimensions.y as f32 / extracted_view.height as f32,
				cluster_factors_zw.x,
				cluster_factors_zw.y,
			),
			cluster_dimensions: clusters.dimensions.extend(n_clusters),
			n_directional_lights: directional_lights.into_iter().len() as u32,
		};

		// TODO: this should select lights based on relevance to the view instead of the first ones that show up in a query
		for &(light_entity, light) in point_lights
			.iter()
			// Lights are sorted, shadow enabled lights are first
			.take(max_point_light_shadow_maps)
			.filter(|(_, light)| light.shadows_enabled)
		{
			let light_index = *global_light_meta
				.entity_to_index
				.get(&light_entity)
				.unwrap();
			// ignore scale because we don't want to effectively scale light radius and range
			// by applying those as a view transform to shadow map rendering of objects
			// and ignore rotation because we want the shadow map projections to align with the axes
			let view_translation = GlobalTransform::from_translation(light.transform.translation);

			for (face_index, view_rotation) in cube_face_rotations.iter().enumerate() {
				let depth_texture_view =
					point_light_depth_texture
						.texture
						.create_view(&TextureViewDescriptor {
							label: Some("point_light_shadow_map_texture_view"),
							format: None,
							dimension: Some(TextureViewDimension::D2),
							aspect: TextureAspect::All,
							base_mip_level: 0,
							mip_level_count: None,
							base_array_layer: (light_index * 6 + face_index) as u32,
							array_layer_count: NonZeroU32::new(1),
						});

				let view_light_entity = commands
					.spawn()
					.insert_bundle((
						ShadowView {
							depth_texture_view,
							pass_name: format!(
								"shadow pass point light {} {}",
								light_index,
								face_index_to_name(face_index)
							),
						},
						ExtractedView {
							width: point_light_shadow_map.size as u32,
							height: point_light_shadow_map.size as u32,
							transform: view_translation * *view_rotation,
							projection: cube_face_projection,
						},
						RenderPhase::<Shadow>::default(),
						LightEntity::Point {
							light_entity,
							face_index,
						},
					))
					.id();
				view_lights.push(view_light_entity);
			}
		}

		for (i, (light_entity, light)) in directional_lights
			.into_iter()
			.enumerate()
			.take(MAX_DIRECTIONAL_LIGHTS)
		{
			// direction is negated to be ready for N.L
			let dir_to_light = -light.direction;

			// convert from illuminance (lux) to candelas
			//
			// exposure is hard coded at the moment but should be replaced
			// by values coming from the camera
			// see: https://google.github.io/filament/Filament.html#imagingpipeline/physicallybasedcamera/exposuresettings
			const APERTURE: f32 = 4.0;
			const SHUTTER_SPEED: f32 = 1.0 / 250.0;
			const SENSITIVITY: f32 = 100.0;
			let ev100 = f32::log2(APERTURE * APERTURE / SHUTTER_SPEED) - f32::log2(SENSITIVITY / 100.0);
			let exposure = 1.0 / (f32::powf(2.0, ev100) * 1.2);
			let intensity = light.illuminance * exposure;

			// NOTE: A directional light seems to have to have an eye position on the line along the direction of the light
			// through the world origin. I (Rob Swain) do not yet understand why it cannot be translated away from this.
			let view = Mat4::look_at_rh(Vec3::ZERO, light.direction, Vec3::Y);
			// NOTE: This orthographic projection defines the volume within which shadows from a directional light can be cast
			let projection = light.projection;

			let mut flags = DirectionalLightFlags::NONE;
			if light.shadows_enabled {
				flags |= DirectionalLightFlags::SHADOWS_ENABLED;
			}

			gpu_lights.directional_lights[i] = GpuDirectionalLight {
				// premultiply color by intensity
				// we don't use the alpha at all, so no reason to multiply only [0..3]
				color: Vec4::from_slice(&light.color.as_linear_rgba_f32()) * intensity,
				dir_to_light,
				// NOTE: * view is correct, it should not be view.inverse() here
				view_projection: projection * view,
				flags: flags.bits,
				shadow_depth_bias: light.shadow_depth_bias,
				shadow_normal_bias: light.shadow_normal_bias,
			};

			if light.shadows_enabled {
				let depth_texture_view = directional_light_depth_texture
					.texture
					.create_view(&TextureViewDescriptor {
						label: Some("directional_light_shadow_map_texture_view"),
						format: None,
						dimension: Some(TextureViewDimension::D2),
						aspect: TextureAspect::All,
						base_mip_level: 0,
						mip_level_count: None,
						base_array_layer: i as u32,
						array_layer_count: NonZeroU32::new(1),
					});

				let view_light_entity = commands
					.spawn()
					.insert_bundle((
						ShadowView {
							depth_texture_view,
							pass_name: format!("shadow pass directional light {}", i),
						},
						ExtractedView {
							width: directional_light_shadow_map.size as u32,
							height: directional_light_shadow_map.size as u32,
							transform: GlobalTransform::from_matrix(view.inverse()),
							projection,
						},
						RenderPhase::<Shadow>::default(),
						LightEntity::Directional { light_entity },
					))
					.id();
				view_lights.push(view_light_entity);
			}
		}
		let point_light_depth_texture_view =
			point_light_depth_texture
				.texture
				.create_view(&TextureViewDescriptor {
					label: Some("point_light_shadow_map_array_texture_view"),
					format: None,
					#[cfg(not(feature = "webgl"))]
					dimension: Some(TextureViewDimension::CubeArray),
					#[cfg(feature = "webgl")]
					dimension: Some(TextureViewDimension::Cube),
					aspect: TextureAspect::All,
					base_mip_level: 0,
					mip_level_count: None,
					base_array_layer: 0,
					array_layer_count: None,
				});
		let directional_light_depth_texture_view = directional_light_depth_texture
			.texture
			.create_view(&TextureViewDescriptor {
				label: Some("directional_light_shadow_map_array_texture_view"),
				format: None,
				#[cfg(not(feature = "webgl"))]
				dimension: Some(TextureViewDimension::D2Array),
				#[cfg(feature = "webgl")]
				dimension: Some(TextureViewDimension::D2),
				aspect: TextureAspect::All,
				base_mip_level: 0,
				mip_level_count: None,
				base_array_layer: 0,
				array_layer_count: None,
			});

		commands.entity(entity).insert_bundle((
			ViewShadowBindings {
				point_light_depth_texture: point_light_depth_texture.texture,
				point_light_depth_texture_view,
				directional_light_depth_texture: directional_light_depth_texture.texture,
				directional_light_depth_texture_view,
			},
			ViewLightEntities {
				lights: view_lights,
			},
			ViewLightsUniformOffset {
				offset: light_meta.view_gpu_lights.push(gpu_lights),
			},
		));
	});

	light_meta
		.view_gpu_lights
		.write_buffer(&render_device, &render_queue);
}

// this must match CLUSTER_COUNT_SIZE in pbr.wgsl
// and must be large enough to contain MAX_UNIFORM_BUFFER_POINT_LIGHTS
const CLUSTER_COUNT_SIZE: u32 = 13;

const CLUSTER_OFFSET_MASK: u32 = (1 << (32 - CLUSTER_COUNT_SIZE)) - 1;
const CLUSTER_COUNT_MASK: u32 = (1 << CLUSTER_COUNT_SIZE) - 1;
const POINT_LIGHT_INDEX_MASK: u32 = (1 << 8) - 1;

// NOTE: With uniform buffer max binding size as 16384 bytes
// that means we can fit say 256 point lights in one uniform
// buffer, which means the count can be at most 256 so it
// needs 9 bits.
// The array of indices can also use u8 and that means the
// offset in to the array of indices needs to be able to address
// 16384 values. log2(16384) = 14 bits.
// We use 32 bits to store the pair, so we choose to divide the
// remaining 9 bits proportionally to give some future room.
// This means we can pack the offset into the upper 19 bits of a u32
// and the count into the lower 13 bits.
// NOTE: This assumes CPU and GPU endianness are the same which is true
// for all common and tested x86/ARM CPUs and AMD/NVIDIA/Intel/Apple/etc GPUs
fn pack_offset_and_count(offset: usize, count: usize) -> u32 {
	((offset as u32 & CLUSTER_OFFSET_MASK) << CLUSTER_COUNT_SIZE)
		| (count as u32 & CLUSTER_COUNT_MASK)
}

#[derive(ShaderType)]
struct GpuClusterLightIndexListsUniform {
	data: Box<[UVec4; ViewClusterBindings::MAX_UNIFORM_ITEMS]>,
}

// NOTE: Assert at compile time that GpuClusterLightIndexListsUniform
// fits within the maximum uniform buffer binding size
const _: () = assert!(GpuClusterLightIndexListsUniform::SHADER_SIZE.get() <= 16384);

impl Default for GpuClusterLightIndexListsUniform {
	fn default() -> Self {
		Self {
			data: Box::new([UVec4::ZERO; ViewClusterBindings::MAX_UNIFORM_ITEMS]),
		}
	}
}

#[derive(ShaderType)]
struct GpuClusterOffsetsAndCountsUniform {
	data: Box<[UVec4; ViewClusterBindings::MAX_UNIFORM_ITEMS]>,
}

impl Default for GpuClusterOffsetsAndCountsUniform {
	fn default() -> Self {
		Self {
			data: Box::new([UVec4::ZERO; ViewClusterBindings::MAX_UNIFORM_ITEMS]),
		}
	}
}

#[derive(ShaderType, Default)]
struct GpuClusterLightIndexListsStorage {
	#[size(runtime)]
	data: Vec<u32>,
}

#[derive(ShaderType, Default)]
struct GpuClusterOffsetsAndCountsStorage {
	#[size(runtime)]
	data: Vec<UVec2>,
}

enum ViewClusterBuffers {
	Uniform {
		// NOTE: UVec4 is because all arrays in Std140 layout have 16-byte alignment
		cluster_light_index_lists: UniformBuffer<GpuClusterLightIndexListsUniform>,
		// NOTE: UVec4 is because all arrays in Std140 layout have 16-byte alignment
		cluster_offsets_and_counts: UniformBuffer<GpuClusterOffsetsAndCountsUniform>,
	},
	Storage {
		cluster_light_index_lists: StorageBuffer<GpuClusterLightIndexListsStorage>,
		cluster_offsets_and_counts: StorageBuffer<GpuClusterOffsetsAndCountsStorage>,
	},
}

impl ViewClusterBuffers {
	fn new(buffer_binding_type: BufferBindingType) -> Self {
		match buffer_binding_type {
			BufferBindingType::Storage { .. } => Self::storage(),
			BufferBindingType::Uniform => Self::uniform(),
		}
	}

	fn uniform() -> Self {
		ViewClusterBuffers::Uniform {
			cluster_light_index_lists: UniformBuffer::default(),
			cluster_offsets_and_counts: UniformBuffer::default(),
		}
	}

	fn storage() -> Self {
		ViewClusterBuffers::Storage {
			cluster_light_index_lists: StorageBuffer::default(),
			cluster_offsets_and_counts: StorageBuffer::default(),
		}
	}
}

#[derive(Component)]
pub struct ViewClusterBindings {
	n_indices: usize,
	n_offsets: usize,
	buffers: ViewClusterBuffers,
}

impl ViewClusterBindings {
	pub const MAX_OFFSETS: usize = 16384 / 4;
	const MAX_UNIFORM_ITEMS: usize = Self::MAX_OFFSETS / 4;
	pub const MAX_INDICES: usize = 16384;

	pub fn new(buffer_binding_type: BufferBindingType) -> Self {
		Self {
			n_indices: 0,
			n_offsets: 0,
			buffers: ViewClusterBuffers::new(buffer_binding_type),
		}
	}

	pub fn clear(&mut self) {
		match &mut self.buffers {
			ViewClusterBuffers::Uniform {
				cluster_light_index_lists,
				cluster_offsets_and_counts,
			} => {
				*cluster_light_index_lists.get_mut().data = [UVec4::ZERO; Self::MAX_UNIFORM_ITEMS];
				*cluster_offsets_and_counts.get_mut().data = [UVec4::ZERO; Self::MAX_UNIFORM_ITEMS];
			}
			ViewClusterBuffers::Storage {
				cluster_light_index_lists,
				cluster_offsets_and_counts,
				..
			} => {
				cluster_light_index_lists.get_mut().data.clear();
				cluster_offsets_and_counts
					.get_mut()
					.data
					.clear();
			}
		}
	}

	pub fn push_offset_and_count(&mut self, offset: usize, count: usize) {
		match &mut self.buffers {
			ViewClusterBuffers::Uniform {
				cluster_offsets_and_counts,
				..
			} => {
				let array_index = self.n_offsets >> 2; // >> 2 is equivalent to / 4
				if array_index >= Self::MAX_UNIFORM_ITEMS {
					warn!("cluster offset and count out of bounds!");
					return;
				}
				let component = self.n_offsets & ((1 << 2) - 1);
				let packed = pack_offset_and_count(offset, count);

				cluster_offsets_and_counts.get_mut().data[array_index][component] = packed;
			}
			ViewClusterBuffers::Storage {
				cluster_offsets_and_counts,
				..
			} => {
				cluster_offsets_and_counts
					.get_mut()
					.data
					.push(UVec2::new(offset as u32, count as u32));
			}
		}

		self.n_offsets += 1;
	}

	pub fn n_indices(&self) -> usize {
		self.n_indices
	}

	pub fn push_index(&mut self, index: usize) {
		match &mut self.buffers {
			ViewClusterBuffers::Uniform {
				cluster_light_index_lists,
				..
			} => {
				let array_index = self.n_indices >> 4; // >> 4 is equivalent to / 16
				let component = (self.n_indices >> 2) & ((1 << 2) - 1);
				let sub_index = self.n_indices & ((1 << 2) - 1);
				let index = index as u32 & POINT_LIGHT_INDEX_MASK;

				cluster_light_index_lists.get_mut().data[array_index][component] |=
					index << (8 * sub_index);
			}
			ViewClusterBuffers::Storage {
				cluster_light_index_lists,
				..
			} => {
				cluster_light_index_lists
					.get_mut()
					.data
					.push(index as u32);
			}
		}

		self.n_indices += 1;
	}

	pub fn write_buffers(&mut self, render_device: &RenderDevice, render_queue: &RenderQueue) {
		match &mut self.buffers {
			ViewClusterBuffers::Uniform {
				cluster_light_index_lists,
				cluster_offsets_and_counts,
			} => {
				cluster_light_index_lists.write_buffer(render_device, render_queue);
				cluster_offsets_and_counts.write_buffer(render_device, render_queue);
			}
			ViewClusterBuffers::Storage {
				cluster_light_index_lists,
				cluster_offsets_and_counts,
			} => {
				cluster_light_index_lists.write_buffer(render_device, render_queue);
				cluster_offsets_and_counts.write_buffer(render_device, render_queue);
			}
		}
	}

	pub fn light_index_lists_binding(&self) -> Option<BindingResource> {
		match &self.buffers {
			ViewClusterBuffers::Uniform {
				cluster_light_index_lists,
				..
			} => cluster_light_index_lists.binding(),
			ViewClusterBuffers::Storage {
				cluster_light_index_lists,
				..
			} => cluster_light_index_lists.binding(),
		}
	}

	pub fn offsets_and_counts_binding(&self) -> Option<BindingResource> {
		match &self.buffers {
			ViewClusterBuffers::Uniform {
				cluster_offsets_and_counts,
				..
			} => cluster_offsets_and_counts.binding(),
			ViewClusterBuffers::Storage {
				cluster_offsets_and_counts,
				..
			} => cluster_offsets_and_counts.binding(),
		}
	}

	pub fn min_size_cluster_light_index_lists(buffer_binding_type: BufferBindingType) -> NonZeroU64 {
		match buffer_binding_type {
			BufferBindingType::Storage { .. } => GpuClusterLightIndexListsStorage::min_size(),
			BufferBindingType::Uniform => GpuClusterLightIndexListsUniform::min_size(),
		}
	}

	pub fn min_size_cluster_offsets_and_counts(buffer_binding_type: BufferBindingType) -> NonZeroU64 {
		match buffer_binding_type {
			BufferBindingType::Storage { .. } => GpuClusterOffsetsAndCountsStorage::min_size(),
			BufferBindingType::Uniform => GpuClusterOffsetsAndCountsUniform::min_size(),
		}
	}
}

pub fn prepare_clusters(
	mut commands: Commands,
	render_device: Res<RenderDevice>,
	render_queue: Res<RenderQueue>,
	mesh_pipeline: Res<MeshPipeline>,
	global_light_meta: Res<GlobalLightMeta>,
	views: Query<
		(
			Entity,
			&ExtractedClusterConfig,
			&ExtractedClustersPointLights,
		),
		With<RenderPhase<Transparent3d>>,
	>,
) {
	let render_device = render_device.into_inner();
	let supports_storage_buffers = matches!(
		mesh_pipeline.clustered_forward_buffer_binding_type,
		BufferBindingType::Storage { .. }
	);
	for (entity, cluster_config, extracted_clusters) in views.into_iter() {
		let mut view_clusters_bindings =
			ViewClusterBindings::new(mesh_pipeline.clustered_forward_buffer_binding_type);
		view_clusters_bindings.clear();

		let mut indices_full = false;

		let mut cluster_index = 0;
		for _y in 0..cluster_config.dimensions.y {
			for _x in 0..cluster_config.dimensions.x {
				for _z in 0..cluster_config.dimensions.z {
					let offset = view_clusters_bindings.n_indices();
					let cluster_lights = &extracted_clusters.data[cluster_index];
					let count = cluster_lights.len();
					view_clusters_bindings.push_offset_and_count(offset, count);

					if !indices_full {
						for entity in cluster_lights.iter() {
							if let Some(light_index) = global_light_meta.entity_to_index.get(entity) {
								if view_clusters_bindings.n_indices() >= ViewClusterBindings::MAX_INDICES
									&& !supports_storage_buffers
								{
									warn!("Cluster light index lists is full! The PointLights in the view are affecting too many clusters.");
									indices_full = true;
									break;
								}
								view_clusters_bindings.push_index(*light_index);
							}
						}
					}

					cluster_index += 1;
				}
			}
		}

		view_clusters_bindings.write_buffers(render_device, &render_queue);

		commands
			.get_or_spawn(entity)
			.insert(view_clusters_bindings);
	}
}

pub fn queue_shadow_view_bind_group(
	render_device: Res<RenderDevice>,
	shadow_pipeline: Res<ShadowPipeline>,
	mut light_meta: ResMut<LightMeta>,
	view_uniforms: Res<ViewUniforms>,
) {
	if let Some(view_binding) = view_uniforms.uniforms.binding() {
		light_meta.shadow_view_bind_group =
			Some(render_device.create_bind_group(&BindGroupDescriptor {
				entries: &[BindGroupEntry {
					binding: 0,
					resource: view_binding,
				}],
				label: Some("shadow_view_bind_group"),
				layout: &shadow_pipeline.view_layout,
			}));
	}
}

#[allow(clippy::too_many_arguments)]
pub fn queue_shadows(
	shadow_draw_functions: Res<DrawFunctions<Shadow>>,
	shadow_pipeline: Res<ShadowPipeline>,
	casting_meshes: Query<&Handle<Mesh>, Without<NotShadowCaster>>,
	render_meshes: Res<RenderAssets<Mesh>>,
	mut pipelines: ResMut<SpecializedMeshPipelines<ShadowPipeline>>,
	mut pipeline_cache: ResMut<PipelineCache>,
	view_lights: Query<&ViewLightEntities>,
	mut view_light_shadow_phases: Query<(&LightEntity, &mut RenderPhase<Shadow>)>,
	point_light_entities: Query<&CubemapVisibleEntities, With<ExtractedPointLight>>,
	directional_light_entities: Query<&VisibleEntities, With<ExtractedDirectionalLight>>,
) {
	for view_lights in view_lights.iter() {
		let draw_shadow_mesh = shadow_draw_functions
			.read()
			.get_id::<DrawShadowMesh>()
			.unwrap();
		for view_light_entity in view_lights.lights.iter().copied() {
			let (light_entity, mut shadow_phase) = view_light_shadow_phases
				.get_mut(view_light_entity)
				.unwrap();
			let visible_entities = match light_entity {
				LightEntity::Directional { light_entity } => directional_light_entities
					.get(*light_entity)
					.expect("Failed to get directional light visible entities"),
				LightEntity::Point {
					light_entity,
					face_index,
				} => point_light_entities
					.get(*light_entity)
					.expect("Failed to get point light visible entities")
					.get(*face_index),
			};
			// NOTE: Lights with shadow mapping disabled will have no visible entities
			// so no meshes will be queued
			for entity in visible_entities.iter().copied() {
				if let Ok(mesh_handle) = casting_meshes.get(entity) {
					if let Some(mesh) = render_meshes.get(mesh_handle) {
						let key = ShadowPipelineKey::from(mesh.primitive_topology);
						let pipeline_id =
							pipelines.specialize(&mut pipeline_cache, &shadow_pipeline, key, &mesh.layout);

						let pipeline_id = match pipeline_id {
							Ok(id) => id,
							Err(err) => {
								error!("{}", err);
								continue;
							}
						};

						shadow_phase.add(Shadow {
							draw_function: draw_shadow_mesh,
							pipeline: pipeline_id,
							entity,
							distance: 0.0, // TODO: sort back-to-front
						});
					}
				}
			}
		}
	}
}

pub struct Shadow {
	pub distance: f32,
	pub entity: Entity,
	pub pipeline: CachedRenderPipelineId,
	pub draw_function: DrawFunctionId,
}

impl PhaseItem for Shadow {
	type SortKey = FloatOrd;

	#[inline]
	fn sort_key(&self) -> Self::SortKey {
		FloatOrd(self.distance)
	}

	#[inline]
	fn draw_function(&self) -> DrawFunctionId {
		self.draw_function
	}

	#[inline]
	fn sort(items: &mut [Self]) {
		radsort::sort_by_key(items, |item| item.distance);
	}
}

impl EntityPhaseItem for Shadow {
	fn entity(&self) -> Entity {
		self.entity
	}
}

impl CachedRenderPipelinePhaseItem for Shadow {
	#[inline]
	fn cached_pipeline(&self) -> CachedRenderPipelineId {
		self.pipeline
	}
}

pub struct ShadowPassNode {
	main_view_query: QueryState<&'static ViewLightEntities>,
	view_light_query: QueryState<(&'static ShadowView, &'static RenderPhase<Shadow>)>,
}

impl ShadowPassNode {
	pub const IN_VIEW: &'static str = "view";

	pub fn new(world: &mut World) -> Self {
		Self {
			main_view_query: QueryState::new(world),
			view_light_query: QueryState::new(world),
		}
	}
}

impl Node for ShadowPassNode {
	fn input(&self) -> Vec<SlotInfo> {
		vec![SlotInfo::new(ShadowPassNode::IN_VIEW, SlotType::Entity)]
	}

	fn update(&mut self, world: &mut World) {
		self.main_view_query.update_archetypes(world);
		self.view_light_query.update_archetypes(world);
	}

	fn run(
		&self,
		graph: &mut RenderGraphContext,
		render_context: &mut RenderContext,
		world: &World,
	) -> Result<(), NodeRunError> {
		let view_entity = graph.get_input_entity(Self::IN_VIEW)?;
		if let Ok(view_lights) = self
			.main_view_query
			.get_manual(world, view_entity)
		{
			for view_light_entity in view_lights.lights.iter().copied() {
				let (view_light, shadow_phase) = self
					.view_light_query
					.get_manual(world, view_light_entity)
					.unwrap();

				if shadow_phase.items.is_empty() {
					continue;
				}

				let pass_descriptor = RenderPassDescriptor {
					label: Some(&view_light.pass_name),
					color_attachments: &[],
					depth_stencil_attachment: Some(RenderPassDepthStencilAttachment {
						view: &view_light.depth_texture_view,
						depth_ops: Some(Operations {
							load: LoadOp::Clear(0.0),
							store: true,
						}),
						stencil_ops: None,
					}),
				};

				let draw_functions = world.resource::<DrawFunctions<Shadow>>();
				let render_pass = render_context
					.command_encoder
					.begin_render_pass(&pass_descriptor);
				let mut draw_functions = draw_functions.write();
				let mut tracked_pass = TrackedRenderPass::new(render_pass);
				for item in &shadow_phase.items {
					let draw_function = draw_functions
						.get_mut(item.draw_function)
						.unwrap();
					draw_function.draw(world, &mut tracked_pass, view_light_entity, item);
				}
			}
		}

		Ok(())
	}
}

pub type DrawShadowMesh = (
	SetItemPipeline,
	SetShadowViewBindGroup<0>,
	SetMeshBindGroup<1>,
	DrawMesh,
);

pub struct SetShadowViewBindGroup<const I: usize>;
impl<const I: usize> EntityRenderCommand for SetShadowViewBindGroup<I> {
	type Param = (SRes<LightMeta>, SQuery<Read<ViewUniformOffset>>);
	#[inline]
	fn render<'w>(
		view: Entity,
		_item: Entity,
		(light_meta, view_query): SystemParamItem<'w, '_, Self::Param>,
		pass: &mut TrackedRenderPass<'w>,
	) -> RenderCommandResult {
		let view_uniform_offset = view_query.get(view).unwrap();
		pass.set_bind_group(
			I,
			light_meta
				.into_inner()
				.shadow_view_bind_group
				.as_ref()
				.unwrap(),
			&[view_uniform_offset.offset],
		);

		RenderCommandResult::Success
	}
}<|MERGE_RESOLUTION|>--- conflicted
+++ resolved
@@ -528,69 +528,36 @@
 
 // see https://www.khronos.org/opengl/wiki/Cubemap_Texture
 pub(crate) const CUBE_MAP_FACES: [CubeMapFace; 6] = [
-<<<<<<< HEAD
 	// 0 	GL_TEXTURE_CUBE_MAP_POSITIVE_X
 	CubeMapFace {
-		target: NEGATIVE_X,
-		up: NEGATIVE_Y,
+		target: Vec3::NEG_X,
+		up: Vec3::NEG_Y,
 	},
 	// 1 	GL_TEXTURE_CUBE_MAP_NEGATIVE_X
 	CubeMapFace {
 		target: Vec3::X,
-		up: NEGATIVE_Y,
+		up: Vec3::NEG_Y,
 	},
 	// 2 	GL_TEXTURE_CUBE_MAP_POSITIVE_Y
 	CubeMapFace {
-		target: NEGATIVE_Y,
+		target: Vec3::NEG_Y,
 		up: Vec3::Z,
 	},
 	// 3 	GL_TEXTURE_CUBE_MAP_NEGATIVE_Y
 	CubeMapFace {
 		target: Vec3::Y,
-		up: NEGATIVE_Z,
+		up: Vec3::NEG_Z,
 	},
 	// 4 	GL_TEXTURE_CUBE_MAP_POSITIVE_Z
 	CubeMapFace {
-		target: NEGATIVE_Z,
-		up: NEGATIVE_Y,
+		target: Vec3::NEG_Z,
+		up: Vec3::NEG_Y,
 	},
 	// 5 	GL_TEXTURE_CUBE_MAP_NEGATIVE_Z
 	CubeMapFace {
 		target: Vec3::Z,
-		up: NEGATIVE_Y,
+		up: Vec3::NEG_Y,
 	},
-=======
-    // 0 	GL_TEXTURE_CUBE_MAP_POSITIVE_X
-    CubeMapFace {
-        target: Vec3::NEG_X,
-        up: Vec3::NEG_Y,
-    },
-    // 1 	GL_TEXTURE_CUBE_MAP_NEGATIVE_X
-    CubeMapFace {
-        target: Vec3::X,
-        up: Vec3::NEG_Y,
-    },
-    // 2 	GL_TEXTURE_CUBE_MAP_POSITIVE_Y
-    CubeMapFace {
-        target: Vec3::NEG_Y,
-        up: Vec3::Z,
-    },
-    // 3 	GL_TEXTURE_CUBE_MAP_NEGATIVE_Y
-    CubeMapFace {
-        target: Vec3::Y,
-        up: Vec3::NEG_Z,
-    },
-    // 4 	GL_TEXTURE_CUBE_MAP_POSITIVE_Z
-    CubeMapFace {
-        target: Vec3::NEG_Z,
-        up: Vec3::NEG_Y,
-    },
-    // 5 	GL_TEXTURE_CUBE_MAP_NEGATIVE_Z
-    CubeMapFace {
-        target: Vec3::Z,
-        up: Vec3::NEG_Y,
-    },
->>>>>>> 72e73586
 ];
 
 fn face_index_to_name(face_index: usize) -> &'static str {
