use crate::{
	point_light_order, AmbientLight, Clusters, CubemapVisibleEntities, DirectionalLight,
	DirectionalLightShadowMap, DrawMesh, GlobalVisiblePointLights, MeshPipeline, NotShadowCaster,
	PointLight, PointLightShadowMap, SetMeshBindGroup, SpotLight, VisiblePointLights,
	SHADOW_SHADER_HANDLE,
};
use bevy_asset::Handle;
use bevy_core_pipeline::core_3d::Transparent3d;
use bevy_ecs::{
	prelude::*,
	system::{lifetimeless::*, SystemParamItem},
};
use bevy_math::{Mat4, UVec3, UVec4, Vec2, Vec3, Vec3Swizzles, Vec4, Vec4Swizzles};
use bevy_render::{
	camera::{Camera, CameraProjection},
	color::Color,
	mesh::{Mesh, MeshVertexAttribute, MeshVertexBufferLayout},
	render_asset::RenderAssets,
	render_graph::{Node, NodeRunError, RenderGraphContext, SlotInfo, SlotType},
	render_phase::{
		CachedRenderPipelinePhaseItem, DrawFunctionId, DrawFunctions, EntityPhaseItem,
		EntityRenderCommand, PhaseItem, RenderCommandResult, RenderPhase, SetItemPipeline,
		TrackedRenderPass,
	},
	render_resource::*,
	renderer::{RenderContext, RenderDevice, RenderQueue},
	texture::*,
	view::{
		ComputedVisibility, ExtractedView, ViewUniform, ViewUniformOffset, ViewUniforms,
		VisibleEntities,
	},
	Extract,
};
use bevy_transform::{components::GlobalTransform, prelude::Transform};
use bevy_utils::FloatOrd;
use bevy_utils::{
	tracing::{error, warn},
	HashMap,
};
use std::num::{NonZeroU32, NonZeroU64};

#[derive(Debug, Hash, PartialEq, Eq, Clone, SystemLabel)]
pub enum RenderLightSystems {
	ExtractClusters,
	ExtractLights,
	PrepareClusters,
	PrepareLights,
	QueueShadows,
}

#[derive(Component)]
pub struct ExtractedPointLight {
	color: Color,
	/// luminous intensity in lumens per steradian
	intensity: f32,
	range: f32,
	radius: f32,
	transform: GlobalTransform,
	shadows_enabled: bool,
	shadow_depth_bias: f32,
	shadow_normal_bias: f32,
	spot_light_angles: Option<(f32, f32)>,
}

#[derive(Component)]
pub struct ExtractedDirectionalLight {
	color: Color,
	illuminance: f32,
	direction: Vec3,
	projection: Mat4,
	shadows_enabled: bool,
	shadow_depth_bias: f32,
	shadow_normal_bias: f32,
}

#[derive(Copy, Clone, ShaderType, Default, Debug)]
pub struct GpuPointLight {
	// For point lights: the lower-right 2x2 values of the projection matrix [2][2] [2][3] [3][2] [3][3]
	// For spot lights: 2 components of the direction (x,z), spot_scale and spot_offset
	light_custom_data: Vec4,
	color_inverse_square_range: Vec4,
	position_radius: Vec4,
	flags: u32,
	shadow_depth_bias: f32,
	shadow_normal_bias: f32,
	spot_light_tan_angle: f32,
}

#[derive(ShaderType)]
pub struct GpuPointLightsUniform {
	data: Box<[GpuPointLight; MAX_UNIFORM_BUFFER_POINT_LIGHTS]>,
}

impl Default for GpuPointLightsUniform {
	fn default() -> Self {
		Self {
			data: Box::new([GpuPointLight::default(); MAX_UNIFORM_BUFFER_POINT_LIGHTS]),
		}
	}
}

#[derive(ShaderType, Default)]
pub struct GpuPointLightsStorage {
	#[size(runtime)]
	data: Vec<GpuPointLight>,
}

pub enum GpuPointLights {
	Uniform(UniformBuffer<GpuPointLightsUniform>),
	Storage(StorageBuffer<GpuPointLightsStorage>),
}

impl GpuPointLights {
	fn uniform() -> Self {
		Self::Uniform(UniformBuffer::default())
	}

	fn storage() -> Self {
		Self::Storage(StorageBuffer::default())
	}

	fn set(&mut self, mut lights: Vec<GpuPointLight>) {
		match self {
			GpuPointLights::Uniform(buffer) => {
				let len = lights
					.len()
					.min(MAX_UNIFORM_BUFFER_POINT_LIGHTS);
				let src = &lights[..len];
				let dst = &mut buffer.get_mut().data[..len];
				dst.copy_from_slice(src);
			},
			GpuPointLights::Storage(buffer) => {
				buffer.get_mut().data.clear();
				buffer.get_mut().data.append(&mut lights);
			},
		}
	}

	fn write_buffer(&mut self, render_device: &RenderDevice, render_queue: &RenderQueue) {
		match self {
			GpuPointLights::Uniform(buffer) => buffer.write_buffer(render_device, render_queue),
			GpuPointLights::Storage(buffer) => buffer.write_buffer(render_device, render_queue),
		}
	}

	pub fn binding(&self) -> Option<BindingResource> {
		match self {
			GpuPointLights::Uniform(buffer) => buffer.binding(),
			GpuPointLights::Storage(buffer) => buffer.binding(),
		}
	}

	pub fn min_size(buffer_binding_type: BufferBindingType) -> NonZeroU64 {
		match buffer_binding_type {
			BufferBindingType::Storage { .. } => GpuPointLightsStorage::min_size(),
			BufferBindingType::Uniform => GpuPointLightsUniform::min_size(),
		}
	}
}

impl From<BufferBindingType> for GpuPointLights {
	fn from(buffer_binding_type: BufferBindingType) -> Self {
		match buffer_binding_type {
			BufferBindingType::Storage { .. } => Self::storage(),
			BufferBindingType::Uniform => Self::uniform(),
		}
	}
}

// NOTE: These must match the bit flags in bevy_pbr2/src/render/pbr.frag!
bitflags::bitflags! {
	#[repr(transparent)]
	struct PointLightFlags: u32 {
			const SHADOWS_ENABLED            = (1 << 0);
			const SPOT_LIGHT_Y_NEGATIVE      = (1 << 1);
			const NONE                       = 0;
			const UNINITIALIZED              = 0xFFFF;
	}
}

#[derive(Copy, Clone, ShaderType, Default, Debug)]
pub struct GpuDirectionalLight {
	view_projection: Mat4,
	color: Vec4,
	dir_to_light: Vec3,
	flags: u32,
	shadow_depth_bias: f32,
	shadow_normal_bias: f32,
}

// NOTE: These must match the bit flags in bevy_pbr2/src/render/pbr.frag!
bitflags::bitflags! {
	#[repr(transparent)]
	struct DirectionalLightFlags: u32 {
			const SHADOWS_ENABLED            = (1 << 0);
			const NONE                       = 0;
			const UNINITIALIZED              = 0xFFFF;
	}
}

#[derive(Copy, Clone, Debug, ShaderType)]
pub struct GpuLights {
	directional_lights: [GpuDirectionalLight; MAX_DIRECTIONAL_LIGHTS],
	ambient_color: Vec4,
	// xyz are x/y/z cluster dimensions and w is the number of clusters
	cluster_dimensions: UVec4,
	// xy are vec2<f32>(cluster_dimensions.xy) / vec2<f32>(view.width, view.height)
	// z is cluster_dimensions.z / log(far / near)
	// w is cluster_dimensions.z * log(near) / log(far / near)
	cluster_factors: Vec4,
	n_directional_lights: u32,
	// offset from spot light's light index to spot light's shadow map index
	spot_light_shadowmap_offset: i32,
}

// NOTE: this must be kept in sync with the same constants in pbr.frag
pub const MAX_UNIFORM_BUFFER_POINT_LIGHTS: usize = 256;
pub const MAX_DIRECTIONAL_LIGHTS: usize = 1;
pub const SHADOW_FORMAT: TextureFormat = TextureFormat::Depth32Float;

pub struct ShadowPipeline {
	pub view_layout: BindGroupLayout,
	pub mesh_layout: BindGroupLayout,
	pub skinned_mesh_layout: BindGroupLayout,
	pub point_light_sampler: Sampler,
	pub directional_light_sampler: Sampler,
}

// TODO: this pattern for initializing the shaders / pipeline isn't ideal. this should be handled by the asset system
impl FromWorld for ShadowPipeline {
	fn from_world(world: &mut World) -> Self {
		let render_device = world.resource::<RenderDevice>();

		let view_layout = render_device.create_bind_group_layout(&BindGroupLayoutDescriptor {
			entries: &[
				// View
				BindGroupLayoutEntry {
					binding: 0,
					visibility: ShaderStages::VERTEX | ShaderStages::FRAGMENT,
					ty: BindingType::Buffer {
						ty: BufferBindingType::Uniform,
						has_dynamic_offset: true,
						min_binding_size: Some(ViewUniform::min_size()),
					},
					count: None,
				},
			],
			label: Some("shadow_view_layout"),
		});

		let mesh_pipeline = world.resource::<MeshPipeline>();

		let sampler_descriptor = SamplerDescriptor {
			address_mode_u: AddressMode::ClampToEdge,
			address_mode_v: AddressMode::ClampToEdge,
			address_mode_w: AddressMode::ClampToEdge,
			mag_filter: FilterMode::Linear,
			min_filter: FilterMode::Linear,
			mipmap_filter: FilterMode::Nearest,
			compare: Some(CompareFunction::GreaterEqual),
			..Default::default()
		};

		ShadowPipeline {
			view_layout,
			mesh_layout: mesh_pipeline.mesh_layout.clone(),
			skinned_mesh_layout: mesh_pipeline.skinned_mesh_layout.clone(),
			point_light_sampler: render_device.create_sampler(&sampler_descriptor),
			directional_light_sampler: render_device.create_sampler(&sampler_descriptor),
		}
	}
}

bitflags::bitflags! {
	#[repr(transparent)]
	pub struct ShadowPipelineKey: u32 {
			const NONE               = 0;
			const PRIMITIVE_TOPOLOGY_RESERVED_BITS = ShadowPipelineKey::PRIMITIVE_TOPOLOGY_MASK_BITS << ShadowPipelineKey::PRIMITIVE_TOPOLOGY_SHIFT_BITS;
	}
}

impl ShadowPipelineKey {
	const PRIMITIVE_TOPOLOGY_MASK_BITS: u32 = 0b111;
	const PRIMITIVE_TOPOLOGY_SHIFT_BITS: u32 = 32 - 3;

	pub fn from_primitive_topology(primitive_topology: PrimitiveTopology) -> Self {
		let primitive_topology_bits = ((primitive_topology as u32)
			& Self::PRIMITIVE_TOPOLOGY_MASK_BITS)
			<< Self::PRIMITIVE_TOPOLOGY_SHIFT_BITS;
		Self::from_bits(primitive_topology_bits).unwrap()
	}

	pub fn primitive_topology(&self) -> PrimitiveTopology {
		let primitive_topology_bits =
			(self.bits >> Self::PRIMITIVE_TOPOLOGY_SHIFT_BITS) & Self::PRIMITIVE_TOPOLOGY_MASK_BITS;
		match primitive_topology_bits {
			x if x == PrimitiveTopology::PointList as u32 => PrimitiveTopology::PointList,
			x if x == PrimitiveTopology::LineList as u32 => PrimitiveTopology::LineList,
			x if x == PrimitiveTopology::LineStrip as u32 => PrimitiveTopology::LineStrip,
			x if x == PrimitiveTopology::TriangleList as u32 => PrimitiveTopology::TriangleList,
			x if x == PrimitiveTopology::TriangleStrip as u32 => PrimitiveTopology::TriangleStrip,
			_ => PrimitiveTopology::default(),
		}
	}
}

impl SpecializedMeshPipeline for ShadowPipeline {
	type Key = ShadowPipelineKey;

	fn specialize(
		&self,
		key: Self::Key,
		layout: &MeshVertexBufferLayout,
	) -> Result<RenderPipelineDescriptor, SpecializedMeshPipelineError> {
		let mut vertex_attributes = vec![MeshVertexAttribute::POSITION.at_shader_location(0)];

		let mut bind_group_layout = vec![self.view_layout.clone()];
		let mut shader_defs = Vec::new();

		if layout.contains(MeshVertexAttribute::JOINT_INDEX.id)
			&& layout.contains(MeshVertexAttribute::JOINT_WEIGHT.id)
		{
			shader_defs.push(String::from("SKINNED"));
			vertex_attributes.push(MeshVertexAttribute::JOINT_INDEX.at_shader_location(4));
			vertex_attributes.push(MeshVertexAttribute::JOINT_WEIGHT.at_shader_location(5));
			bind_group_layout.push(self.skinned_mesh_layout.clone());
		} else {
			bind_group_layout.push(self.mesh_layout.clone());
		}

		let vertex_buffer_layout = layout.get_layout(&vertex_attributes)?;

		Ok(RenderPipelineDescriptor {
			meta: PipelineDescriptorMeta {
				label: Some("shadow_pipeline".into()),
				layout: Some(bind_group_layout),
			},
			vertex: VertexState {
				buffers: vec![vertex_buffer_layout],
				meta: ShaderMeta {
					shader: SHADOW_SHADER_HANDLE.typed::<Shader>(),
					shader_defs,
					entry_point: "vertex".into(),
				},
			},
			fragment: None,
			primitive: PrimitiveState {
				topology: key.primitive_topology(),
				strip_index_format: None,
				front_face: FrontFace::Ccw,
				cull_mode: None,
				unclipped_depth: false,
				polygon_mode: PolygonMode::Fill,
				conservative: false,
			},
			depth_stencil: Some(DepthStencilState {
				format: SHADOW_FORMAT,
				depth_write_enabled: true,
				depth_compare: CompareFunction::GreaterEqual,
				stencil: StencilState {
					front: StencilFaceState::IGNORE,
					back: StencilFaceState::IGNORE,
					read_mask: 0,
					write_mask: 0,
				},
				bias: DepthBiasState {
					constant: 0,
					slope_scale: 0.0,
					clamp: 0.0,
				},
			}),
			multisample: MultisampleState::default(),
		})
	}
}

#[derive(Component)]
pub struct ExtractedClusterConfig {
	/// Special near value for cluster calculations
	near: f32,
	far: f32,
	/// Number of clusters in `X` / `Y` / `Z` in the view frustum
	dimensions: UVec3,
}

#[derive(Component)]
pub struct ExtractedClustersPointLights {
	data: Vec<VisiblePointLights>,
}

pub fn extract_clusters(
	mut commands: Commands,
	views: Extract<Query<(Entity, &Clusters), With<Camera>>>,
) {
	views.for_each(|(entity, clusters)| {
		commands.get_or_spawn(entity).insert_bundle((
			ExtractedClustersPointLights {
				data: clusters.lights.clone(),
			},
			ExtractedClusterConfig {
				near: clusters.near,
				far: clusters.far,
				dimensions: clusters.dimensions,
			},
		));
	});
}

#[allow(clippy::too_many_arguments)]
pub fn extract_lights(
	mut commands: Commands,
	point_light_shadow_map: Extract<Res<PointLightShadowMap>>,
	directional_light_shadow_map: Extract<Res<DirectionalLightShadowMap>>,
	global_point_lights: Extract<Res<GlobalVisiblePointLights>>,
	point_lights: Extract<
		Query<(
			&PointLight,
			&CubemapVisibleEntities,
			&GlobalTransform,
			&ComputedVisibility,
		)>,
	>,
	spot_lights: Extract<
		Query<(
			&SpotLight,
			&VisibleEntities,
			&GlobalTransform,
			&ComputedVisibility,
		)>,
	>,
	directional_lights: Extract<
		Query<
			(
				Entity,
				&DirectionalLight,
				&VisibleEntities,
				&GlobalTransform,
				&ComputedVisibility,
			),
			Without<SpotLight>,
		>,
	>,
	mut previous_point_lights_len: Local<usize>,
	mut previous_spot_lights_len: Local<usize>,
) {
	// NOTE: These shadow map resources are extracted here as they are used here too so this avoids
	// races between scheduling of ExtractResourceSystems and this system.
	if point_light_shadow_map.is_changed() {
		commands.insert_resource(point_light_shadow_map.clone());
	}
	if directional_light_shadow_map.is_changed() {
		commands.insert_resource(directional_light_shadow_map.clone());
	}
	// This is the point light shadow map texel size for one face of the cube as a distance of 1.0
	// world unit from the light.
	// point_light_texel_size = 2.0 * 1.0 * tan(PI / 4.0) / cube face width in texels
	// PI / 4.0 is half the cube face fov, tan(PI / 4.0) = 1.0, so this simplifies to:
	// point_light_texel_size = 2.0 / cube face width in texels
	// NOTE: When using various PCF kernel sizes, this will need to be adjusted, according to:
	// https://catlikecoding.com/unity/tutorials/custom-srp/point-and-spot-shadows/
	let point_light_texel_size = 2.0 / point_light_shadow_map.size as f32;

	let mut point_lights_values = Vec::with_capacity(*previous_point_lights_len);
	for entity in global_point_lights.iter().copied() {
		if let Ok((point_light, cubemap_visible_entities, transform, visibility)) =
			point_lights.get(entity)
		{
			if !visibility.is_visible() {
				continue;
			}
			// TODO: This is very much not ideal. We should be able to re-use the vector memory.
			// However, since exclusive access to the main world in extract is ill-advised, we just clone here.
			let render_cubemap_visible_entities = cubemap_visible_entities.clone();
			point_lights_values.push((
				entity,
				(
					ExtractedPointLight {
						color: point_light.color,
						// NOTE: Map from luminous power in lumens to luminous intensity in lumens per steradian
						// for a point light. See https://google.github.io/filament/Filament.html#mjx-eqn-pointLightLuminousPower
						// for details.
						intensity: point_light.intensity / (4.0 * std::f32::consts::PI),
						range: point_light.range,
						radius: point_light.radius,
						transform: *transform,
						shadows_enabled: point_light.shadows_enabled,
						shadow_depth_bias: point_light.shadow_depth_bias,
						// The factor of SQRT_2 is for the worst-case diagonal offset
						shadow_normal_bias: point_light.shadow_normal_bias
							* point_light_texel_size
							* std::f32::consts::SQRT_2,
						spot_light_angles: None,
					},
					render_cubemap_visible_entities,
				),
			));
		}
	}
	*previous_point_lights_len = point_lights_values.len();
	commands.insert_or_spawn_batch(point_lights_values);

	let mut spot_lights_values = Vec::with_capacity(*previous_spot_lights_len);
	for entity in global_point_lights.iter().copied() {
		if let Ok((spot_light, visible_entities, transform, visibility)) = spot_lights.get(entity) {
			if !visibility.is_visible() {
				continue;
			}
			// TODO: This is very much not ideal. We should be able to re-use the vector memory.
			// However, since exclusive access to the main world in extract is ill-advised, we just clone here.
			let render_visible_entities = visible_entities.clone();
			let texel_size =
				2.0 * spot_light.outer_angle.tan() / directional_light_shadow_map.size as f32;

			spot_lights_values.push((
				entity,
				(
					ExtractedPointLight {
						color: spot_light.color,
						// NOTE: Map from luminous power in lumens to luminous intensity in lumens per steradian
						// for a point light. See https://google.github.io/filament/Filament.html#mjx-eqn-pointLightLuminousPower
						// for details.
						// Note: Filament uses a divisor of PI for spot lights. We choose to use the same 4*PI divisor
						// in both cases so that toggling between point light and spot light keeps lit areas lit equally,
						// which seems least surprising for users
						intensity: spot_light.intensity / (4.0 * std::f32::consts::PI),
						range: spot_light.range,
						radius: spot_light.radius,
						transform: *transform,
						shadows_enabled: spot_light.shadows_enabled,
						shadow_depth_bias: spot_light.shadow_depth_bias,
						// The factor of SQRT_2 is for the worst-case diagonal offset
						shadow_normal_bias: spot_light.shadow_normal_bias
							* texel_size * std::f32::consts::SQRT_2,
						spot_light_angles: Some((spot_light.inner_angle, spot_light.outer_angle)),
					},
					render_visible_entities,
				),
			));
		}
	}
	*previous_spot_lights_len = spot_lights_values.len();
	commands.insert_or_spawn_batch(spot_lights_values);

	directional_lights.for_each(
		|(entity, directional_light, visible_entities, transform, visibility)| {
			if !visibility.is_visible() {
				return;
			}

			// Calulate the directional light shadow map texel size using the largest x,y dimension of
			// the orthographic projection divided by the shadow map resolution
			// NOTE: When using various PCF kernel sizes, this will need to be adjusted, according to:
			// https://catlikecoding.com/unity/tutorials/custom-srp/directional-shadows/
			let largest_dimension = (directional_light.shadow_projection.right
				- directional_light.shadow_projection.left)
				.max(directional_light.shadow_projection.top - directional_light.shadow_projection.bottom);
			let directional_light_texel_size =
				largest_dimension / directional_light_shadow_map.size as f32;
			// TODO: As above
			let render_visible_entities = visible_entities.clone();
			commands.get_or_spawn(entity).insert_bundle((
				ExtractedDirectionalLight {
					color: directional_light.color,
					illuminance: directional_light.illuminance,
					direction: transform.forward(),
					projection: directional_light
						.shadow_projection
						.get_projection_matrix(),
					shadows_enabled: directional_light.shadows_enabled,
					shadow_depth_bias: directional_light.shadow_depth_bias,
					// The factor of SQRT_2 is for the worst-case diagonal offset
					shadow_normal_bias: directional_light.shadow_normal_bias
						* directional_light_texel_size
						* std::f32::consts::SQRT_2,
				},
				render_visible_entities,
			));
		},
	);
}

pub(crate) const POINT_LIGHT_NEAR_Z: f32 = 0.1f32;

pub(crate) struct CubeMapFace {
	pub(crate) target: Vec3,
	pub(crate) up: Vec3,
}

// see https://www.khronos.org/opengl/wiki/Cubemap_Texture
pub(crate) const CUBE_MAP_FACES: [CubeMapFace; 6] = [
	// 0 	GL_TEXTURE_CUBE_MAP_POSITIVE_X
	CubeMapFace {
		target: Vec3::NEG_X,
		up: Vec3::NEG_Y,
	},
	// 1 	GL_TEXTURE_CUBE_MAP_NEGATIVE_X
	CubeMapFace {
		target: Vec3::X,
		up: Vec3::NEG_Y,
	},
	// 2 	GL_TEXTURE_CUBE_MAP_POSITIVE_Y
	CubeMapFace {
		target: Vec3::NEG_Y,
		up: Vec3::Z,
	},
	// 3 	GL_TEXTURE_CUBE_MAP_NEGATIVE_Y
	CubeMapFace {
		target: Vec3::Y,
		up: Vec3::NEG_Z,
	},
	// 4 	GL_TEXTURE_CUBE_MAP_POSITIVE_Z
	CubeMapFace {
		target: Vec3::NEG_Z,
		up: Vec3::NEG_Y,
	},
	// 5 	GL_TEXTURE_CUBE_MAP_NEGATIVE_Z
	CubeMapFace {
		target: Vec3::Z,
		up: Vec3::NEG_Y,
	},
];

fn face_index_to_name(face_index: usize) -> &'static str {
	match face_index {
		0 => "+x",
		1 => "-x",
		2 => "+y",
		3 => "-y",
		4 => "+z",
		5 => "-z",
		_ => "invalid",
	}
}

#[derive(Component)]
pub struct ShadowView {
	pub depth_texture_view: TextureView,
	pub pass_name: String,
}

#[derive(Component)]
pub struct ViewShadowBindings {
	pub point_light_depth_texture: Texture,
	pub point_light_depth_texture_view: TextureView,
	pub directional_light_depth_texture: Texture,
	pub directional_light_depth_texture_view: TextureView,
}

#[derive(Component)]
pub struct ViewLightEntities {
	pub lights: Vec<Entity>,
}

#[derive(Component)]
pub struct ViewLightsUniformOffset {
	pub offset: u32,
}

// NOTE: Clustered-forward rendering requires 3 storage buffer bindings so check that
// at least that many are supported using this constant and SupportedBindingType::from_device()
pub const CLUSTERED_FORWARD_STORAGE_BUFFER_COUNT: u32 = 3;

pub struct GlobalLightMeta {
	pub gpu_point_lights: GpuPointLights,
	pub entity_to_index: HashMap<Entity, usize>,
}

impl FromWorld for GlobalLightMeta {
	fn from_world(world: &mut World) -> Self {
		Self::from(
			world
				.resource::<RenderDevice>()
				.get_supported_read_only_binding_type(CLUSTERED_FORWARD_STORAGE_BUFFER_COUNT),
		)
	}
}

impl From<BufferBindingType> for GlobalLightMeta {
	fn from(buffer_binding_type: BufferBindingType) -> Self {
		Self {
			gpu_point_lights: GpuPointLights::from(buffer_binding_type),
			entity_to_index: HashMap::default(),
		}
	}
}

#[derive(Default)]
pub struct LightMeta {
	pub view_gpu_lights: DynamicUniformBuffer<GpuLights>,
	pub shadow_view_bind_group: Option<BindGroup>,
}

#[derive(Component)]
pub enum LightEntity {
	Directional {
		light_entity: Entity,
	},
	Point {
		light_entity: Entity,
		face_index: usize,
	},
	Spot {
		light_entity: Entity,
	},
}
pub fn calculate_cluster_factors(
	near: f32,
	far: f32,
	z_slices: f32,
	is_orthographic: bool,
) -> Vec2 {
	if is_orthographic {
		Vec2::new(-near, z_slices / (-far - -near))
	} else {
		let z_slices_of_ln_zfar_over_znear = (z_slices - 1.0) / (far / near).ln();
		Vec2::new(
			z_slices_of_ln_zfar_over_znear,
			near.ln() * z_slices_of_ln_zfar_over_znear,
		)
	}
}

// this method of constructing a basis from a vec3 is used by glam::Vec3::any_orthonormal_pair
// we will also construct it in the fragment shader and need our implementations to match,
// so we reproduce it here to avoid a mismatch if glam changes. we also switch the handedness
// could move this onto transform but it's pretty niche
pub(crate) fn spot_light_view_matrix(transform: &GlobalTransform) -> Mat4 {
	// the matrix z_local (opposite of transform.forward())
	let fwd_dir = transform.back().extend(0.0);

	let sign = 1f32.copysign(fwd_dir.z);
	let a = -1.0 / (fwd_dir.z + sign);
	let b = fwd_dir.x * fwd_dir.y * a;
	let up_dir = Vec4::new(
		1.0 + sign * fwd_dir.x * fwd_dir.x * a,
		sign * b,
		-sign * fwd_dir.x,
		0.0,
	);
	let right_dir = Vec4::new(-b, -sign - fwd_dir.y * fwd_dir.y * a, fwd_dir.y, 0.0);

	Mat4::from_cols(
		right_dir,
		up_dir,
		fwd_dir,
		transform.translation().extend(1.0),
	)
}

pub(crate) fn spot_light_projection_matrix(angle: f32) -> Mat4 {
	// spot light projection FOV is 2x the angle from spot light centre to outer edge
	Mat4::perspective_infinite_reverse_rh(angle * 2.0, 1.0, POINT_LIGHT_NEAR_Z)
}

#[allow(clippy::too_many_arguments)]
pub fn prepare_lights(
	mut commands: Commands,
	mut texture_cache: ResMut<TextureCache>,
	render_device: Res<RenderDevice>,
	render_queue: Res<RenderQueue>,
	mut global_light_meta: ResMut<GlobalLightMeta>,
	mut light_meta: ResMut<LightMeta>,
	views: Query<(Entity, &ExtractedView, &ExtractedClusterConfig), With<RenderPhase<Transparent3d>>>,
	ambient_light: Res<AmbientLight>,
	point_light_shadow_map: Res<PointLightShadowMap>,
	directional_light_shadow_map: Res<DirectionalLightShadowMap>,
	point_lights: Query<(Entity, &ExtractedPointLight)>,
	directional_lights: Query<(Entity, &ExtractedDirectionalLight)>,
) {
<<<<<<< HEAD
	light_meta.view_gpu_lights.clear();

	// Pre-calculate for PointLights
	let cube_face_projection =
		Mat4::perspective_infinite_reverse_rh(std::f32::consts::FRAC_PI_2, 1.0, POINT_LIGHT_NEAR_Z);
	let cube_face_rotations = CUBE_MAP_FACES
		.iter()
		.map(|CubeMapFace { target, up }| Transform::IDENTITY.looking_at(*target, *up))
		.collect::<Vec<_>>();

	global_light_meta.entity_to_index.clear();

	let mut point_lights: Vec<_> = point_lights.into_iter().collect::<Vec<_>>();

	#[cfg(not(feature = "webgl"))]
	let max_texture_array_layers = render_device.limits().max_texture_array_layers as usize;
	#[cfg(not(feature = "webgl"))]
	let max_texture_cubes = max_texture_array_layers / 6;
	#[cfg(feature = "webgl")]
	let max_texture_array_layers = 1;
	#[cfg(feature = "webgl")]
	let max_texture_cubes = 1;

	let point_light_count = point_lights.iter().fold(0, |acc, light| {
		acc
			+ if light.1.shadows_enabled && light.1.spot_light_angles.is_none() {
				1
			} else {
				0
			}
	});

	let point_light_shadow_maps_count = point_light_count.min(max_texture_cubes);

	let directional_shadow_maps_count = directional_lights
		.iter()
		.fold(0, |acc, (_, light)| {
			acc + if light.shadows_enabled { 1 } else { 0 }
		})
		.min(max_texture_array_layers);

	let spot_light_shadow_maps_count = point_lights
		.iter()
		.fold(0, |acc, (_, light)| {
			acc
				+ if light.shadows_enabled && light.spot_light_angles.is_some() {
					1
				} else {
					0
				}
		})
		.min(max_texture_array_layers - directional_shadow_maps_count);

	// Sort lights by
	// - point-light vs spot-light, so that we can iterate point lights and spot lights in contiguous blocks in the fragment shader,
	// - then those with shadows enabled first, so that the index can be used to render at most `point_light_shadow_maps_count`
	//   point light shadows and `spot_light_shadow_maps_count` spot light shadow maps,
	// - then by entity as a stable key to ensure that a consistent set of lights are chosen if the light count limit is exceeded.
	point_lights.sort_by(|(entity_1, light_1), (entity_2, light_2)| {
		point_light_order(
			(
				entity_1,
				&light_1.shadows_enabled,
				&light_1.spot_light_angles.is_some(),
			),
			(
				entity_2,
				&light_2.shadows_enabled,
				&light_2.spot_light_angles.is_some(),
			),
		)
	});

	let point_lights_len = point_lights.len();

	if global_light_meta.entity_to_index.capacity() < point_lights_len {
		global_light_meta
			.entity_to_index
			.reserve(point_lights_len);
	}

	let mut gpu_point_lights = Vec::new();
	for (index, &(entity, light)) in point_lights.iter().enumerate() {
		let mut flags = PointLightFlags::NONE;

		// Lights are sorted, shadow enabled lights are first
		if light.shadows_enabled
			&& (index < point_light_shadow_maps_count
				|| (light.spot_light_angles.is_some()
					&& index - point_light_count < spot_light_shadow_maps_count))
		{
			flags |= PointLightFlags::SHADOWS_ENABLED;
		}

		let (light_custom_data, spot_light_tan_angle) = match light.spot_light_angles {
			Some((inner, outer)) => {
				let light_direction = light.transform.forward();
				if light_direction.y.is_sign_negative() {
					flags |= PointLightFlags::SPOT_LIGHT_Y_NEGATIVE;
				}

				let cos_outer = outer.cos();
				let spot_scale = 1.0 / f32::max(inner.cos() - cos_outer, 1e-4);
				let spot_offset = -cos_outer * spot_scale;

				(
					// For spot lights: the direction (x,z), spot_scale and spot_offset
					light_direction
						.xz()
						.extend(spot_scale)
						.extend(spot_offset),
					outer.tan(),
				)
			},
			None => {
				(
					// For point lights: the lower-right 2x2 values of the projection matrix [2][2] [2][3] [3][2] [3][3]
					Vec4::new(
						cube_face_projection.z_axis.z,
						cube_face_projection.z_axis.w,
						cube_face_projection.w_axis.z,
						cube_face_projection.w_axis.w,
					),
					// unused
					0.0,
				)
			},
		};

		gpu_point_lights.push(GpuPointLight {
			light_custom_data,
			// premultiply color by intensity
			// we don't use the alpha at all, so no reason to multiply only [0..3]
			color_inverse_square_range: (Vec4::from_slice(&light.color.as_linear_rgba_f32())
				* light.intensity)
				.xyz()
				.extend(1.0 / (light.range * light.range)),
			position_radius: light
				.transform
				.translation()
				.extend(light.radius),
			flags: flags.bits,
			shadow_depth_bias: light.shadow_depth_bias,
			shadow_normal_bias: light.shadow_normal_bias,
			spot_light_tan_angle,
		});
		global_light_meta
			.entity_to_index
			.insert(entity, index);
	}

	global_light_meta
		.gpu_point_lights
		.set(gpu_point_lights);
	global_light_meta
		.gpu_point_lights
		.write_buffer(&render_device, &render_queue);

	// set up light data for each view
	views.for_each(|(entity, extracted_view, clusters)| {
		let point_light_depth_texture = texture_cache.get(
			&render_device,
			TextureDescriptor {
				size: Extent3d {
					width: point_light_shadow_map.size as u32,
					height: point_light_shadow_map.size as u32,
					depth_or_array_layers: point_light_shadow_maps_count.max(1) as u32 * 6,
				},
				mip_level_count: 1,
				sample_count: 1,
				dimension: TextureDimension::D2,
				format: SHADOW_FORMAT,
				label: Some("point_light_shadow_map_texture"),
				usage: TextureUsages::RENDER_ATTACHMENT | TextureUsages::TEXTURE_BINDING,
			},
		);
		let directional_light_depth_texture = texture_cache.get(
			&render_device,
			TextureDescriptor {
				size: Extent3d {
					width: (directional_light_shadow_map.size as u32)
						.min(render_device.limits().max_texture_dimension_2d),
					height: (directional_light_shadow_map.size as u32)
						.min(render_device.limits().max_texture_dimension_2d),
					depth_or_array_layers: (directional_shadow_maps_count + spot_light_shadow_maps_count)
						.max(1) as u32,
				},
				mip_level_count: 1,
				sample_count: 1,
				dimension: TextureDimension::D2,
				format: SHADOW_FORMAT,
				label: Some("directional_light_shadow_map_texture"),
				usage: TextureUsages::RENDER_ATTACHMENT | TextureUsages::TEXTURE_BINDING,
			},
		);
		let mut view_lights = Vec::new();

		let is_orthographic = extracted_view.projection.w_axis.w == 1.0;
		let cluster_factors_zw = calculate_cluster_factors(
			clusters.near,
			clusters.far,
			clusters.dimensions.z as f32,
			is_orthographic,
		);

		let n_clusters = clusters.dimensions.x * clusters.dimensions.y * clusters.dimensions.z;
		let mut gpu_lights = GpuLights {
			directional_lights: [GpuDirectionalLight::default(); MAX_DIRECTIONAL_LIGHTS],
			ambient_color: Vec4::from_slice(&ambient_light.color.as_linear_rgba_f32())
				* ambient_light.brightness,
			cluster_factors: Vec4::new(
				clusters.dimensions.x as f32 / extracted_view.width as f32,
				clusters.dimensions.y as f32 / extracted_view.height as f32,
				cluster_factors_zw.x,
				cluster_factors_zw.y,
			),
			cluster_dimensions: clusters.dimensions.extend(n_clusters),
			n_directional_lights: directional_lights.into_iter().len() as u32,
			// spotlight shadow maps are stored in the directional light array, starting at directional_shadow_maps_count.
			// the spot lights themselves start in the light array at point_light_count. so to go from light
			// index to shadow map index, we need to subtract point light shadowmap count and add directional shadowmap count.
			spot_light_shadowmap_offset: directional_shadow_maps_count as i32 - point_light_count as i32,
		};

	// TODO: this should select lights based on relevance to the view instead of the first ones that show up in a query
	for &(light_entity, light) in point_lights
			.iter()
			// Lights are sorted, shadow enabled lights are first
			.take(point_light_shadow_maps_count)
			.filter(|(_, light)| light.shadows_enabled)
	{
			let light_index = *global_light_meta
					.entity_to_index
					.get(&light_entity)
					.unwrap();
			// ignore scale because we don't want to effectively scale light radius and range
			// by applying those as a view transform to shadow map rendering of objects
			// and ignore rotation because we want the shadow map projections to align with the axes
			let view_translation = GlobalTransform::from_translation(light.transform.translation());

			for (face_index, view_rotation) in cube_face_rotations.iter().enumerate() {
				let depth_texture_view =
					point_light_depth_texture
						.texture
						.create_view(&TextureViewDescriptor {
							label: Some("point_light_shadow_map_texture_view"),
							format: None,
							dimension: Some(TextureViewDimension::D2),
							aspect: TextureAspect::All,
							base_mip_level: 0,
							mip_level_count: None,
							base_array_layer: (light_index * 6 + face_index) as u32,
							array_layer_count: NonZeroU32::new(1),
						});

				let view_light_entity = commands
					.spawn()
					.insert_bundle((
						ShadowView {
							depth_texture_view,
							pass_name: format!(
								"shadow pass point light {} {}",
								light_index,
								face_index_to_name(face_index)
							),
						},
						ExtractedView {
							width: point_light_shadow_map.size as u32,
							height: point_light_shadow_map.size as u32,
							transform: view_translation * *view_rotation,
							projection: cube_face_projection,
						},
						RenderPhase::<Shadow>::default(),
						LightEntity::Point {
							light_entity,
							face_index,
						},
					))
					.id();
				view_lights.push(view_light_entity);
			}
		}

	// spot lights
	for (light_index, &(light_entity, light)) in point_lights
			.iter()
			.skip(point_light_count)
			.take(spot_light_shadow_maps_count)
			.enumerate()
		{
			let spot_view_matrix = spot_light_view_matrix(&light.transform);
			let spot_view_transform = spot_view_matrix.into();

			let angle = light.spot_light_angles.expect("lights should be sorted so that \
							[point_light_shadow_maps_count..point_light_shadow_maps_count + spot_light_shadow_maps_count] are spot lights").1;
			let spot_projection = spot_light_projection_matrix(angle);

			let depth_texture_view = directional_light_depth_texture
				.texture
				.create_view(&TextureViewDescriptor {
					label: Some("spot_light_shadow_map_texture_view"),
					format: None,
					dimension: Some(TextureViewDimension::D2),
					aspect: TextureAspect::All,
					base_mip_level: 0,
					mip_level_count: None,
					base_array_layer: (directional_shadow_maps_count + light_index) as u32,
					array_layer_count: NonZeroU32::new(1),
				});

			let view_light_entity = commands
				.spawn()
				.insert_bundle((
					ShadowView {
						depth_texture_view,
						pass_name: format!("shadow pass spot light {}", light_index,),
					},
					ExtractedView {
						width: directional_light_shadow_map.size as u32,
						height: directional_light_shadow_map.size as u32,
						transform: spot_view_transform,
						projection: spot_projection,
					},
					RenderPhase::<Shadow>::default(),
					LightEntity::Spot { light_entity },
				))
				.id();

			view_lights.push(view_light_entity);
		}

		for (i, (light_entity, light)) in directional_lights
			.into_iter()
			.enumerate()
			.take(MAX_DIRECTIONAL_LIGHTS)
		{
			// direction is negated to be ready for N.L
			let dir_to_light = -light.direction;

			// convert from illuminance (lux) to candelas
			//
			// exposure is hard coded at the moment but should be replaced
			// by values coming from the camera
			// see: https://google.github.io/filament/Filament.html#imagingpipeline/physicallybasedcamera/exposuresettings
			const APERTURE: f32 = 4.0;
			const SHUTTER_SPEED: f32 = 1.0 / 250.0;
			const SENSITIVITY: f32 = 100.0;
			let ev100 = f32::log2(APERTURE * APERTURE / SHUTTER_SPEED) - f32::log2(SENSITIVITY / 100.0);
			let exposure = 1.0 / (f32::powf(2.0, ev100) * 1.2);
			let intensity = light.illuminance * exposure;

			// NOTE: A directional light seems to have to have an eye position on the line along the direction of the light
			// through the world origin. I (Rob Swain) do not yet understand why it cannot be translated away from this.
			let view = Mat4::look_at_rh(Vec3::ZERO, light.direction, Vec3::Y);
			// NOTE: This orthographic projection defines the volume within which shadows from a directional light can be cast
			let projection = light.projection;

			let mut flags = DirectionalLightFlags::NONE;
			if light.shadows_enabled {
				flags |= DirectionalLightFlags::SHADOWS_ENABLED;
			}

			gpu_lights.directional_lights[i] = GpuDirectionalLight {
				// premultiply color by intensity
				// we don't use the alpha at all, so no reason to multiply only [0..3]
				color: Vec4::from_slice(&light.color.as_linear_rgba_f32()) * intensity,
				dir_to_light,
				// NOTE: * view is correct, it should not be view.inverse() here
				view_projection: projection * view,
				flags: flags.bits,
				shadow_depth_bias: light.shadow_depth_bias,
				shadow_normal_bias: light.shadow_normal_bias,
			};

			if light.shadows_enabled {
				let depth_texture_view = directional_light_depth_texture
					.texture
					.create_view(&TextureViewDescriptor {
						label: Some("directional_light_shadow_map_texture_view"),
						format: None,
						dimension: Some(TextureViewDimension::D2),
						aspect: TextureAspect::All,
						base_mip_level: 0,
						mip_level_count: None,
						base_array_layer: i as u32,
						array_layer_count: NonZeroU32::new(1),
					});

					let view_light_entity = commands
						.spawn()
						.insert_bundle((
							ShadowView {
								depth_texture_view,
								pass_name: format!("shadow pass directional light {}", i),
							},
							ExtractedView {
								width: directional_light_shadow_map.size as u32,
								height: directional_light_shadow_map.size as u32,
								transform: GlobalTransform::from(view.inverse()),
								projection,
							},
							RenderPhase::<Shadow>::default(),
							LightEntity::Directional { light_entity },
						))
						.id();
				view_lights.push(view_light_entity);
			}
		}

		let point_light_depth_texture_view =
			point_light_depth_texture
				.texture
				.create_view(&TextureViewDescriptor {
					label: Some("point_light_shadow_map_array_texture_view"),
					format: None,
					#[cfg(not(feature = "webgl"))]
					dimension: Some(TextureViewDimension::CubeArray),
					#[cfg(feature = "webgl")]
					dimension: Some(TextureViewDimension::Cube),
					aspect: TextureAspect::All,
					base_mip_level: 0,
					mip_level_count: None,
					base_array_layer: 0,
					array_layer_count: None,
				});

		let directional_light_depth_texture_view = directional_light_depth_texture
			.texture
			.create_view(&TextureViewDescriptor {
				label: Some("directional_light_shadow_map_array_texture_view"),
				format: None,
				#[cfg(not(feature = "webgl"))]
				dimension: Some(TextureViewDimension::D2Array),
				#[cfg(feature = "webgl")]
				dimension: Some(TextureViewDimension::D2),
				aspect: TextureAspect::All,
				base_mip_level: 0,
				mip_level_count: None,
				base_array_layer: 0,
				array_layer_count: None,
			});

		commands.entity(entity).insert_bundle((
			ViewShadowBindings {
				point_light_depth_texture: point_light_depth_texture.texture,
				point_light_depth_texture_view,
				directional_light_depth_texture: directional_light_depth_texture.texture,
				directional_light_depth_texture_view,
			},
			ViewLightEntities {
				lights: view_lights,
			},
			ViewLightsUniformOffset {
				offset: light_meta.view_gpu_lights.push(gpu_lights),
			},
		));
	});

	light_meta
		.view_gpu_lights
		.write_buffer(&render_device, &render_queue);
=======
    light_meta.view_gpu_lights.clear();

    // Pre-calculate for PointLights
    let cube_face_projection =
        Mat4::perspective_infinite_reverse_rh(std::f32::consts::FRAC_PI_2, 1.0, POINT_LIGHT_NEAR_Z);
    let cube_face_rotations = CUBE_MAP_FACES
        .iter()
        .map(|CubeMapFace { target, up }| Transform::identity().looking_at(*target, *up))
        .collect::<Vec<_>>();

    global_light_meta.entity_to_index.clear();

    let mut point_lights: Vec<_> = point_lights.iter().collect::<Vec<_>>();

    #[cfg(not(feature = "webgl"))]
    let max_texture_array_layers = render_device.limits().max_texture_array_layers as usize;
    #[cfg(not(feature = "webgl"))]
    let max_texture_cubes = max_texture_array_layers / 6;
    #[cfg(feature = "webgl")]
    let max_texture_array_layers = 1;
    #[cfg(feature = "webgl")]
    let max_texture_cubes = 1;

    let point_light_count = point_lights
        .iter()
        .filter(|light| light.1.spot_light_angles.is_none())
        .count();

    let point_light_shadow_maps_count = point_lights
        .iter()
        .filter(|light| light.1.shadows_enabled && light.1.spot_light_angles.is_none())
        .count()
        .min(max_texture_cubes);

    let directional_shadow_maps_count = directional_lights
        .iter()
        .filter(|(_, light)| light.shadows_enabled)
        .count()
        .min(max_texture_array_layers);

    let spot_light_shadow_maps_count = point_lights
        .iter()
        .filter(|(_, light)| light.shadows_enabled && light.spot_light_angles.is_some())
        .count()
        .min(max_texture_array_layers - directional_shadow_maps_count);

    // Sort lights by
    // - point-light vs spot-light, so that we can iterate point lights and spot lights in contiguous blocks in the fragment shader,
    // - then those with shadows enabled first, so that the index can be used to render at most `point_light_shadow_maps_count`
    //   point light shadows and `spot_light_shadow_maps_count` spot light shadow maps,
    // - then by entity as a stable key to ensure that a consistent set of lights are chosen if the light count limit is exceeded.
    point_lights.sort_by(|(entity_1, light_1), (entity_2, light_2)| {
        point_light_order(
            (
                entity_1,
                &light_1.shadows_enabled,
                &light_1.spot_light_angles.is_some(),
            ),
            (
                entity_2,
                &light_2.shadows_enabled,
                &light_2.spot_light_angles.is_some(),
            ),
        )
    });

    if global_light_meta.entity_to_index.capacity() < point_lights.len() {
        global_light_meta
            .entity_to_index
            .reserve(point_lights.len());
    }

    let mut gpu_point_lights = Vec::new();
    for (index, &(entity, light)) in point_lights.iter().enumerate() {
        let mut flags = PointLightFlags::NONE;

        // Lights are sorted, shadow enabled lights are first
        if light.shadows_enabled
            && (index < point_light_shadow_maps_count
                || (light.spot_light_angles.is_some()
                    && index - point_light_count < spot_light_shadow_maps_count))
        {
            flags |= PointLightFlags::SHADOWS_ENABLED;
        }

        let (light_custom_data, spot_light_tan_angle) = match light.spot_light_angles {
            Some((inner, outer)) => {
                let light_direction = light.transform.forward();
                if light_direction.y.is_sign_negative() {
                    flags |= PointLightFlags::SPOT_LIGHT_Y_NEGATIVE;
                }

                let cos_outer = outer.cos();
                let spot_scale = 1.0 / f32::max(inner.cos() - cos_outer, 1e-4);
                let spot_offset = -cos_outer * spot_scale;

                (
                    // For spot lights: the direction (x,z), spot_scale and spot_offset
                    light_direction.xz().extend(spot_scale).extend(spot_offset),
                    outer.tan(),
                )
            }
            None => {
                (
                    // For point lights: the lower-right 2x2 values of the projection matrix [2][2] [2][3] [3][2] [3][3]
                    Vec4::new(
                        cube_face_projection.z_axis.z,
                        cube_face_projection.z_axis.w,
                        cube_face_projection.w_axis.z,
                        cube_face_projection.w_axis.w,
                    ),
                    // unused
                    0.0,
                )
            }
        };

        gpu_point_lights.push(GpuPointLight {
            light_custom_data,
            // premultiply color by intensity
            // we don't use the alpha at all, so no reason to multiply only [0..3]
            color_inverse_square_range: (Vec4::from_slice(&light.color.as_linear_rgba_f32())
                * light.intensity)
                .xyz()
                .extend(1.0 / (light.range * light.range)),
            position_radius: light.transform.translation().extend(light.radius),
            flags: flags.bits,
            shadow_depth_bias: light.shadow_depth_bias,
            shadow_normal_bias: light.shadow_normal_bias,
            spot_light_tan_angle,
        });
        global_light_meta.entity_to_index.insert(entity, index);
    }

    global_light_meta.gpu_point_lights.set(gpu_point_lights);
    global_light_meta
        .gpu_point_lights
        .write_buffer(&render_device, &render_queue);

    // set up light data for each view
    for (entity, extracted_view, clusters) in &views {
        let point_light_depth_texture = texture_cache.get(
            &render_device,
            TextureDescriptor {
                size: Extent3d {
                    width: point_light_shadow_map.size as u32,
                    height: point_light_shadow_map.size as u32,
                    depth_or_array_layers: point_light_shadow_maps_count.max(1) as u32 * 6,
                },
                mip_level_count: 1,
                sample_count: 1,
                dimension: TextureDimension::D2,
                format: SHADOW_FORMAT,
                label: Some("point_light_shadow_map_texture"),
                usage: TextureUsages::RENDER_ATTACHMENT | TextureUsages::TEXTURE_BINDING,
            },
        );
        let directional_light_depth_texture = texture_cache.get(
            &render_device,
            TextureDescriptor {
                size: Extent3d {
                    width: (directional_light_shadow_map.size as u32)
                        .min(render_device.limits().max_texture_dimension_2d),
                    height: (directional_light_shadow_map.size as u32)
                        .min(render_device.limits().max_texture_dimension_2d),
                    depth_or_array_layers: (directional_shadow_maps_count
                        + spot_light_shadow_maps_count)
                        .max(1) as u32,
                },
                mip_level_count: 1,
                sample_count: 1,
                dimension: TextureDimension::D2,
                format: SHADOW_FORMAT,
                label: Some("directional_light_shadow_map_texture"),
                usage: TextureUsages::RENDER_ATTACHMENT | TextureUsages::TEXTURE_BINDING,
            },
        );
        let mut view_lights = Vec::new();

        let is_orthographic = extracted_view.projection.w_axis.w == 1.0;
        let cluster_factors_zw = calculate_cluster_factors(
            clusters.near,
            clusters.far,
            clusters.dimensions.z as f32,
            is_orthographic,
        );

        let n_clusters = clusters.dimensions.x * clusters.dimensions.y * clusters.dimensions.z;
        let mut gpu_lights = GpuLights {
            directional_lights: [GpuDirectionalLight::default(); MAX_DIRECTIONAL_LIGHTS],
            ambient_color: Vec4::from_slice(&ambient_light.color.as_linear_rgba_f32())
                * ambient_light.brightness,
            cluster_factors: Vec4::new(
                clusters.dimensions.x as f32 / extracted_view.width as f32,
                clusters.dimensions.y as f32 / extracted_view.height as f32,
                cluster_factors_zw.x,
                cluster_factors_zw.y,
            ),
            cluster_dimensions: clusters.dimensions.extend(n_clusters),
            n_directional_lights: directional_lights.iter().len() as u32,
            // spotlight shadow maps are stored in the directional light array, starting at directional_shadow_maps_count.
            // the spot lights themselves start in the light array at point_light_count. so to go from light
            // index to shadow map index, we need to subtract point light count and add directional shadowmap count.
            spot_light_shadowmap_offset: directional_shadow_maps_count as i32
                - point_light_count as i32,
        };

        // TODO: this should select lights based on relevance to the view instead of the first ones that show up in a query
        for &(light_entity, light) in point_lights
            .iter()
            // Lights are sorted, shadow enabled lights are first
            .take(point_light_shadow_maps_count)
            .filter(|(_, light)| light.shadows_enabled)
        {
            let light_index = *global_light_meta
                .entity_to_index
                .get(&light_entity)
                .unwrap();
            // ignore scale because we don't want to effectively scale light radius and range
            // by applying those as a view transform to shadow map rendering of objects
            // and ignore rotation because we want the shadow map projections to align with the axes
            let view_translation = GlobalTransform::from_translation(light.transform.translation());

            for (face_index, view_rotation) in cube_face_rotations.iter().enumerate() {
                let depth_texture_view =
                    point_light_depth_texture
                        .texture
                        .create_view(&TextureViewDescriptor {
                            label: Some("point_light_shadow_map_texture_view"),
                            format: None,
                            dimension: Some(TextureViewDimension::D2),
                            aspect: TextureAspect::All,
                            base_mip_level: 0,
                            mip_level_count: None,
                            base_array_layer: (light_index * 6 + face_index) as u32,
                            array_layer_count: NonZeroU32::new(1),
                        });

                let view_light_entity = commands
                    .spawn()
                    .insert_bundle((
                        ShadowView {
                            depth_texture_view,
                            pass_name: format!(
                                "shadow pass point light {} {}",
                                light_index,
                                face_index_to_name(face_index)
                            ),
                        },
                        ExtractedView {
                            width: point_light_shadow_map.size as u32,
                            height: point_light_shadow_map.size as u32,
                            transform: view_translation * *view_rotation,
                            projection: cube_face_projection,
                        },
                        RenderPhase::<Shadow>::default(),
                        LightEntity::Point {
                            light_entity,
                            face_index,
                        },
                    ))
                    .id();
                view_lights.push(view_light_entity);
            }
        }

        // spot lights
        for (light_index, &(light_entity, light)) in point_lights
            .iter()
            .skip(point_light_count)
            .take(spot_light_shadow_maps_count)
            .enumerate()
        {
            let spot_view_matrix = spot_light_view_matrix(&light.transform);
            let spot_view_transform = spot_view_matrix.into();

            let angle = light.spot_light_angles.expect("lights should be sorted so that \
                [point_light_count..point_light_count + spot_light_shadow_maps_count] are spot lights").1;
            let spot_projection = spot_light_projection_matrix(angle);

            let depth_texture_view =
                directional_light_depth_texture
                    .texture
                    .create_view(&TextureViewDescriptor {
                        label: Some("spot_light_shadow_map_texture_view"),
                        format: None,
                        dimension: Some(TextureViewDimension::D2),
                        aspect: TextureAspect::All,
                        base_mip_level: 0,
                        mip_level_count: None,
                        base_array_layer: (directional_shadow_maps_count + light_index) as u32,
                        array_layer_count: NonZeroU32::new(1),
                    });

            let view_light_entity = commands
                .spawn()
                .insert_bundle((
                    ShadowView {
                        depth_texture_view,
                        pass_name: format!("shadow pass spot light {}", light_index,),
                    },
                    ExtractedView {
                        width: directional_light_shadow_map.size as u32,
                        height: directional_light_shadow_map.size as u32,
                        transform: spot_view_transform,
                        projection: spot_projection,
                    },
                    RenderPhase::<Shadow>::default(),
                    LightEntity::Spot { light_entity },
                ))
                .id();

            view_lights.push(view_light_entity);
        }

        for (i, (light_entity, light)) in directional_lights
            .iter()
            .enumerate()
            .take(MAX_DIRECTIONAL_LIGHTS)
        {
            // direction is negated to be ready for N.L
            let dir_to_light = -light.direction;

            // convert from illuminance (lux) to candelas
            //
            // exposure is hard coded at the moment but should be replaced
            // by values coming from the camera
            // see: https://google.github.io/filament/Filament.html#imagingpipeline/physicallybasedcamera/exposuresettings
            const APERTURE: f32 = 4.0;
            const SHUTTER_SPEED: f32 = 1.0 / 250.0;
            const SENSITIVITY: f32 = 100.0;
            let ev100 =
                f32::log2(APERTURE * APERTURE / SHUTTER_SPEED) - f32::log2(SENSITIVITY / 100.0);
            let exposure = 1.0 / (f32::powf(2.0, ev100) * 1.2);
            let intensity = light.illuminance * exposure;

            // NOTE: A directional light seems to have to have an eye position on the line along the direction of the light
            // through the world origin. I (Rob Swain) do not yet understand why it cannot be translated away from this.
            let view = Mat4::look_at_rh(Vec3::ZERO, light.direction, Vec3::Y);
            // NOTE: This orthographic projection defines the volume within which shadows from a directional light can be cast
            let projection = light.projection;

            let mut flags = DirectionalLightFlags::NONE;
            if light.shadows_enabled {
                flags |= DirectionalLightFlags::SHADOWS_ENABLED;
            }

            gpu_lights.directional_lights[i] = GpuDirectionalLight {
                // premultiply color by intensity
                // we don't use the alpha at all, so no reason to multiply only [0..3]
                color: Vec4::from_slice(&light.color.as_linear_rgba_f32()) * intensity,
                dir_to_light,
                // NOTE: * view is correct, it should not be view.inverse() here
                view_projection: projection * view,
                flags: flags.bits,
                shadow_depth_bias: light.shadow_depth_bias,
                shadow_normal_bias: light.shadow_normal_bias,
            };

            if light.shadows_enabled {
                let depth_texture_view =
                    directional_light_depth_texture
                        .texture
                        .create_view(&TextureViewDescriptor {
                            label: Some("directional_light_shadow_map_texture_view"),
                            format: None,
                            dimension: Some(TextureViewDimension::D2),
                            aspect: TextureAspect::All,
                            base_mip_level: 0,
                            mip_level_count: None,
                            base_array_layer: i as u32,
                            array_layer_count: NonZeroU32::new(1),
                        });

                let view_light_entity = commands
                    .spawn()
                    .insert_bundle((
                        ShadowView {
                            depth_texture_view,
                            pass_name: format!("shadow pass directional light {}", i),
                        },
                        ExtractedView {
                            width: directional_light_shadow_map.size as u32,
                            height: directional_light_shadow_map.size as u32,
                            transform: GlobalTransform::from(view.inverse()),
                            projection,
                        },
                        RenderPhase::<Shadow>::default(),
                        LightEntity::Directional { light_entity },
                    ))
                    .id();
                view_lights.push(view_light_entity);
            }
        }
        let point_light_depth_texture_view =
            point_light_depth_texture
                .texture
                .create_view(&TextureViewDescriptor {
                    label: Some("point_light_shadow_map_array_texture_view"),
                    format: None,
                    #[cfg(not(feature = "webgl"))]
                    dimension: Some(TextureViewDimension::CubeArray),
                    #[cfg(feature = "webgl")]
                    dimension: Some(TextureViewDimension::Cube),
                    aspect: TextureAspect::All,
                    base_mip_level: 0,
                    mip_level_count: None,
                    base_array_layer: 0,
                    array_layer_count: None,
                });
        let directional_light_depth_texture_view = directional_light_depth_texture
            .texture
            .create_view(&TextureViewDescriptor {
                label: Some("directional_light_shadow_map_array_texture_view"),
                format: None,
                #[cfg(not(feature = "webgl"))]
                dimension: Some(TextureViewDimension::D2Array),
                #[cfg(feature = "webgl")]
                dimension: Some(TextureViewDimension::D2),
                aspect: TextureAspect::All,
                base_mip_level: 0,
                mip_level_count: None,
                base_array_layer: 0,
                array_layer_count: None,
            });

        commands.entity(entity).insert_bundle((
            ViewShadowBindings {
                point_light_depth_texture: point_light_depth_texture.texture,
                point_light_depth_texture_view,
                directional_light_depth_texture: directional_light_depth_texture.texture,
                directional_light_depth_texture_view,
            },
            ViewLightEntities {
                lights: view_lights,
            },
            ViewLightsUniformOffset {
                offset: light_meta.view_gpu_lights.push(gpu_lights),
            },
        ));
    }

    light_meta
        .view_gpu_lights
        .write_buffer(&render_device, &render_queue);
>>>>>>> 6a1ba9c4
}

// this must match CLUSTER_COUNT_SIZE in pbr.wgsl
// and must be large enough to contain MAX_UNIFORM_BUFFER_POINT_LIGHTS
const CLUSTER_COUNT_SIZE: u32 = 9;

const CLUSTER_OFFSET_MASK: u32 = (1 << (32 - (CLUSTER_COUNT_SIZE * 2))) - 1;
const CLUSTER_COUNT_MASK: u32 = (1 << CLUSTER_COUNT_SIZE) - 1;

// NOTE: With uniform buffer max binding size as 16384 bytes
// that means we can fit 256 point lights in one uniform
// buffer, which means the count can be at most 256 so it
// needs 9 bits.
// The array of indices can also use u8 and that means the
// offset in to the array of indices needs to be able to address
// 16384 values. log2(16384) = 14 bits.
// We use 32 bits to store the offset and counts so
// we pack the offset into the upper 14 bits of a u32,
// the point light count into bits 9-17, and the spot light count into bits 0-8.
//  [ 31     ..     18 | 17      ..      9 | 8       ..     0 ]
//  [      offset      | point light count | spot light count ]
// NOTE: This assumes CPU and GPU endianness are the same which is true
// for all common and tested x86/ARM CPUs and AMD/NVIDIA/Intel/Apple/etc GPUs
fn pack_offset_and_counts(offset: usize, point_count: usize, spot_count: usize) -> u32 {
	((offset as u32 & CLUSTER_OFFSET_MASK) << (CLUSTER_COUNT_SIZE * 2))
		| (point_count as u32 & CLUSTER_COUNT_MASK) << CLUSTER_COUNT_SIZE
		| (spot_count as u32 & CLUSTER_COUNT_MASK)
}

#[derive(ShaderType)]
struct GpuClusterLightIndexListsUniform {
	data: Box<[UVec4; ViewClusterBindings::MAX_UNIFORM_ITEMS]>,
}

// NOTE: Assert at compile time that GpuClusterLightIndexListsUniform
// fits within the maximum uniform buffer binding size
const _: () = assert!(GpuClusterLightIndexListsUniform::SHADER_SIZE.get() <= 16384);

impl Default for GpuClusterLightIndexListsUniform {
	fn default() -> Self {
		Self {
			data: Box::new([UVec4::ZERO; ViewClusterBindings::MAX_UNIFORM_ITEMS]),
		}
	}
}

#[derive(ShaderType)]
struct GpuClusterOffsetsAndCountsUniform {
	data: Box<[UVec4; ViewClusterBindings::MAX_UNIFORM_ITEMS]>,
}

impl Default for GpuClusterOffsetsAndCountsUniform {
	fn default() -> Self {
		Self {
			data: Box::new([UVec4::ZERO; ViewClusterBindings::MAX_UNIFORM_ITEMS]),
		}
	}
}

#[derive(ShaderType, Default)]
struct GpuClusterLightIndexListsStorage {
	#[size(runtime)]
	data: Vec<u32>,
}

#[derive(ShaderType, Default)]
struct GpuClusterOffsetsAndCountsStorage {
	#[size(runtime)]
	data: Vec<UVec4>,
}

enum ViewClusterBuffers {
	Uniform {
		// NOTE: UVec4 is because all arrays in Std140 layout have 16-byte alignment
		cluster_light_index_lists: UniformBuffer<GpuClusterLightIndexListsUniform>,
		// NOTE: UVec4 is because all arrays in Std140 layout have 16-byte alignment
		cluster_offsets_and_counts: UniformBuffer<GpuClusterOffsetsAndCountsUniform>,
	},
	Storage {
		cluster_light_index_lists: StorageBuffer<GpuClusterLightIndexListsStorage>,
		cluster_offsets_and_counts: StorageBuffer<GpuClusterOffsetsAndCountsStorage>,
	},
}

impl ViewClusterBuffers {
	fn new(buffer_binding_type: BufferBindingType) -> Self {
		match buffer_binding_type {
			BufferBindingType::Storage { .. } => Self::storage(),
			BufferBindingType::Uniform => Self::uniform(),
		}
	}

	fn uniform() -> Self {
		ViewClusterBuffers::Uniform {
			cluster_light_index_lists: UniformBuffer::default(),
			cluster_offsets_and_counts: UniformBuffer::default(),
		}
	}

	fn storage() -> Self {
		ViewClusterBuffers::Storage {
			cluster_light_index_lists: StorageBuffer::default(),
			cluster_offsets_and_counts: StorageBuffer::default(),
		}
	}
}

#[derive(Component)]
pub struct ViewClusterBindings {
	n_indices: usize,
	n_offsets: usize,
	buffers: ViewClusterBuffers,
}

impl ViewClusterBindings {
	pub const MAX_INDICES: usize = 16384;
	pub const MAX_OFFSETS: usize = Self::MAX_INDICES / 4;
	const MAX_UNIFORM_ITEMS: usize = Self::MAX_OFFSETS / 4;

	pub fn clear(&mut self) {
		match &mut self.buffers {
			ViewClusterBuffers::Uniform {
				cluster_light_index_lists,
				cluster_offsets_and_counts,
			} => {
				*cluster_light_index_lists.get_mut().data = [UVec4::ZERO; Self::MAX_UNIFORM_ITEMS];
				*cluster_offsets_and_counts.get_mut().data = [UVec4::ZERO; Self::MAX_UNIFORM_ITEMS];
			},
			ViewClusterBuffers::Storage {
				cluster_light_index_lists,
				cluster_offsets_and_counts,
				..
			} => {
				cluster_light_index_lists.get_mut().data.clear();
				cluster_offsets_and_counts
					.get_mut()
					.data
					.clear();
			},
		}
	}

	pub fn push_offset_and_counts(&mut self, offset: usize, point_count: usize, spot_count: usize) {
		match &mut self.buffers {
			ViewClusterBuffers::Uniform {
				cluster_offsets_and_counts,
				..
			} => {
				let array_index = self.n_offsets >> 2; // >> 2 is equivalent to / 4
				if array_index >= Self::MAX_UNIFORM_ITEMS {
					warn!("cluster offset and count out of bounds!");
					return;
				}
				let component = self.n_offsets & ((1 << 2) - 1);
				let packed = pack_offset_and_counts(offset, point_count, spot_count);

				cluster_offsets_and_counts.get_mut().data[array_index][component] = packed;
			},
			ViewClusterBuffers::Storage {
				cluster_offsets_and_counts,
				..
			} => {
				cluster_offsets_and_counts
					.get_mut()
					.data
					.push(UVec4::new(
						offset as u32,
						point_count as u32,
						spot_count as u32,
						0,
					));
			},
		}

		self.n_offsets += 1;
	}

	pub fn n_indices(&self) -> usize {
		self.n_indices
	}

	pub fn push_index(&mut self, index: usize) {
		match &mut self.buffers {
			ViewClusterBuffers::Uniform {
				cluster_light_index_lists,
				..
			} => {
				let array_index = self.n_indices >> 4; // >> 4 is equivalent to / 16
				let component = (self.n_indices >> 2) & ((1 << 2) - 1);
				let sub_index = self.n_indices & ((1 << 2) - 1);
				let index = index as u32;

				cluster_light_index_lists.get_mut().data[array_index][component] |=
					index << (8 * sub_index);
			},
			ViewClusterBuffers::Storage {
				cluster_light_index_lists,
				..
			} => {
				cluster_light_index_lists
					.get_mut()
					.data
					.push(index as u32);
			},
		}

		self.n_indices += 1;
	}

	pub fn write_buffers(&mut self, render_device: &RenderDevice, render_queue: &RenderQueue) {
		match &mut self.buffers {
			ViewClusterBuffers::Uniform {
				cluster_light_index_lists,
				cluster_offsets_and_counts,
			} => {
				cluster_light_index_lists.write_buffer(render_device, render_queue);
				cluster_offsets_and_counts.write_buffer(render_device, render_queue);
			},
			ViewClusterBuffers::Storage {
				cluster_light_index_lists,
				cluster_offsets_and_counts,
			} => {
				cluster_light_index_lists.write_buffer(render_device, render_queue);
				cluster_offsets_and_counts.write_buffer(render_device, render_queue);
			},
		}
	}

	pub fn light_index_lists_binding(&self) -> Option<BindingResource> {
		match &self.buffers {
			ViewClusterBuffers::Uniform {
				cluster_light_index_lists,
				..
			} => cluster_light_index_lists.binding(),
			ViewClusterBuffers::Storage {
				cluster_light_index_lists,
				..
			} => cluster_light_index_lists.binding(),
		}
	}

	pub fn offsets_and_counts_binding(&self) -> Option<BindingResource> {
		match &self.buffers {
			ViewClusterBuffers::Uniform {
				cluster_offsets_and_counts,
				..
			} => cluster_offsets_and_counts.binding(),
			ViewClusterBuffers::Storage {
				cluster_offsets_and_counts,
				..
			} => cluster_offsets_and_counts.binding(),
		}
	}

	pub fn min_size_cluster_light_index_lists(buffer_binding_type: BufferBindingType) -> NonZeroU64 {
		match buffer_binding_type {
			BufferBindingType::Storage { .. } => GpuClusterLightIndexListsStorage::min_size(),
			BufferBindingType::Uniform => GpuClusterLightIndexListsUniform::min_size(),
		}
	}

	pub fn min_size_cluster_offsets_and_counts(buffer_binding_type: BufferBindingType) -> NonZeroU64 {
		match buffer_binding_type {
			BufferBindingType::Storage { .. } => GpuClusterOffsetsAndCountsStorage::min_size(),
			BufferBindingType::Uniform => GpuClusterOffsetsAndCountsUniform::min_size(),
		}
	}
}

impl From<BufferBindingType> for ViewClusterBindings {
	fn from(buffer_binding_type: BufferBindingType) -> Self {
		Self {
			n_indices: 0,
			n_offsets: 0,
			buffers: ViewClusterBuffers::new(buffer_binding_type),
		}
	}
}

pub fn prepare_clusters(
	mut commands: Commands,
	render_device: Res<RenderDevice>,
	render_queue: Res<RenderQueue>,
	mesh_pipeline: Res<MeshPipeline>,
	global_light_meta: Res<GlobalLightMeta>,
	views: Query<
		(
			Entity,
			&ExtractedClusterConfig,
			&ExtractedClustersPointLights,
		),
		With<RenderPhase<Transparent3d>>,
	>,
) {
	let render_device = render_device.into_inner();
	let supports_storage_buffers = matches!(
		mesh_pipeline.clustered_forward_buffer_binding_type,
		BufferBindingType::Storage { .. }
	);
	views.for_each(|(entity, cluster_config, extracted_clusters)| {
		let mut view_clusters_bindings =
			ViewClusterBindings::from(mesh_pipeline.clustered_forward_buffer_binding_type);
		view_clusters_bindings.clear();

		let mut indices_full = false;

		let mut cluster_index = 0;
		for _y in 0..cluster_config.dimensions.y {
			for _x in 0..cluster_config.dimensions.x {
				for _z in 0..cluster_config.dimensions.z {
					let offset = view_clusters_bindings.n_indices();
					let cluster_lights = &extracted_clusters.data[cluster_index];
					view_clusters_bindings.push_offset_and_counts(
						offset,
						cluster_lights.point_light_count,
						cluster_lights.spot_light_count,
					);

					if !indices_full {
						for entity in cluster_lights.iter() {
							if let Some(light_index) = global_light_meta.entity_to_index.get(entity) {
								if view_clusters_bindings.n_indices() >= ViewClusterBindings::MAX_INDICES
									&& !supports_storage_buffers
								{
									warn!("Cluster light index lists is full! The PointLights in the view are affecting too many clusters.");
									indices_full = true;
									break;
								}
								view_clusters_bindings.push_index(*light_index);
							}
						}
					}

					cluster_index += 1;
				}
			}
		}

		view_clusters_bindings.write_buffers(render_device, &render_queue);

		commands
			.get_or_spawn(entity)
			.insert(view_clusters_bindings);
	});
}

pub fn queue_shadow_view_bind_group(
	render_device: Res<RenderDevice>,
	shadow_pipeline: Res<ShadowPipeline>,
	mut light_meta: ResMut<LightMeta>,
	view_uniforms: Res<ViewUniforms>,
) {
	if let Some(view_binding) = view_uniforms.uniforms.binding() {
		light_meta.shadow_view_bind_group =
			Some(render_device.create_bind_group(&BindGroupDescriptor {
				entries: &[BindGroupEntry {
					binding: 0,
					resource: view_binding,
				}],
				label: Some("shadow_view_bind_group"),
				layout: &shadow_pipeline.view_layout,
			}));
	}
}

#[allow(clippy::too_many_arguments)]
pub fn queue_shadows(
	shadow_draw_functions: Res<DrawFunctions<Shadow>>,
	shadow_pipeline: Res<ShadowPipeline>,
	casting_meshes: Query<&Handle<Mesh>, Without<NotShadowCaster>>,
	render_meshes: Res<RenderAssets<Mesh>>,
	mut pipelines: ResMut<SpecializedMeshPipelines<ShadowPipeline>>,
	mut pipeline_cache: ResMut<PipelineCache>,
	view_lights: Query<&ViewLightEntities>,
	mut view_light_shadow_phases: Query<(&LightEntity, &mut RenderPhase<Shadow>)>,
	point_light_entities: Query<&CubemapVisibleEntities, With<ExtractedPointLight>>,
	directional_light_entities: Query<&VisibleEntities, With<ExtractedDirectionalLight>>,
	spot_light_entities: Query<&VisibleEntities, With<ExtractedPointLight>>,
) {
	view_lights.for_each(|view_lights| {
		let draw_shadow_mesh = shadow_draw_functions
			.read()
			.get_id::<DrawShadowMesh>()
			.unwrap();
		for view_light_entity in view_lights.lights.iter().copied() {
			let (light_entity, mut shadow_phase) = view_light_shadow_phases
				.get_mut(view_light_entity)
				.unwrap();
			let visible_entities = match light_entity {
				LightEntity::Directional { light_entity } => directional_light_entities
					.get(*light_entity)
					.expect("Failed to get directional light visible entities"),
				LightEntity::Point {
					light_entity,
					face_index,
				} => point_light_entities
					.get(*light_entity)
					.expect("Failed to get point light visible entities")
					.get(*face_index),
				LightEntity::Spot { light_entity } => spot_light_entities
					.get(*light_entity)
					.expect("Failed to get spot light visible entities"),
			};
			// NOTE: Lights with shadow mapping disabled will have no visible entities
			// so no meshes will be queued
			for entity in visible_entities.iter().copied() {
				if let Ok(mesh_handle) = casting_meshes.get(entity) {
					if let Some(mesh) = render_meshes.get(mesh_handle) {
						let key = ShadowPipelineKey::from_primitive_topology(mesh.primitive_topology);
						let pipeline_id =
							pipelines.specialize(&mut pipeline_cache, &shadow_pipeline, key, &mesh.layout);

						let pipeline_id = match pipeline_id {
							Ok(id) => id,
							Err(err) => {
								error!("{}", err);
								continue;
							},
						};

						shadow_phase.add(Shadow {
							draw_function: draw_shadow_mesh,
							pipeline: pipeline_id,
							entity,
							distance: 0.0, // TODO: sort back-to-front
						});
					}
				}
			}
		}
	});
}

pub struct Shadow {
	pub distance: f32,
	pub entity: Entity,
	pub pipeline: CachedRenderPipelineId,
	pub draw_function: DrawFunctionId,
}

impl PhaseItem for Shadow {
	type SortKey = FloatOrd;

	#[inline]
	fn sort_key(&self) -> Self::SortKey {
		FloatOrd(self.distance)
	}

	#[inline]
	fn draw_function(&self) -> DrawFunctionId {
		self.draw_function
	}

	#[inline]
	fn sort(items: &mut [Self]) {
		radsort::sort_by_key(items, |item| item.distance);
	}
}

impl EntityPhaseItem for Shadow {
	fn entity(&self) -> Entity {
		self.entity
	}
}

impl CachedRenderPipelinePhaseItem for Shadow {
	#[inline]
	fn cached_pipeline(&self) -> CachedRenderPipelineId {
		self.pipeline
	}
}

pub struct ShadowPassNode {
	main_view_query: QueryState<&'static ViewLightEntities>,
	view_light_query: QueryState<(&'static ShadowView, &'static RenderPhase<Shadow>)>,
}

impl ShadowPassNode {
	pub const IN_VIEW: &'static str = "view";

	pub fn new(world: &mut World) -> Self {
		Self {
			main_view_query: QueryState::new(world),
			view_light_query: QueryState::new(world),
		}
	}
}

impl Node for ShadowPassNode {
	fn input(&self) -> Vec<SlotInfo> {
		vec![SlotInfo::new(ShadowPassNode::IN_VIEW, SlotType::Entity)]
	}

	fn update(&mut self, world: &mut World) {
		self.main_view_query.update_archetypes(world);
		self.view_light_query.update_archetypes(world);
	}

	fn run(
		&self,
		graph: &mut RenderGraphContext,
		render_context: &mut RenderContext,
		world: &World,
	) -> Result<(), NodeRunError> {
		let view_entity = graph.get_input_entity(Self::IN_VIEW)?;
		if let Ok(view_lights) = self
			.main_view_query
			.get_manual(world, view_entity)
		{
			for view_light_entity in view_lights.lights.iter().copied() {
				let (view_light, shadow_phase) = self
					.view_light_query
					.get_manual(world, view_light_entity)
					.unwrap();

				if shadow_phase.items.is_empty() {
					continue;
				}

				let pass_descriptor = RenderPassDescriptor {
					label: Some(&view_light.pass_name),
					color_attachments: &[],
					depth_stencil_attachment: Some(RenderPassDepthStencilAttachment {
						view: &view_light.depth_texture_view,
						depth_ops: Some(Operations {
							load: LoadOp::Clear(0.0),
							store: true,
						}),
						stencil_ops: None,
					}),
				};

				let draw_functions = world.resource::<DrawFunctions<Shadow>>();
				let render_pass = render_context
					.command_encoder
					.begin_render_pass(&pass_descriptor);
				let mut draw_functions = draw_functions.write();
				let mut tracked_pass = TrackedRenderPass::from(render_pass);
				for item in &shadow_phase.items {
					let draw_function = draw_functions
						.get_mut(item.draw_function)
						.unwrap();
					draw_function.draw(world, &mut tracked_pass, view_light_entity, item);
				}
			}
		}

		Ok(())
	}
}

pub type DrawShadowMesh = (
	SetItemPipeline,
	SetShadowViewBindGroup<0>,
	SetMeshBindGroup<1>,
	DrawMesh,
);

pub struct SetShadowViewBindGroup<const I: usize>;
impl<const I: usize> EntityRenderCommand for SetShadowViewBindGroup<I> {
	type Param = (SRes<LightMeta>, SQuery<Read<ViewUniformOffset>>);
	#[inline]
	fn render<'w>(
		view: Entity,
		_item: Entity,
		(light_meta, view_query): SystemParamItem<'w, '_, Self::Param>,
		pass: &mut TrackedRenderPass<'w>,
	) -> RenderCommandResult {
		let view_uniform_offset = view_query.get(view).unwrap();
		pass.set_bind_group(
			I,
			light_meta
				.into_inner()
				.shadow_view_bind_group
				.as_ref()
				.unwrap(),
			&[view_uniform_offset.offset],
		);

		RenderCommandResult::Success
	}
}<|MERGE_RESOLUTION|>--- conflicted
+++ resolved
@@ -767,7 +767,6 @@
 	point_lights: Query<(Entity, &ExtractedPointLight)>,
 	directional_lights: Query<(Entity, &ExtractedDirectionalLight)>,
 ) {
-<<<<<<< HEAD
 	light_meta.view_gpu_lights.clear();
 
 	// Pre-calculate for PointLights
@@ -791,16 +790,16 @@
 	#[cfg(feature = "webgl")]
 	let max_texture_cubes = 1;
 
-	let point_light_count = point_lights.iter().fold(0, |acc, light| {
-		acc
-			+ if light.1.shadows_enabled && light.1.spot_light_angles.is_none() {
-				1
-			} else {
-				0
-			}
-	});
-
-	let point_light_shadow_maps_count = point_light_count.min(max_texture_cubes);
+	let point_light_count = point_lights
+		.iter()
+		.filter(|light| light.1.spot_light_angles.is_none())
+		.count();
+
+	let point_light_shadow_maps_count = point_lights
+		.iter()
+		.filter(|light| light.1.shadows_enabled && light.1.spot_light_angles.is_none())
+		.count()
+		.min(max_texture_cubes);
 
 	let directional_shadow_maps_count = directional_lights
 		.iter()
@@ -973,6 +972,7 @@
 			is_orthographic,
 		);
 
+
 		let n_clusters = clusters.dimensions.x * clusters.dimensions.y * clusters.dimensions.z;
 		let mut gpu_lights = GpuLights {
 			directional_lights: [GpuDirectionalLight::default(); MAX_DIRECTIONAL_LIGHTS],
@@ -992,13 +992,14 @@
 			spot_light_shadowmap_offset: directional_shadow_maps_count as i32 - point_light_count as i32,
 		};
 
+
 	// TODO: this should select lights based on relevance to the view instead of the first ones that show up in a query
 	for &(light_entity, light) in point_lights
 			.iter()
 			// Lights are sorted, shadow enabled lights are first
 			.take(point_light_shadow_maps_count)
 			.filter(|(_, light)| light.shadows_enabled)
-	{
+		{
 			let light_index = *global_light_meta
 					.entity_to_index
 					.get(&light_entity)
@@ -1051,8 +1052,8 @@
 			}
 		}
 
-	// spot lights
-	for (light_index, &(light_entity, light)) in point_lights
+		// spot lights
+		for (light_index, &(light_entity, light)) in point_lights
 			.iter()
 			.skip(point_light_count)
 			.take(spot_light_shadow_maps_count)
@@ -1062,7 +1063,7 @@
 			let spot_view_transform = spot_view_matrix.into();
 
 			let angle = light.spot_light_angles.expect("lights should be sorted so that \
-							[point_light_shadow_maps_count..point_light_shadow_maps_count + spot_light_shadow_maps_count] are spot lights").1;
+			[point_light_shadow_maps_count..point_light_shadow_maps_count + spot_light_shadow_maps_count] are spot lights").1;
 			let spot_projection = spot_light_projection_matrix(angle);
 
 			let depth_texture_view = directional_light_depth_texture
@@ -1229,453 +1230,6 @@
 	light_meta
 		.view_gpu_lights
 		.write_buffer(&render_device, &render_queue);
-=======
-    light_meta.view_gpu_lights.clear();
-
-    // Pre-calculate for PointLights
-    let cube_face_projection =
-        Mat4::perspective_infinite_reverse_rh(std::f32::consts::FRAC_PI_2, 1.0, POINT_LIGHT_NEAR_Z);
-    let cube_face_rotations = CUBE_MAP_FACES
-        .iter()
-        .map(|CubeMapFace { target, up }| Transform::identity().looking_at(*target, *up))
-        .collect::<Vec<_>>();
-
-    global_light_meta.entity_to_index.clear();
-
-    let mut point_lights: Vec<_> = point_lights.iter().collect::<Vec<_>>();
-
-    #[cfg(not(feature = "webgl"))]
-    let max_texture_array_layers = render_device.limits().max_texture_array_layers as usize;
-    #[cfg(not(feature = "webgl"))]
-    let max_texture_cubes = max_texture_array_layers / 6;
-    #[cfg(feature = "webgl")]
-    let max_texture_array_layers = 1;
-    #[cfg(feature = "webgl")]
-    let max_texture_cubes = 1;
-
-    let point_light_count = point_lights
-        .iter()
-        .filter(|light| light.1.spot_light_angles.is_none())
-        .count();
-
-    let point_light_shadow_maps_count = point_lights
-        .iter()
-        .filter(|light| light.1.shadows_enabled && light.1.spot_light_angles.is_none())
-        .count()
-        .min(max_texture_cubes);
-
-    let directional_shadow_maps_count = directional_lights
-        .iter()
-        .filter(|(_, light)| light.shadows_enabled)
-        .count()
-        .min(max_texture_array_layers);
-
-    let spot_light_shadow_maps_count = point_lights
-        .iter()
-        .filter(|(_, light)| light.shadows_enabled && light.spot_light_angles.is_some())
-        .count()
-        .min(max_texture_array_layers - directional_shadow_maps_count);
-
-    // Sort lights by
-    // - point-light vs spot-light, so that we can iterate point lights and spot lights in contiguous blocks in the fragment shader,
-    // - then those with shadows enabled first, so that the index can be used to render at most `point_light_shadow_maps_count`
-    //   point light shadows and `spot_light_shadow_maps_count` spot light shadow maps,
-    // - then by entity as a stable key to ensure that a consistent set of lights are chosen if the light count limit is exceeded.
-    point_lights.sort_by(|(entity_1, light_1), (entity_2, light_2)| {
-        point_light_order(
-            (
-                entity_1,
-                &light_1.shadows_enabled,
-                &light_1.spot_light_angles.is_some(),
-            ),
-            (
-                entity_2,
-                &light_2.shadows_enabled,
-                &light_2.spot_light_angles.is_some(),
-            ),
-        )
-    });
-
-    if global_light_meta.entity_to_index.capacity() < point_lights.len() {
-        global_light_meta
-            .entity_to_index
-            .reserve(point_lights.len());
-    }
-
-    let mut gpu_point_lights = Vec::new();
-    for (index, &(entity, light)) in point_lights.iter().enumerate() {
-        let mut flags = PointLightFlags::NONE;
-
-        // Lights are sorted, shadow enabled lights are first
-        if light.shadows_enabled
-            && (index < point_light_shadow_maps_count
-                || (light.spot_light_angles.is_some()
-                    && index - point_light_count < spot_light_shadow_maps_count))
-        {
-            flags |= PointLightFlags::SHADOWS_ENABLED;
-        }
-
-        let (light_custom_data, spot_light_tan_angle) = match light.spot_light_angles {
-            Some((inner, outer)) => {
-                let light_direction = light.transform.forward();
-                if light_direction.y.is_sign_negative() {
-                    flags |= PointLightFlags::SPOT_LIGHT_Y_NEGATIVE;
-                }
-
-                let cos_outer = outer.cos();
-                let spot_scale = 1.0 / f32::max(inner.cos() - cos_outer, 1e-4);
-                let spot_offset = -cos_outer * spot_scale;
-
-                (
-                    // For spot lights: the direction (x,z), spot_scale and spot_offset
-                    light_direction.xz().extend(spot_scale).extend(spot_offset),
-                    outer.tan(),
-                )
-            }
-            None => {
-                (
-                    // For point lights: the lower-right 2x2 values of the projection matrix [2][2] [2][3] [3][2] [3][3]
-                    Vec4::new(
-                        cube_face_projection.z_axis.z,
-                        cube_face_projection.z_axis.w,
-                        cube_face_projection.w_axis.z,
-                        cube_face_projection.w_axis.w,
-                    ),
-                    // unused
-                    0.0,
-                )
-            }
-        };
-
-        gpu_point_lights.push(GpuPointLight {
-            light_custom_data,
-            // premultiply color by intensity
-            // we don't use the alpha at all, so no reason to multiply only [0..3]
-            color_inverse_square_range: (Vec4::from_slice(&light.color.as_linear_rgba_f32())
-                * light.intensity)
-                .xyz()
-                .extend(1.0 / (light.range * light.range)),
-            position_radius: light.transform.translation().extend(light.radius),
-            flags: flags.bits,
-            shadow_depth_bias: light.shadow_depth_bias,
-            shadow_normal_bias: light.shadow_normal_bias,
-            spot_light_tan_angle,
-        });
-        global_light_meta.entity_to_index.insert(entity, index);
-    }
-
-    global_light_meta.gpu_point_lights.set(gpu_point_lights);
-    global_light_meta
-        .gpu_point_lights
-        .write_buffer(&render_device, &render_queue);
-
-    // set up light data for each view
-    for (entity, extracted_view, clusters) in &views {
-        let point_light_depth_texture = texture_cache.get(
-            &render_device,
-            TextureDescriptor {
-                size: Extent3d {
-                    width: point_light_shadow_map.size as u32,
-                    height: point_light_shadow_map.size as u32,
-                    depth_or_array_layers: point_light_shadow_maps_count.max(1) as u32 * 6,
-                },
-                mip_level_count: 1,
-                sample_count: 1,
-                dimension: TextureDimension::D2,
-                format: SHADOW_FORMAT,
-                label: Some("point_light_shadow_map_texture"),
-                usage: TextureUsages::RENDER_ATTACHMENT | TextureUsages::TEXTURE_BINDING,
-            },
-        );
-        let directional_light_depth_texture = texture_cache.get(
-            &render_device,
-            TextureDescriptor {
-                size: Extent3d {
-                    width: (directional_light_shadow_map.size as u32)
-                        .min(render_device.limits().max_texture_dimension_2d),
-                    height: (directional_light_shadow_map.size as u32)
-                        .min(render_device.limits().max_texture_dimension_2d),
-                    depth_or_array_layers: (directional_shadow_maps_count
-                        + spot_light_shadow_maps_count)
-                        .max(1) as u32,
-                },
-                mip_level_count: 1,
-                sample_count: 1,
-                dimension: TextureDimension::D2,
-                format: SHADOW_FORMAT,
-                label: Some("directional_light_shadow_map_texture"),
-                usage: TextureUsages::RENDER_ATTACHMENT | TextureUsages::TEXTURE_BINDING,
-            },
-        );
-        let mut view_lights = Vec::new();
-
-        let is_orthographic = extracted_view.projection.w_axis.w == 1.0;
-        let cluster_factors_zw = calculate_cluster_factors(
-            clusters.near,
-            clusters.far,
-            clusters.dimensions.z as f32,
-            is_orthographic,
-        );
-
-        let n_clusters = clusters.dimensions.x * clusters.dimensions.y * clusters.dimensions.z;
-        let mut gpu_lights = GpuLights {
-            directional_lights: [GpuDirectionalLight::default(); MAX_DIRECTIONAL_LIGHTS],
-            ambient_color: Vec4::from_slice(&ambient_light.color.as_linear_rgba_f32())
-                * ambient_light.brightness,
-            cluster_factors: Vec4::new(
-                clusters.dimensions.x as f32 / extracted_view.width as f32,
-                clusters.dimensions.y as f32 / extracted_view.height as f32,
-                cluster_factors_zw.x,
-                cluster_factors_zw.y,
-            ),
-            cluster_dimensions: clusters.dimensions.extend(n_clusters),
-            n_directional_lights: directional_lights.iter().len() as u32,
-            // spotlight shadow maps are stored in the directional light array, starting at directional_shadow_maps_count.
-            // the spot lights themselves start in the light array at point_light_count. so to go from light
-            // index to shadow map index, we need to subtract point light count and add directional shadowmap count.
-            spot_light_shadowmap_offset: directional_shadow_maps_count as i32
-                - point_light_count as i32,
-        };
-
-        // TODO: this should select lights based on relevance to the view instead of the first ones that show up in a query
-        for &(light_entity, light) in point_lights
-            .iter()
-            // Lights are sorted, shadow enabled lights are first
-            .take(point_light_shadow_maps_count)
-            .filter(|(_, light)| light.shadows_enabled)
-        {
-            let light_index = *global_light_meta
-                .entity_to_index
-                .get(&light_entity)
-                .unwrap();
-            // ignore scale because we don't want to effectively scale light radius and range
-            // by applying those as a view transform to shadow map rendering of objects
-            // and ignore rotation because we want the shadow map projections to align with the axes
-            let view_translation = GlobalTransform::from_translation(light.transform.translation());
-
-            for (face_index, view_rotation) in cube_face_rotations.iter().enumerate() {
-                let depth_texture_view =
-                    point_light_depth_texture
-                        .texture
-                        .create_view(&TextureViewDescriptor {
-                            label: Some("point_light_shadow_map_texture_view"),
-                            format: None,
-                            dimension: Some(TextureViewDimension::D2),
-                            aspect: TextureAspect::All,
-                            base_mip_level: 0,
-                            mip_level_count: None,
-                            base_array_layer: (light_index * 6 + face_index) as u32,
-                            array_layer_count: NonZeroU32::new(1),
-                        });
-
-                let view_light_entity = commands
-                    .spawn()
-                    .insert_bundle((
-                        ShadowView {
-                            depth_texture_view,
-                            pass_name: format!(
-                                "shadow pass point light {} {}",
-                                light_index,
-                                face_index_to_name(face_index)
-                            ),
-                        },
-                        ExtractedView {
-                            width: point_light_shadow_map.size as u32,
-                            height: point_light_shadow_map.size as u32,
-                            transform: view_translation * *view_rotation,
-                            projection: cube_face_projection,
-                        },
-                        RenderPhase::<Shadow>::default(),
-                        LightEntity::Point {
-                            light_entity,
-                            face_index,
-                        },
-                    ))
-                    .id();
-                view_lights.push(view_light_entity);
-            }
-        }
-
-        // spot lights
-        for (light_index, &(light_entity, light)) in point_lights
-            .iter()
-            .skip(point_light_count)
-            .take(spot_light_shadow_maps_count)
-            .enumerate()
-        {
-            let spot_view_matrix = spot_light_view_matrix(&light.transform);
-            let spot_view_transform = spot_view_matrix.into();
-
-            let angle = light.spot_light_angles.expect("lights should be sorted so that \
-                [point_light_count..point_light_count + spot_light_shadow_maps_count] are spot lights").1;
-            let spot_projection = spot_light_projection_matrix(angle);
-
-            let depth_texture_view =
-                directional_light_depth_texture
-                    .texture
-                    .create_view(&TextureViewDescriptor {
-                        label: Some("spot_light_shadow_map_texture_view"),
-                        format: None,
-                        dimension: Some(TextureViewDimension::D2),
-                        aspect: TextureAspect::All,
-                        base_mip_level: 0,
-                        mip_level_count: None,
-                        base_array_layer: (directional_shadow_maps_count + light_index) as u32,
-                        array_layer_count: NonZeroU32::new(1),
-                    });
-
-            let view_light_entity = commands
-                .spawn()
-                .insert_bundle((
-                    ShadowView {
-                        depth_texture_view,
-                        pass_name: format!("shadow pass spot light {}", light_index,),
-                    },
-                    ExtractedView {
-                        width: directional_light_shadow_map.size as u32,
-                        height: directional_light_shadow_map.size as u32,
-                        transform: spot_view_transform,
-                        projection: spot_projection,
-                    },
-                    RenderPhase::<Shadow>::default(),
-                    LightEntity::Spot { light_entity },
-                ))
-                .id();
-
-            view_lights.push(view_light_entity);
-        }
-
-        for (i, (light_entity, light)) in directional_lights
-            .iter()
-            .enumerate()
-            .take(MAX_DIRECTIONAL_LIGHTS)
-        {
-            // direction is negated to be ready for N.L
-            let dir_to_light = -light.direction;
-
-            // convert from illuminance (lux) to candelas
-            //
-            // exposure is hard coded at the moment but should be replaced
-            // by values coming from the camera
-            // see: https://google.github.io/filament/Filament.html#imagingpipeline/physicallybasedcamera/exposuresettings
-            const APERTURE: f32 = 4.0;
-            const SHUTTER_SPEED: f32 = 1.0 / 250.0;
-            const SENSITIVITY: f32 = 100.0;
-            let ev100 =
-                f32::log2(APERTURE * APERTURE / SHUTTER_SPEED) - f32::log2(SENSITIVITY / 100.0);
-            let exposure = 1.0 / (f32::powf(2.0, ev100) * 1.2);
-            let intensity = light.illuminance * exposure;
-
-            // NOTE: A directional light seems to have to have an eye position on the line along the direction of the light
-            // through the world origin. I (Rob Swain) do not yet understand why it cannot be translated away from this.
-            let view = Mat4::look_at_rh(Vec3::ZERO, light.direction, Vec3::Y);
-            // NOTE: This orthographic projection defines the volume within which shadows from a directional light can be cast
-            let projection = light.projection;
-
-            let mut flags = DirectionalLightFlags::NONE;
-            if light.shadows_enabled {
-                flags |= DirectionalLightFlags::SHADOWS_ENABLED;
-            }
-
-            gpu_lights.directional_lights[i] = GpuDirectionalLight {
-                // premultiply color by intensity
-                // we don't use the alpha at all, so no reason to multiply only [0..3]
-                color: Vec4::from_slice(&light.color.as_linear_rgba_f32()) * intensity,
-                dir_to_light,
-                // NOTE: * view is correct, it should not be view.inverse() here
-                view_projection: projection * view,
-                flags: flags.bits,
-                shadow_depth_bias: light.shadow_depth_bias,
-                shadow_normal_bias: light.shadow_normal_bias,
-            };
-
-            if light.shadows_enabled {
-                let depth_texture_view =
-                    directional_light_depth_texture
-                        .texture
-                        .create_view(&TextureViewDescriptor {
-                            label: Some("directional_light_shadow_map_texture_view"),
-                            format: None,
-                            dimension: Some(TextureViewDimension::D2),
-                            aspect: TextureAspect::All,
-                            base_mip_level: 0,
-                            mip_level_count: None,
-                            base_array_layer: i as u32,
-                            array_layer_count: NonZeroU32::new(1),
-                        });
-
-                let view_light_entity = commands
-                    .spawn()
-                    .insert_bundle((
-                        ShadowView {
-                            depth_texture_view,
-                            pass_name: format!("shadow pass directional light {}", i),
-                        },
-                        ExtractedView {
-                            width: directional_light_shadow_map.size as u32,
-                            height: directional_light_shadow_map.size as u32,
-                            transform: GlobalTransform::from(view.inverse()),
-                            projection,
-                        },
-                        RenderPhase::<Shadow>::default(),
-                        LightEntity::Directional { light_entity },
-                    ))
-                    .id();
-                view_lights.push(view_light_entity);
-            }
-        }
-        let point_light_depth_texture_view =
-            point_light_depth_texture
-                .texture
-                .create_view(&TextureViewDescriptor {
-                    label: Some("point_light_shadow_map_array_texture_view"),
-                    format: None,
-                    #[cfg(not(feature = "webgl"))]
-                    dimension: Some(TextureViewDimension::CubeArray),
-                    #[cfg(feature = "webgl")]
-                    dimension: Some(TextureViewDimension::Cube),
-                    aspect: TextureAspect::All,
-                    base_mip_level: 0,
-                    mip_level_count: None,
-                    base_array_layer: 0,
-                    array_layer_count: None,
-                });
-        let directional_light_depth_texture_view = directional_light_depth_texture
-            .texture
-            .create_view(&TextureViewDescriptor {
-                label: Some("directional_light_shadow_map_array_texture_view"),
-                format: None,
-                #[cfg(not(feature = "webgl"))]
-                dimension: Some(TextureViewDimension::D2Array),
-                #[cfg(feature = "webgl")]
-                dimension: Some(TextureViewDimension::D2),
-                aspect: TextureAspect::All,
-                base_mip_level: 0,
-                mip_level_count: None,
-                base_array_layer: 0,
-                array_layer_count: None,
-            });
-
-        commands.entity(entity).insert_bundle((
-            ViewShadowBindings {
-                point_light_depth_texture: point_light_depth_texture.texture,
-                point_light_depth_texture_view,
-                directional_light_depth_texture: directional_light_depth_texture.texture,
-                directional_light_depth_texture_view,
-            },
-            ViewLightEntities {
-                lights: view_lights,
-            },
-            ViewLightsUniformOffset {
-                offset: light_meta.view_gpu_lights.push(gpu_lights),
-            },
-        ));
-    }
-
-    light_meta
-        .view_gpu_lights
-        .write_buffer(&render_device, &render_queue);
->>>>>>> 6a1ba9c4
 }
 
 // this must match CLUSTER_COUNT_SIZE in pbr.wgsl
