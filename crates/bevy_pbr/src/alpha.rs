--- conflicted
+++ resolved
@@ -7,7 +7,7 @@
 #[derive(Component, Debug, Default, Reflect, Copy, Clone, PartialEq)]
 #[reflect(Component, Default)]
 pub enum AlphaMode {
-<<<<<<< HEAD
+	#[default]
 	Opaque,
 	/// An alpha cutoff must be supplied where alpha values >= the cutoff
 	/// will be fully opaque and < will be fully transparent
@@ -15,21 +15,4 @@
 	Blend,
 }
 
-impl Eq for AlphaMode {}
-
-impl Default for AlphaMode {
-	fn default() -> Self {
-		AlphaMode::Opaque
-	}
-}
-=======
-    #[default]
-    Opaque,
-    /// An alpha cutoff must be supplied where alpha values >= the cutoff
-    /// will be fully opaque and < will be fully transparent
-    Mask(f32),
-    Blend,
-}
-
-impl Eq for AlphaMode {}
->>>>>>> a1a07945
+impl Eq for AlphaMode {}