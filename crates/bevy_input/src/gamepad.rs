use crate::{Axis, Input};
use bevy_ecs::event::{EventReader, EventWriter};
use bevy_ecs::system::{Res, ResMut};
use bevy_utils::{tracing::info, HashMap, HashSet};

#[derive(Debug, Copy, Clone, PartialEq, Eq, Hash)]
#[cfg_attr(feature = "serialize", derive(serde::Serialize, serde::Deserialize))]
pub struct Gamepad {
	pub id: usize,
}

impl Gamepad {
	pub fn new(id: usize) -> Self {
		Self { id }
	}
}

#[derive(Default)]
/// Container of unique connected [`Gamepad`]s
///
/// [`Gamepad`]s are registered and deregistered in [`gamepad_connection_system`]
pub struct Gamepads {
	gamepads: HashSet<Gamepad>,
}

impl Gamepads {
	/// Returns true if the [Gamepads] contains a [Gamepad].
	pub fn contains(&self, gamepad: &Gamepad) -> bool {
		self.gamepads.contains(gamepad)
	}

	/// Iterates over registered [Gamepad]s
	pub fn iter(&self) -> impl Iterator<Item = &Gamepad> + '_ {
		self.gamepads.iter()
	}

	/// Registers [Gamepad].
	fn register(&mut self, gamepad: Gamepad) {
		self.gamepads.insert(gamepad);
	}

	/// Deregisters [Gamepad.
	fn deregister(&mut self, gamepad: &Gamepad) {
		self.gamepads.remove(gamepad);
	}
}

#[derive(Debug, Clone, PartialEq)]
#[cfg_attr(feature = "serialize", derive(serde::Serialize, serde::Deserialize))]
pub enum GamepadEventType {
	Connected,
	Disconnected,
	ButtonChanged(GamepadButtonType, f32),
	AxisChanged(GamepadAxisType, f32),
}

#[derive(Debug, Clone, PartialEq)]
#[cfg_attr(feature = "serialize", derive(serde::Serialize, serde::Deserialize))]
pub struct GamepadEvent {
	pub gamepad: Gamepad,
	pub event_type: GamepadEventType,
}

impl GamepadEvent {
	pub fn new(gamepad: Gamepad, event_type: GamepadEventType) -> Self {
		Self {
			gamepad,
			event_type,
		}
	}
}

#[derive(Debug, Clone, PartialEq)]
#[cfg_attr(feature = "serialize", derive(serde::Serialize, serde::Deserialize))]
pub struct GamepadEventRaw {
	pub gamepad: Gamepad,
	pub event_type: GamepadEventType,
}

impl GamepadEventRaw {
	pub fn new(gamepad: Gamepad, event_type: GamepadEventType) -> Self {
		Self {
			gamepad,
			event_type,
		}
	}
}

#[derive(Debug, Copy, Clone, PartialEq, Eq, Hash)]
#[cfg_attr(feature = "serialize", derive(serde::Serialize, serde::Deserialize))]
pub enum GamepadButtonType {
	South,
	East,
	North,
	West,
	C,
	Z,
	LeftTrigger,
	LeftTrigger2,
	RightTrigger,
	RightTrigger2,
	Select,
	Start,
	Mode,
	LeftThumb,
	RightThumb,
	DPadUp,
	DPadDown,
	DPadLeft,
	DPadRight,
}

#[derive(Debug, Copy, Clone, PartialEq, Eq, Hash)]
#[cfg_attr(feature = "serialize", derive(serde::Serialize, serde::Deserialize))]
pub struct GamepadButton {
	pub gamepad: Gamepad,
	pub button_type: GamepadButtonType,
}

impl GamepadButton {
	pub fn new(gamepad: Gamepad, button_type: GamepadButtonType) -> Self {
		Self {
			gamepad,
			button_type,
		}
	}
}

#[derive(Debug, Copy, Clone, PartialEq, Eq, Hash)]
#[cfg_attr(feature = "serialize", derive(serde::Serialize, serde::Deserialize))]
pub enum GamepadAxisType {
<<<<<<< HEAD
	LeftStickX,
	LeftStickY,
	LeftZ,
	RightStickX,
	RightStickY,
	RightZ,
	DPadX,
	DPadY,
=======
    LeftStickX,
    LeftStickY,
    LeftZ,
    RightStickX,
    RightStickY,
    RightZ,
>>>>>>> a1d3f1b3
}

#[derive(Debug, Copy, Clone, PartialEq, Eq, Hash)]
#[cfg_attr(feature = "serialize", derive(serde::Serialize, serde::Deserialize))]
pub struct GamepadAxis {
	pub gamepad: Gamepad,
	pub axis_type: GamepadAxisType,
}

impl GamepadAxis {
	pub fn new(gamepad: Gamepad, axis_type: GamepadAxisType) -> Self {
		Self { gamepad, axis_type }
	}
}

#[derive(Default, Debug)]
pub struct GamepadSettings {
	pub default_button_settings: ButtonSettings,
	pub default_axis_settings: AxisSettings,
	pub default_button_axis_settings: ButtonAxisSettings,
	pub button_settings: HashMap<GamepadButton, ButtonSettings>,
	pub axis_settings: HashMap<GamepadAxis, AxisSettings>,
	pub button_axis_settings: HashMap<GamepadButton, ButtonAxisSettings>,
}

impl GamepadSettings {
	pub fn get_button_settings(&self, button: GamepadButton) -> &ButtonSettings {
		self
			.button_settings
			.get(&button)
			.unwrap_or(&self.default_button_settings)
	}

	pub fn get_axis_settings(&self, axis: GamepadAxis) -> &AxisSettings {
		self
			.axis_settings
			.get(&axis)
			.unwrap_or(&self.default_axis_settings)
	}

	pub fn get_button_axis_settings(&self, button: GamepadButton) -> &ButtonAxisSettings {
		self
			.button_axis_settings
			.get(&button)
			.unwrap_or(&self.default_button_axis_settings)
	}
}

#[derive(Debug, Clone)]
pub struct ButtonSettings {
	pub press: f32,
	pub release: f32,
}

impl Default for ButtonSettings {
	fn default() -> Self {
		ButtonSettings {
			press: 0.75,
			release: 0.65,
		}
	}
}

impl ButtonSettings {
	fn is_pressed(&self, value: f32) -> bool {
		value >= self.press
	}

	fn is_released(&self, value: f32) -> bool {
		value <= self.release
	}
}

/// Defines the sensitivity range and threshold for an axis.
///
/// Values that are lower than `negative_high` will be rounded to -1.0.
/// Values that are higher than `positive_high` will be rounded to 1.0.
/// Values that are in-between `negative_low` and `positive_low` will be rounded to 0.0.
/// Otherwise, values will not be rounded.
///
/// The valid range is from -1.0 to 1.0, inclusive.
#[derive(Debug, Clone)]
pub struct AxisSettings {
	pub positive_high: f32,
	pub positive_low: f32,
	pub negative_high: f32,
	pub negative_low: f32,
	///`threshold` defines the minimum difference between old and new values to apply the changes.
	pub threshold: f32,
}

impl Default for AxisSettings {
	fn default() -> Self {
		AxisSettings {
			positive_high: 0.95,
			positive_low: 0.05,
			negative_high: -0.95,
			negative_low: -0.05,
			threshold: 0.01,
		}
	}
}

impl AxisSettings {
	fn filter(&self, new_value: f32, old_value: Option<f32>) -> Option<f32> {
		let new_value = if new_value <= self.positive_low && new_value >= self.negative_low {
			0.0
		} else if new_value >= self.positive_high {
			1.0
		} else if new_value <= self.negative_high {
			-1.0
		} else {
			new_value
		};

		if let Some(old_value) = old_value {
			if (new_value - old_value).abs() <= self.threshold {
				return None;
			}
		}

		Some(new_value)
	}
}

#[derive(Debug, Clone)]
pub struct ButtonAxisSettings {
	pub high: f32,
	pub low: f32,
	pub threshold: f32,
}

impl Default for ButtonAxisSettings {
	fn default() -> Self {
		ButtonAxisSettings {
			high: 0.95,
			low: 0.05,
			threshold: 0.01,
		}
	}
}

impl ButtonAxisSettings {
	fn filter(&self, new_value: f32, old_value: Option<f32>) -> Option<f32> {
		let new_value = if new_value <= self.low {
			0.0
		} else if new_value >= self.high {
			1.0
		} else {
			new_value
		};

		if let Some(old_value) = old_value {
			if (new_value - old_value).abs() <= self.threshold {
				return None;
			}
		}

		Some(new_value)
	}
}

/// Monitors gamepad connection and disconnection events, updating the [`Gamepads`] resource accordingly
///
/// By default, runs during `CoreStage::PreUpdate` when added via [`InputPlugin`](crate::InputPlugin).
pub fn gamepad_connection_system(
	mut gamepads: ResMut<Gamepads>,
	mut gamepad_event: EventReader<GamepadEvent>,
) {
	for event in gamepad_event.iter() {
		match event.event_type {
			GamepadEventType::Connected => {
				gamepads.register(event.gamepad);
				info!("{:?} Connected", event.gamepad);
			}
			GamepadEventType::Disconnected => {
				gamepads.deregister(&event.gamepad);
				info!("{:?} Disconnected", event.gamepad);
			}
			_ => (),
		}
	}
}

pub fn gamepad_event_system(
	mut button_input: ResMut<Input<GamepadButton>>,
	mut axis: ResMut<Axis<GamepadAxis>>,
	mut button_axis: ResMut<Axis<GamepadButton>>,
	mut raw_events: EventReader<GamepadEventRaw>,
	mut events: EventWriter<GamepadEvent>,
	settings: Res<GamepadSettings>,
) {
	button_input.clear();
	for event in raw_events.iter() {
		match event.event_type {
			GamepadEventType::Connected => {
				events.send(GamepadEvent::new(event.gamepad, event.event_type.clone()));
				for button_type in &ALL_BUTTON_TYPES {
					let gamepad_button = GamepadButton::new(event.gamepad, *button_type);
					button_input.reset(gamepad_button);
					button_axis.set(gamepad_button, 0.0);
				}
				for axis_type in &ALL_AXIS_TYPES {
					axis.set(GamepadAxis::new(event.gamepad, *axis_type), 0.0);
				}
			}
			GamepadEventType::Disconnected => {
				events.send(GamepadEvent::new(event.gamepad, event.event_type.clone()));
				for button_type in &ALL_BUTTON_TYPES {
					let gamepad_button = GamepadButton::new(event.gamepad, *button_type);
					button_input.reset(gamepad_button);
					button_axis.remove(gamepad_button);
				}
				for axis_type in &ALL_AXIS_TYPES {
					axis.remove(GamepadAxis::new(event.gamepad, *axis_type));
				}
			}
			GamepadEventType::AxisChanged(axis_type, value) => {
				let gamepad_axis = GamepadAxis::new(event.gamepad, axis_type);
				if let Some(filtered_value) = settings
					.get_axis_settings(gamepad_axis)
					.filter(value, axis.get(gamepad_axis))
				{
					axis.set(gamepad_axis, filtered_value);
					events.send(GamepadEvent::new(
						event.gamepad,
						GamepadEventType::AxisChanged(axis_type, filtered_value),
					));
				}
			}
			GamepadEventType::ButtonChanged(button_type, value) => {
				let gamepad_button = GamepadButton::new(event.gamepad, button_type);
				if let Some(filtered_value) = settings
					.get_button_axis_settings(gamepad_button)
					.filter(value, button_axis.get(gamepad_button))
				{
					button_axis.set(gamepad_button, filtered_value);
					events.send(GamepadEvent::new(
						event.gamepad,
						GamepadEventType::ButtonChanged(button_type, filtered_value),
					));
				}

				let button_property = settings.get_button_settings(gamepad_button);
				if button_input.pressed(gamepad_button) {
					if button_property.is_released(value) {
						button_input.release(gamepad_button);
					}
				} else if button_property.is_pressed(value) {
					button_input.press(gamepad_button);
				}
			}
		}
	}
}

const ALL_BUTTON_TYPES: [GamepadButtonType; 19] = [
	GamepadButtonType::South,
	GamepadButtonType::East,
	GamepadButtonType::North,
	GamepadButtonType::West,
	GamepadButtonType::C,
	GamepadButtonType::Z,
	GamepadButtonType::LeftTrigger,
	GamepadButtonType::LeftTrigger2,
	GamepadButtonType::RightTrigger,
	GamepadButtonType::RightTrigger2,
	GamepadButtonType::Select,
	GamepadButtonType::Start,
	GamepadButtonType::Mode,
	GamepadButtonType::LeftThumb,
	GamepadButtonType::RightThumb,
	GamepadButtonType::DPadUp,
	GamepadButtonType::DPadDown,
	GamepadButtonType::DPadLeft,
	GamepadButtonType::DPadRight,
];

<<<<<<< HEAD
const ALL_AXIS_TYPES: [GamepadAxisType; 8] = [
	GamepadAxisType::LeftStickX,
	GamepadAxisType::LeftStickY,
	GamepadAxisType::LeftZ,
	GamepadAxisType::RightStickX,
	GamepadAxisType::RightStickY,
	GamepadAxisType::RightZ,
	GamepadAxisType::DPadX,
	GamepadAxisType::DPadY,
=======
const ALL_AXIS_TYPES: [GamepadAxisType; 6] = [
    GamepadAxisType::LeftStickX,
    GamepadAxisType::LeftStickY,
    GamepadAxisType::LeftZ,
    GamepadAxisType::RightStickX,
    GamepadAxisType::RightStickY,
    GamepadAxisType::RightZ,
>>>>>>> a1d3f1b3
];

#[cfg(test)]
mod tests {
	use super::{AxisSettings, ButtonAxisSettings, ButtonSettings};

	fn test_button_axis_settings_filter(
		settings: ButtonAxisSettings,
		new_value: f32,
		old_value: Option<f32>,
		expected: Option<f32>,
	) {
		let actual = settings.filter(new_value, old_value);
		assert_eq!(
			expected, actual,
			"Testing filtering for {:?} with new_value = {:?}, old_value = {:?}",
			settings, new_value, old_value
		);
	}

	#[test]
	fn test_button_axis_settings_default_filter() {
		let cases = [
			(1.0, None, Some(1.0)),
			(0.99, None, Some(1.0)),
			(0.96, None, Some(1.0)),
			(0.95, None, Some(1.0)),
			(0.9499, None, Some(0.9499)),
			(0.84, None, Some(0.84)),
			(0.43, None, Some(0.43)),
			(0.05001, None, Some(0.05001)),
			(0.05, None, Some(0.0)),
			(0.04, None, Some(0.0)),
			(0.01, None, Some(0.0)),
			(0.0, None, Some(0.0)),
		];

		for (new_value, old_value, expected) in cases {
			let settings = ButtonAxisSettings::default();
			test_button_axis_settings_filter(settings, new_value, old_value, expected);
		}
	}

	#[test]
	fn test_button_axis_settings_default_filter_with_old_value() {
		let cases = [
			(0.43, Some(0.44001), Some(0.43)),
			(0.43, Some(0.44), None),
			(0.43, Some(0.43), None),
			(0.43, Some(0.41999), Some(0.43)),
			(0.43, Some(0.17), Some(0.43)),
			(0.43, Some(0.84), Some(0.43)),
			(0.05, Some(0.055), Some(0.0)),
			(0.95, Some(0.945), Some(1.0)),
		];

		for (new_value, old_value, expected) in cases {
			let settings = ButtonAxisSettings::default();
			test_button_axis_settings_filter(settings, new_value, old_value, expected);
		}
	}

	fn test_axis_settings_filter(
		settings: AxisSettings,
		new_value: f32,
		old_value: Option<f32>,
		expected: Option<f32>,
	) {
		let actual = settings.filter(new_value, old_value);
		assert_eq!(
			expected, actual,
			"Testing filtering for {:?} with new_value = {:?}, old_value = {:?}",
			settings, new_value, old_value
		);
	}

	#[test]
	fn test_axis_settings_default_filter() {
		let cases = [
			(1.0, Some(1.0)),
			(0.99, Some(1.0)),
			(0.96, Some(1.0)),
			(0.95, Some(1.0)),
			(0.9499, Some(0.9499)),
			(0.84, Some(0.84)),
			(0.43, Some(0.43)),
			(0.05001, Some(0.05001)),
			(0.05, Some(0.0)),
			(0.04, Some(0.0)),
			(0.01, Some(0.0)),
			(0.0, Some(0.0)),
			(-1.0, Some(-1.0)),
			(-0.99, Some(-1.0)),
			(-0.96, Some(-1.0)),
			(-0.95, Some(-1.0)),
			(-0.9499, Some(-0.9499)),
			(-0.84, Some(-0.84)),
			(-0.43, Some(-0.43)),
			(-0.05001, Some(-0.05001)),
			(-0.05, Some(0.0)),
			(-0.04, Some(0.0)),
			(-0.01, Some(0.0)),
		];

		for (new_value, expected) in cases {
			let settings = AxisSettings::default();
			test_axis_settings_filter(settings, new_value, None, expected);
		}
	}

	#[test]
	fn test_axis_settings_default_filter_with_old_values() {
		let cases = [
			(0.43, Some(0.44001), Some(0.43)),
			(0.43, Some(0.44), None),
			(0.43, Some(0.43), None),
			(0.43, Some(0.41999), Some(0.43)),
			(0.43, Some(0.17), Some(0.43)),
			(0.43, Some(0.84), Some(0.43)),
			(0.05, Some(0.055), Some(0.0)),
			(0.95, Some(0.945), Some(1.0)),
			(-0.43, Some(-0.44001), Some(-0.43)),
			(-0.43, Some(-0.44), None),
			(-0.43, Some(-0.43), None),
			(-0.43, Some(-0.41999), Some(-0.43)),
			(-0.43, Some(-0.17), Some(-0.43)),
			(-0.43, Some(-0.84), Some(-0.43)),
			(-0.05, Some(-0.055), Some(0.0)),
			(-0.95, Some(-0.945), Some(-1.0)),
		];

		for (new_value, old_value, expected) in cases {
			let settings = AxisSettings::default();
			test_axis_settings_filter(settings, new_value, old_value, expected);
		}
	}

	#[test]
	fn test_button_settings_default_is_pressed() {
		let cases = [
			(1.0, true),
			(0.95, true),
			(0.9, true),
			(0.8, true),
			(0.75, true),
			(0.7, false),
			(0.65, false),
			(0.5, false),
			(0.0, false),
		];

		for (value, expected) in cases {
			let settings = ButtonSettings::default();
			let actual = settings.is_pressed(value);

			assert_eq!(expected, actual, "Testing is pressed for value: {}", value);
		}
	}

	#[test]
	fn test_button_settings_default_is_released() {
		let cases = [
			(1.0, false),
			(0.95, false),
			(0.9, false),
			(0.8, false),
			(0.75, false),
			(0.7, false),
			(0.65, true),
			(0.5, true),
			(0.0, true),
		];

		for (value, expected) in cases {
			let settings = ButtonSettings::default();
			let actual = settings.is_released(value);

			assert_eq!(expected, actual, "Testing is released for value: {}", value);
		}
	}
}<|MERGE_RESOLUTION|>--- conflicted
+++ resolved
@@ -129,23 +129,12 @@
 #[derive(Debug, Copy, Clone, PartialEq, Eq, Hash)]
 #[cfg_attr(feature = "serialize", derive(serde::Serialize, serde::Deserialize))]
 pub enum GamepadAxisType {
-<<<<<<< HEAD
 	LeftStickX,
 	LeftStickY,
 	LeftZ,
 	RightStickX,
 	RightStickY,
 	RightZ,
-	DPadX,
-	DPadY,
-=======
-    LeftStickX,
-    LeftStickY,
-    LeftZ,
-    RightStickX,
-    RightStickY,
-    RightZ,
->>>>>>> a1d3f1b3
 }
 
 #[derive(Debug, Copy, Clone, PartialEq, Eq, Hash)]
@@ -424,25 +413,13 @@
 	GamepadButtonType::DPadRight,
 ];
 
-<<<<<<< HEAD
-const ALL_AXIS_TYPES: [GamepadAxisType; 8] = [
+const ALL_AXIS_TYPES: [GamepadAxisType; 6] = [
 	GamepadAxisType::LeftStickX,
 	GamepadAxisType::LeftStickY,
 	GamepadAxisType::LeftZ,
 	GamepadAxisType::RightStickX,
 	GamepadAxisType::RightStickY,
 	GamepadAxisType::RightZ,
-	GamepadAxisType::DPadX,
-	GamepadAxisType::DPadY,
-=======
-const ALL_AXIS_TYPES: [GamepadAxisType; 6] = [
-    GamepadAxisType::LeftStickX,
-    GamepadAxisType::LeftStickY,
-    GamepadAxisType::LeftZ,
-    GamepadAxisType::RightStickX,
-    GamepadAxisType::RightStickY,
-    GamepadAxisType::RightZ,
->>>>>>> a1d3f1b3
 ];
 
 #[cfg(test)]
