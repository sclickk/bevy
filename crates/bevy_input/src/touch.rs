use bevy_ecs::event::EventReader;
use bevy_ecs::system::ResMut;
use bevy_math::Vec2;
use bevy_utils::HashMap;

/// A touch input event.
///
/// ## Logic
///
/// Every time the user touches the screen, a new [`TouchPhase::Started`] event with an unique
/// identifier for the finger is generated. When the finger is lifted, the [`TouchPhase::Ended`]
/// event is generated with the same finger id.
///
/// After a [`TouchPhase::Started`] event has been emitted, there may be zero or more [`TouchPhase::Moved`]
/// events when the finger is moved or the touch pressure changes.
///
/// The finger id may be reused by the system after an [`TouchPhase::Ended`] event. The user
/// should assume that a new [`TouchPhase::Started`] event received with the same id has nothing
/// to do with the old finger and is a new finger.
///
/// A [`TouchPhase::Cancelled`] event is emitted when the system has canceled tracking this
/// touch, such as when the window loses focus, or on iOS if the user moves the
/// device against their face.
///
/// ## Note
///
/// This event is the translated version of the `WindowEvent::Touch` from the `winit` crate.
/// It is available to the end user and can be used for game logic.
#[derive(Debug, Clone, Copy, PartialEq)]
pub struct TouchInput {
	/// The phase of the touch input.
	pub phase: TouchPhase,
	/// The position of the finger on the touchscreen.
	pub position: Vec2,
	/// Describes how hard the screen was pressed.
	///
	/// May be [`None`] if the platform does not support pressure sensitivity.
	/// This feature is only available on **iOS** 9.0+ and **Windows** 8+.
	pub force: Option<ForceTouch>,
	/// The unique identifier of the finger.
	pub id: u64,
}

/// A force description of a [`Touch`](crate::touch::Touch) input.
#[derive(Debug, Clone, Copy, PartialEq)]
pub enum ForceTouch {
	/// On iOS, the force is calibrated so that the same number corresponds to
	/// roughly the same amount of pressure on the screen regardless of the
	/// device.
	Calibrated {
		/// The force of the touch, where a value of 1.0 represents the force of
		/// an average touch (predetermined by the system, not user-specific).
		///
		/// The force reported by Apple Pencil is measured along the axis of the
		/// pencil. If you want a force perpendicular to the device, you need to
		/// calculate this value using the `altitude_angle` value.
		force: f64,
		/// The maximum possible force for a touch.
		///
		/// The value of this field is sufficiently high to provide a wide
		/// dynamic range for values of the `force` field.
		max_possible_force: f64,
		/// The altitude (in radians) of the stylus.
		///
		/// A value of 0 radians indicates that the stylus is parallel to the
		/// surface. The value of this property is Pi/2 when the stylus is
		/// perpendicular to the surface.
		altitude_angle: Option<f64>,
	},
	/// If the platform reports the force as normalized, we have no way of
	/// knowing how much pressure 1.0 corresponds to – we know it's the maximum
	/// amount of force, but as to how much force, you might either have to
	/// press really hard, or not hard at all, depending on the device.
	Normalized(f64),
}

/// A phase of a [`TouchInput`](crate::touch::TouchInput).
///
/// ## Usage
///
/// It is used to describe the phase of the touch input that is currently active.
/// This includes a phase that indicates that a touch input has started or ended,
/// or that a finger has moved. There is also a cancelled phase that indicates that
/// the system cancelled the tracking of the finger.
#[derive(Debug, Hash, PartialEq, Eq, Clone, Copy)]
#[cfg_attr(feature = "serialize", derive(serde::Serialize, serde::Deserialize))]
pub enum TouchPhase {
	/// A finger started to touch the touchscreen.
	Started,
	/// A finger moved over the touchscreen.
	Moved,
	/// A finger stopped touching the touchscreen.
	Ended,
	/// The system cancelled the tracking of the finger.
	///
	/// This occurs when the window loses focus, or on iOS if the user moves the
	/// device against their face.
	Cancelled,
}

/// A touch input.
///
/// ## Usage
///
/// It is used to store the position and force of a touch input and also the `id` of the finger.
/// The data of the touch input comes from the [`TouchInput`] event and is being stored
/// inside of the [`Touches`] `bevy` resource.
#[derive(Debug, Clone, Copy)]
pub struct Touch {
	/// The id of the touch input.
	id: u64,
	/// The starting position of the touch input.
	start_position: Vec2,
	/// The starting force of the touch input.
	start_force: Option<ForceTouch>,
	/// The previous position of the touch input.
	previous_position: Vec2,
	/// The previous force of the touch input.
	previous_force: Option<ForceTouch>,
	/// The current position of the touch input.
	position: Vec2,
	/// The current force of the touch input.
	force: Option<ForceTouch>,
}

impl Touch {
	/// The delta of the current `position` and the `previous_position`.
	pub fn delta(&self) -> Vec2 {
		self.position - self.previous_position
	}

	/// The distance of the `start_position` and the current `position`.
	pub fn distance(&self) -> Vec2 {
		self.position - self.start_position
	}

	/// Returns the `id` of the touch.
	#[inline]
	pub fn id(&self) -> u64 {
		self.id
	}

	/// Returns the `start_position` of the touch.
	#[inline]
	pub fn start_position(&self) -> Vec2 {
		self.start_position
	}

	/// Returns the `start_force` of the touch.
	#[inline]
	pub fn start_force(&self) -> Option<ForceTouch> {
		self.start_force
	}

	/// Returns the `previous_position` of the touch.
	#[inline]
	pub fn previous_position(&self) -> Vec2 {
		self.previous_position
	}

	/// Returns the `previous_force` of the touch.
	#[inline]
	pub fn previous_force(&self) -> Option<ForceTouch> {
		self.previous_force
	}

	/// Returns the current `position` of the touch.
	#[inline]
	pub fn position(&self) -> Vec2 {
		self.position
	}

	/// Returns the current `force` of the touch.
	#[inline]
	pub fn force(&self) -> Option<ForceTouch> {
		self.force
	}
}

impl From<&TouchInput> for Touch {
	fn from(input: &TouchInput) -> Touch {
		Touch {
			id: input.id,
			start_position: input.position,
			start_force: input.force,
			previous_position: input.position,
			previous_force: input.force,
			position: input.position,
			force: input.force,
		}
	}
}

/// A collection of [`Touch`]es.
///
/// ## Usage
///
/// It is used to create a `bevy` resource that stores the data of the touches on a touchscreen
/// and can be accessed inside of a system.
///
/// ## Updating
///
/// The resource is updated inside of the [`touch_screen_input_system`](crate::touch::touch_screen_input_system).
#[derive(Debug, Clone, Default)]
pub struct Touches {
	/// A collection of every [`Touch`] that is currently being pressed.
	pressed: HashMap<u64, Touch>,
	/// A collection of every [`Touch`] that just got pressed.
	just_pressed: HashMap<u64, Touch>,
	/// A collection of every [`Touch`] that just got released.
	just_released: HashMap<u64, Touch>,
	/// A collection of every [`Touch`] that just got cancelled.
	just_cancelled: HashMap<u64, Touch>,
}

impl Touches {
<<<<<<< HEAD
	/// An iterator visiting every pressed [`Touch`] input in arbitrary order.
	pub fn iter(&self) -> impl Iterator<Item = &Touch> + '_ {
		self.pressed.values()
	}

	/// Returns the [`Touch`] input corresponding to the `id` if it is being pressed.
	pub fn get_pressed(&self, id: u64) -> Option<&Touch> {
		self.pressed.get(&id)
	}

	/// Checks if any touch input was just pressed.
	pub fn any_just_pressed(&self) -> bool {
		!self.just_pressed.is_empty()
	}

	/// Returns `true` if the input corresponding to the `id` has just been pressed.
	pub fn just_pressed(&self, id: u64) -> bool {
		self.just_pressed.contains_key(&id)
	}

	/// An iterator visiting every just pressed [`Touch`] input in arbitrary order.
	pub fn iter_just_pressed(&self) -> impl Iterator<Item = &Touch> {
		self.just_pressed.values()
	}

	/// Returns the [`Touch`] input corresponding to the `id` if it has just been released.
	pub fn get_released(&self, id: u64) -> Option<&Touch> {
		self.just_released.get(&id)
	}

	/// Checks if any touch input was just released.
	pub fn any_just_released(&self) -> bool {
		!self.just_released.is_empty()
	}

	/// Returns `true` if the input corresponding to the `id` has just been released.
	pub fn just_released(&self, id: u64) -> bool {
		self.just_released.contains_key(&id)
	}

	/// An iterator visiting every just released [`Touch`] input in arbitrary order.
	pub fn iter_just_released(&self) -> impl Iterator<Item = &Touch> {
		self.just_released.values()
	}

	/// Checks if any touch input was just cancelled.
	pub fn any_just_cancelled(&self) -> bool {
		!self.just_cancelled.is_empty()
	}

	/// Returns `true` if the input corresponding to the `id` has just been cancelled.
	pub fn just_cancelled(&self, id: u64) -> bool {
		self.just_cancelled.contains_key(&id)
	}

	/// An iterator visiting every just cancelled [`Touch`] input in arbitrary order.
	pub fn iter_just_cancelled(&self) -> impl Iterator<Item = &Touch> {
		self.just_cancelled.values()
	}

	/// Retrieves the position of the first currently pressed touch, if any
	pub fn first_pressed_position(&self) -> Option<Vec2> {
		self.pressed.values().next().map(|t| t.position)
	}

	/// Processes a [`TouchInput`] event by updating the `pressed`, `just_pressed`,
	/// `just_released`, and `just_cancelled` collections.
	fn process_touch_event(&mut self, event: &TouchInput) {
		match event.phase {
			TouchPhase::Started => {
				self.pressed.insert(event.id, event.into());
				self.just_pressed.insert(event.id, event.into());
			},
			TouchPhase::Moved => {
				if let Some(mut new_touch) = self.pressed.get(&event.id).cloned() {
					new_touch.previous_position = new_touch.position;
					new_touch.previous_force = new_touch.force;
					new_touch.position = event.position;
					new_touch.force = event.force;
					self.pressed.insert(event.id, new_touch);
				}
			},
			TouchPhase::Ended => {
				self
					.just_released
					.insert(event.id, event.into());
				self.pressed.remove_entry(&event.id);
			},
			TouchPhase::Cancelled => {
				self
					.just_cancelled
					.insert(event.id, event.into());
				self.pressed.remove_entry(&event.id);
			},
		};
	}

	/// Clears the `just_pressed`, `just_released`, and `just_cancelled` collections.
	///
	/// This is not clearing the `pressed` collection, because it could incorrectly mark
	/// a touch input as not pressed eventhough it is pressed. This could happen if the
	/// touch input is not moving for a single frame and would therefore be marked as
	/// not pressed, because this function is called on every single frame no matter
	/// if there was an event or not.
	fn update(&mut self) {
		self.just_pressed.clear();
		self.just_released.clear();
		self.just_cancelled.clear();
	}
=======
    /// An iterator visiting every pressed [`Touch`] input in arbitrary order.
    pub fn iter(&self) -> impl Iterator<Item = &Touch> + '_ {
        self.pressed.values()
    }

    /// Returns the [`Touch`] input corresponding to the `id` if it is being pressed.
    pub fn get_pressed(&self, id: u64) -> Option<&Touch> {
        self.pressed.get(&id)
    }

    /// Checks if any touch input was just pressed.
    pub fn any_just_pressed(&self) -> bool {
        !self.just_pressed.is_empty()
    }

    /// Returns `true` if the input corresponding to the `id` has just been pressed.
    pub fn just_pressed(&self, id: u64) -> bool {
        self.just_pressed.contains_key(&id)
    }

    /// An iterator visiting every just pressed [`Touch`] input in arbitrary order.
    pub fn iter_just_pressed(&self) -> impl Iterator<Item = &Touch> {
        self.just_pressed.values()
    }

    /// Returns the [`Touch`] input corresponding to the `id` if it has just been released.
    pub fn get_released(&self, id: u64) -> Option<&Touch> {
        self.just_released.get(&id)
    }

    /// Checks if any touch input was just released.
    pub fn any_just_released(&self) -> bool {
        !self.just_released.is_empty()
    }

    /// Returns `true` if the input corresponding to the `id` has just been released.
    pub fn just_released(&self, id: u64) -> bool {
        self.just_released.contains_key(&id)
    }

    /// An iterator visiting every just released [`Touch`] input in arbitrary order.
    pub fn iter_just_released(&self) -> impl Iterator<Item = &Touch> {
        self.just_released.values()
    }

    /// Checks if any touch input was just cancelled.
    pub fn any_just_cancelled(&self) -> bool {
        !self.just_cancelled.is_empty()
    }

    /// Returns `true` if the input corresponding to the `id` has just been cancelled.
    pub fn just_cancelled(&self, id: u64) -> bool {
        self.just_cancelled.contains_key(&id)
    }

    /// An iterator visiting every just cancelled [`Touch`] input in arbitrary order.
    pub fn iter_just_cancelled(&self) -> impl Iterator<Item = &Touch> {
        self.just_cancelled.values()
    }

    /// Retrieves the position of the first currently pressed touch, if any
    pub fn first_pressed_position(&self) -> Option<Vec2> {
        self.pressed.values().next().map(|t| t.position)
    }

    /// Processes a [`TouchInput`] event by updating the `pressed`, `just_pressed`,
    /// `just_released`, and `just_cancelled` collections.
    fn process_touch_event(&mut self, event: &TouchInput) {
        match event.phase {
            TouchPhase::Started => {
                self.pressed.insert(event.id, event.into());
                self.just_pressed.insert(event.id, event.into());
            }
            TouchPhase::Moved => {
                if let Some(mut new_touch) = self.pressed.get(&event.id).cloned() {
                    new_touch.previous_position = new_touch.position;
                    new_touch.previous_force = new_touch.force;
                    new_touch.position = event.position;
                    new_touch.force = event.force;
                    self.pressed.insert(event.id, new_touch);
                }
            }
            TouchPhase::Ended => {
                self.just_released.insert(event.id, event.into());
                self.pressed.remove_entry(&event.id);
            }
            TouchPhase::Cancelled => {
                self.just_cancelled.insert(event.id, event.into());
                self.pressed.remove_entry(&event.id);
            }
        };
    }

    /// Clears the `just_pressed`, `just_released`, and `just_cancelled` collections.
    ///
    /// This is not clearing the `pressed` collection, because it could incorrectly mark
    /// a touch input as not pressed even though it is pressed. This could happen if the
    /// touch input is not moving for a single frame and would therefore be marked as
    /// not pressed, because this function is called on every single frame no matter
    /// if there was an event or not.
    fn update(&mut self) {
        self.just_pressed.clear();
        self.just_released.clear();
        self.just_cancelled.clear();
    }
>>>>>>> cfee0e88
}

/// Updates the [`Touches`] resource with the latest [`TouchInput`] events.
///
/// ## Differences
///
/// The main difference between the [`TouchInput`] event and the [`Touches`] resource is that
/// the latter has convenient functions like [`Touches::just_pressed`] and [`Touches::just_released`].
pub fn touch_screen_input_system(
	mut touch_state: ResMut<Touches>,
	mut touch_input_events: EventReader<TouchInput>,
) {
	touch_state.update();

	for event in touch_input_events.iter() {
		touch_state.process_touch_event(event);
	}
}

#[cfg(test)]
mod test {

	#[test]
	fn touch_update() {
		use crate::{touch::Touch, Touches};
		use bevy_math::Vec2;

		let mut touches = Touches::default();

		let touch_event = Touch {
			id: 4,
			start_position: Vec2::ZERO,
			start_force: None,
			previous_position: Vec2::ZERO,
			previous_force: None,
			position: Vec2::ZERO,
			force: None,
		};

		// Add a touch to `just_pressed`, 'just_released', and 'just cancelled'

		touches.just_pressed.insert(4, touch_event);
		touches.just_released.insert(4, touch_event);
		touches.just_cancelled.insert(4, touch_event);

		touches.update();

		// Verify that all the `just_x` maps are cleared
		assert!(touches.just_pressed.is_empty());
		assert!(touches.just_released.is_empty());
		assert!(touches.just_cancelled.is_empty());
	}

	#[test]
	fn touch_process() {
		use crate::{touch::TouchPhase, TouchInput, Touches};
		use bevy_math::Vec2;

		let mut touches = Touches::default();

		// Test adding a `TouchPhase::Started`

		let touch_event = TouchInput {
			phase: TouchPhase::Started,
			position: Vec2::splat(4.0),
			force: None,
			id: 4,
		};

		touches.update();
		touches.process_touch_event(&touch_event);

		assert!(touches.pressed.get(&touch_event.id).is_some());
		assert!(touches
			.just_pressed
			.get(&touch_event.id)
			.is_some());

		// Test adding a `TouchPhase::Moved`

		let moved_touch_event = TouchInput {
			phase: TouchPhase::Moved,
			position: Vec2::splat(5.0),
			force: None,
			id: touch_event.id,
		};

		touches.update();
		touches.process_touch_event(&moved_touch_event);

		assert_eq!(
			touches
				.pressed
				.get(&moved_touch_event.id)
				.expect("Missing from pressed after move.")
				.previous_position,
			touch_event.position
		);

		// Test cancelling an event

		let cancel_touch_event = TouchInput {
			phase: TouchPhase::Cancelled,
			position: Vec2::ONE,
			force: None,
			id: touch_event.id,
		};

		touches.update();
		touches.process_touch_event(&cancel_touch_event);

		assert!(touches
			.just_cancelled
			.get(&cancel_touch_event.id)
			.is_some());
		assert!(touches
			.pressed
			.get(&cancel_touch_event.id)
			.is_none());

		// Test ending an event

		let end_touch_event = TouchInput {
			phase: TouchPhase::Ended,
			position: Vec2::splat(4.0),
			force: None,
			id: 4,
		};

		touches.update();
		touches.process_touch_event(&touch_event);
		touches.process_touch_event(&end_touch_event);

		assert!(touches
			.just_released
			.get(&touch_event.id)
			.is_some());
		assert!(touches.pressed.get(&touch_event.id).is_none());
	}

	#[test]
	fn touch_pressed() {
		use crate::{touch::TouchPhase, TouchInput, Touches};
		use bevy_math::Vec2;

		let mut touches = Touches::default();

		let touch_event = TouchInput {
			phase: TouchPhase::Started,
			position: Vec2::splat(4.0),
			force: None,
			id: 4,
		};

		// Register the touch and test that it was registered correctly
		touches.process_touch_event(&touch_event);

		assert!(touches.get_pressed(touch_event.id).is_some());
		assert!(touches.just_pressed(touch_event.id));
		assert_eq!(touches.iter().count(), 1);
	}

	#[test]
	fn touch_released() {
		use crate::{touch::TouchPhase, TouchInput, Touches};
		use bevy_math::Vec2;

		let mut touches = Touches::default();

		let touch_event = TouchInput {
			phase: TouchPhase::Ended,
			position: Vec2::splat(4.0),
			force: None,
			id: 4,
		};

		// Register the touch and test that it was registered correctly
		touches.process_touch_event(&touch_event);

		assert!(touches.get_released(touch_event.id).is_some());
		assert!(touches.just_released(touch_event.id));
		assert_eq!(touches.iter_just_released().count(), 1);
	}

	#[test]
	fn touch_cancelled() {
		use crate::{touch::TouchPhase, TouchInput, Touches};
		use bevy_math::Vec2;

		let mut touches = Touches::default();

		let touch_event = TouchInput {
			phase: TouchPhase::Cancelled,
			position: Vec2::splat(4.0),
			force: None,
			id: 4,
		};

		// Register the touch and test that it was registered correctly
		touches.process_touch_event(&touch_event);

		assert!(touches.just_cancelled(touch_event.id));
		assert_eq!(touches.iter_just_cancelled().count(), 1);
	}
}<|MERGE_RESOLUTION|>--- conflicted
+++ resolved
@@ -214,7 +214,6 @@
 }
 
 impl Touches {
-<<<<<<< HEAD
 	/// An iterator visiting every pressed [`Touch`] input in arbitrary order.
 	pub fn iter(&self) -> impl Iterator<Item = &Touch> + '_ {
 		self.pressed.values()
@@ -315,7 +314,7 @@
 	/// Clears the `just_pressed`, `just_released`, and `just_cancelled` collections.
 	///
 	/// This is not clearing the `pressed` collection, because it could incorrectly mark
-	/// a touch input as not pressed eventhough it is pressed. This could happen if the
+	/// a touch input as not pressed even though it is pressed. This could happen if the
 	/// touch input is not moving for a single frame and would therefore be marked as
 	/// not pressed, because this function is called on every single frame no matter
 	/// if there was an event or not.
@@ -324,113 +323,6 @@
 		self.just_released.clear();
 		self.just_cancelled.clear();
 	}
-=======
-    /// An iterator visiting every pressed [`Touch`] input in arbitrary order.
-    pub fn iter(&self) -> impl Iterator<Item = &Touch> + '_ {
-        self.pressed.values()
-    }
-
-    /// Returns the [`Touch`] input corresponding to the `id` if it is being pressed.
-    pub fn get_pressed(&self, id: u64) -> Option<&Touch> {
-        self.pressed.get(&id)
-    }
-
-    /// Checks if any touch input was just pressed.
-    pub fn any_just_pressed(&self) -> bool {
-        !self.just_pressed.is_empty()
-    }
-
-    /// Returns `true` if the input corresponding to the `id` has just been pressed.
-    pub fn just_pressed(&self, id: u64) -> bool {
-        self.just_pressed.contains_key(&id)
-    }
-
-    /// An iterator visiting every just pressed [`Touch`] input in arbitrary order.
-    pub fn iter_just_pressed(&self) -> impl Iterator<Item = &Touch> {
-        self.just_pressed.values()
-    }
-
-    /// Returns the [`Touch`] input corresponding to the `id` if it has just been released.
-    pub fn get_released(&self, id: u64) -> Option<&Touch> {
-        self.just_released.get(&id)
-    }
-
-    /// Checks if any touch input was just released.
-    pub fn any_just_released(&self) -> bool {
-        !self.just_released.is_empty()
-    }
-
-    /// Returns `true` if the input corresponding to the `id` has just been released.
-    pub fn just_released(&self, id: u64) -> bool {
-        self.just_released.contains_key(&id)
-    }
-
-    /// An iterator visiting every just released [`Touch`] input in arbitrary order.
-    pub fn iter_just_released(&self) -> impl Iterator<Item = &Touch> {
-        self.just_released.values()
-    }
-
-    /// Checks if any touch input was just cancelled.
-    pub fn any_just_cancelled(&self) -> bool {
-        !self.just_cancelled.is_empty()
-    }
-
-    /// Returns `true` if the input corresponding to the `id` has just been cancelled.
-    pub fn just_cancelled(&self, id: u64) -> bool {
-        self.just_cancelled.contains_key(&id)
-    }
-
-    /// An iterator visiting every just cancelled [`Touch`] input in arbitrary order.
-    pub fn iter_just_cancelled(&self) -> impl Iterator<Item = &Touch> {
-        self.just_cancelled.values()
-    }
-
-    /// Retrieves the position of the first currently pressed touch, if any
-    pub fn first_pressed_position(&self) -> Option<Vec2> {
-        self.pressed.values().next().map(|t| t.position)
-    }
-
-    /// Processes a [`TouchInput`] event by updating the `pressed`, `just_pressed`,
-    /// `just_released`, and `just_cancelled` collections.
-    fn process_touch_event(&mut self, event: &TouchInput) {
-        match event.phase {
-            TouchPhase::Started => {
-                self.pressed.insert(event.id, event.into());
-                self.just_pressed.insert(event.id, event.into());
-            }
-            TouchPhase::Moved => {
-                if let Some(mut new_touch) = self.pressed.get(&event.id).cloned() {
-                    new_touch.previous_position = new_touch.position;
-                    new_touch.previous_force = new_touch.force;
-                    new_touch.position = event.position;
-                    new_touch.force = event.force;
-                    self.pressed.insert(event.id, new_touch);
-                }
-            }
-            TouchPhase::Ended => {
-                self.just_released.insert(event.id, event.into());
-                self.pressed.remove_entry(&event.id);
-            }
-            TouchPhase::Cancelled => {
-                self.just_cancelled.insert(event.id, event.into());
-                self.pressed.remove_entry(&event.id);
-            }
-        };
-    }
-
-    /// Clears the `just_pressed`, `just_released`, and `just_cancelled` collections.
-    ///
-    /// This is not clearing the `pressed` collection, because it could incorrectly mark
-    /// a touch input as not pressed even though it is pressed. This could happen if the
-    /// touch input is not moving for a single frame and would therefore be marked as
-    /// not pressed, because this function is called on every single frame no matter
-    /// if there was an event or not.
-    fn update(&mut self) {
-        self.just_pressed.clear();
-        self.just_released.clear();
-        self.just_cancelled.clear();
-    }
->>>>>>> cfee0e88
 }
 
 /// Updates the [`Touches`] resource with the latest [`TouchInput`] events.
