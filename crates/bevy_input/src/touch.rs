use bevy_ecs::event::EventReader;
use bevy_ecs::system::ResMut;
use bevy_math::Vec2;
use bevy_utils::HashMap;

/// A touch input event.
///
/// ## Logic
///
/// Every time the user touches the screen, a new [`TouchPhase::Started`] event with an unique
/// identifier for the finger is generated. When the finger is lifted, the [`TouchPhase::Ended`]
/// event is generated with the same finger id.
///
/// After a [`TouchPhase::Started`] event has been emitted, there may be zero or more [`TouchPhase::Moved`]
/// events when the finger is moved or the touch pressure changes.
///
/// The finger id may be reused by the system after an [`TouchPhase::Ended`] event. The user
/// should assume that a new [`TouchPhase::Started`] event received with the same id has nothing
/// to do with the old finger and is a new finger.
///
/// A [`TouchPhase::Cancelled`] event is emitted when the system has canceled tracking this
/// touch, such as when the window loses focus, or on iOS if the user moves the
/// device against their face.
///
/// ## Note
///
/// This event is the translated version of the `WindowEvent::Touch` from the `winit` crate.
/// It is available to the end user and can be used for game logic.
#[derive(Debug, Clone, Copy, PartialEq)]
pub struct TouchInput {
	/// The phase of the touch input.
	pub phase: TouchPhase,
	/// The position of the finger on the touchscreen.
	pub position: Vec2,
	/// Describes how hard the screen was pressed.
	///
	/// May be [`None`] if the platform does not support pressure sensitivity.
	/// This feature is only available on **iOS** 9.0+ and **Windows** 8+.
	pub force: Option<ForceTouch>,
	/// The unique identifier of the finger.
	pub id: u64,
}

/// A force description of a [`Touch`](crate::touch::Touch) input.
#[derive(Debug, Clone, Copy, PartialEq)]
pub enum ForceTouch {
	/// On iOS, the force is calibrated so that the same number corresponds to
	/// roughly the same amount of pressure on the screen regardless of the
	/// device.
	Calibrated {
		/// The force of the touch, where a value of 1.0 represents the force of
		/// an average touch (predetermined by the system, not user-specific).
		///
		/// The force reported by Apple Pencil is measured along the axis of the
		/// pencil. If you want a force perpendicular to the device, you need to
		/// calculate this value using the `altitude_angle` value.
		force: f64,
		/// The maximum possible force for a touch.
		///
		/// The value of this field is sufficiently high to provide a wide
		/// dynamic range for values of the `force` field.
		max_possible_force: f64,
		/// The altitude (in radians) of the stylus.
		///
		/// A value of 0 radians indicates that the stylus is parallel to the
		/// surface. The value of this property is Pi/2 when the stylus is
		/// perpendicular to the surface.
		altitude_angle: Option<f64>,
	},
	/// If the platform reports the force as normalized, we have no way of
	/// knowing how much pressure 1.0 corresponds to – we know it's the maximum
	/// amount of force, but as to how much force, you might either have to
	/// press really hard, or not hard at all, depending on the device.
	Normalized(f64),
}

/// A phase of a [`TouchInput`](crate::touch::TouchInput).
///
/// ## Usage
///
/// It is used to describe the phase of the touch input that is currently active.
/// This includes a phase that indicates that a touch input has started or ended,
/// or that a finger has moved. There is also a cancelled phase that indicates that
/// the system cancelled the tracking of the finger.
#[derive(Debug, Hash, PartialEq, Eq, Clone, Copy)]
#[cfg_attr(feature = "serialize", derive(serde::Serialize, serde::Deserialize))]
pub enum TouchPhase {
	/// A finger started to touch the touchscreen.
	Started,
	/// A finger moved over the touchscreen.
	Moved,
	/// A finger stopped touching the touchscreen.
	Ended,
	/// The system cancelled the tracking of the finger.
	///
	/// This occurs when the window loses focus, or on iOS if the user moves the
	/// device against their face.
	Cancelled,
}

/// A touch input.
///
/// ## Usage
///
/// It is used to store the position and force of a touch input and also the `id` of the finger.
/// The data of the touch input comes from the [`TouchInput`] event and is being stored
/// inside of the [`Touches`] `bevy` resource.
#[derive(Debug, Clone, Copy)]
pub struct Touch {
	/// The id of the touch input.
	id: u64,
	/// The starting position of the touch input.
	start_position: Vec2,
	/// The starting force of the touch input.
	start_force: Option<ForceTouch>,
	/// The previous position of the touch input.
	previous_position: Vec2,
	/// The previous force of the touch input.
	previous_force: Option<ForceTouch>,
	/// The current position of the touch input.
	position: Vec2,
	/// The current force of the touch input.
	force: Option<ForceTouch>,
}

impl Touch {
	/// The delta of the current `position` and the `previous_position`.
	pub fn delta(&self) -> Vec2 {
		self.position - self.previous_position
	}

	/// The distance of the `start_position` and the current `position`.
	pub fn distance(&self) -> Vec2 {
		self.position - self.start_position
	}

	/// Returns the `id` of the touch.
	#[inline]
	pub fn id(&self) -> u64 {
		self.id
	}

	/// Returns the `start_position` of the touch.
	#[inline]
	pub fn start_position(&self) -> Vec2 {
		self.start_position
	}

	/// Returns the `start_force` of the touch.
	#[inline]
	pub fn start_force(&self) -> Option<ForceTouch> {
		self.start_force
	}

	/// Returns the `previous_position` of the touch.
	#[inline]
	pub fn previous_position(&self) -> Vec2 {
		self.previous_position
	}

	/// Returns the `previous_force` of the touch.
	#[inline]
	pub fn previous_force(&self) -> Option<ForceTouch> {
		self.previous_force
	}

	/// Returns the current `position` of the touch.
	#[inline]
	pub fn position(&self) -> Vec2 {
		self.position
	}

	/// Returns the current `force` of the touch.
	#[inline]
	pub fn force(&self) -> Option<ForceTouch> {
		self.force
	}
}

impl From<&TouchInput> for Touch {
	fn from(input: &TouchInput) -> Touch {
		Touch {
			id: input.id,
			start_position: input.position,
			start_force: input.force,
			previous_position: input.position,
			previous_force: input.force,
			position: input.position,
			force: input.force,
		}
	}
}

/// A collection of [`Touch`]es.
///
/// ## Usage
///
/// It is used to create a `bevy` resource that stores the data of the touches on a touchscreen
/// and can be accessed inside of a system.
///
/// ## Updating
///
/// The resource is updated inside of the [`touch_screen_input_system`](crate::touch::touch_screen_input_system).
#[derive(Debug, Clone, Default)]
pub struct Touches {
	/// A collection of every [`Touch`] that is currently being pressed.
	pressed: HashMap<u64, Touch>,
	/// A collection of every [`Touch`] that just got pressed.
	just_pressed: HashMap<u64, Touch>,
	/// A collection of every [`Touch`] that just got released.
	just_released: HashMap<u64, Touch>,
	/// A collection of every [`Touch`] that just got cancelled.
	just_cancelled: HashMap<u64, Touch>,
}

impl Touches {
	/// An iterator visiting every pressed [`Touch`] input in arbitrary order.
	pub fn iter(&self) -> impl Iterator<Item = &Touch> + '_ {
		self.pressed.values()
	}

	/// Returns the [`Touch`] input corresponding to the `id` if it is being pressed.
	pub fn get_pressed(&self, id: u64) -> Option<&Touch> {
		self.pressed.get(&id)
	}

	/// Checks if any touch input was just pressed.
	pub fn any_just_pressed(&self) -> bool {
		!self.just_pressed.is_empty()
	}

	/// Returns `true` if the input corresponding to the `id` has just been pressed.
	pub fn just_pressed(&self, id: u64) -> bool {
		self.just_pressed.contains_key(&id)
	}

	/// An iterator visiting every just pressed [`Touch`] input in arbitrary order.
	pub fn iter_just_pressed(&self) -> impl Iterator<Item = &Touch> {
		self.just_pressed.values()
	}

	/// Returns the [`Touch`] input corresponding to the `id` if it has just been released.
	pub fn get_released(&self, id: u64) -> Option<&Touch> {
		self.just_released.get(&id)
	}

	/// Checks if any touch input was just released.
	pub fn any_just_released(&self) -> bool {
		!self.just_released.is_empty()
	}

	/// Returns `true` if the input corresponding to the `id` has just been released.
	pub fn just_released(&self, id: u64) -> bool {
		self.just_released.contains_key(&id)
	}

	/// An iterator visiting every just released [`Touch`] input in arbitrary order.
	pub fn iter_just_released(&self) -> impl Iterator<Item = &Touch> {
		self.just_released.values()
	}

	/// Checks if any touch input was just cancelled.
	pub fn any_just_cancelled(&self) -> bool {
		!self.just_cancelled.is_empty()
	}

	/// Returns `true` if the input corresponding to the `id` has just been cancelled.
	pub fn just_cancelled(&self, id: u64) -> bool {
		self.just_cancelled.contains_key(&id)
	}

	/// An iterator visiting every just cancelled [`Touch`] input in arbitrary order.
	pub fn iter_just_cancelled(&self) -> impl Iterator<Item = &Touch> {
		self.just_cancelled.values()
	}

	/// Retrieves the position of the first currently pressed touch, if any
	pub fn first_pressed_position(&self) -> Option<Vec2> {
		self.pressed.values().next().map(|t| t.position)
	}

	/// Processes a [`TouchInput`] event by updating the `pressed`, `just_pressed`,
	/// `just_released`, and `just_cancelled` collections.
	fn process_touch_event(&mut self, event: &TouchInput) {
		match event.phase {
			TouchPhase::Started => {
				self.pressed.insert(event.id, event.into());
				self.just_pressed.insert(event.id, event.into());
			}
			TouchPhase::Moved => {
				if let Some(mut new_touch) = self.pressed.get(&event.id).cloned() {
					new_touch.previous_position = new_touch.position;
					new_touch.previous_force = new_touch.force;
					new_touch.position = event.position;
					new_touch.force = event.force;
					self.pressed.insert(event.id, new_touch);
				}
			}
			TouchPhase::Ended => {
				self
					.just_released
					.insert(event.id, event.into());
				self.pressed.remove_entry(&event.id);
			}
			TouchPhase::Cancelled => {
				self
					.just_cancelled
					.insert(event.id, event.into());
				self.pressed.remove_entry(&event.id);
			}
		};
	}

	/// Clears the `just_pressed`, `just_released`, and `just_cancelled` collections.
	///
	/// This is not clearing the `pressed` collection, because it could incorrectly mark
	/// a touch input as not pressed eventhough it is pressed. This could happen if the
	/// touch input is not moving for a single frame and would therefore be marked as
	/// not pressed, because this function is called on every single frame no matter
	/// if there was an event or not.
	fn update(&mut self) {
		self.just_pressed.clear();
		self.just_released.clear();
		self.just_cancelled.clear();
	}
}

/// Updates the [`Touches`] resource with the latest [`TouchInput`] events.
///
/// ## Differences
///
/// The main difference between the [`TouchInput`] event and the [`Touches`] resource is that
/// the latter has convenient functions like [`Touches::just_pressed`] and [`Touches::just_released`].
pub fn touch_screen_input_system(
	mut touch_state: ResMut<Touches>,
	mut touch_input_events: EventReader<TouchInput>,
) {
	touch_state.update();

	for event in touch_input_events.iter() {
		touch_state.process_touch_event(event);
	}
}

#[cfg(test)]
mod test {

<<<<<<< HEAD
	#[test]
	fn touch_update() {
		use crate::{touch::Touch, Touches};
		use bevy_math::Vec2;

		let mut touches = Touches::default();

		let touch_event = Touch {
			id: 4,
			start_position: Vec2::new(0.0, 0.0),
			start_force: None,
			previous_position: Vec2::new(0.0, 0.0),
			previous_force: None,
			position: Vec2::new(0.0, 0.0),
			force: None,
		};

		// Add a touch to `just_pressed`, 'just_released', and 'just cancelled'

		touches.just_pressed.insert(4, touch_event);
		touches.just_released.insert(4, touch_event);
		touches.just_cancelled.insert(4, touch_event);

		touches.update();

		// Verify that all the `just_x` maps are cleared
		assert!(touches.just_pressed.is_empty());
		assert!(touches.just_released.is_empty());
		assert!(touches.just_cancelled.is_empty());
	}

	#[test]
	fn touch_process() {
		use crate::{touch::TouchPhase, TouchInput, Touches};
		use bevy_math::Vec2;

		let mut touches = Touches::default();

		// Test adding a `TouchPhase::Started`

		let touch_event = TouchInput {
			phase: TouchPhase::Started,
			position: Vec2::new(4.0, 4.0),
			force: None,
			id: 4,
		};

		touches.update();
		touches.process_touch_event(&touch_event);

		assert!(touches.pressed.get(&touch_event.id).is_some());
		assert!(touches
			.just_pressed
			.get(&touch_event.id)
			.is_some());

		// Test adding a `TouchPhase::Moved`

		let moved_touch_event = TouchInput {
			phase: TouchPhase::Moved,
			position: Vec2::new(5.0, 5.0),
			force: None,
			id: touch_event.id,
		};

		touches.update();
		touches.process_touch_event(&moved_touch_event);

		assert_eq!(
			touches
				.pressed
				.get(&moved_touch_event.id)
				.expect("Missing from pressed after move.")
				.previous_position,
			touch_event.position
		);

		// Test cancelling an event

		let cancel_touch_event = TouchInput {
			phase: TouchPhase::Cancelled,
			position: Vec2::new(1.0, 1.0),
			force: None,
			id: touch_event.id,
		};

		touches.update();
		touches.process_touch_event(&cancel_touch_event);

		assert!(touches
			.just_cancelled
			.get(&cancel_touch_event.id)
			.is_some());
		assert!(touches
			.pressed
			.get(&cancel_touch_event.id)
			.is_none());

		// Test ending an event

		let end_touch_event = TouchInput {
			phase: TouchPhase::Ended,
			position: Vec2::new(4.0, 4.0),
			force: None,
			id: 4,
		};

		touches.update();
		touches.process_touch_event(&touch_event);
		touches.process_touch_event(&end_touch_event);

		assert!(touches
			.just_released
			.get(&touch_event.id)
			.is_some());
		assert!(touches.pressed.get(&touch_event.id).is_none());
	}

	#[test]
	fn touch_pressed() {
		use crate::{touch::TouchPhase, TouchInput, Touches};
		use bevy_math::Vec2;

		let mut touches = Touches::default();

		let touch_event = TouchInput {
			phase: TouchPhase::Started,
			position: Vec2::new(4.0, 4.0),
			force: None,
			id: 4,
		};

		// Register the touch and test that it was registered correctly
		touches.process_touch_event(&touch_event);

		assert!(touches.get_pressed(touch_event.id).is_some());
		assert!(touches.just_pressed(touch_event.id));
		assert_eq!(touches.iter().count(), 1);
	}

	#[test]
	fn touch_released() {
		use crate::{touch::TouchPhase, TouchInput, Touches};
		use bevy_math::Vec2;

		let mut touches = Touches::default();

		let touch_event = TouchInput {
			phase: TouchPhase::Ended,
			position: Vec2::new(4.0, 4.0),
			force: None,
			id: 4,
		};

		// Register the touch and test that it was registered correctly
		touches.process_touch_event(&touch_event);

		assert!(touches.get_released(touch_event.id).is_some());
		assert!(touches.just_released(touch_event.id));
		assert_eq!(touches.iter_just_released().count(), 1);
	}

	#[test]
	fn touch_cancelled() {
		use crate::{touch::TouchPhase, TouchInput, Touches};
		use bevy_math::Vec2;

		let mut touches = Touches::default();

		let touch_event = TouchInput {
			phase: TouchPhase::Cancelled,
			position: Vec2::new(4.0, 4.0),
			force: None,
			id: 4,
		};

		// Register the touch and test that it was registered correctly
		touches.process_touch_event(&touch_event);

		assert!(touches.just_cancelled(touch_event.id));
		assert_eq!(touches.iter_just_cancelled().count(), 1);
	}
=======
    #[test]
    fn touch_update() {
        use crate::{touch::Touch, Touches};
        use bevy_math::Vec2;

        let mut touches = Touches::default();

        let touch_event = Touch {
            id: 4,
            start_position: Vec2::ZERO,
            start_force: None,
            previous_position: Vec2::ZERO,
            previous_force: None,
            position: Vec2::ZERO,
            force: None,
        };

        // Add a touch to `just_pressed`, 'just_released', and 'just cancelled'

        touches.just_pressed.insert(4, touch_event);
        touches.just_released.insert(4, touch_event);
        touches.just_cancelled.insert(4, touch_event);

        touches.update();

        // Verify that all the `just_x` maps are cleared
        assert!(touches.just_pressed.is_empty());
        assert!(touches.just_released.is_empty());
        assert!(touches.just_cancelled.is_empty());
    }

    #[test]
    fn touch_process() {
        use crate::{touch::TouchPhase, TouchInput, Touches};
        use bevy_math::Vec2;

        let mut touches = Touches::default();

        // Test adding a `TouchPhase::Started`

        let touch_event = TouchInput {
            phase: TouchPhase::Started,
            position: Vec2::splat(4.0),
            force: None,
            id: 4,
        };

        touches.update();
        touches.process_touch_event(&touch_event);

        assert!(touches.pressed.get(&touch_event.id).is_some());
        assert!(touches.just_pressed.get(&touch_event.id).is_some());

        // Test adding a `TouchPhase::Moved`

        let moved_touch_event = TouchInput {
            phase: TouchPhase::Moved,
            position: Vec2::splat(5.0),
            force: None,
            id: touch_event.id,
        };

        touches.update();
        touches.process_touch_event(&moved_touch_event);

        assert_eq!(
            touches
                .pressed
                .get(&moved_touch_event.id)
                .expect("Missing from pressed after move.")
                .previous_position,
            touch_event.position
        );

        // Test cancelling an event

        let cancel_touch_event = TouchInput {
            phase: TouchPhase::Cancelled,
            position: Vec2::ONE,
            force: None,
            id: touch_event.id,
        };

        touches.update();
        touches.process_touch_event(&cancel_touch_event);

        assert!(touches.just_cancelled.get(&cancel_touch_event.id).is_some());
        assert!(touches.pressed.get(&cancel_touch_event.id).is_none());

        // Test ending an event

        let end_touch_event = TouchInput {
            phase: TouchPhase::Ended,
            position: Vec2::splat(4.0),
            force: None,
            id: 4,
        };

        touches.update();
        touches.process_touch_event(&touch_event);
        touches.process_touch_event(&end_touch_event);

        assert!(touches.just_released.get(&touch_event.id).is_some());
        assert!(touches.pressed.get(&touch_event.id).is_none());
    }

    #[test]
    fn touch_pressed() {
        use crate::{touch::TouchPhase, TouchInput, Touches};
        use bevy_math::Vec2;

        let mut touches = Touches::default();

        let touch_event = TouchInput {
            phase: TouchPhase::Started,
            position: Vec2::splat(4.0),
            force: None,
            id: 4,
        };

        // Register the touch and test that it was registered correctly
        touches.process_touch_event(&touch_event);

        assert!(touches.get_pressed(touch_event.id).is_some());
        assert!(touches.just_pressed(touch_event.id));
        assert_eq!(touches.iter().count(), 1);
    }

    #[test]
    fn touch_released() {
        use crate::{touch::TouchPhase, TouchInput, Touches};
        use bevy_math::Vec2;

        let mut touches = Touches::default();

        let touch_event = TouchInput {
            phase: TouchPhase::Ended,
            position: Vec2::splat(4.0),
            force: None,
            id: 4,
        };

        // Register the touch and test that it was registered correctly
        touches.process_touch_event(&touch_event);

        assert!(touches.get_released(touch_event.id).is_some());
        assert!(touches.just_released(touch_event.id));
        assert_eq!(touches.iter_just_released().count(), 1);
    }

    #[test]
    fn touch_cancelled() {
        use crate::{touch::TouchPhase, TouchInput, Touches};
        use bevy_math::Vec2;

        let mut touches = Touches::default();

        let touch_event = TouchInput {
            phase: TouchPhase::Cancelled,
            position: Vec2::splat(4.0),
            force: None,
            id: 4,
        };

        // Register the touch and test that it was registered correctly
        touches.process_touch_event(&touch_event);

        assert!(touches.just_cancelled(touch_event.id));
        assert_eq!(touches.iter_just_cancelled().count(), 1);
    }
>>>>>>> 72e73586
}<|MERGE_RESOLUTION|>--- conflicted
+++ resolved
@@ -345,7 +345,6 @@
 #[cfg(test)]
 mod test {
 
-<<<<<<< HEAD
 	#[test]
 	fn touch_update() {
 		use crate::{touch::Touch, Touches};
@@ -355,11 +354,11 @@
 
 		let touch_event = Touch {
 			id: 4,
-			start_position: Vec2::new(0.0, 0.0),
+			start_position: Vec2::ZERO,
 			start_force: None,
-			previous_position: Vec2::new(0.0, 0.0),
+			previous_position: Vec2::ZERO,
 			previous_force: None,
-			position: Vec2::new(0.0, 0.0),
+			position: Vec2::ZERO,
 			force: None,
 		};
 
@@ -388,7 +387,7 @@
 
 		let touch_event = TouchInput {
 			phase: TouchPhase::Started,
-			position: Vec2::new(4.0, 4.0),
+			position: Vec2::splat(4.0),
 			force: None,
 			id: 4,
 		};
@@ -406,7 +405,7 @@
 
 		let moved_touch_event = TouchInput {
 			phase: TouchPhase::Moved,
-			position: Vec2::new(5.0, 5.0),
+			position: Vec2::splat(5.0),
 			force: None,
 			id: touch_event.id,
 		};
@@ -427,7 +426,7 @@
 
 		let cancel_touch_event = TouchInput {
 			phase: TouchPhase::Cancelled,
-			position: Vec2::new(1.0, 1.0),
+			position: Vec2::ONE,
 			force: None,
 			id: touch_event.id,
 		};
@@ -448,7 +447,7 @@
 
 		let end_touch_event = TouchInput {
 			phase: TouchPhase::Ended,
-			position: Vec2::new(4.0, 4.0),
+			position: Vec2::splat(4.0),
 			force: None,
 			id: 4,
 		};
@@ -473,7 +472,7 @@
 
 		let touch_event = TouchInput {
 			phase: TouchPhase::Started,
-			position: Vec2::new(4.0, 4.0),
+			position: Vec2::splat(4.0),
 			force: None,
 			id: 4,
 		};
@@ -495,7 +494,7 @@
 
 		let touch_event = TouchInput {
 			phase: TouchPhase::Ended,
-			position: Vec2::new(4.0, 4.0),
+			position: Vec2::splat(4.0),
 			force: None,
 			id: 4,
 		};
@@ -517,7 +516,7 @@
 
 		let touch_event = TouchInput {
 			phase: TouchPhase::Cancelled,
-			position: Vec2::new(4.0, 4.0),
+			position: Vec2::splat(4.0),
 			force: None,
 			id: 4,
 		};
@@ -528,176 +527,4 @@
 		assert!(touches.just_cancelled(touch_event.id));
 		assert_eq!(touches.iter_just_cancelled().count(), 1);
 	}
-=======
-    #[test]
-    fn touch_update() {
-        use crate::{touch::Touch, Touches};
-        use bevy_math::Vec2;
-
-        let mut touches = Touches::default();
-
-        let touch_event = Touch {
-            id: 4,
-            start_position: Vec2::ZERO,
-            start_force: None,
-            previous_position: Vec2::ZERO,
-            previous_force: None,
-            position: Vec2::ZERO,
-            force: None,
-        };
-
-        // Add a touch to `just_pressed`, 'just_released', and 'just cancelled'
-
-        touches.just_pressed.insert(4, touch_event);
-        touches.just_released.insert(4, touch_event);
-        touches.just_cancelled.insert(4, touch_event);
-
-        touches.update();
-
-        // Verify that all the `just_x` maps are cleared
-        assert!(touches.just_pressed.is_empty());
-        assert!(touches.just_released.is_empty());
-        assert!(touches.just_cancelled.is_empty());
-    }
-
-    #[test]
-    fn touch_process() {
-        use crate::{touch::TouchPhase, TouchInput, Touches};
-        use bevy_math::Vec2;
-
-        let mut touches = Touches::default();
-
-        // Test adding a `TouchPhase::Started`
-
-        let touch_event = TouchInput {
-            phase: TouchPhase::Started,
-            position: Vec2::splat(4.0),
-            force: None,
-            id: 4,
-        };
-
-        touches.update();
-        touches.process_touch_event(&touch_event);
-
-        assert!(touches.pressed.get(&touch_event.id).is_some());
-        assert!(touches.just_pressed.get(&touch_event.id).is_some());
-
-        // Test adding a `TouchPhase::Moved`
-
-        let moved_touch_event = TouchInput {
-            phase: TouchPhase::Moved,
-            position: Vec2::splat(5.0),
-            force: None,
-            id: touch_event.id,
-        };
-
-        touches.update();
-        touches.process_touch_event(&moved_touch_event);
-
-        assert_eq!(
-            touches
-                .pressed
-                .get(&moved_touch_event.id)
-                .expect("Missing from pressed after move.")
-                .previous_position,
-            touch_event.position
-        );
-
-        // Test cancelling an event
-
-        let cancel_touch_event = TouchInput {
-            phase: TouchPhase::Cancelled,
-            position: Vec2::ONE,
-            force: None,
-            id: touch_event.id,
-        };
-
-        touches.update();
-        touches.process_touch_event(&cancel_touch_event);
-
-        assert!(touches.just_cancelled.get(&cancel_touch_event.id).is_some());
-        assert!(touches.pressed.get(&cancel_touch_event.id).is_none());
-
-        // Test ending an event
-
-        let end_touch_event = TouchInput {
-            phase: TouchPhase::Ended,
-            position: Vec2::splat(4.0),
-            force: None,
-            id: 4,
-        };
-
-        touches.update();
-        touches.process_touch_event(&touch_event);
-        touches.process_touch_event(&end_touch_event);
-
-        assert!(touches.just_released.get(&touch_event.id).is_some());
-        assert!(touches.pressed.get(&touch_event.id).is_none());
-    }
-
-    #[test]
-    fn touch_pressed() {
-        use crate::{touch::TouchPhase, TouchInput, Touches};
-        use bevy_math::Vec2;
-
-        let mut touches = Touches::default();
-
-        let touch_event = TouchInput {
-            phase: TouchPhase::Started,
-            position: Vec2::splat(4.0),
-            force: None,
-            id: 4,
-        };
-
-        // Register the touch and test that it was registered correctly
-        touches.process_touch_event(&touch_event);
-
-        assert!(touches.get_pressed(touch_event.id).is_some());
-        assert!(touches.just_pressed(touch_event.id));
-        assert_eq!(touches.iter().count(), 1);
-    }
-
-    #[test]
-    fn touch_released() {
-        use crate::{touch::TouchPhase, TouchInput, Touches};
-        use bevy_math::Vec2;
-
-        let mut touches = Touches::default();
-
-        let touch_event = TouchInput {
-            phase: TouchPhase::Ended,
-            position: Vec2::splat(4.0),
-            force: None,
-            id: 4,
-        };
-
-        // Register the touch and test that it was registered correctly
-        touches.process_touch_event(&touch_event);
-
-        assert!(touches.get_released(touch_event.id).is_some());
-        assert!(touches.just_released(touch_event.id));
-        assert_eq!(touches.iter_just_released().count(), 1);
-    }
-
-    #[test]
-    fn touch_cancelled() {
-        use crate::{touch::TouchPhase, TouchInput, Touches};
-        use bevy_math::Vec2;
-
-        let mut touches = Touches::default();
-
-        let touch_event = TouchInput {
-            phase: TouchPhase::Cancelled,
-            position: Vec2::splat(4.0),
-            force: None,
-            id: 4,
-        };
-
-        // Register the touch and test that it was registered correctly
-        touches.process_touch_event(&touch_event);
-
-        assert!(touches.just_cancelled(touch_event.id));
-        assert_eq!(touches.iter_just_cancelled().count(), 1);
-    }
->>>>>>> 72e73586
 }