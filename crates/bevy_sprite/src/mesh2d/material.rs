use bevy_app::{App, Plugin};
use bevy_asset::{AddAsset, AssetEvent, AssetServer, Assets, Handle};
use bevy_core_pipeline::core_2d::Transparent2d;
use bevy_ecs::{
<<<<<<< HEAD
	entity::Entity,
	prelude::{Bundle, World},
	system::{
		lifetimeless::{Read, SQuery, SRes},
		Query, Res, ResMut, SystemParamItem,
	},
	world::FromWorld,
=======
    entity::Entity,
    event::EventReader,
    prelude::{Bundle, World},
    schedule::ParallelSystemDescriptorCoercion,
    system::{
        lifetimeless::{Read, SQuery, SRes},
        Commands, Local, Query, Res, ResMut, SystemParamItem,
    },
    world::FromWorld,
>>>>>>> 4affc8cd
};
use bevy_log::error;
use bevy_reflect::TypeUuid;
use bevy_render::{
<<<<<<< HEAD
	extract_component::ExtractComponentPlugin,
	mesh::{Mesh, MeshVertexBufferLayout},
	render_asset::{RenderAsset, RenderAssetPlugin, RenderAssets},
	render_phase::{
		AddRenderCommand, DrawFunctions, EntityRenderCommand, RenderCommandResult, RenderPhase,
		SetItemPipeline, TrackedRenderPass,
	},
	render_resource::{
		BindGroup, BindGroupLayout, PipelineCache, RenderPipelineDescriptor, Shader,
		SpecializedMeshPipeline, SpecializedMeshPipelineError, SpecializedMeshPipelines,
	},
	renderer::RenderDevice,
	view::{ComputedVisibility, Msaa, Visibility, VisibleEntities},
	RenderApp, RenderStage,
=======
    extract_component::ExtractComponentPlugin,
    mesh::{Mesh, MeshVertexBufferLayout},
    prelude::Image,
    render_asset::{PrepareAssetLabel, RenderAssets},
    render_phase::{
        AddRenderCommand, DrawFunctions, EntityRenderCommand, RenderCommandResult, RenderPhase,
        SetItemPipeline, TrackedRenderPass,
    },
    render_resource::{
        AsBindGroup, AsBindGroupError, BindGroup, BindGroupLayout, OwnedBindingResource,
        PipelineCache, RenderPipelineDescriptor, Shader, ShaderRef, SpecializedMeshPipeline,
        SpecializedMeshPipelineError, SpecializedMeshPipelines,
    },
    renderer::RenderDevice,
    texture::FallbackImage,
    view::{ComputedVisibility, Msaa, Visibility, VisibleEntities},
    Extract, RenderApp, RenderStage,
>>>>>>> 4affc8cd
};
use bevy_transform::components::{GlobalTransform, Transform};
use bevy_utils::{FloatOrd, HashMap, HashSet};
use std::hash::Hash;
use std::marker::PhantomData;

use crate::{
	DrawMesh2d, Mesh2dHandle, Mesh2dPipeline, Mesh2dPipelineKey, Mesh2dUniform, SetMesh2dBindGroup,
	SetMesh2dViewBindGroup,
};

/// Materials are used alongside [`Material2dPlugin`] and [`MaterialMesh2dBundle`]
/// to spawn entities that are rendered with a specific [`Material2d`] type. They serve as an easy to use high level
<<<<<<< HEAD
/// way to render [`Mesh2dHandle`] entities with custom shader logic. For materials that can specialize their [`RenderPipelineDescriptor`]
/// based on specific material values, see [`SpecializedMaterial2d`]. [`Material2d`] automatically implements [`SpecializedMaterial2d`]
/// and can be used anywhere that type is used (such as [`Material2dPlugin`]).
pub trait Material2d: Asset + RenderAsset {
	/// Returns this material's [`BindGroup`]. This should match the layout returned by [`Material2d::bind_group_layout`].
	fn bind_group(material: &<Self as RenderAsset>::PreparedAsset) -> &BindGroup;

	/// Returns this material's [`BindGroupLayout`]. This should match the [`BindGroup`] returned by [`Material2d::bind_group`].
	fn bind_group_layout(render_device: &RenderDevice) -> BindGroupLayout;

	/// Returns this material's vertex shader. If [`None`] is returned, the default mesh vertex shader will be used.
	/// Defaults to [`None`].
	#[allow(unused_variables)]
	fn vertex_shader(asset_server: &AssetServer) -> Option<Handle<Shader>> {
		None
	}

	/// Returns this material's fragment shader. If [`None`] is returned, the default mesh fragment shader will be used.
	/// Defaults to [`None`].
	#[allow(unused_variables)]
	fn fragment_shader(asset_server: &AssetServer) -> Option<Handle<Shader>> {
		None
	}

	/// The dynamic uniform indices to set for the given `material`'s [`BindGroup`].
	/// Defaults to an empty array / no dynamic uniform indices.
	#[allow(unused_variables)]
	#[inline]
	fn dynamic_uniform_indices(material: &<Self as RenderAsset>::PreparedAsset) -> &[u32] {
		&[]
	}

	/// Customizes the default [`RenderPipelineDescriptor`].
	#[allow(unused_variables)]
	#[inline]
	fn specialize(
		descriptor: &mut RenderPipelineDescriptor,
		layout: &MeshVertexBufferLayout,
	) -> Result<(), SpecializedMeshPipelineError> {
		Ok(())
	}
}

impl<M: Material2d> SpecializedMaterial2d for M {
	type Key = ();

	#[inline]
	fn key(
		_render_device: &RenderDevice,
		_material: &<Self as RenderAsset>::PreparedAsset,
	) -> Self::Key {
	}

	#[inline]
	fn specialize(
		_key: Self::Key,
		descriptor: &mut RenderPipelineDescriptor,
		layout: &MeshVertexBufferLayout,
	) -> Result<(), SpecializedMeshPipelineError> {
		<M as Material2d>::specialize(descriptor, layout)
	}

	#[inline]
	fn bind_group(material: &<Self as RenderAsset>::PreparedAsset) -> &BindGroup {
		<M as Material2d>::bind_group(material)
	}

	#[inline]
	fn bind_group_layout(render_device: &RenderDevice) -> BindGroupLayout {
		<M as Material2d>::bind_group_layout(render_device)
	}

	#[inline]
	fn vertex_shader(asset_server: &AssetServer) -> Option<Handle<Shader>> {
		<M as Material2d>::vertex_shader(asset_server)
	}

	#[inline]
	fn fragment_shader(asset_server: &AssetServer) -> Option<Handle<Shader>> {
		<M as Material2d>::fragment_shader(asset_server)
	}

	#[allow(unused_variables)]
	#[inline]
	fn dynamic_uniform_indices(material: &<Self as RenderAsset>::PreparedAsset) -> &[u32] {
		<M as Material2d>::dynamic_uniform_indices(material)
	}
}

/// Materials are used alongside [`Material2dPlugin`] and [`MaterialMesh2dBundle`](crate::MaterialMesh2dBundle)
/// to spawn entities that are rendered with a specific [`SpecializedMaterial2d`] type. They serve as an easy to use high level
/// way to render [`Mesh2dHandle`] entities with custom shader logic. [`SpecializedMaterial2d`s](SpecializedMaterial2d) use their [`SpecializedMaterial2d::Key`]
/// to customize their [`RenderPipelineDescriptor`] based on specific material values. The slightly simpler [`Material2d`] trait
/// should be used for materials that do not need specialization. [`Material2d`] types automatically implement [`SpecializedMaterial2d`].
pub trait SpecializedMaterial2d: Asset + RenderAsset {
	/// The key used to specialize this material's [`RenderPipelineDescriptor`].
	type Key: PartialEq + Eq + Hash + Clone + Send + Sync;

	/// Extract the [`SpecializedMaterial2d::Key`] for the "prepared" version of this material. This key will be
	/// passed in to the [`SpecializedMaterial2d::specialize`] function when compiling the [`RenderPipeline`](bevy_render::render_resource::RenderPipeline)
	/// for a given entity's material.
	fn key(
		render_device: &RenderDevice,
		material: &<Self as RenderAsset>::PreparedAsset,
	) -> Self::Key;

	/// Specializes the given `descriptor` according to the given `key`.
	fn specialize(
		key: Self::Key,
		descriptor: &mut RenderPipelineDescriptor,
		layout: &MeshVertexBufferLayout,
	) -> Result<(), SpecializedMeshPipelineError>;

	/// Returns this material's [`BindGroup`]. This should match the layout returned by [`SpecializedMaterial2d::bind_group_layout`].
	fn bind_group(material: &<Self as RenderAsset>::PreparedAsset) -> &BindGroup;

	/// Returns this material's [`BindGroupLayout`]. This should match the [`BindGroup`] returned by [`SpecializedMaterial2d::bind_group`].
	fn bind_group_layout(render_device: &RenderDevice) -> BindGroupLayout;

	/// Returns this material's vertex shader. If [`None`] is returned, the default mesh vertex shader will be used.
	/// Defaults to [`None`].
	#[allow(unused_variables)]
	fn vertex_shader(asset_server: &AssetServer) -> Option<Handle<Shader>> {
		None
	}

	/// Returns this material's fragment shader. If [`None`] is returned, the default mesh fragment shader will be used.
	/// Defaults to [`None`].
	#[allow(unused_variables)]
	fn fragment_shader(asset_server: &AssetServer) -> Option<Handle<Shader>> {
		None
	}

	/// The dynamic uniform indices to set for the given `material`'s [`BindGroup`].
	/// Defaults to an empty array / no dynamic uniform indices.
	#[allow(unused_variables)]
	#[inline]
	fn dynamic_uniform_indices(material: &<Self as RenderAsset>::PreparedAsset) -> &[u32] {
		&[]
	}
}

/// Adds the necessary ECS resources and render logic to enable rendering entities using the given [`SpecializedMaterial2d`]
=======
/// to spawn entities that are rendered with a specific [`Material2d`] type. They serve as an easy to use high level
/// way to render [`Mesh2dHandle`] entities with custom shader logic.
///
/// Material2ds must implement [`AsBindGroup`] to define how data will be transferred to the GPU and bound in shaders.
/// [`AsBindGroup`] can be derived, which makes generating bindings straightforward. See the [`AsBindGroup`] docs for details.
///
/// Materials must also implement [`TypeUuid`] so they can be treated as an [`Asset`](bevy_asset::Asset).
///
/// # Example
///
/// Here is a simple Material2d implementation. The [`AsBindGroup`] derive has many features. To see what else is available,
/// check out the [`AsBindGroup`] documentation.
/// ```
/// # use bevy_sprite::{Material2d, MaterialMesh2dBundle};
/// # use bevy_ecs::prelude::*;
/// # use bevy_reflect::TypeUuid;
/// # use bevy_render::{render_resource::{AsBindGroup, ShaderRef}, texture::Image, color::Color};
/// # use bevy_asset::{Handle, AssetServer, Assets};
///
/// #[derive(AsBindGroup, TypeUuid, Debug, Clone)]
/// #[uuid = "f690fdae-d598-45ab-8225-97e2a3f056e0"]
/// pub struct CustomMaterial {
///     // Uniform bindings must implement `ShaderType`, which will be used to convert the value to
///     // its shader-compatible equivalent. Most core math types already implement `ShaderType`.
///     #[uniform(0)]
///     color: Color,
///     // Images can be bound as textures in shaders. If the Image's sampler is also needed, just
///     // add the sampler attribute with a different binding index.
///     #[texture(1)]
///     #[sampler(2)]
///     color_texture: Handle<Image>,
/// }
///
/// // All functions on `Material2d` have default impls. You only need to implement the
/// // functions that are relevant for your material.
/// impl Material2d for CustomMaterial {
///     fn fragment_shader() -> ShaderRef {
///         "shaders/custom_material.wgsl".into()
///     }
/// }
///
/// // Spawn an entity using `CustomMaterial`.
/// fn setup(mut commands: Commands, mut materials: ResMut<Assets<CustomMaterial>>, asset_server: Res<AssetServer>) {
///     commands.spawn_bundle(MaterialMesh2dBundle {
///         material: materials.add(CustomMaterial {
///             color: Color::RED,
///             color_texture: asset_server.load("some_image.png"),
///         }),
///         ..Default::default()
///     });
/// }
/// ```
/// In WGSL shaders, the material's binding would look like this:
///
/// ```wgsl
/// struct CustomMaterial {
///     color: vec4<f32>;
/// };
///
/// [[group(1), binding(0)]]
/// var<uniform> material: CustomMaterial;
/// [[group(1), binding(1)]]
/// var color_texture: texture_2d<f32>;
/// [[group(1), binding(2)]]
/// var color_sampler: sampler;
/// ```
pub trait Material2d: AsBindGroup + Send + Sync + Clone + TypeUuid + Sized + 'static {
    /// Returns this material's vertex shader. If [`ShaderRef::Default`] is returned, the default mesh vertex shader
    /// will be used.
    fn vertex_shader() -> ShaderRef {
        ShaderRef::Default
    }

    /// Returns this material's fragment shader. If [`ShaderRef::Default`] is returned, the default mesh fragment shader
    /// will be used.
    fn fragment_shader() -> ShaderRef {
        ShaderRef::Default
    }

    /// Customizes the default [`RenderPipelineDescriptor`].
    #[allow(unused_variables)]
    #[inline]
    fn specialize(
        descriptor: &mut RenderPipelineDescriptor,
        layout: &MeshVertexBufferLayout,
        key: Material2dKey<Self>,
    ) -> Result<(), SpecializedMeshPipelineError> {
        Ok(())
    }
}

/// Adds the necessary ECS resources and render logic to enable rendering entities using the given [`Material2d`]
>>>>>>> 4affc8cd
/// asset type (which includes [`Material2d`] types).
pub struct Material2dPlugin<M: Material2d>(PhantomData<M>);

<<<<<<< HEAD
impl<M: SpecializedMaterial2d> Default for Material2dPlugin<M> {
	fn default() -> Self {
		Self(Default::default())
	}
}

impl<M: SpecializedMaterial2d> Plugin for Material2dPlugin<M> {
	fn build(&self, app: &mut App) {
		app.add_asset::<M>();
		app.add_plugin(ExtractComponentPlugin::<Handle<M>>::extract_visible());
		app.init_plugin::<RenderAssetPlugin<M>>();
		if let Ok(render_app) = app.get_sub_app_mut(RenderApp) {
			render_app.add_render_command::<Transparent2d, DrawMaterial2d<M>>();
			render_app.init_resource::<Material2dPipeline<M>>();
			render_app.init_resource::<SpecializedMeshPipelines<Material2dPipeline<M>>>();
			render_app.add_system_to_stage(RenderStage::Queue, queue_material2d_meshes::<M>);
		}
	}
}

pub struct Material2dPipeline<M: SpecializedMaterial2d> {
	pub mesh2d_pipeline: Mesh2dPipeline,
	pub material2d_layout: BindGroupLayout,
	pub vertex_shader: Option<Handle<Shader>>,
	pub fragment_shader: Option<Handle<Shader>>,
	marker: PhantomData<M>,
}

#[derive(Eq, PartialEq, Clone, Hash)]
pub struct Material2dKey<T> {
	pub mesh_key: Mesh2dPipelineKey,
	pub material_key: T,
}

impl<M: SpecializedMaterial2d> SpecializedMeshPipeline for Material2dPipeline<M> {
	type Key = Material2dKey<M::Key>;

	fn specialize(
		&self,
		key: Self::Key,
		layout: &MeshVertexBufferLayout,
	) -> Result<RenderPipelineDescriptor, SpecializedMeshPipelineError> {
		let mut descriptor = self
			.mesh2d_pipeline
			.specialize(key.mesh_key, layout)?;
		if let Some(vertex_shader) = &self.vertex_shader {
			descriptor.vertex.meta.shader = vertex_shader.clone();
		}

		if let Some(fragment_shader) = &self.fragment_shader {
			descriptor
				.fragment
				.as_mut()
				.unwrap()
				.meta
				.shader = fragment_shader.clone();
		}
		descriptor.meta.layout = Some(vec![
			self.mesh2d_pipeline.view_layout.clone(),
			self.material2d_layout.clone(),
			self.mesh2d_pipeline.mesh_layout.clone(),
		]);

		M::specialize(key.material_key, &mut descriptor, layout)?;
		Ok(descriptor)
	}
}

impl<M: SpecializedMaterial2d> FromWorld for Material2dPipeline<M> {
	fn from_world(world: &mut World) -> Self {
		let asset_server = world.resource::<AssetServer>();
		let render_device = world.resource::<RenderDevice>();
		let material2d_layout = M::bind_group_layout(render_device);

		Material2dPipeline {
			mesh2d_pipeline: world.resource::<Mesh2dPipeline>().clone(),
			material2d_layout,
			vertex_shader: M::vertex_shader(asset_server),
			fragment_shader: M::fragment_shader(asset_server),
			marker: PhantomData,
		}
	}
=======
impl<M: Material2d> Default for Material2dPlugin<M> {
    fn default() -> Self {
        Self(Default::default())
    }
}

impl<M: Material2d> Plugin for Material2dPlugin<M>
where
    M::Data: PartialEq + Eq + Hash + Clone,
{
    fn build(&self, app: &mut App) {
        app.add_asset::<M>()
            .add_plugin(ExtractComponentPlugin::<Handle<M>>::extract_visible());
        if let Ok(render_app) = app.get_sub_app_mut(RenderApp) {
            render_app
                .add_render_command::<Transparent2d, DrawMaterial2d<M>>()
                .init_resource::<Material2dPipeline<M>>()
                .init_resource::<ExtractedMaterials2d<M>>()
                .init_resource::<RenderMaterials2d<M>>()
                .init_resource::<SpecializedMeshPipelines<Material2dPipeline<M>>>()
                .add_system_to_stage(RenderStage::Extract, extract_materials_2d::<M>)
                .add_system_to_stage(
                    RenderStage::Prepare,
                    prepare_materials_2d::<M>.after(PrepareAssetLabel::PreAssetPrepare),
                )
                .add_system_to_stage(RenderStage::Queue, queue_material2d_meshes::<M>);
        }
    }
}

/// Render pipeline data for a given [`Material2d`]
pub struct Material2dPipeline<M: Material2d> {
    pub mesh2d_pipeline: Mesh2dPipeline,
    pub material2d_layout: BindGroupLayout,
    pub vertex_shader: Option<Handle<Shader>>,
    pub fragment_shader: Option<Handle<Shader>>,
    marker: PhantomData<M>,
}

pub struct Material2dKey<M: Material2d> {
    pub mesh_key: Mesh2dPipelineKey,
    pub bind_group_data: M::Data,
}

impl<M: Material2d> Eq for Material2dKey<M> where M::Data: PartialEq {}

impl<M: Material2d> PartialEq for Material2dKey<M>
where
    M::Data: PartialEq,
{
    fn eq(&self, other: &Self) -> bool {
        self.mesh_key == other.mesh_key && self.bind_group_data == other.bind_group_data
    }
}

impl<M: Material2d> Clone for Material2dKey<M>
where
    M::Data: Clone,
{
    fn clone(&self) -> Self {
        Self {
            mesh_key: self.mesh_key,
            bind_group_data: self.bind_group_data.clone(),
        }
    }
}

impl<M: Material2d> Hash for Material2dKey<M>
where
    M::Data: Hash,
{
    fn hash<H: std::hash::Hasher>(&self, state: &mut H) {
        self.mesh_key.hash(state);
        self.bind_group_data.hash(state);
    }
}

impl<M: Material2d> SpecializedMeshPipeline for Material2dPipeline<M>
where
    M::Data: PartialEq + Eq + Hash + Clone,
{
    type Key = Material2dKey<M>;

    fn specialize(
        &self,
        key: Self::Key,
        layout: &MeshVertexBufferLayout,
    ) -> Result<RenderPipelineDescriptor, SpecializedMeshPipelineError> {
        let mut descriptor = self.mesh2d_pipeline.specialize(key.mesh_key, layout)?;
        if let Some(vertex_shader) = &self.vertex_shader {
            descriptor.vertex.shader = vertex_shader.clone();
        }

        if let Some(fragment_shader) = &self.fragment_shader {
            descriptor.fragment.as_mut().unwrap().shader = fragment_shader.clone();
        }
        descriptor.layout = Some(vec![
            self.mesh2d_pipeline.view_layout.clone(),
            self.material2d_layout.clone(),
            self.mesh2d_pipeline.mesh_layout.clone(),
        ]);

        M::specialize(&mut descriptor, layout, key)?;
        Ok(descriptor)
    }
}

impl<M: Material2d> FromWorld for Material2dPipeline<M> {
    fn from_world(world: &mut World) -> Self {
        let asset_server = world.resource::<AssetServer>();
        let render_device = world.resource::<RenderDevice>();
        let material2d_layout = M::bind_group_layout(render_device);

        Material2dPipeline {
            mesh2d_pipeline: world.resource::<Mesh2dPipeline>().clone(),
            material2d_layout,
            vertex_shader: match M::vertex_shader() {
                ShaderRef::Default => None,
                ShaderRef::Handle(handle) => Some(handle),
                ShaderRef::Path(path) => Some(asset_server.load(path)),
            },
            fragment_shader: match M::fragment_shader() {
                ShaderRef::Default => None,
                ShaderRef::Handle(handle) => Some(handle),
                ShaderRef::Path(path) => Some(asset_server.load(path)),
            },
            marker: PhantomData,
        }
    }
>>>>>>> 4affc8cd
}

type DrawMaterial2d<M> = (
	SetItemPipeline,
	SetMesh2dViewBindGroup<0>,
	SetMaterial2dBindGroup<M, 1>,
	SetMesh2dBindGroup<2>,
	DrawMesh2d,
);

<<<<<<< HEAD
pub struct SetMaterial2dBindGroup<M: SpecializedMaterial2d, const I: usize>(PhantomData<M>);
impl<M: SpecializedMaterial2d, const I: usize> EntityRenderCommand
	for SetMaterial2dBindGroup<M, I>
{
	type Param = (SRes<RenderAssets<M>>, SQuery<Read<Handle<M>>>);
	fn render<'w>(
		_view: Entity,
		item: Entity,
		(materials, query): SystemParamItem<'w, '_, Self::Param>,
		pass: &mut TrackedRenderPass<'w>,
	) -> RenderCommandResult {
		let material2d_handle = query.get(item).unwrap();
		let material2d = materials
			.into_inner()
			.get(material2d_handle)
			.unwrap();
		pass.set_bind_group(
			I,
			M::bind_group(material2d),
			M::dynamic_uniform_indices(material2d),
		);
		RenderCommandResult::Success
	}
}

#[allow(clippy::too_many_arguments)]
pub fn queue_material2d_meshes<M: SpecializedMaterial2d>(
	transparent_draw_functions: Res<DrawFunctions<Transparent2d>>,
	material2d_pipeline: Res<Material2dPipeline<M>>,
	mut pipelines: ResMut<SpecializedMeshPipelines<Material2dPipeline<M>>>,
	mut pipeline_cache: ResMut<PipelineCache>,
	render_device: Res<RenderDevice>,
	msaa: Res<Msaa>,
	render_meshes: Res<RenderAssets<Mesh>>,
	render_materials: Res<RenderAssets<M>>,
	material2d_meshes: Query<(&Handle<M>, &Mesh2dHandle, &Mesh2dUniform)>,
	mut views: Query<(&VisibleEntities, &mut RenderPhase<Transparent2d>)>,
) {
	if material2d_meshes.is_empty() {
		return;
	}
	let render_device = render_device.into_inner();
	for (visible_entities, mut transparent_phase) in &mut views {
		let draw_transparent_pbr = transparent_draw_functions
			.read()
			.get_id::<DrawMaterial2d<M>>()
			.unwrap();

		let msaa_key = Mesh2dPipelineKey::from_msaa_samples(msaa.samples);

		for visible_entity in &visible_entities.entities {
			if let Ok((material2d_handle, mesh2d_handle, mesh2d_uniform)) =
				material2d_meshes.get(*visible_entity)
			{
				if let Some(material2d) = render_materials.get(material2d_handle) {
					if let Some(mesh) = render_meshes.get(&mesh2d_handle.0) {
						let mesh_key = msaa_key | Mesh2dPipelineKey::from(mesh.primitive_topology);

						let material_key = M::key(render_device, material2d);
						let pipeline_id = pipelines.specialize(
							&mut pipeline_cache,
							&material2d_pipeline,
							Material2dKey {
								mesh_key,
								material_key,
							},
							&mesh.layout,
						);

						let pipeline_id = match pipeline_id {
							Ok(id) => id,
							Err(err) => {
								error!("{}", err);
								continue;
							},
						};

						let mesh_z = mesh2d_uniform.transform.w_axis.z;
						transparent_phase.add(Transparent2d {
							entity: *visible_entity,
							draw_function: draw_transparent_pbr,
							pipeline: pipeline_id,
							// NOTE: Back-to-front ordering for transparent with ascending sort means far should have the
							// lowest sort key and getting closer should increase. As we have
							// -z in front of the camera, the largest distance is -far with values increasing toward the
							// camera. As such we can just use mesh_z as the distance
							sort_key: FloatOrd(mesh_z),
							// This material is not batched
							batch_range: None,
						});
					}
				}
			}
		}
	}
=======
pub struct SetMaterial2dBindGroup<M: Material2d, const I: usize>(PhantomData<M>);
impl<M: Material2d, const I: usize> EntityRenderCommand for SetMaterial2dBindGroup<M, I> {
    type Param = (SRes<RenderMaterials2d<M>>, SQuery<Read<Handle<M>>>);
    fn render<'w>(
        _view: Entity,
        item: Entity,
        (materials, query): SystemParamItem<'w, '_, Self::Param>,
        pass: &mut TrackedRenderPass<'w>,
    ) -> RenderCommandResult {
        let material2d_handle = query.get(item).unwrap();
        let material2d = materials.into_inner().get(material2d_handle).unwrap();
        pass.set_bind_group(I, &material2d.bind_group, &[]);
        RenderCommandResult::Success
    }
}

#[allow(clippy::too_many_arguments)]
pub fn queue_material2d_meshes<M: Material2d>(
    transparent_draw_functions: Res<DrawFunctions<Transparent2d>>,
    material2d_pipeline: Res<Material2dPipeline<M>>,
    mut pipelines: ResMut<SpecializedMeshPipelines<Material2dPipeline<M>>>,
    mut pipeline_cache: ResMut<PipelineCache>,
    msaa: Res<Msaa>,
    render_meshes: Res<RenderAssets<Mesh>>,
    render_materials: Res<RenderMaterials2d<M>>,
    material2d_meshes: Query<(&Handle<M>, &Mesh2dHandle, &Mesh2dUniform)>,
    mut views: Query<(&VisibleEntities, &mut RenderPhase<Transparent2d>)>,
) where
    M::Data: PartialEq + Eq + Hash + Clone,
{
    if material2d_meshes.is_empty() {
        return;
    }
    for (visible_entities, mut transparent_phase) in &mut views {
        let draw_transparent_pbr = transparent_draw_functions
            .read()
            .get_id::<DrawMaterial2d<M>>()
            .unwrap();

        let msaa_key = Mesh2dPipelineKey::from_msaa_samples(msaa.samples);

        for visible_entity in &visible_entities.entities {
            if let Ok((material2d_handle, mesh2d_handle, mesh2d_uniform)) =
                material2d_meshes.get(*visible_entity)
            {
                if let Some(material2d) = render_materials.get(material2d_handle) {
                    if let Some(mesh) = render_meshes.get(&mesh2d_handle.0) {
                        let mesh_key = msaa_key
                            | Mesh2dPipelineKey::from_primitive_topology(mesh.primitive_topology);

                        let pipeline_id = pipelines.specialize(
                            &mut pipeline_cache,
                            &material2d_pipeline,
                            Material2dKey {
                                mesh_key,
                                bind_group_data: material2d.key.clone(),
                            },
                            &mesh.layout,
                        );

                        let pipeline_id = match pipeline_id {
                            Ok(id) => id,
                            Err(err) => {
                                error!("{}", err);
                                continue;
                            }
                        };

                        let mesh_z = mesh2d_uniform.transform.w_axis.z;
                        transparent_phase.add(Transparent2d {
                            entity: *visible_entity,
                            draw_function: draw_transparent_pbr,
                            pipeline: pipeline_id,
                            // NOTE: Back-to-front ordering for transparent with ascending sort means far should have the
                            // lowest sort key and getting closer should increase. As we have
                            // -z in front of the camera, the largest distance is -far with values increasing toward the
                            // camera. As such we can just use mesh_z as the distance
                            sort_key: FloatOrd(mesh_z),
                            // This material is not batched
                            batch_range: None,
                        });
                    }
                }
            }
        }
    }
>>>>>>> 4affc8cd
}

/// Data prepared for a [`Material2d`] instance.
pub struct PreparedMaterial2d<T: Material2d> {
    pub bindings: Vec<OwnedBindingResource>,
    pub bind_group: BindGroup,
    pub key: T::Data,
}

struct ExtractedMaterials2d<M: Material2d> {
    extracted: Vec<(Handle<M>, M)>,
    removed: Vec<Handle<M>>,
}

impl<M: Material2d> Default for ExtractedMaterials2d<M> {
    fn default() -> Self {
        Self {
            extracted: Default::default(),
            removed: Default::default(),
        }
    }
}

/// Stores all prepared representations of [`Material2d`] assets for as long as they exist.
pub type RenderMaterials2d<T> = HashMap<Handle<T>, PreparedMaterial2d<T>>;

/// This system extracts all created or modified assets of the corresponding [`Material2d`] type
/// into the "render world".
fn extract_materials_2d<M: Material2d>(
    mut commands: Commands,
    mut events: Extract<EventReader<AssetEvent<M>>>,
    assets: Extract<Res<Assets<M>>>,
) {
    let mut changed_assets = HashSet::default();
    let mut removed = Vec::new();
    for event in events.iter() {
        match event {
            AssetEvent::Created { handle } | AssetEvent::Modified { handle } => {
                changed_assets.insert(handle.clone_weak());
            }
            AssetEvent::Removed { handle } => {
                changed_assets.remove(handle);
                removed.push(handle.clone_weak());
            }
        }
    }

    let mut extracted_assets = Vec::new();
    for handle in changed_assets.drain() {
        if let Some(asset) = assets.get(&handle) {
            extracted_assets.push((handle, asset.clone()));
        }
    }

    commands.insert_resource(ExtractedMaterials2d {
        extracted: extracted_assets,
        removed,
    });
}

/// All [`Material2d`] values of a given type that should be prepared next frame.
pub struct PrepareNextFrameMaterials<M: Material2d> {
    assets: Vec<(Handle<M>, M)>,
}

impl<M: Material2d> Default for PrepareNextFrameMaterials<M> {
    fn default() -> Self {
        Self {
            assets: Default::default(),
        }
    }
}

/// This system prepares all assets of the corresponding [`Material2d`] type
/// which where extracted this frame for the GPU.
fn prepare_materials_2d<M: Material2d>(
    mut prepare_next_frame: Local<PrepareNextFrameMaterials<M>>,
    mut extracted_assets: ResMut<ExtractedMaterials2d<M>>,
    mut render_materials: ResMut<RenderMaterials2d<M>>,
    render_device: Res<RenderDevice>,
    images: Res<RenderAssets<Image>>,
    fallback_image: Res<FallbackImage>,
    pipeline: Res<Material2dPipeline<M>>,
) {
    let mut queued_assets = std::mem::take(&mut prepare_next_frame.assets);
    for (handle, material) in queued_assets.drain(..) {
        match prepare_material2d(
            &material,
            &render_device,
            &images,
            &fallback_image,
            &pipeline,
        ) {
            Ok(prepared_asset) => {
                render_materials.insert(handle, prepared_asset);
            }
            Err(AsBindGroupError::RetryNextUpdate) => {
                prepare_next_frame.assets.push((handle, material));
            }
        }
    }

    for removed in std::mem::take(&mut extracted_assets.removed) {
        render_materials.remove(&removed);
    }

    for (handle, material) in std::mem::take(&mut extracted_assets.extracted) {
        match prepare_material2d(
            &material,
            &render_device,
            &images,
            &fallback_image,
            &pipeline,
        ) {
            Ok(prepared_asset) => {
                render_materials.insert(handle, prepared_asset);
            }
            Err(AsBindGroupError::RetryNextUpdate) => {
                prepare_next_frame.assets.push((handle, material));
            }
        }
    }
}

fn prepare_material2d<M: Material2d>(
    material: &M,
    render_device: &RenderDevice,
    images: &RenderAssets<Image>,
    fallback_image: &FallbackImage,
    pipeline: &Material2dPipeline<M>,
) -> Result<PreparedMaterial2d<M>, AsBindGroupError> {
    let prepared = material.as_bind_group(
        &pipeline.material2d_layout,
        render_device,
        images,
        fallback_image,
    )?;
    Ok(PreparedMaterial2d {
        bindings: prepared.bindings,
        bind_group: prepared.bind_group,
        key: prepared.data,
    })
}

/// A component bundle for entities with a [`Mesh2dHandle`] and a [`Material2d`].
#[derive(Bundle, Clone)]
<<<<<<< HEAD
pub struct MaterialMesh2dBundle<M: SpecializedMaterial2d> {
	pub mesh: Mesh2dHandle,
	pub material: Handle<M>,
	pub transform: Transform,
	pub global_transform: GlobalTransform,
	/// User indication of whether an entity is visible
	pub visibility: Visibility,
	/// Algorithmically-computed indication of whether an entity is visible and should be extracted for rendering
	pub computed_visibility: ComputedVisibility,
}

impl<M: SpecializedMaterial2d> Default for MaterialMesh2dBundle<M> {
	fn default() -> Self {
		Self {
			mesh: Default::default(),
			material: Default::default(),
			transform: Default::default(),
			global_transform: Default::default(),
			visibility: Default::default(),
			computed_visibility: Default::default(),
		}
	}
=======
pub struct MaterialMesh2dBundle<M: Material2d> {
    pub mesh: Mesh2dHandle,
    pub material: Handle<M>,
    pub transform: Transform,
    pub global_transform: GlobalTransform,
    /// User indication of whether an entity is visible
    pub visibility: Visibility,
    /// Algorithmically-computed indication of whether an entity is visible and should be extracted for rendering
    pub computed_visibility: ComputedVisibility,
}

impl<M: Material2d> Default for MaterialMesh2dBundle<M> {
    fn default() -> Self {
        Self {
            mesh: Default::default(),
            material: Default::default(),
            transform: Default::default(),
            global_transform: Default::default(),
            visibility: Default::default(),
            computed_visibility: Default::default(),
        }
    }
>>>>>>> 4affc8cd
}<|MERGE_RESOLUTION|>--- conflicted
+++ resolved
@@ -2,63 +2,36 @@
 use bevy_asset::{AddAsset, AssetEvent, AssetServer, Assets, Handle};
 use bevy_core_pipeline::core_2d::Transparent2d;
 use bevy_ecs::{
-<<<<<<< HEAD
 	entity::Entity,
+	event::EventReader,
 	prelude::{Bundle, World},
+	schedule::ParallelSystemDescriptorCoercion,
 	system::{
 		lifetimeless::{Read, SQuery, SRes},
-		Query, Res, ResMut, SystemParamItem,
+		Commands, Local, Query, Res, ResMut, SystemParamItem,
 	},
 	world::FromWorld,
-=======
-    entity::Entity,
-    event::EventReader,
-    prelude::{Bundle, World},
-    schedule::ParallelSystemDescriptorCoercion,
-    system::{
-        lifetimeless::{Read, SQuery, SRes},
-        Commands, Local, Query, Res, ResMut, SystemParamItem,
-    },
-    world::FromWorld,
->>>>>>> 4affc8cd
 };
 use bevy_log::error;
 use bevy_reflect::TypeUuid;
 use bevy_render::{
-<<<<<<< HEAD
 	extract_component::ExtractComponentPlugin,
 	mesh::{Mesh, MeshVertexBufferLayout},
-	render_asset::{RenderAsset, RenderAssetPlugin, RenderAssets},
+	prelude::Image,
+	render_asset::{PrepareAssetLabel, RenderAssets},
 	render_phase::{
 		AddRenderCommand, DrawFunctions, EntityRenderCommand, RenderCommandResult, RenderPhase,
 		SetItemPipeline, TrackedRenderPass,
 	},
 	render_resource::{
-		BindGroup, BindGroupLayout, PipelineCache, RenderPipelineDescriptor, Shader,
-		SpecializedMeshPipeline, SpecializedMeshPipelineError, SpecializedMeshPipelines,
+		AsBindGroup, AsBindGroupError, BindGroup, BindGroupLayout, OwnedBindingResource, PipelineCache,
+		RenderPipelineDescriptor, Shader, ShaderRef, SpecializedMeshPipeline,
+		SpecializedMeshPipelineError, SpecializedMeshPipelines,
 	},
 	renderer::RenderDevice,
+	texture::FallbackImage,
 	view::{ComputedVisibility, Msaa, Visibility, VisibleEntities},
-	RenderApp, RenderStage,
-=======
-    extract_component::ExtractComponentPlugin,
-    mesh::{Mesh, MeshVertexBufferLayout},
-    prelude::Image,
-    render_asset::{PrepareAssetLabel, RenderAssets},
-    render_phase::{
-        AddRenderCommand, DrawFunctions, EntityRenderCommand, RenderCommandResult, RenderPhase,
-        SetItemPipeline, TrackedRenderPass,
-    },
-    render_resource::{
-        AsBindGroup, AsBindGroupError, BindGroup, BindGroupLayout, OwnedBindingResource,
-        PipelineCache, RenderPipelineDescriptor, Shader, ShaderRef, SpecializedMeshPipeline,
-        SpecializedMeshPipelineError, SpecializedMeshPipelines,
-    },
-    renderer::RenderDevice,
-    texture::FallbackImage,
-    view::{ComputedVisibility, Msaa, Visibility, VisibleEntities},
-    Extract, RenderApp, RenderStage,
->>>>>>> 4affc8cd
+	Extract, RenderApp, RenderStage,
 };
 use bevy_transform::components::{GlobalTransform, Transform};
 use bevy_utils::{FloatOrd, HashMap, HashSet};
@@ -71,152 +44,6 @@
 };
 
 /// Materials are used alongside [`Material2dPlugin`] and [`MaterialMesh2dBundle`]
-/// to spawn entities that are rendered with a specific [`Material2d`] type. They serve as an easy to use high level
-<<<<<<< HEAD
-/// way to render [`Mesh2dHandle`] entities with custom shader logic. For materials that can specialize their [`RenderPipelineDescriptor`]
-/// based on specific material values, see [`SpecializedMaterial2d`]. [`Material2d`] automatically implements [`SpecializedMaterial2d`]
-/// and can be used anywhere that type is used (such as [`Material2dPlugin`]).
-pub trait Material2d: Asset + RenderAsset {
-	/// Returns this material's [`BindGroup`]. This should match the layout returned by [`Material2d::bind_group_layout`].
-	fn bind_group(material: &<Self as RenderAsset>::PreparedAsset) -> &BindGroup;
-
-	/// Returns this material's [`BindGroupLayout`]. This should match the [`BindGroup`] returned by [`Material2d::bind_group`].
-	fn bind_group_layout(render_device: &RenderDevice) -> BindGroupLayout;
-
-	/// Returns this material's vertex shader. If [`None`] is returned, the default mesh vertex shader will be used.
-	/// Defaults to [`None`].
-	#[allow(unused_variables)]
-	fn vertex_shader(asset_server: &AssetServer) -> Option<Handle<Shader>> {
-		None
-	}
-
-	/// Returns this material's fragment shader. If [`None`] is returned, the default mesh fragment shader will be used.
-	/// Defaults to [`None`].
-	#[allow(unused_variables)]
-	fn fragment_shader(asset_server: &AssetServer) -> Option<Handle<Shader>> {
-		None
-	}
-
-	/// The dynamic uniform indices to set for the given `material`'s [`BindGroup`].
-	/// Defaults to an empty array / no dynamic uniform indices.
-	#[allow(unused_variables)]
-	#[inline]
-	fn dynamic_uniform_indices(material: &<Self as RenderAsset>::PreparedAsset) -> &[u32] {
-		&[]
-	}
-
-	/// Customizes the default [`RenderPipelineDescriptor`].
-	#[allow(unused_variables)]
-	#[inline]
-	fn specialize(
-		descriptor: &mut RenderPipelineDescriptor,
-		layout: &MeshVertexBufferLayout,
-	) -> Result<(), SpecializedMeshPipelineError> {
-		Ok(())
-	}
-}
-
-impl<M: Material2d> SpecializedMaterial2d for M {
-	type Key = ();
-
-	#[inline]
-	fn key(
-		_render_device: &RenderDevice,
-		_material: &<Self as RenderAsset>::PreparedAsset,
-	) -> Self::Key {
-	}
-
-	#[inline]
-	fn specialize(
-		_key: Self::Key,
-		descriptor: &mut RenderPipelineDescriptor,
-		layout: &MeshVertexBufferLayout,
-	) -> Result<(), SpecializedMeshPipelineError> {
-		<M as Material2d>::specialize(descriptor, layout)
-	}
-
-	#[inline]
-	fn bind_group(material: &<Self as RenderAsset>::PreparedAsset) -> &BindGroup {
-		<M as Material2d>::bind_group(material)
-	}
-
-	#[inline]
-	fn bind_group_layout(render_device: &RenderDevice) -> BindGroupLayout {
-		<M as Material2d>::bind_group_layout(render_device)
-	}
-
-	#[inline]
-	fn vertex_shader(asset_server: &AssetServer) -> Option<Handle<Shader>> {
-		<M as Material2d>::vertex_shader(asset_server)
-	}
-
-	#[inline]
-	fn fragment_shader(asset_server: &AssetServer) -> Option<Handle<Shader>> {
-		<M as Material2d>::fragment_shader(asset_server)
-	}
-
-	#[allow(unused_variables)]
-	#[inline]
-	fn dynamic_uniform_indices(material: &<Self as RenderAsset>::PreparedAsset) -> &[u32] {
-		<M as Material2d>::dynamic_uniform_indices(material)
-	}
-}
-
-/// Materials are used alongside [`Material2dPlugin`] and [`MaterialMesh2dBundle`](crate::MaterialMesh2dBundle)
-/// to spawn entities that are rendered with a specific [`SpecializedMaterial2d`] type. They serve as an easy to use high level
-/// way to render [`Mesh2dHandle`] entities with custom shader logic. [`SpecializedMaterial2d`s](SpecializedMaterial2d) use their [`SpecializedMaterial2d::Key`]
-/// to customize their [`RenderPipelineDescriptor`] based on specific material values. The slightly simpler [`Material2d`] trait
-/// should be used for materials that do not need specialization. [`Material2d`] types automatically implement [`SpecializedMaterial2d`].
-pub trait SpecializedMaterial2d: Asset + RenderAsset {
-	/// The key used to specialize this material's [`RenderPipelineDescriptor`].
-	type Key: PartialEq + Eq + Hash + Clone + Send + Sync;
-
-	/// Extract the [`SpecializedMaterial2d::Key`] for the "prepared" version of this material. This key will be
-	/// passed in to the [`SpecializedMaterial2d::specialize`] function when compiling the [`RenderPipeline`](bevy_render::render_resource::RenderPipeline)
-	/// for a given entity's material.
-	fn key(
-		render_device: &RenderDevice,
-		material: &<Self as RenderAsset>::PreparedAsset,
-	) -> Self::Key;
-
-	/// Specializes the given `descriptor` according to the given `key`.
-	fn specialize(
-		key: Self::Key,
-		descriptor: &mut RenderPipelineDescriptor,
-		layout: &MeshVertexBufferLayout,
-	) -> Result<(), SpecializedMeshPipelineError>;
-
-	/// Returns this material's [`BindGroup`]. This should match the layout returned by [`SpecializedMaterial2d::bind_group_layout`].
-	fn bind_group(material: &<Self as RenderAsset>::PreparedAsset) -> &BindGroup;
-
-	/// Returns this material's [`BindGroupLayout`]. This should match the [`BindGroup`] returned by [`SpecializedMaterial2d::bind_group`].
-	fn bind_group_layout(render_device: &RenderDevice) -> BindGroupLayout;
-
-	/// Returns this material's vertex shader. If [`None`] is returned, the default mesh vertex shader will be used.
-	/// Defaults to [`None`].
-	#[allow(unused_variables)]
-	fn vertex_shader(asset_server: &AssetServer) -> Option<Handle<Shader>> {
-		None
-	}
-
-	/// Returns this material's fragment shader. If [`None`] is returned, the default mesh fragment shader will be used.
-	/// Defaults to [`None`].
-	#[allow(unused_variables)]
-	fn fragment_shader(asset_server: &AssetServer) -> Option<Handle<Shader>> {
-		None
-	}
-
-	/// The dynamic uniform indices to set for the given `material`'s [`BindGroup`].
-	/// Defaults to an empty array / no dynamic uniform indices.
-	#[allow(unused_variables)]
-	#[inline]
-	fn dynamic_uniform_indices(material: &<Self as RenderAsset>::PreparedAsset) -> &[u32] {
-		&[]
-	}
-}
-
-/// Adds the necessary ECS resources and render logic to enable rendering entities using the given [`SpecializedMaterial2d`]
-=======
 /// to spawn entities that are rendered with a specific [`Material2d`] type. They serve as an easy to use high level
 /// way to render [`Mesh2dHandle`] entities with custom shader logic.
 ///
@@ -284,57 +111,65 @@
 /// var color_sampler: sampler;
 /// ```
 pub trait Material2d: AsBindGroup + Send + Sync + Clone + TypeUuid + Sized + 'static {
-    /// Returns this material's vertex shader. If [`ShaderRef::Default`] is returned, the default mesh vertex shader
-    /// will be used.
-    fn vertex_shader() -> ShaderRef {
-        ShaderRef::Default
-    }
-
-    /// Returns this material's fragment shader. If [`ShaderRef::Default`] is returned, the default mesh fragment shader
-    /// will be used.
-    fn fragment_shader() -> ShaderRef {
-        ShaderRef::Default
-    }
-
-    /// Customizes the default [`RenderPipelineDescriptor`].
-    #[allow(unused_variables)]
-    #[inline]
-    fn specialize(
-        descriptor: &mut RenderPipelineDescriptor,
-        layout: &MeshVertexBufferLayout,
-        key: Material2dKey<Self>,
-    ) -> Result<(), SpecializedMeshPipelineError> {
-        Ok(())
-    }
+	/// Returns this material's vertex shader. If [`ShaderRef::Default`] is returned, the default mesh vertex shader
+	/// will be used.
+	fn vertex_shader() -> ShaderRef {
+		ShaderRef::Default
+	}
+
+	/// Returns this material's fragment shader. If [`ShaderRef::Default`] is returned, the default mesh fragment shader
+	/// will be used.
+	fn fragment_shader() -> ShaderRef {
+		ShaderRef::Default
+	}
+
+	/// Customizes the default [`RenderPipelineDescriptor`].
+	#[allow(unused_variables)]
+	#[inline]
+	fn specialize(
+		descriptor: &mut RenderPipelineDescriptor,
+		layout: &MeshVertexBufferLayout,
+		key: Material2dKey<Self>,
+	) -> Result<(), SpecializedMeshPipelineError> {
+		Ok(())
+	}
 }
 
 /// Adds the necessary ECS resources and render logic to enable rendering entities using the given [`Material2d`]
->>>>>>> 4affc8cd
 /// asset type (which includes [`Material2d`] types).
 pub struct Material2dPlugin<M: Material2d>(PhantomData<M>);
 
-<<<<<<< HEAD
-impl<M: SpecializedMaterial2d> Default for Material2dPlugin<M> {
+impl<M: Material2d> Default for Material2dPlugin<M> {
 	fn default() -> Self {
 		Self(Default::default())
 	}
 }
 
-impl<M: SpecializedMaterial2d> Plugin for Material2dPlugin<M> {
+impl<M: Material2d> Plugin for Material2dPlugin<M>
+where
+	M::Data: PartialEq + Eq + Hash + Clone,
+{
 	fn build(&self, app: &mut App) {
 		app.add_asset::<M>();
 		app.add_plugin(ExtractComponentPlugin::<Handle<M>>::extract_visible());
-		app.init_plugin::<RenderAssetPlugin<M>>();
 		if let Ok(render_app) = app.get_sub_app_mut(RenderApp) {
 			render_app.add_render_command::<Transparent2d, DrawMaterial2d<M>>();
 			render_app.init_resource::<Material2dPipeline<M>>();
+			render_app.init_resource::<ExtractedMaterials2d<M>>();
+			render_app.init_resource::<RenderMaterials2d<M>>();
 			render_app.init_resource::<SpecializedMeshPipelines<Material2dPipeline<M>>>();
+			render_app.add_system_to_stage(RenderStage::Extract, extract_materials_2d::<M>);
+			render_app.add_system_to_stage(
+				RenderStage::Prepare,
+				prepare_materials_2d::<M>.after(PrepareAssetLabel::PreAssetPrepare),
+			);
 			render_app.add_system_to_stage(RenderStage::Queue, queue_material2d_meshes::<M>);
 		}
 	}
 }
 
-pub struct Material2dPipeline<M: SpecializedMaterial2d> {
+/// Render pipeline data for a given [`Material2d`]
+pub struct Material2dPipeline<M: Material2d> {
 	pub mesh2d_pipeline: Mesh2dPipeline,
 	pub material2d_layout: BindGroupLayout,
 	pub vertex_shader: Option<Handle<Shader>>,
@@ -342,14 +177,49 @@
 	marker: PhantomData<M>,
 }
 
-#[derive(Eq, PartialEq, Clone, Hash)]
-pub struct Material2dKey<T> {
+pub struct Material2dKey<M: Material2d> {
 	pub mesh_key: Mesh2dPipelineKey,
-	pub material_key: T,
-}
-
-impl<M: SpecializedMaterial2d> SpecializedMeshPipeline for Material2dPipeline<M> {
-	type Key = Material2dKey<M::Key>;
+	pub bind_group_data: M::Data,
+}
+
+impl<M: Material2d> Eq for Material2dKey<M> where M::Data: PartialEq {}
+
+impl<M: Material2d> PartialEq for Material2dKey<M>
+where
+	M::Data: PartialEq,
+{
+	fn eq(&self, other: &Self) -> bool {
+		self.mesh_key == other.mesh_key && self.bind_group_data == other.bind_group_data
+	}
+}
+
+impl<M: Material2d> Clone for Material2dKey<M>
+where
+	M::Data: Clone,
+{
+	fn clone(&self) -> Self {
+		Self {
+			mesh_key: self.mesh_key,
+			bind_group_data: self.bind_group_data.clone(),
+		}
+	}
+}
+
+impl<M: Material2d> Hash for Material2dKey<M>
+where
+	M::Data: Hash,
+{
+	fn hash<H: std::hash::Hasher>(&self, state: &mut H) {
+		self.mesh_key.hash(state);
+		self.bind_group_data.hash(state);
+	}
+}
+
+impl<M: Material2d> SpecializedMeshPipeline for Material2dPipeline<M>
+where
+	M::Data: PartialEq + Eq + Hash + Clone,
+{
+	type Key = Material2dKey<M>;
 
 	fn specialize(
 		&self,
@@ -377,12 +247,12 @@
 			self.mesh2d_pipeline.mesh_layout.clone(),
 		]);
 
-		M::specialize(key.material_key, &mut descriptor, layout)?;
+		M::specialize(&mut descriptor, layout, key)?;
 		Ok(descriptor)
 	}
 }
 
-impl<M: SpecializedMaterial2d> FromWorld for Material2dPipeline<M> {
+impl<M: Material2d> FromWorld for Material2dPipeline<M> {
 	fn from_world(world: &mut World) -> Self {
 		let asset_server = world.resource::<AssetServer>();
 		let render_device = world.resource::<RenderDevice>();
@@ -391,142 +261,19 @@
 		Material2dPipeline {
 			mesh2d_pipeline: world.resource::<Mesh2dPipeline>().clone(),
 			material2d_layout,
-			vertex_shader: M::vertex_shader(asset_server),
-			fragment_shader: M::fragment_shader(asset_server),
+			vertex_shader: match M::vertex_shader() {
+				ShaderRef::Default => None,
+				ShaderRef::Handle(handle) => Some(handle),
+				ShaderRef::Path(path) => Some(asset_server.load(path)),
+			},
+			fragment_shader: match M::fragment_shader() {
+				ShaderRef::Default => None,
+				ShaderRef::Handle(handle) => Some(handle),
+				ShaderRef::Path(path) => Some(asset_server.load(path)),
+			},
 			marker: PhantomData,
 		}
 	}
-=======
-impl<M: Material2d> Default for Material2dPlugin<M> {
-    fn default() -> Self {
-        Self(Default::default())
-    }
-}
-
-impl<M: Material2d> Plugin for Material2dPlugin<M>
-where
-    M::Data: PartialEq + Eq + Hash + Clone,
-{
-    fn build(&self, app: &mut App) {
-        app.add_asset::<M>()
-            .add_plugin(ExtractComponentPlugin::<Handle<M>>::extract_visible());
-        if let Ok(render_app) = app.get_sub_app_mut(RenderApp) {
-            render_app
-                .add_render_command::<Transparent2d, DrawMaterial2d<M>>()
-                .init_resource::<Material2dPipeline<M>>()
-                .init_resource::<ExtractedMaterials2d<M>>()
-                .init_resource::<RenderMaterials2d<M>>()
-                .init_resource::<SpecializedMeshPipelines<Material2dPipeline<M>>>()
-                .add_system_to_stage(RenderStage::Extract, extract_materials_2d::<M>)
-                .add_system_to_stage(
-                    RenderStage::Prepare,
-                    prepare_materials_2d::<M>.after(PrepareAssetLabel::PreAssetPrepare),
-                )
-                .add_system_to_stage(RenderStage::Queue, queue_material2d_meshes::<M>);
-        }
-    }
-}
-
-/// Render pipeline data for a given [`Material2d`]
-pub struct Material2dPipeline<M: Material2d> {
-    pub mesh2d_pipeline: Mesh2dPipeline,
-    pub material2d_layout: BindGroupLayout,
-    pub vertex_shader: Option<Handle<Shader>>,
-    pub fragment_shader: Option<Handle<Shader>>,
-    marker: PhantomData<M>,
-}
-
-pub struct Material2dKey<M: Material2d> {
-    pub mesh_key: Mesh2dPipelineKey,
-    pub bind_group_data: M::Data,
-}
-
-impl<M: Material2d> Eq for Material2dKey<M> where M::Data: PartialEq {}
-
-impl<M: Material2d> PartialEq for Material2dKey<M>
-where
-    M::Data: PartialEq,
-{
-    fn eq(&self, other: &Self) -> bool {
-        self.mesh_key == other.mesh_key && self.bind_group_data == other.bind_group_data
-    }
-}
-
-impl<M: Material2d> Clone for Material2dKey<M>
-where
-    M::Data: Clone,
-{
-    fn clone(&self) -> Self {
-        Self {
-            mesh_key: self.mesh_key,
-            bind_group_data: self.bind_group_data.clone(),
-        }
-    }
-}
-
-impl<M: Material2d> Hash for Material2dKey<M>
-where
-    M::Data: Hash,
-{
-    fn hash<H: std::hash::Hasher>(&self, state: &mut H) {
-        self.mesh_key.hash(state);
-        self.bind_group_data.hash(state);
-    }
-}
-
-impl<M: Material2d> SpecializedMeshPipeline for Material2dPipeline<M>
-where
-    M::Data: PartialEq + Eq + Hash + Clone,
-{
-    type Key = Material2dKey<M>;
-
-    fn specialize(
-        &self,
-        key: Self::Key,
-        layout: &MeshVertexBufferLayout,
-    ) -> Result<RenderPipelineDescriptor, SpecializedMeshPipelineError> {
-        let mut descriptor = self.mesh2d_pipeline.specialize(key.mesh_key, layout)?;
-        if let Some(vertex_shader) = &self.vertex_shader {
-            descriptor.vertex.shader = vertex_shader.clone();
-        }
-
-        if let Some(fragment_shader) = &self.fragment_shader {
-            descriptor.fragment.as_mut().unwrap().shader = fragment_shader.clone();
-        }
-        descriptor.layout = Some(vec![
-            self.mesh2d_pipeline.view_layout.clone(),
-            self.material2d_layout.clone(),
-            self.mesh2d_pipeline.mesh_layout.clone(),
-        ]);
-
-        M::specialize(&mut descriptor, layout, key)?;
-        Ok(descriptor)
-    }
-}
-
-impl<M: Material2d> FromWorld for Material2dPipeline<M> {
-    fn from_world(world: &mut World) -> Self {
-        let asset_server = world.resource::<AssetServer>();
-        let render_device = world.resource::<RenderDevice>();
-        let material2d_layout = M::bind_group_layout(render_device);
-
-        Material2dPipeline {
-            mesh2d_pipeline: world.resource::<Mesh2dPipeline>().clone(),
-            material2d_layout,
-            vertex_shader: match M::vertex_shader() {
-                ShaderRef::Default => None,
-                ShaderRef::Handle(handle) => Some(handle),
-                ShaderRef::Path(path) => Some(asset_server.load(path)),
-            },
-            fragment_shader: match M::fragment_shader() {
-                ShaderRef::Default => None,
-                ShaderRef::Handle(handle) => Some(handle),
-                ShaderRef::Path(path) => Some(asset_server.load(path)),
-            },
-            marker: PhantomData,
-        }
-    }
->>>>>>> 4affc8cd
 }
 
 type DrawMaterial2d<M> = (
@@ -537,12 +284,9 @@
 	DrawMesh2d,
 );
 
-<<<<<<< HEAD
-pub struct SetMaterial2dBindGroup<M: SpecializedMaterial2d, const I: usize>(PhantomData<M>);
-impl<M: SpecializedMaterial2d, const I: usize> EntityRenderCommand
-	for SetMaterial2dBindGroup<M, I>
-{
-	type Param = (SRes<RenderAssets<M>>, SQuery<Read<Handle<M>>>);
+pub struct SetMaterial2dBindGroup<M: Material2d, const I: usize>(PhantomData<M>);
+impl<M: Material2d, const I: usize> EntityRenderCommand for SetMaterial2dBindGroup<M, I> {
+	type Param = (SRes<RenderMaterials2d<M>>, SQuery<Read<Handle<M>>>);
 	fn render<'w>(
 		_view: Entity,
 		item: Entity,
@@ -554,32 +298,28 @@
 			.into_inner()
 			.get(material2d_handle)
 			.unwrap();
-		pass.set_bind_group(
-			I,
-			M::bind_group(material2d),
-			M::dynamic_uniform_indices(material2d),
-		);
+		pass.set_bind_group(I, &material2d.bind_group, &[]);
 		RenderCommandResult::Success
 	}
 }
 
 #[allow(clippy::too_many_arguments)]
-pub fn queue_material2d_meshes<M: SpecializedMaterial2d>(
+pub fn queue_material2d_meshes<M: Material2d>(
 	transparent_draw_functions: Res<DrawFunctions<Transparent2d>>,
 	material2d_pipeline: Res<Material2dPipeline<M>>,
 	mut pipelines: ResMut<SpecializedMeshPipelines<Material2dPipeline<M>>>,
 	mut pipeline_cache: ResMut<PipelineCache>,
-	render_device: Res<RenderDevice>,
 	msaa: Res<Msaa>,
 	render_meshes: Res<RenderAssets<Mesh>>,
-	render_materials: Res<RenderAssets<M>>,
+	render_materials: Res<RenderMaterials2d<M>>,
 	material2d_meshes: Query<(&Handle<M>, &Mesh2dHandle, &Mesh2dUniform)>,
 	mut views: Query<(&VisibleEntities, &mut RenderPhase<Transparent2d>)>,
-) {
+) where
+	M::Data: PartialEq + Eq + Hash + Clone,
+{
 	if material2d_meshes.is_empty() {
 		return;
 	}
-	let render_device = render_device.into_inner();
 	for (visible_entities, mut transparent_phase) in &mut views {
 		let draw_transparent_pbr = transparent_draw_functions
 			.read()
@@ -596,13 +336,12 @@
 					if let Some(mesh) = render_meshes.get(&mesh2d_handle.0) {
 						let mesh_key = msaa_key | Mesh2dPipelineKey::from(mesh.primitive_topology);
 
-						let material_key = M::key(render_device, material2d);
 						let pipeline_id = pipelines.specialize(
 							&mut pipeline_cache,
 							&material2d_pipeline,
 							Material2dKey {
 								mesh_key,
-								material_key,
+								bind_group_data: material2d.key.clone(),
 							},
 							&mesh.layout,
 						);
@@ -633,115 +372,27 @@
 			}
 		}
 	}
-=======
-pub struct SetMaterial2dBindGroup<M: Material2d, const I: usize>(PhantomData<M>);
-impl<M: Material2d, const I: usize> EntityRenderCommand for SetMaterial2dBindGroup<M, I> {
-    type Param = (SRes<RenderMaterials2d<M>>, SQuery<Read<Handle<M>>>);
-    fn render<'w>(
-        _view: Entity,
-        item: Entity,
-        (materials, query): SystemParamItem<'w, '_, Self::Param>,
-        pass: &mut TrackedRenderPass<'w>,
-    ) -> RenderCommandResult {
-        let material2d_handle = query.get(item).unwrap();
-        let material2d = materials.into_inner().get(material2d_handle).unwrap();
-        pass.set_bind_group(I, &material2d.bind_group, &[]);
-        RenderCommandResult::Success
-    }
-}
-
-#[allow(clippy::too_many_arguments)]
-pub fn queue_material2d_meshes<M: Material2d>(
-    transparent_draw_functions: Res<DrawFunctions<Transparent2d>>,
-    material2d_pipeline: Res<Material2dPipeline<M>>,
-    mut pipelines: ResMut<SpecializedMeshPipelines<Material2dPipeline<M>>>,
-    mut pipeline_cache: ResMut<PipelineCache>,
-    msaa: Res<Msaa>,
-    render_meshes: Res<RenderAssets<Mesh>>,
-    render_materials: Res<RenderMaterials2d<M>>,
-    material2d_meshes: Query<(&Handle<M>, &Mesh2dHandle, &Mesh2dUniform)>,
-    mut views: Query<(&VisibleEntities, &mut RenderPhase<Transparent2d>)>,
-) where
-    M::Data: PartialEq + Eq + Hash + Clone,
-{
-    if material2d_meshes.is_empty() {
-        return;
-    }
-    for (visible_entities, mut transparent_phase) in &mut views {
-        let draw_transparent_pbr = transparent_draw_functions
-            .read()
-            .get_id::<DrawMaterial2d<M>>()
-            .unwrap();
-
-        let msaa_key = Mesh2dPipelineKey::from_msaa_samples(msaa.samples);
-
-        for visible_entity in &visible_entities.entities {
-            if let Ok((material2d_handle, mesh2d_handle, mesh2d_uniform)) =
-                material2d_meshes.get(*visible_entity)
-            {
-                if let Some(material2d) = render_materials.get(material2d_handle) {
-                    if let Some(mesh) = render_meshes.get(&mesh2d_handle.0) {
-                        let mesh_key = msaa_key
-                            | Mesh2dPipelineKey::from_primitive_topology(mesh.primitive_topology);
-
-                        let pipeline_id = pipelines.specialize(
-                            &mut pipeline_cache,
-                            &material2d_pipeline,
-                            Material2dKey {
-                                mesh_key,
-                                bind_group_data: material2d.key.clone(),
-                            },
-                            &mesh.layout,
-                        );
-
-                        let pipeline_id = match pipeline_id {
-                            Ok(id) => id,
-                            Err(err) => {
-                                error!("{}", err);
-                                continue;
-                            }
-                        };
-
-                        let mesh_z = mesh2d_uniform.transform.w_axis.z;
-                        transparent_phase.add(Transparent2d {
-                            entity: *visible_entity,
-                            draw_function: draw_transparent_pbr,
-                            pipeline: pipeline_id,
-                            // NOTE: Back-to-front ordering for transparent with ascending sort means far should have the
-                            // lowest sort key and getting closer should increase. As we have
-                            // -z in front of the camera, the largest distance is -far with values increasing toward the
-                            // camera. As such we can just use mesh_z as the distance
-                            sort_key: FloatOrd(mesh_z),
-                            // This material is not batched
-                            batch_range: None,
-                        });
-                    }
-                }
-            }
-        }
-    }
->>>>>>> 4affc8cd
 }
 
 /// Data prepared for a [`Material2d`] instance.
 pub struct PreparedMaterial2d<T: Material2d> {
-    pub bindings: Vec<OwnedBindingResource>,
-    pub bind_group: BindGroup,
-    pub key: T::Data,
+	pub bindings: Vec<OwnedBindingResource>,
+	pub bind_group: BindGroup,
+	pub key: T::Data,
 }
 
 struct ExtractedMaterials2d<M: Material2d> {
-    extracted: Vec<(Handle<M>, M)>,
-    removed: Vec<Handle<M>>,
+	extracted: Vec<(Handle<M>, M)>,
+	removed: Vec<Handle<M>>,
 }
 
 impl<M: Material2d> Default for ExtractedMaterials2d<M> {
-    fn default() -> Self {
-        Self {
-            extracted: Default::default(),
-            removed: Default::default(),
-        }
-    }
+	fn default() -> Self {
+		Self {
+			extracted: Default::default(),
+			removed: Default::default(),
+		}
+	}
 }
 
 /// Stores all prepared representations of [`Material2d`] assets for as long as they exist.
@@ -750,125 +401,128 @@
 /// This system extracts all created or modified assets of the corresponding [`Material2d`] type
 /// into the "render world".
 fn extract_materials_2d<M: Material2d>(
-    mut commands: Commands,
-    mut events: Extract<EventReader<AssetEvent<M>>>,
-    assets: Extract<Res<Assets<M>>>,
+	mut commands: Commands,
+	mut events: Extract<EventReader<AssetEvent<M>>>,
+	assets: Extract<Res<Assets<M>>>,
 ) {
-    let mut changed_assets = HashSet::default();
-    let mut removed = Vec::new();
-    for event in events.iter() {
-        match event {
-            AssetEvent::Created { handle } | AssetEvent::Modified { handle } => {
-                changed_assets.insert(handle.clone_weak());
-            }
-            AssetEvent::Removed { handle } => {
-                changed_assets.remove(handle);
-                removed.push(handle.clone_weak());
-            }
-        }
-    }
-
-    let mut extracted_assets = Vec::new();
-    for handle in changed_assets.drain() {
-        if let Some(asset) = assets.get(&handle) {
-            extracted_assets.push((handle, asset.clone()));
-        }
-    }
-
-    commands.insert_resource(ExtractedMaterials2d {
-        extracted: extracted_assets,
-        removed,
-    });
+	let mut changed_assets = HashSet::default();
+	let mut removed = Vec::new();
+	for event in events.iter() {
+		match event {
+			AssetEvent::Created { handle } | AssetEvent::Modified { handle } => {
+				changed_assets.insert(handle.clone_weak());
+			},
+			AssetEvent::Removed { handle } => {
+				changed_assets.remove(handle);
+				removed.push(handle.clone_weak());
+			},
+		}
+	}
+
+	let mut extracted_assets = Vec::new();
+	for handle in changed_assets.drain() {
+		if let Some(asset) = assets.get(&handle) {
+			extracted_assets.push((handle, asset.clone()));
+		}
+	}
+
+	commands.insert_resource(ExtractedMaterials2d {
+		extracted: extracted_assets,
+		removed,
+	});
 }
 
 /// All [`Material2d`] values of a given type that should be prepared next frame.
 pub struct PrepareNextFrameMaterials<M: Material2d> {
-    assets: Vec<(Handle<M>, M)>,
+	assets: Vec<(Handle<M>, M)>,
 }
 
 impl<M: Material2d> Default for PrepareNextFrameMaterials<M> {
-    fn default() -> Self {
-        Self {
-            assets: Default::default(),
-        }
-    }
+	fn default() -> Self {
+		Self {
+			assets: Default::default(),
+		}
+	}
 }
 
 /// This system prepares all assets of the corresponding [`Material2d`] type
 /// which where extracted this frame for the GPU.
 fn prepare_materials_2d<M: Material2d>(
-    mut prepare_next_frame: Local<PrepareNextFrameMaterials<M>>,
-    mut extracted_assets: ResMut<ExtractedMaterials2d<M>>,
-    mut render_materials: ResMut<RenderMaterials2d<M>>,
-    render_device: Res<RenderDevice>,
-    images: Res<RenderAssets<Image>>,
-    fallback_image: Res<FallbackImage>,
-    pipeline: Res<Material2dPipeline<M>>,
+	mut prepare_next_frame: Local<PrepareNextFrameMaterials<M>>,
+	mut extracted_assets: ResMut<ExtractedMaterials2d<M>>,
+	mut render_materials: ResMut<RenderMaterials2d<M>>,
+	render_device: Res<RenderDevice>,
+	images: Res<RenderAssets<Image>>,
+	fallback_image: Res<FallbackImage>,
+	pipeline: Res<Material2dPipeline<M>>,
 ) {
-    let mut queued_assets = std::mem::take(&mut prepare_next_frame.assets);
-    for (handle, material) in queued_assets.drain(..) {
-        match prepare_material2d(
-            &material,
-            &render_device,
-            &images,
-            &fallback_image,
-            &pipeline,
-        ) {
-            Ok(prepared_asset) => {
-                render_materials.insert(handle, prepared_asset);
-            }
-            Err(AsBindGroupError::RetryNextUpdate) => {
-                prepare_next_frame.assets.push((handle, material));
-            }
-        }
-    }
-
-    for removed in std::mem::take(&mut extracted_assets.removed) {
-        render_materials.remove(&removed);
-    }
-
-    for (handle, material) in std::mem::take(&mut extracted_assets.extracted) {
-        match prepare_material2d(
-            &material,
-            &render_device,
-            &images,
-            &fallback_image,
-            &pipeline,
-        ) {
-            Ok(prepared_asset) => {
-                render_materials.insert(handle, prepared_asset);
-            }
-            Err(AsBindGroupError::RetryNextUpdate) => {
-                prepare_next_frame.assets.push((handle, material));
-            }
-        }
-    }
+	let mut queued_assets = std::mem::take(&mut prepare_next_frame.assets);
+	for (handle, material) in queued_assets.drain(..) {
+		match prepare_material2d(
+			&material,
+			&render_device,
+			&images,
+			&fallback_image,
+			&pipeline,
+		) {
+			Ok(prepared_asset) => {
+				render_materials.insert(handle, prepared_asset);
+			},
+			Err(AsBindGroupError::RetryNextUpdate) => {
+				prepare_next_frame
+					.assets
+					.push((handle, material));
+			},
+		}
+	}
+
+	for removed in std::mem::take(&mut extracted_assets.removed) {
+		render_materials.remove(&removed);
+	}
+
+	for (handle, material) in std::mem::take(&mut extracted_assets.extracted) {
+		match prepare_material2d(
+			&material,
+			&render_device,
+			&images,
+			&fallback_image,
+			&pipeline,
+		) {
+			Ok(prepared_asset) => {
+				render_materials.insert(handle, prepared_asset);
+			},
+			Err(AsBindGroupError::RetryNextUpdate) => {
+				prepare_next_frame
+					.assets
+					.push((handle, material));
+			},
+		}
+	}
 }
 
 fn prepare_material2d<M: Material2d>(
-    material: &M,
-    render_device: &RenderDevice,
-    images: &RenderAssets<Image>,
-    fallback_image: &FallbackImage,
-    pipeline: &Material2dPipeline<M>,
+	material: &M,
+	render_device: &RenderDevice,
+	images: &RenderAssets<Image>,
+	fallback_image: &FallbackImage,
+	pipeline: &Material2dPipeline<M>,
 ) -> Result<PreparedMaterial2d<M>, AsBindGroupError> {
-    let prepared = material.as_bind_group(
-        &pipeline.material2d_layout,
-        render_device,
-        images,
-        fallback_image,
-    )?;
-    Ok(PreparedMaterial2d {
-        bindings: prepared.bindings,
-        bind_group: prepared.bind_group,
-        key: prepared.data,
-    })
+	let prepared = material.as_bind_group(
+		&pipeline.material2d_layout,
+		render_device,
+		images,
+		fallback_image,
+	)?;
+	Ok(PreparedMaterial2d {
+		bindings: prepared.bindings,
+		bind_group: prepared.bind_group,
+		key: prepared.data,
+	})
 }
 
 /// A component bundle for entities with a [`Mesh2dHandle`] and a [`Material2d`].
 #[derive(Bundle, Clone)]
-<<<<<<< HEAD
-pub struct MaterialMesh2dBundle<M: SpecializedMaterial2d> {
+pub struct MaterialMesh2dBundle<M: Material2d> {
 	pub mesh: Mesh2dHandle,
 	pub material: Handle<M>,
 	pub transform: Transform,
@@ -879,7 +533,7 @@
 	pub computed_visibility: ComputedVisibility,
 }
 
-impl<M: SpecializedMaterial2d> Default for MaterialMesh2dBundle<M> {
+impl<M: Material2d> Default for MaterialMesh2dBundle<M> {
 	fn default() -> Self {
 		Self {
 			mesh: Default::default(),
@@ -890,28 +544,4 @@
 			computed_visibility: Default::default(),
 		}
 	}
-=======
-pub struct MaterialMesh2dBundle<M: Material2d> {
-    pub mesh: Mesh2dHandle,
-    pub material: Handle<M>,
-    pub transform: Transform,
-    pub global_transform: GlobalTransform,
-    /// User indication of whether an entity is visible
-    pub visibility: Visibility,
-    /// Algorithmically-computed indication of whether an entity is visible and should be extracted for rendering
-    pub computed_visibility: ComputedVisibility,
-}
-
-impl<M: Material2d> Default for MaterialMesh2dBundle<M> {
-    fn default() -> Self {
-        Self {
-            mesh: Default::default(),
-            material: Default::default(),
-            transform: Default::default(),
-            global_transform: Default::default(),
-            visibility: Default::default(),
-            computed_visibility: Default::default(),
-        }
-    }
->>>>>>> 4affc8cd
 }