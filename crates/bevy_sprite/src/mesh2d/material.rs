--- conflicted
+++ resolved
@@ -215,13 +215,8 @@
 
 #[derive(Eq, PartialEq, Clone, Hash)]
 pub struct Material2dKey<T> {
-<<<<<<< HEAD
-	mesh_key: Mesh2dPipelineKey,
-	material_key: T,
-=======
-    pub mesh_key: Mesh2dPipelineKey,
-    pub material_key: T,
->>>>>>> aa0cd7c7
+	pub mesh_key: Mesh2dPipelineKey,
+	pub material_key: T,
 }
 
 impl<M: SpecializedMaterial2d> SpecializedMeshPipeline for Material2dPipeline<M> {
