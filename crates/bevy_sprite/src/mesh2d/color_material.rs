--- conflicted
+++ resolved
@@ -109,7 +109,6 @@
 }
 
 impl RenderAsset for ColorMaterial {
-<<<<<<< HEAD
 	type ExtractedAsset = ColorMaterial;
 	type PreparedAsset = GpuColorMaterial;
 	type Param = (
@@ -145,7 +144,7 @@
 			flags: flags.bits(),
 		};
 
-		let byte_buffer = [0u8; ColorMaterialUniformData::SIZE.get() as usize];
+		let byte_buffer = [0u8; ColorMaterialUniformData::SHADER_SIZE.get() as usize];
 		let mut buffer = encase::UniformBuffer::new(byte_buffer);
 		buffer.write(&value).unwrap();
 
@@ -175,78 +174,6 @@
 			texture: material.texture,
 		})
 	}
-=======
-    type ExtractedAsset = ColorMaterial;
-    type PreparedAsset = GpuColorMaterial;
-    type Param = (
-        SRes<RenderDevice>,
-        SRes<Material2dPipeline<ColorMaterial>>,
-        SRes<RenderAssets<Image>>,
-    );
-
-    fn extract_asset(&self) -> Self::ExtractedAsset {
-        self.clone()
-    }
-
-    fn prepare_asset(
-        material: Self::ExtractedAsset,
-        (render_device, color_pipeline, gpu_images): &mut SystemParamItem<Self::Param>,
-    ) -> Result<Self::PreparedAsset, PrepareAssetError<Self::ExtractedAsset>> {
-        let (texture_view, sampler) = if let Some(result) = color_pipeline
-            .mesh2d_pipeline
-            .get_image_texture(gpu_images, &material.texture)
-        {
-            result
-        } else {
-            return Err(PrepareAssetError::RetryNextUpdate(material));
-        };
-
-        let mut flags = ColorMaterialFlags::NONE;
-        if material.texture.is_some() {
-            flags |= ColorMaterialFlags::TEXTURE;
-        }
-
-        let value = ColorMaterialUniformData {
-            color: material.color.as_linear_rgba_f32().into(),
-            flags: flags.bits(),
-        };
-
-        let byte_buffer = [0u8; ColorMaterialUniformData::SHADER_SIZE.get() as usize];
-        let mut buffer = encase::UniformBuffer::new(byte_buffer);
-        buffer.write(&value).unwrap();
-
-        let buffer = render_device.create_buffer_with_data(&BufferInitDescriptor {
-            label: Some("color_material_uniform_buffer"),
-            usage: BufferUsages::UNIFORM | BufferUsages::COPY_DST,
-            contents: buffer.as_ref(),
-        });
-        let bind_group = render_device.create_bind_group(&BindGroupDescriptor {
-            entries: &[
-                BindGroupEntry {
-                    binding: 0,
-                    resource: buffer.as_entire_binding(),
-                },
-                BindGroupEntry {
-                    binding: 1,
-                    resource: BindingResource::TextureView(texture_view),
-                },
-                BindGroupEntry {
-                    binding: 2,
-                    resource: BindingResource::Sampler(sampler),
-                },
-            ],
-            label: Some("color_material_bind_group"),
-            layout: &color_pipeline.material2d_layout,
-        });
-
-        Ok(GpuColorMaterial {
-            buffer,
-            bind_group,
-            flags,
-            texture: material.texture,
-        })
-    }
->>>>>>> 72e73586
 }
 
 impl Material2d for ColorMaterial {
