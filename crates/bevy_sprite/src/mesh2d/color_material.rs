use bevy_app::{App, Plugin};
use bevy_asset::{load_internal_asset, Assets, Handle, HandleUntyped};
use bevy_math::Vec4;
use bevy_reflect::TypeUuid;
use bevy_render::{
<<<<<<< HEAD
	color::Color,
	prelude::Shader,
	render_asset::{PrepareAssetError, RenderAsset, RenderAssets},
	render_resource::*,
	renderer::RenderDevice,
	texture::Image,
=======
    color::Color, prelude::Shader, render_asset::RenderAssets, render_resource::*, texture::Image,
>>>>>>> 4affc8cd
};

use crate::{Material2d, Material2dPlugin, MaterialMesh2dBundle};

pub const COLOR_MATERIAL_SHADER_HANDLE: HandleUntyped =
	HandleUntyped::weak_from_u64(Shader::TYPE_UUID, 3253086872234592509);

#[derive(Default)]
pub struct ColorMaterialPlugin;

impl Plugin for ColorMaterialPlugin {
	fn build(&self, app: &mut App) {
		load_internal_asset!(
			app,
			COLOR_MATERIAL_SHADER_HANDLE,
			"color_material.wgsl",
			Shader::from_wgsl
		);

		app.init_plugin::<Material2dPlugin<ColorMaterial>>();

		app
			.world
			.resource_mut::<Assets<ColorMaterial>>()
			.set_untracked(
				Handle::<ColorMaterial>::default(),
				ColorMaterial {
					color: Color::rgb(1.0, 0.0, 1.0),
					..Default::default()
				},
			);
	}
}

/// A [2d material](Material2d) that renders [2d meshes](crate::Mesh2dHandle) with a texture tinted by a uniform color
#[derive(AsBindGroup, Debug, Clone, TypeUuid)]
#[uuid = "e228a544-e3ca-4e1e-bb9d-4d8bc1ad8c19"]
#[uniform(0, ColorMaterialUniform)]
pub struct ColorMaterial {
<<<<<<< HEAD
	pub color: Color,
	pub texture: Option<Handle<Image>>,
=======
    pub color: Color,
    #[texture(1)]
    #[sampler(2)]
    pub texture: Option<Handle<Image>>,
>>>>>>> 4affc8cd
}

impl Default for ColorMaterial {
	fn default() -> Self {
		ColorMaterial {
			color: Color::WHITE,
			texture: None,
		}
	}
}

impl From<Color> for ColorMaterial {
	fn from(color: Color) -> Self {
		ColorMaterial {
			color,
			..Default::default()
		}
	}
}

impl From<Handle<Image>> for ColorMaterial {
	fn from(texture: Handle<Image>) -> Self {
		ColorMaterial {
			texture: Some(texture),
			..Default::default()
		}
	}
}

// NOTE: These must match the bit flags in bevy_sprite/src/mesh2d/color_material.wgsl!
bitflags::bitflags! {
	#[repr(transparent)]
	pub struct ColorMaterialFlags: u32 {
		const TEXTURE           = (1 << 0);
		const NONE              = 0;
		const UNINITIALIZED     = 0xFFFF;
	}
}

/// The GPU representation of the uniform data of a [`ColorMaterial`].
#[derive(Clone, Default, ShaderType)]
<<<<<<< HEAD
pub struct ColorMaterialUniformData {
	pub color: Vec4,
	pub flags: u32,
}

/// The GPU representation of a [`ColorMaterial`].
#[derive(Debug, Clone)]
pub struct GpuColorMaterial {
	/// A buffer containing the [`ColorMaterialUniformData`] of the material.
	pub buffer: Buffer,
	/// The bind group specifying how the [`ColorMaterialUniformData`] and
	/// the texture of the material are bound.
	pub bind_group: BindGroup,
	pub flags: ColorMaterialFlags,
	pub texture: Option<Handle<Image>>,
}

impl RenderAsset for ColorMaterial {
	type ExtractedAsset = ColorMaterial;
	type PreparedAsset = GpuColorMaterial;
	type Param = (
		SRes<RenderDevice>,
		SRes<Material2dPipeline<ColorMaterial>>,
		SRes<RenderAssets<Image>>,
	);

	fn extract_asset(&self) -> Self::ExtractedAsset {
		self.clone()
	}

	fn prepare_asset(
		material: Self::ExtractedAsset,
		(render_device, color_pipeline, gpu_images): &mut SystemParamItem<Self::Param>,
	) -> Result<Self::PreparedAsset, PrepareAssetError<Self::ExtractedAsset>> {
		let (texture_view, sampler) = if let Some(result) = color_pipeline
			.mesh2d_pipeline
			.get_image_texture(gpu_images, &material.texture)
		{
			result
		} else {
			return Err(PrepareAssetError::RetryNextUpdate(material));
		};

		let mut flags = ColorMaterialFlags::NONE;
		if material.texture.is_some() {
			flags |= ColorMaterialFlags::TEXTURE;
		}

		let value = ColorMaterialUniformData {
			color: material.color.as_linear_rgba_f32().into(),
			flags: flags.bits(),
		};

		let byte_buffer = [0u8; ColorMaterialUniformData::SHADER_SIZE.get() as usize];
		let mut buffer = encase::UniformBuffer::new(byte_buffer);
		buffer.write(&value).unwrap();

		let buffer = render_device.create_buffer_with_data(&BufferInitDescriptor {
			label: Some("color_material_uniform_buffer"),
			usage: BufferUsages::UNIFORM | BufferUsages::COPY_DST,
			contents: buffer.as_ref(),
		});

		let bind_group = render_device.create_bind_group(&BindGroupDescriptor {
			entries: &(0..)
				.zip([
					buffer.as_entire_binding(),
					BindingResource::TextureView(texture_view),
					BindingResource::Sampler(sampler),
				])
				.map(|(binding, resource)| BindGroupEntry { binding, resource })
				.collect::<Vec<BindGroupEntry>>(),
			label: Some("color_material_bind_group"),
			layout: &color_pipeline.material2d_layout,
		});

		Ok(GpuColorMaterial {
			buffer,
			bind_group,
			flags,
			texture: material.texture,
		})
	}
}

impl Material2d for ColorMaterial {
	fn fragment_shader(_asset_server: &AssetServer) -> Option<Handle<Shader>> {
		Some(COLOR_MATERIAL_SHADER_HANDLE.typed())
	}

	#[inline]
	fn bind_group(render_asset: &<Self as RenderAsset>::PreparedAsset) -> &BindGroup {
		&render_asset.bind_group
	}

	fn bind_group_layout(
		render_device: &RenderDevice,
	) -> bevy_render::render_resource::BindGroupLayout {
		render_device.create_bind_group_layout(&BindGroupLayoutDescriptor {
			entries: &(0u32..)
				.zip([
					BindingType::Buffer {
						ty: BufferBindingType::Uniform,
						has_dynamic_offset: false,
						min_binding_size: Some(ColorMaterialUniformData::min_size()),
					},
					// Texture,
					BindingType::Texture {
						multisampled: false,
						sample_type: TextureSampleType::Float { filterable: true },
						view_dimension: TextureViewDimension::D2,
					},
					// Texture sampler
					BindingType::Sampler(SamplerBindingType::Filtering),
				])
				.map(|(binding, ty)| BindGroupLayoutEntry {
					binding,
					visibility: ShaderStages::FRAGMENT,
					ty,
					count: None,
				})
				.collect::<Vec<BindGroupLayoutEntry>>(),
			label: Some("color_material_layout"),
		})
	}
=======
pub struct ColorMaterialUniform {
    pub color: Vec4,
    pub flags: u32,
}

impl AsBindGroupShaderType<ColorMaterialUniform> for ColorMaterial {
    fn as_bind_group_shader_type(&self, _images: &RenderAssets<Image>) -> ColorMaterialUniform {
        let mut flags = ColorMaterialFlags::NONE;
        if self.texture.is_some() {
            flags |= ColorMaterialFlags::TEXTURE;
        }

        ColorMaterialUniform {
            color: self.color.as_linear_rgba_f32().into(),
            flags: flags.bits(),
        }
    }
}

impl Material2d for ColorMaterial {
    fn fragment_shader() -> ShaderRef {
        COLOR_MATERIAL_SHADER_HANDLE.typed().into()
    }
>>>>>>> 4affc8cd
}

/// A component bundle for entities with a [`Mesh2dHandle`](crate::Mesh2dHandle) and a [`ColorMaterial`].
pub type ColorMesh2dBundle = MaterialMesh2dBundle<ColorMaterial>;<|MERGE_RESOLUTION|>--- conflicted
+++ resolved
@@ -3,16 +3,7 @@
 use bevy_math::Vec4;
 use bevy_reflect::TypeUuid;
 use bevy_render::{
-<<<<<<< HEAD
-	color::Color,
-	prelude::Shader,
-	render_asset::{PrepareAssetError, RenderAsset, RenderAssets},
-	render_resource::*,
-	renderer::RenderDevice,
-	texture::Image,
-=======
-    color::Color, prelude::Shader, render_asset::RenderAssets, render_resource::*, texture::Image,
->>>>>>> 4affc8cd
+	color::Color, prelude::Shader, render_asset::RenderAssets, render_resource::*, texture::Image,
 };
 
 use crate::{Material2d, Material2dPlugin, MaterialMesh2dBundle};
@@ -52,15 +43,10 @@
 #[uuid = "e228a544-e3ca-4e1e-bb9d-4d8bc1ad8c19"]
 #[uniform(0, ColorMaterialUniform)]
 pub struct ColorMaterial {
-<<<<<<< HEAD
 	pub color: Color,
+	#[texture(1)]
+	#[sampler(2)]
 	pub texture: Option<Handle<Image>>,
-=======
-    pub color: Color,
-    #[texture(1)]
-    #[sampler(2)]
-    pub texture: Option<Handle<Image>>,
->>>>>>> 4affc8cd
 }
 
 impl Default for ColorMaterial {
@@ -102,157 +88,29 @@
 
 /// The GPU representation of the uniform data of a [`ColorMaterial`].
 #[derive(Clone, Default, ShaderType)]
-<<<<<<< HEAD
-pub struct ColorMaterialUniformData {
+pub struct ColorMaterialUniform {
 	pub color: Vec4,
 	pub flags: u32,
 }
 
-/// The GPU representation of a [`ColorMaterial`].
-#[derive(Debug, Clone)]
-pub struct GpuColorMaterial {
-	/// A buffer containing the [`ColorMaterialUniformData`] of the material.
-	pub buffer: Buffer,
-	/// The bind group specifying how the [`ColorMaterialUniformData`] and
-	/// the texture of the material are bound.
-	pub bind_group: BindGroup,
-	pub flags: ColorMaterialFlags,
-	pub texture: Option<Handle<Image>>,
-}
-
-impl RenderAsset for ColorMaterial {
-	type ExtractedAsset = ColorMaterial;
-	type PreparedAsset = GpuColorMaterial;
-	type Param = (
-		SRes<RenderDevice>,
-		SRes<Material2dPipeline<ColorMaterial>>,
-		SRes<RenderAssets<Image>>,
-	);
-
-	fn extract_asset(&self) -> Self::ExtractedAsset {
-		self.clone()
-	}
-
-	fn prepare_asset(
-		material: Self::ExtractedAsset,
-		(render_device, color_pipeline, gpu_images): &mut SystemParamItem<Self::Param>,
-	) -> Result<Self::PreparedAsset, PrepareAssetError<Self::ExtractedAsset>> {
-		let (texture_view, sampler) = if let Some(result) = color_pipeline
-			.mesh2d_pipeline
-			.get_image_texture(gpu_images, &material.texture)
-		{
-			result
-		} else {
-			return Err(PrepareAssetError::RetryNextUpdate(material));
-		};
-
+impl AsBindGroupShaderType<ColorMaterialUniform> for ColorMaterial {
+	fn as_bind_group_shader_type(&self, _images: &RenderAssets<Image>) -> ColorMaterialUniform {
 		let mut flags = ColorMaterialFlags::NONE;
-		if material.texture.is_some() {
+		if self.texture.is_some() {
 			flags |= ColorMaterialFlags::TEXTURE;
 		}
 
-		let value = ColorMaterialUniformData {
-			color: material.color.as_linear_rgba_f32().into(),
+		ColorMaterialUniform {
+			color: self.color.as_linear_rgba_f32().into(),
 			flags: flags.bits(),
-		};
-
-		let byte_buffer = [0u8; ColorMaterialUniformData::SHADER_SIZE.get() as usize];
-		let mut buffer = encase::UniformBuffer::new(byte_buffer);
-		buffer.write(&value).unwrap();
-
-		let buffer = render_device.create_buffer_with_data(&BufferInitDescriptor {
-			label: Some("color_material_uniform_buffer"),
-			usage: BufferUsages::UNIFORM | BufferUsages::COPY_DST,
-			contents: buffer.as_ref(),
-		});
-
-		let bind_group = render_device.create_bind_group(&BindGroupDescriptor {
-			entries: &(0..)
-				.zip([
-					buffer.as_entire_binding(),
-					BindingResource::TextureView(texture_view),
-					BindingResource::Sampler(sampler),
-				])
-				.map(|(binding, resource)| BindGroupEntry { binding, resource })
-				.collect::<Vec<BindGroupEntry>>(),
-			label: Some("color_material_bind_group"),
-			layout: &color_pipeline.material2d_layout,
-		});
-
-		Ok(GpuColorMaterial {
-			buffer,
-			bind_group,
-			flags,
-			texture: material.texture,
-		})
+		}
 	}
 }
 
 impl Material2d for ColorMaterial {
-	fn fragment_shader(_asset_server: &AssetServer) -> Option<Handle<Shader>> {
-		Some(COLOR_MATERIAL_SHADER_HANDLE.typed())
+	fn fragment_shader() -> ShaderRef {
+		COLOR_MATERIAL_SHADER_HANDLE.typed().into()
 	}
-
-	#[inline]
-	fn bind_group(render_asset: &<Self as RenderAsset>::PreparedAsset) -> &BindGroup {
-		&render_asset.bind_group
-	}
-
-	fn bind_group_layout(
-		render_device: &RenderDevice,
-	) -> bevy_render::render_resource::BindGroupLayout {
-		render_device.create_bind_group_layout(&BindGroupLayoutDescriptor {
-			entries: &(0u32..)
-				.zip([
-					BindingType::Buffer {
-						ty: BufferBindingType::Uniform,
-						has_dynamic_offset: false,
-						min_binding_size: Some(ColorMaterialUniformData::min_size()),
-					},
-					// Texture,
-					BindingType::Texture {
-						multisampled: false,
-						sample_type: TextureSampleType::Float { filterable: true },
-						view_dimension: TextureViewDimension::D2,
-					},
-					// Texture sampler
-					BindingType::Sampler(SamplerBindingType::Filtering),
-				])
-				.map(|(binding, ty)| BindGroupLayoutEntry {
-					binding,
-					visibility: ShaderStages::FRAGMENT,
-					ty,
-					count: None,
-				})
-				.collect::<Vec<BindGroupLayoutEntry>>(),
-			label: Some("color_material_layout"),
-		})
-	}
-=======
-pub struct ColorMaterialUniform {
-    pub color: Vec4,
-    pub flags: u32,
-}
-
-impl AsBindGroupShaderType<ColorMaterialUniform> for ColorMaterial {
-    fn as_bind_group_shader_type(&self, _images: &RenderAssets<Image>) -> ColorMaterialUniform {
-        let mut flags = ColorMaterialFlags::NONE;
-        if self.texture.is_some() {
-            flags |= ColorMaterialFlags::TEXTURE;
-        }
-
-        ColorMaterialUniform {
-            color: self.color.as_linear_rgba_f32().into(),
-            flags: flags.bits(),
-        }
-    }
-}
-
-impl Material2d for ColorMaterial {
-    fn fragment_shader() -> ShaderRef {
-        COLOR_MATERIAL_SHADER_HANDLE.typed().into()
-    }
->>>>>>> 4affc8cd
 }
 
 /// A component bundle for entities with a [`Mesh2dHandle`](crate::Mesh2dHandle) and a [`ColorMaterial`].
