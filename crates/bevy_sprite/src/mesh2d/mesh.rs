use bevy_app::Plugin;
use bevy_asset::{load_internal_asset, Handle, HandleUntyped};
use bevy_ecs::{
	prelude::*,
	system::{lifetimeless::*, SystemParamItem, SystemState},
};
use bevy_math::{Mat4, Vec2};
use bevy_reflect::{Reflect, TypeUuid};
use bevy_render::{
	extract_component::{ComponentUniforms, DynamicUniformIndex, UniformComponentPlugin},
	mesh::{GpuBufferInfo, Mesh, MeshVertexAttribute, MeshVertexBufferLayout},
	prelude::Msaa,
	render_asset::RenderAssets,
	render_phase::{EntityRenderCommand, RenderCommandResult, TrackedRenderPass},
	render_resource::*,
	renderer::{RenderDevice, RenderQueue},
	texture::{
		BevyDefault, DefaultImageSampler, GpuImage, Image, ImageSampler, TextureFormatPixelInfo,
	},
	view::{ComputedVisibility, ExtractedView, ViewUniform, ViewUniformOffset, ViewUniforms},
	Extract, RenderApp, RenderStage,
};
use bevy_transform::components::GlobalTransform;

/// Component for rendering with meshes in the 2d pipeline, usually with a [2d material](crate::Material2d) such as [`ColorMaterial`](crate::ColorMaterial).
///
/// It wraps a [`Handle<Mesh>`] to differentiate from the 3d pipelines which use the handles directly as components
#[derive(Default, Clone, Component, Debug, Reflect)]
#[reflect(Component)]
pub struct Mesh2dHandle(pub Handle<Mesh>);

impl From<Handle<Mesh>> for Mesh2dHandle {
	fn from(handle: Handle<Mesh>) -> Self {
		Self(handle)
	}
}

#[derive(Default)]
pub struct Mesh2dRenderPlugin;

pub const MESH2D_VERTEX_OUTPUT: HandleUntyped =
	HandleUntyped::weak_from_u64(Shader::TYPE_UUID, 7646632476603252194);
pub const MESH2D_VIEW_TYPES_HANDLE: HandleUntyped =
	HandleUntyped::weak_from_u64(Shader::TYPE_UUID, 12677582416765805110);
pub const MESH2D_VIEW_BINDINGS_HANDLE: HandleUntyped =
	HandleUntyped::weak_from_u64(Shader::TYPE_UUID, 6901431444735842434);
pub const MESH2D_TYPES_HANDLE: HandleUntyped =
	HandleUntyped::weak_from_u64(Shader::TYPE_UUID, 8994673400261890424);
pub const MESH2D_BINDINGS_HANDLE: HandleUntyped =
	HandleUntyped::weak_from_u64(Shader::TYPE_UUID, 8983617858458862856);
pub const MESH2D_FUNCTIONS_HANDLE: HandleUntyped =
	HandleUntyped::weak_from_u64(Shader::TYPE_UUID, 4976379308250389413);
pub const MESH2D_SHADER_HANDLE: HandleUntyped =
	HandleUntyped::weak_from_u64(Shader::TYPE_UUID, 2971387252468633715);

impl Plugin for Mesh2dRenderPlugin {
	fn build(&self, app: &mut bevy_app::App) {
		load_internal_asset!(
			app,
			MESH2D_VERTEX_OUTPUT,
			"mesh2d_vertex_output.wgsl",
			Shader::from_wgsl
		);
		load_internal_asset!(
			app,
			MESH2D_VIEW_TYPES_HANDLE,
			"mesh2d_view_types.wgsl",
			Shader::from_wgsl
		);
		load_internal_asset!(
			app,
			MESH2D_VIEW_BINDINGS_HANDLE,
			"mesh2d_view_bindings.wgsl",
			Shader::from_wgsl
		);
		load_internal_asset!(
			app,
			MESH2D_TYPES_HANDLE,
			"mesh2d_types.wgsl",
			Shader::from_wgsl
		);
		load_internal_asset!(
			app,
			MESH2D_BINDINGS_HANDLE,
			"mesh2d_bindings.wgsl",
			Shader::from_wgsl
		);
		load_internal_asset!(
			app,
			MESH2D_FUNCTIONS_HANDLE,
			"mesh2d_functions.wgsl",
			Shader::from_wgsl
		);
		load_internal_asset!(app, MESH2D_SHADER_HANDLE, "mesh2d.wgsl", Shader::from_wgsl);

		app.init_plugin::<UniformComponentPlugin<Mesh2dUniform>>();

		if let Ok(render_app) = app.get_sub_app_mut(RenderApp) {
			render_app.init_resource::<Mesh2dPipeline>();
			render_app.init_resource::<SpecializedMeshPipelines<Mesh2dPipeline>>();
			render_app.add_system_to_stage(RenderStage::Extract, extract_mesh2d);
			render_app.add_system_to_stage(RenderStage::Queue, queue_mesh2d_bind_group);
			render_app.add_system_to_stage(RenderStage::Queue, queue_mesh2d_view_bind_groups);
		}
	}
}

#[derive(Component, ShaderType, Clone)]
pub struct Mesh2dUniform {
	pub transform: Mat4,
	pub inverse_transpose_model: Mat4,
	pub flags: u32,
}

// NOTE: These must match the bit flags in bevy_sprite/src/mesh2d/mesh2d.wgsl!
bitflags::bitflags! {
	#[repr(transparent)]
	struct MeshFlags: u32 {
		const NONE                       = 0;
		const UNINITIALIZED              = 0xFFFF;
	}
}

pub fn extract_mesh2d(
	mut commands: Commands,
	mut previous_len: Local<usize>,
	query: Extract<Query<(Entity, &ComputedVisibility, &GlobalTransform, &Mesh2dHandle)>>,
) {
<<<<<<< HEAD
	let mut values = Vec::with_capacity(*previous_len);
	for (entity, computed_visibility, transform, handle) in query.into_iter() {
		if !computed_visibility.is_visible {
			continue;
		}
		let transform = transform.compute_matrix();
		values.push((
			entity,
			(
				Mesh2dHandle(handle.0.clone_weak()),
				Mesh2dUniform {
					flags: MeshFlags::empty().bits,
					transform,
					inverse_transpose_model: transform.inverse().transpose(),
				},
			),
		));
	}
	*previous_len = values.len();
	commands.insert_or_spawn_batch(values);
=======
    let mut values = Vec::with_capacity(*previous_len);
    for (entity, computed_visibility, transform, handle) in query.iter() {
        if !computed_visibility.is_visible() {
            continue;
        }
        let transform = transform.compute_matrix();
        values.push((
            entity,
            (
                Mesh2dHandle(handle.0.clone_weak()),
                Mesh2dUniform {
                    flags: MeshFlags::empty().bits,
                    transform,
                    inverse_transpose_model: transform.inverse().transpose(),
                },
            ),
        ));
    }
    *previous_len = values.len();
    commands.insert_or_spawn_batch(values);
>>>>>>> 4affc8cd
}

#[derive(Clone)]
pub struct Mesh2dPipeline {
	pub view_layout: BindGroupLayout,
	pub mesh_layout: BindGroupLayout,
	// This dummy white texture is to be used in place of optional textures
	pub dummy_white_gpu_image: GpuImage,
}

impl FromWorld for Mesh2dPipeline {
	fn from_world(world: &mut World) -> Self {
		let mut system_state: SystemState<(Res<RenderDevice>, Res<DefaultImageSampler>)> =
			SystemState::new(world);
		let (render_device, default_sampler) = system_state.get_mut(world);
		let view_layout = render_device.create_bind_group_layout(&BindGroupLayoutDescriptor {
			entries: &[
				// View
				BindGroupLayoutEntry {
					binding: 0,
					visibility: ShaderStages::VERTEX | ShaderStages::FRAGMENT,
					ty: BindingType::Buffer {
						ty: BufferBindingType::Uniform,
						has_dynamic_offset: true,
						min_binding_size: Some(ViewUniform::min_size()),
					},
					count: None,
				},
			],
			label: Some("mesh2d_view_layout"),
		});

		let mesh_layout = render_device.create_bind_group_layout(&BindGroupLayoutDescriptor {
			entries: &[BindGroupLayoutEntry {
				binding: 0,
				visibility: ShaderStages::VERTEX | ShaderStages::FRAGMENT,
				ty: BindingType::Buffer {
					ty: BufferBindingType::Uniform,
					has_dynamic_offset: true,
					min_binding_size: Some(Mesh2dUniform::min_size()),
				},
				count: None,
			}],
			label: Some("mesh2d_layout"),
		});
		// A 1x1x1 'all 1.0' texture to use as a dummy texture to use in place of optional StandardMaterial textures
		let dummy_white_gpu_image = {
			let image = Image::new_fill(
				Extent3d::default(),
				TextureDimension::D2,
				&[255u8; 4],
				TextureFormat::bevy_default(),
			);
			let texture = render_device.create_texture(&image.texture_descriptor);
			let sampler = match image.sampler_descriptor {
				ImageSampler::Default => (**default_sampler).clone(),
				ImageSampler::Descriptor(descriptor) => render_device.create_sampler(&descriptor),
			};

			let format_size = image.texture_descriptor.format.pixel_size();
			let render_queue = world.resource_mut::<RenderQueue>();
			render_queue.write_texture(
				ImageCopyTexture {
					texture: &texture,
					mip_level: 0,
					origin: Origin3d::ZERO,
					aspect: TextureAspect::All,
				},
				&image.data,
				ImageDataLayout {
					offset: 0,
					bytes_per_row: Some(
						std::num::NonZeroU32::new(image.texture_descriptor.size.width * format_size as u32)
							.unwrap(),
					),
					rows_per_image: None,
				},
				image.texture_descriptor.size,
			);

			let texture_view = texture.create_view(&TextureViewDescriptor::default());
			GpuImage {
				texture,
				texture_view,
				texture_format: image.texture_descriptor.format,
				sampler,
				size: Vec2::new(
					image.texture_descriptor.size.width as f32,
					image.texture_descriptor.size.height as f32,
				),
			}
		};
		Mesh2dPipeline {
			view_layout,
			mesh_layout,
			dummy_white_gpu_image,
		}
	}
}

impl Mesh2dPipeline {
	pub fn get_image_texture<'a>(
		&'a self,
		gpu_images: &'a RenderAssets<Image>,
		handle_option: &Option<Handle<Image>>,
	) -> Option<(&'a TextureView, &'a Sampler)> {
		if let Some(handle) = handle_option {
			let gpu_image = gpu_images.get(handle)?;
			Some((&gpu_image.texture_view, &gpu_image.sampler))
		} else {
			Some((
				&self.dummy_white_gpu_image.texture_view,
				&self.dummy_white_gpu_image.sampler,
			))
		}
	}
}

bitflags::bitflags! {
	#[repr(transparent)]
	// NOTE: Apparently quadro drivers support up to 64x MSAA.
	// MSAA uses the highest 6 bits for the MSAA sample count - 1 to support up to 64x MSAA.
	// FIXME: make normals optional?
	pub struct Mesh2dPipelineKey: u32 {
		const NONE                        = 0;
		const MSAA_RESERVED_BITS          = Mesh2dPipelineKey::MSAA_MASK_BITS << Mesh2dPipelineKey::MSAA_SHIFT_BITS;
		const PRIMITIVE_TOPOLOGY_RESERVED_BITS = Mesh2dPipelineKey::PRIMITIVE_TOPOLOGY_MASK_BITS << Mesh2dPipelineKey::PRIMITIVE_TOPOLOGY_SHIFT_BITS;
	}
}

impl Mesh2dPipelineKey {
	const MSAA_MASK_BITS: u32 = 0b111111;
	const MSAA_SHIFT_BITS: u32 = 32 - 6;
	const PRIMITIVE_TOPOLOGY_MASK_BITS: u32 = 0b111;
	const PRIMITIVE_TOPOLOGY_SHIFT_BITS: u32 = Self::MSAA_SHIFT_BITS - 3;

	pub fn from_msaa_samples(samples: u32) -> Self {
		Self::from(Msaa { samples })
	}

	pub fn msaa_samples(&self) -> u32 {
		((self.bits >> Self::MSAA_SHIFT_BITS) & Self::MSAA_MASK_BITS) + 1
	}

	#[deprecated]
	pub fn primitive_topology(&self) -> PrimitiveTopology {
		let primitive_topology_bits =
			(self.bits >> Self::PRIMITIVE_TOPOLOGY_SHIFT_BITS) & Self::PRIMITIVE_TOPOLOGY_MASK_BITS;
		match primitive_topology_bits {
			x if x == PrimitiveTopology::PointList as u32 => PrimitiveTopology::PointList,
			x if x == PrimitiveTopology::LineList as u32 => PrimitiveTopology::LineList,
			x if x == PrimitiveTopology::LineStrip as u32 => PrimitiveTopology::LineStrip,
			x if x == PrimitiveTopology::TriangleList as u32 => PrimitiveTopology::TriangleList,
			x if x == PrimitiveTopology::TriangleStrip as u32 => PrimitiveTopology::TriangleStrip,
			_ => PrimitiveTopology::default(),
		}
	}
}

impl From<Msaa> for Mesh2dPipelineKey {
	fn from(msaa: Msaa) -> Self {
		let msaa_bits = ((msaa.samples - 1) & Self::MSAA_MASK_BITS) << Self::MSAA_SHIFT_BITS;
		Mesh2dPipelineKey::from_bits(msaa_bits).unwrap()
	}
}

impl Into<PrimitiveTopology> for Mesh2dPipelineKey {
	fn into(self) -> PrimitiveTopology {
		let primitive_topology_bits =
			(self.bits >> Self::PRIMITIVE_TOPOLOGY_SHIFT_BITS) & Self::PRIMITIVE_TOPOLOGY_MASK_BITS;
		match primitive_topology_bits {
			x if x == PrimitiveTopology::PointList as u32 => PrimitiveTopology::PointList,
			x if x == PrimitiveTopology::LineList as u32 => PrimitiveTopology::LineList,
			x if x == PrimitiveTopology::LineStrip as u32 => PrimitiveTopology::LineStrip,
			x if x == PrimitiveTopology::TriangleList as u32 => PrimitiveTopology::TriangleList,
			x if x == PrimitiveTopology::TriangleStrip as u32 => PrimitiveTopology::TriangleStrip,
			_ => PrimitiveTopology::default(),
		}
	}
}

impl From<PrimitiveTopology> for Mesh2dPipelineKey {
	fn from(primitive_topology: PrimitiveTopology) -> Self {
		let primitive_topology_bits = ((primitive_topology as u32)
			& Self::PRIMITIVE_TOPOLOGY_MASK_BITS)
			<< Self::PRIMITIVE_TOPOLOGY_SHIFT_BITS;
		Mesh2dPipelineKey::from_bits(primitive_topology_bits).unwrap()
	}
}

impl SpecializedMeshPipeline for Mesh2dPipeline {
	type Key = Mesh2dPipelineKey;

	fn specialize(
		&self,
		key: Self::Key,
		layout: &MeshVertexBufferLayout,
	) -> Result<RenderPipelineDescriptor, SpecializedMeshPipelineError> {
		let mut vertex_attributes = vec![
			MeshVertexAttribute::POSITION.at_shader_location(0),
			MeshVertexAttribute::NORMAL.at_shader_location(1),
			MeshVertexAttribute::UV_0.at_shader_location(2),
		];

		let mut shader_defs = Vec::new();
		if layout.contains(MeshVertexAttribute::TANGENT.id) {
			shader_defs.push(String::from("VERTEX_TANGENTS"));
			vertex_attributes.push(MeshVertexAttribute::TANGENT.at_shader_location(3));
		}

		if layout.contains(MeshVertexAttribute::COLOR.id) {
			shader_defs.push(String::from("VERTEX_COLORS"));
			vertex_attributes.push(MeshVertexAttribute::COLOR.at_shader_location(4));
		}

		let vertex_buffer_layout = layout.get_layout(&vertex_attributes)?;

		Ok(RenderPipelineDescriptor {
			meta: PipelineDescriptorMeta {
				label: Some("transparent_mesh2d_pipeline".into()),
				layout: Some(vec![self.view_layout.clone(), self.mesh_layout.clone()]),
			},
			vertex: VertexState {
				meta: ShaderMeta {
					shader: MESH2D_SHADER_HANDLE.typed::<Shader>(),
					entry_point: "vertex".into(),
					shader_defs: shader_defs.clone(),
				},
				buffers: vec![vertex_buffer_layout],
			},
			fragment: Some(FragmentState {
				meta: ShaderMeta {
					shader: MESH2D_SHADER_HANDLE.typed::<Shader>(),
					shader_defs,
					entry_point: "fragment".into(),
				},
				targets: vec![Some(ColorTargetState {
					format: TextureFormat::bevy_default(),
					blend: Some(BlendState::ALPHA_BLENDING),
					write_mask: ColorWrites::ALL,
				})],
			}),
			multisample: MultisampleState {
				count: key.msaa_samples(),
				mask: !0,
				alpha_to_coverage_enabled: false,
			},
			primitive: PrimitiveState {
				front_face: FrontFace::Ccw,
				cull_mode: Some(Face::Back),
				unclipped_depth: false,
				polygon_mode: PolygonMode::Fill,
				conservative: false,
				topology: key.into(),
				strip_index_format: None,
			},
			depth_stencil: None,
		})
	}
}

pub struct Mesh2dBindGroup {
	pub value: BindGroup,
}

pub fn queue_mesh2d_bind_group(
	mut commands: Commands,
	mesh2d_pipeline: Res<Mesh2dPipeline>,
	render_device: Res<RenderDevice>,
	mesh2d_uniforms: Res<ComponentUniforms<Mesh2dUniform>>,
) {
	if let Some(binding) = mesh2d_uniforms.uniforms().binding() {
		commands.insert_resource(Mesh2dBindGroup {
			value: render_device.create_bind_group(&BindGroupDescriptor {
				entries: &[BindGroupEntry {
					binding: 0,
					resource: binding,
				}],
				label: Some("mesh2d_bind_group"),
				layout: &mesh2d_pipeline.mesh_layout,
			}),
		});
	}
}

#[derive(Component)]
pub struct Mesh2dViewBindGroup {
	pub value: BindGroup,
}

pub fn queue_mesh2d_view_bind_groups(
	mut commands: Commands,
	render_device: Res<RenderDevice>,
	mesh2d_pipeline: Res<Mesh2dPipeline>,
	view_uniforms: Res<ViewUniforms>,
	views: Query<Entity, With<ExtractedView>>,
) {
	if let Some(view_binding) = view_uniforms.uniforms.binding() {
		for entity in views.into_iter() {
			let view_bind_group = render_device.create_bind_group(&BindGroupDescriptor {
				entries: &[BindGroupEntry {
					binding: 0,
					resource: view_binding.clone(),
				}],
				label: Some("mesh2d_view_bind_group"),
				layout: &mesh2d_pipeline.view_layout,
			});

			commands
				.entity(entity)
				.insert(Mesh2dViewBindGroup {
					value: view_bind_group,
				});
		}
	}
}

pub struct SetMesh2dViewBindGroup<const I: usize>;
impl<const I: usize> EntityRenderCommand for SetMesh2dViewBindGroup<I> {
	type Param = SQuery<(Read<ViewUniformOffset>, Read<Mesh2dViewBindGroup>)>;
	#[inline]
	fn render<'w>(
		view: Entity,
		_item: Entity,
		view_query: SystemParamItem<'w, '_, Self::Param>,
		pass: &mut TrackedRenderPass<'w>,
	) -> RenderCommandResult {
		let (view_uniform, mesh2d_view_bind_group) = view_query.get_inner(view).unwrap();
		pass.set_bind_group(I, &mesh2d_view_bind_group.value, &[view_uniform.offset]);

		RenderCommandResult::Success
	}
}

pub struct SetMesh2dBindGroup<const I: usize>;
impl<const I: usize> EntityRenderCommand for SetMesh2dBindGroup<I> {
	type Param = (
		SRes<Mesh2dBindGroup>,
		SQuery<Read<DynamicUniformIndex<Mesh2dUniform>>>,
	);
	#[inline]
	fn render<'w>(
		_view: Entity,
		item: Entity,
		(mesh2d_bind_group, mesh2d_query): SystemParamItem<'w, '_, Self::Param>,
		pass: &mut TrackedRenderPass<'w>,
	) -> RenderCommandResult {
		let mesh2d_index = mesh2d_query.get(item).unwrap();
		pass.set_bind_group(
			I,
			&mesh2d_bind_group.into_inner().value,
			&[mesh2d_index.index()],
		);
		RenderCommandResult::Success
	}
}

pub struct DrawMesh2d;
impl EntityRenderCommand for DrawMesh2d {
	type Param = (SRes<RenderAssets<Mesh>>, SQuery<Read<Mesh2dHandle>>);
	#[inline]
	fn render<'w>(
		_view: Entity,
		item: Entity,
		(meshes, mesh2d_query): SystemParamItem<'w, '_, Self::Param>,
		pass: &mut TrackedRenderPass<'w>,
	) -> RenderCommandResult {
		let mesh_handle = &mesh2d_query.get(item).unwrap().0;
		if let Some(gpu_mesh) = meshes.into_inner().get(mesh_handle) {
			pass.set_vertex_buffer(0, gpu_mesh.vertex_buffer.slice(..));
			match &gpu_mesh.buffer_info {
				GpuBufferInfo::Indexed {
					buffer,
					index_format,
					count,
				} => {
					pass.set_index_buffer(buffer.slice(..), 0, *index_format);
					pass.draw_indexed(0..*count, 0, 0..1);
				},
				GpuBufferInfo::NonIndexed { vertex_count } => {
					pass.draw(0..*vertex_count, 0..1);
				},
			}
			RenderCommandResult::Success
		} else {
			RenderCommandResult::Failure
		}
	}
}<|MERGE_RESOLUTION|>--- conflicted
+++ resolved
@@ -126,11 +126,10 @@
 	mut previous_len: Local<usize>,
 	query: Extract<Query<(Entity, &ComputedVisibility, &GlobalTransform, &Mesh2dHandle)>>,
 ) {
-<<<<<<< HEAD
 	let mut values = Vec::with_capacity(*previous_len);
-	for (entity, computed_visibility, transform, handle) in query.into_iter() {
-		if !computed_visibility.is_visible {
-			continue;
+	query.for_each(|(entity, computed_visibility, transform, handle)| {
+		if !computed_visibility.is_visible() {
+			return;
 		}
 		let transform = transform.compute_matrix();
 		values.push((
@@ -144,31 +143,9 @@
 				},
 			),
 		));
-	}
+	});
 	*previous_len = values.len();
 	commands.insert_or_spawn_batch(values);
-=======
-    let mut values = Vec::with_capacity(*previous_len);
-    for (entity, computed_visibility, transform, handle) in query.iter() {
-        if !computed_visibility.is_visible() {
-            continue;
-        }
-        let transform = transform.compute_matrix();
-        values.push((
-            entity,
-            (
-                Mesh2dHandle(handle.0.clone_weak()),
-                Mesh2dUniform {
-                    flags: MeshFlags::empty().bits,
-                    transform,
-                    inverse_transpose_model: transform.inverse().transpose(),
-                },
-            ),
-        ));
-    }
-    *previous_len = values.len();
-    commands.insert_or_spawn_batch(values);
->>>>>>> 4affc8cd
 }
 
 #[derive(Clone)]
