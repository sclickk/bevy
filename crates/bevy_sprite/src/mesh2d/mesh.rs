use bevy_app::Plugin;
use bevy_asset::{load_internal_asset, Handle, HandleUntyped};
use bevy_ecs::{
	prelude::*,
	system::{lifetimeless::*, SystemParamItem, SystemState},
};
use bevy_math::{Mat4, Vec2};
use bevy_reflect::{Reflect, TypeUuid};
use bevy_render::{
	extract_component::{ComponentUniforms, DynamicUniformIndex, UniformComponentPlugin},
	mesh::{GpuBufferInfo, Mesh, MeshVertexAttribute, MeshVertexBufferLayout},
	prelude::Msaa,
	render_asset::RenderAssets,
	render_phase::{EntityRenderCommand, RenderCommandResult, TrackedRenderPass},
	render_resource::*,
	renderer::{RenderDevice, RenderQueue},
	texture::{
		BevyDefault, DefaultImageSampler, GpuImage, Image, ImageSampler, TextureFormatPixelInfo,
	},
	view::{ComputedVisibility, ExtractedView, ViewUniform, ViewUniformOffset, ViewUniforms},
	Extract, RenderApp, RenderStage,
};
use bevy_transform::components::GlobalTransform;

/// Component for rendering with meshes in the 2d pipeline, usually with a [2d material](crate::Material2d) such as [`ColorMaterial`](crate::ColorMaterial).
///
/// It wraps a [`Handle<Mesh>`] to differentiate from the 3d pipelines which use the handles directly as components
#[derive(Default, Clone, Component, Debug, Reflect)]
#[reflect(Component)]
pub struct Mesh2dHandle(pub Handle<Mesh>);

impl From<Handle<Mesh>> for Mesh2dHandle {
	fn from(handle: Handle<Mesh>) -> Self {
		Self(handle)
	}
}

#[derive(Default)]
pub struct Mesh2dRenderPlugin;

pub const MESH2D_VERTEX_OUTPUT: HandleUntyped =
    HandleUntyped::weak_from_u64(Shader::TYPE_UUID, 7646632476603252194);
pub const MESH2D_VIEW_TYPES_HANDLE: HandleUntyped =
	HandleUntyped::weak_from_u64(Shader::TYPE_UUID, 12677582416765805110);
pub const MESH2D_VIEW_BINDINGS_HANDLE: HandleUntyped =
	HandleUntyped::weak_from_u64(Shader::TYPE_UUID, 6901431444735842434);
pub const MESH2D_TYPES_HANDLE: HandleUntyped =
	HandleUntyped::weak_from_u64(Shader::TYPE_UUID, 8994673400261890424);
pub const MESH2D_BINDINGS_HANDLE: HandleUntyped =
	HandleUntyped::weak_from_u64(Shader::TYPE_UUID, 8983617858458862856);
pub const MESH2D_FUNCTIONS_HANDLE: HandleUntyped =
	HandleUntyped::weak_from_u64(Shader::TYPE_UUID, 4976379308250389413);
pub const MESH2D_SHADER_HANDLE: HandleUntyped =
	HandleUntyped::weak_from_u64(Shader::TYPE_UUID, 2971387252468633715);

impl Plugin for Mesh2dRenderPlugin {
<<<<<<< HEAD
	fn build(&self, app: &mut bevy_app::App) {
		load_internal_asset!(
			app,
			MESH2D_VIEW_TYPES_HANDLE,
			"mesh2d_view_types.wgsl",
			Shader::from_wgsl
		);
		load_internal_asset!(
			app,
			MESH2D_VIEW_BINDINGS_HANDLE,
			"mesh2d_view_bindings.wgsl",
			Shader::from_wgsl
		);
		load_internal_asset!(
			app,
			MESH2D_TYPES_HANDLE,
			"mesh2d_types.wgsl",
			Shader::from_wgsl
		);
		load_internal_asset!(
			app,
			MESH2D_BINDINGS_HANDLE,
			"mesh2d_bindings.wgsl",
			Shader::from_wgsl
		);
		load_internal_asset!(
			app,
			MESH2D_FUNCTIONS_HANDLE,
			"mesh2d_functions.wgsl",
			Shader::from_wgsl
		);
		load_internal_asset!(app, MESH2D_SHADER_HANDLE, "mesh2d.wgsl", Shader::from_wgsl);

		app.init_plugin::<UniformComponentPlugin<Mesh2dUniform>>();

		if let Ok(render_app) = app.get_sub_app_mut(RenderApp) {
			render_app.init_resource::<Mesh2dPipeline>();
			render_app.init_resource::<SpecializedMeshPipelines<Mesh2dPipeline>>();
			render_app.add_system_to_stage(RenderStage::Extract, extract_mesh2d);
			render_app.add_system_to_stage(RenderStage::Queue, queue_mesh2d_bind_group);
			render_app.add_system_to_stage(RenderStage::Queue, queue_mesh2d_view_bind_groups);
		}
	}
=======
    fn build(&self, app: &mut bevy_app::App) {
        load_internal_asset!(
            app,
            MESH2D_VERTEX_OUTPUT,
            "mesh2d_vertex_output.wgsl",
            Shader::from_wgsl
        );
        load_internal_asset!(
            app,
            MESH2D_VIEW_TYPES_HANDLE,
            "mesh2d_view_types.wgsl",
            Shader::from_wgsl
        );
        load_internal_asset!(
            app,
            MESH2D_VIEW_BINDINGS_HANDLE,
            "mesh2d_view_bindings.wgsl",
            Shader::from_wgsl
        );
        load_internal_asset!(
            app,
            MESH2D_TYPES_HANDLE,
            "mesh2d_types.wgsl",
            Shader::from_wgsl
        );
        load_internal_asset!(
            app,
            MESH2D_BINDINGS_HANDLE,
            "mesh2d_bindings.wgsl",
            Shader::from_wgsl
        );
        load_internal_asset!(
            app,
            MESH2D_FUNCTIONS_HANDLE,
            "mesh2d_functions.wgsl",
            Shader::from_wgsl
        );
        load_internal_asset!(app, MESH2D_SHADER_HANDLE, "mesh2d.wgsl", Shader::from_wgsl);

        app.add_plugin(UniformComponentPlugin::<Mesh2dUniform>::default());

        if let Ok(render_app) = app.get_sub_app_mut(RenderApp) {
            render_app
                .init_resource::<Mesh2dPipeline>()
                .init_resource::<SpecializedMeshPipelines<Mesh2dPipeline>>()
                .add_system_to_stage(RenderStage::Extract, extract_mesh2d)
                .add_system_to_stage(RenderStage::Queue, queue_mesh2d_bind_group)
                .add_system_to_stage(RenderStage::Queue, queue_mesh2d_view_bind_groups);
        }
    }
>>>>>>> 44566dba
}

#[derive(Component, ShaderType, Clone)]
pub struct Mesh2dUniform {
	pub transform: Mat4,
	pub inverse_transpose_model: Mat4,
	pub flags: u32,
}

// NOTE: These must match the bit flags in bevy_sprite/src/mesh2d/mesh2d.wgsl!
bitflags::bitflags! {
	#[repr(transparent)]
	struct MeshFlags: u32 {
		const NONE                       = 0;
		const UNINITIALIZED              = 0xFFFF;
	}
}

pub fn extract_mesh2d(
	mut commands: Commands,
	mut previous_len: Local<usize>,
	query: Extract<Query<(Entity, &ComputedVisibility, &GlobalTransform, &Mesh2dHandle)>>,
) {
	let mut values = Vec::with_capacity(*previous_len);
	for (entity, computed_visibility, transform, handle) in query.into_iter() {
		if !computed_visibility.is_visible {
			continue;
		}
		let transform = transform.compute_matrix();
		values.push((
			entity,
			(
				Mesh2dHandle(handle.0.clone_weak()),
				Mesh2dUniform {
					flags: MeshFlags::empty().bits,
					transform,
					inverse_transpose_model: transform.inverse().transpose(),
				},
			),
		));
	}
	*previous_len = values.len();
	commands.insert_or_spawn_batch(values);
}

#[derive(Clone)]
pub struct Mesh2dPipeline {
	pub view_layout: BindGroupLayout,
	pub mesh_layout: BindGroupLayout,
	// This dummy white texture is to be used in place of optional textures
	pub dummy_white_gpu_image: GpuImage,
}

impl FromWorld for Mesh2dPipeline {
	fn from_world(world: &mut World) -> Self {
		let mut system_state: SystemState<(Res<RenderDevice>, Res<DefaultImageSampler>)> =
			SystemState::new(world);
		let (render_device, default_sampler) = system_state.get_mut(world);
		let view_layout = render_device.create_bind_group_layout(&BindGroupLayoutDescriptor {
			entries: &[
				// View
				BindGroupLayoutEntry {
					binding: 0,
					visibility: ShaderStages::VERTEX | ShaderStages::FRAGMENT,
					ty: BindingType::Buffer {
						ty: BufferBindingType::Uniform,
						has_dynamic_offset: true,
						min_binding_size: Some(ViewUniform::min_size()),
					},
					count: None,
				},
			],
			label: Some("mesh2d_view_layout"),
		});

		let mesh_layout = render_device.create_bind_group_layout(&BindGroupLayoutDescriptor {
			entries: &[BindGroupLayoutEntry {
				binding: 0,
				visibility: ShaderStages::VERTEX | ShaderStages::FRAGMENT,
				ty: BindingType::Buffer {
					ty: BufferBindingType::Uniform,
					has_dynamic_offset: true,
					min_binding_size: Some(Mesh2dUniform::min_size()),
				},
				count: None,
			}],
			label: Some("mesh2d_layout"),
		});
		// A 1x1x1 'all 1.0' texture to use as a dummy texture to use in place of optional StandardMaterial textures
		let dummy_white_gpu_image = {
			let image = Image::new_fill(
				Extent3d::default(),
				TextureDimension::D2,
				&[255u8; 4],
				TextureFormat::bevy_default(),
			);
			let texture = render_device.create_texture(&image.texture_descriptor);
			let sampler = match image.sampler_descriptor {
				ImageSampler::Default => (**default_sampler).clone(),
				ImageSampler::Descriptor(descriptor) => render_device.create_sampler(&descriptor),
			};

			let format_size = image.texture_descriptor.format.pixel_size();
			let render_queue = world.resource_mut::<RenderQueue>();
			render_queue.write_texture(
				ImageCopyTexture {
					texture: &texture,
					mip_level: 0,
					origin: Origin3d::ZERO,
					aspect: TextureAspect::All,
				},
				&image.data,
				ImageDataLayout {
					offset: 0,
					bytes_per_row: Some(
						std::num::NonZeroU32::new(image.texture_descriptor.size.width * format_size as u32)
							.unwrap(),
					),
					rows_per_image: None,
				},
				image.texture_descriptor.size,
			);

			let texture_view = texture.create_view(&TextureViewDescriptor::default());
			GpuImage {
				texture,
				texture_view,
				texture_format: image.texture_descriptor.format,
				sampler,
				size: Vec2::new(
					image.texture_descriptor.size.width as f32,
					image.texture_descriptor.size.height as f32,
				),
			}
		};
		Mesh2dPipeline {
			view_layout,
			mesh_layout,
			dummy_white_gpu_image,
		}
	}
}

impl Mesh2dPipeline {
	pub fn get_image_texture<'a>(
		&'a self,
		gpu_images: &'a RenderAssets<Image>,
		handle_option: &Option<Handle<Image>>,
	) -> Option<(&'a TextureView, &'a Sampler)> {
		if let Some(handle) = handle_option {
			let gpu_image = gpu_images.get(handle)?;
			Some((&gpu_image.texture_view, &gpu_image.sampler))
		} else {
			Some((
				&self.dummy_white_gpu_image.texture_view,
				&self.dummy_white_gpu_image.sampler,
			))
		}
	}
}

bitflags::bitflags! {
	#[repr(transparent)]
	// NOTE: Apparently quadro drivers support up to 64x MSAA.
	// MSAA uses the highest 6 bits for the MSAA sample count - 1 to support up to 64x MSAA.
	// FIXME: make normals optional?
	pub struct Mesh2dPipelineKey: u32 {
		const NONE                        = 0;
		const MSAA_RESERVED_BITS          = Mesh2dPipelineKey::MSAA_MASK_BITS << Mesh2dPipelineKey::MSAA_SHIFT_BITS;
		const PRIMITIVE_TOPOLOGY_RESERVED_BITS = Mesh2dPipelineKey::PRIMITIVE_TOPOLOGY_MASK_BITS << Mesh2dPipelineKey::PRIMITIVE_TOPOLOGY_SHIFT_BITS;
	}
}

impl Mesh2dPipelineKey {
	const MSAA_MASK_BITS: u32 = 0b111111;
	const MSAA_SHIFT_BITS: u32 = 32 - 6;
	const PRIMITIVE_TOPOLOGY_MASK_BITS: u32 = 0b111;
	const PRIMITIVE_TOPOLOGY_SHIFT_BITS: u32 = Self::MSAA_SHIFT_BITS - 3;

	pub fn from_msaa_samples(samples: u32) -> Self {
		Self::from(Msaa { samples })
	}

	pub fn msaa_samples(&self) -> u32 {
		((self.bits >> Self::MSAA_SHIFT_BITS) & Self::MSAA_MASK_BITS) + 1
	}

	#[deprecated]
	pub fn primitive_topology(&self) -> PrimitiveTopology {
		let primitive_topology_bits =
			(self.bits >> Self::PRIMITIVE_TOPOLOGY_SHIFT_BITS) & Self::PRIMITIVE_TOPOLOGY_MASK_BITS;
		match primitive_topology_bits {
			x if x == PrimitiveTopology::PointList as u32 => PrimitiveTopology::PointList,
			x if x == PrimitiveTopology::LineList as u32 => PrimitiveTopology::LineList,
			x if x == PrimitiveTopology::LineStrip as u32 => PrimitiveTopology::LineStrip,
			x if x == PrimitiveTopology::TriangleList as u32 => PrimitiveTopology::TriangleList,
			x if x == PrimitiveTopology::TriangleStrip as u32 => PrimitiveTopology::TriangleStrip,
			_ => PrimitiveTopology::default(),
		}
	}
}

impl From<Msaa> for Mesh2dPipelineKey {
	fn from(msaa: Msaa) -> Self {
		let msaa_bits = ((msaa.samples - 1) & Self::MSAA_MASK_BITS) << Self::MSAA_SHIFT_BITS;
		Mesh2dPipelineKey::from_bits(msaa_bits).unwrap()
	}
}

impl Into<PrimitiveTopology> for Mesh2dPipelineKey {
	fn into(self) -> PrimitiveTopology {
		let primitive_topology_bits =
			(self.bits >> Self::PRIMITIVE_TOPOLOGY_SHIFT_BITS) & Self::PRIMITIVE_TOPOLOGY_MASK_BITS;
		match primitive_topology_bits {
			x if x == PrimitiveTopology::PointList as u32 => PrimitiveTopology::PointList,
			x if x == PrimitiveTopology::LineList as u32 => PrimitiveTopology::LineList,
			x if x == PrimitiveTopology::LineStrip as u32 => PrimitiveTopology::LineStrip,
			x if x == PrimitiveTopology::TriangleList as u32 => PrimitiveTopology::TriangleList,
			x if x == PrimitiveTopology::TriangleStrip as u32 => PrimitiveTopology::TriangleStrip,
			_ => PrimitiveTopology::default(),
		}
	}
}

impl From<PrimitiveTopology> for Mesh2dPipelineKey {
	fn from(primitive_topology: PrimitiveTopology) -> Self {
		let primitive_topology_bits = ((primitive_topology as u32)
			& Self::PRIMITIVE_TOPOLOGY_MASK_BITS)
			<< Self::PRIMITIVE_TOPOLOGY_SHIFT_BITS;
		Mesh2dPipelineKey::from_bits(primitive_topology_bits).unwrap()
	}
}

impl SpecializedMeshPipeline for Mesh2dPipeline {
<<<<<<< HEAD
	type Key = Mesh2dPipelineKey;

	fn specialize(
		&self,
		key: Self::Key,
		layout: &MeshVertexBufferLayout,
	) -> Result<RenderPipelineDescriptor, SpecializedMeshPipelineError> {
		let mut vertex_attributes = vec![
			MeshVertexAttribute::POSITION.at_shader_location(0),
			MeshVertexAttribute::NORMAL.at_shader_location(1),
			MeshVertexAttribute::UV_0.at_shader_location(2),
		];

		let mut shader_defs = Vec::new();
		if layout.contains(MeshVertexAttribute::TANGENT.id) {
			shader_defs.push(String::from("VERTEX_TANGENTS"));
			vertex_attributes.push(MeshVertexAttribute::TANGENT.at_shader_location(3));
		}

		if layout.contains(MeshVertexAttribute::COLOR.id) {
			shader_defs.push(String::from("VERTEX_COLORS"));
			vertex_attributes.push(MeshVertexAttribute::COLOR.at_shader_location(4));
		}

		let vertex_buffer_layout = layout.get_layout(&vertex_attributes)?;

		Ok(RenderPipelineDescriptor {
			vertex: VertexState {
				meta: ShaderMeta {
					shader: MESH2D_SHADER_HANDLE.typed::<Shader>(),
					entry_point: "vertex".into(),
					shader_defs: shader_defs.clone(),
				},
				buffers: vec![vertex_buffer_layout],
			},
			fragment: Some(FragmentState {
				meta: ShaderMeta {
					shader: MESH2D_SHADER_HANDLE.typed::<Shader>(),
					shader_defs,
					entry_point: "fragment".into(),
				},
				targets: vec![ColorTargetState {
					format: TextureFormat::bevy_default(),
					blend: Some(BlendState::ALPHA_BLENDING),
					write_mask: ColorWrites::ALL,
				}],
			}),
			meta: PipelineDescriptorMeta {
				label: Some("transparent_mesh2d_pipeline".into()),
				layout: Some(vec![self.view_layout.clone(), self.mesh_layout.clone()]),
			},
			primitive: PrimitiveState {
				front_face: FrontFace::Ccw,
				cull_mode: Some(Face::Back),
				unclipped_depth: false,
				polygon_mode: PolygonMode::Fill,
				conservative: false,
				topology: key.into(),
				strip_index_format: None,
			},
			depth_stencil: None,
			multisample: MultisampleState {
				count: key.msaa_samples(),
				mask: !0,
				alpha_to_coverage_enabled: false,
			},
		})
	}
=======
    type Key = Mesh2dPipelineKey;

    fn specialize(
        &self,
        key: Self::Key,
        layout: &MeshVertexBufferLayout,
    ) -> Result<RenderPipelineDescriptor, SpecializedMeshPipelineError> {
        let mut vertex_attributes = vec![
            Mesh::ATTRIBUTE_POSITION.at_shader_location(0),
            Mesh::ATTRIBUTE_NORMAL.at_shader_location(1),
            Mesh::ATTRIBUTE_UV_0.at_shader_location(2),
        ];

        let mut shader_defs = Vec::new();
        if layout.contains(Mesh::ATTRIBUTE_TANGENT) {
            shader_defs.push(String::from("VERTEX_TANGENTS"));
            vertex_attributes.push(Mesh::ATTRIBUTE_TANGENT.at_shader_location(3));
        }

        if layout.contains(Mesh::ATTRIBUTE_COLOR) {
            shader_defs.push(String::from("VERTEX_COLORS"));
            vertex_attributes.push(Mesh::ATTRIBUTE_COLOR.at_shader_location(4));
        }

        let vertex_buffer_layout = layout.get_layout(&vertex_attributes)?;

        Ok(RenderPipelineDescriptor {
            vertex: VertexState {
                shader: MESH2D_SHADER_HANDLE.typed::<Shader>(),
                entry_point: "vertex".into(),
                shader_defs: shader_defs.clone(),
                buffers: vec![vertex_buffer_layout],
            },
            fragment: Some(FragmentState {
                shader: MESH2D_SHADER_HANDLE.typed::<Shader>(),
                shader_defs,
                entry_point: "fragment".into(),
                targets: vec![Some(ColorTargetState {
                    format: TextureFormat::bevy_default(),
                    blend: Some(BlendState::ALPHA_BLENDING),
                    write_mask: ColorWrites::ALL,
                })],
            }),
            layout: Some(vec![self.view_layout.clone(), self.mesh_layout.clone()]),
            primitive: PrimitiveState {
                front_face: FrontFace::Ccw,
                cull_mode: Some(Face::Back),
                unclipped_depth: false,
                polygon_mode: PolygonMode::Fill,
                conservative: false,
                topology: key.primitive_topology(),
                strip_index_format: None,
            },
            depth_stencil: None,
            multisample: MultisampleState {
                count: key.msaa_samples(),
                mask: !0,
                alpha_to_coverage_enabled: false,
            },
            label: Some("transparent_mesh2d_pipeline".into()),
        })
    }
>>>>>>> 44566dba
}

pub struct Mesh2dBindGroup {
	pub value: BindGroup,
}

pub fn queue_mesh2d_bind_group(
	mut commands: Commands,
	mesh2d_pipeline: Res<Mesh2dPipeline>,
	render_device: Res<RenderDevice>,
	mesh2d_uniforms: Res<ComponentUniforms<Mesh2dUniform>>,
) {
	if let Some(binding) = mesh2d_uniforms.uniforms().binding() {
		commands.insert_resource(Mesh2dBindGroup {
			value: render_device.create_bind_group(&BindGroupDescriptor {
				entries: &[BindGroupEntry {
					binding: 0,
					resource: binding,
				}],
				label: Some("mesh2d_bind_group"),
				layout: &mesh2d_pipeline.mesh_layout,
			}),
		});
	}
}

#[derive(Component)]
pub struct Mesh2dViewBindGroup {
	pub value: BindGroup,
}

pub fn queue_mesh2d_view_bind_groups(
	mut commands: Commands,
	render_device: Res<RenderDevice>,
	mesh2d_pipeline: Res<Mesh2dPipeline>,
	view_uniforms: Res<ViewUniforms>,
	views: Query<Entity, With<ExtractedView>>,
) {
	if let Some(view_binding) = view_uniforms.uniforms.binding() {
		for entity in views.into_iter() {
			let view_bind_group = render_device.create_bind_group(&BindGroupDescriptor {
				entries: &[BindGroupEntry {
					binding: 0,
					resource: view_binding.clone(),
				}],
				label: Some("mesh2d_view_bind_group"),
				layout: &mesh2d_pipeline.view_layout,
			});

			commands
				.entity(entity)
				.insert(Mesh2dViewBindGroup {
					value: view_bind_group,
				});
		}
	}
}

pub struct SetMesh2dViewBindGroup<const I: usize>;
impl<const I: usize> EntityRenderCommand for SetMesh2dViewBindGroup<I> {
	type Param = SQuery<(Read<ViewUniformOffset>, Read<Mesh2dViewBindGroup>)>;
	#[inline]
	fn render<'w>(
		view: Entity,
		_item: Entity,
		view_query: SystemParamItem<'w, '_, Self::Param>,
		pass: &mut TrackedRenderPass<'w>,
	) -> RenderCommandResult {
		let (view_uniform, mesh2d_view_bind_group) = view_query.get_inner(view).unwrap();
		pass.set_bind_group(I, &mesh2d_view_bind_group.value, &[view_uniform.offset]);

		RenderCommandResult::Success
	}
}

pub struct SetMesh2dBindGroup<const I: usize>;
impl<const I: usize> EntityRenderCommand for SetMesh2dBindGroup<I> {
	type Param = (
		SRes<Mesh2dBindGroup>,
		SQuery<Read<DynamicUniformIndex<Mesh2dUniform>>>,
	);
	#[inline]
	fn render<'w>(
		_view: Entity,
		item: Entity,
		(mesh2d_bind_group, mesh2d_query): SystemParamItem<'w, '_, Self::Param>,
		pass: &mut TrackedRenderPass<'w>,
	) -> RenderCommandResult {
		let mesh2d_index = mesh2d_query.get(item).unwrap();
		pass.set_bind_group(
			I,
			&mesh2d_bind_group.into_inner().value,
			&[mesh2d_index.index()],
		);
		RenderCommandResult::Success
	}
}

pub struct DrawMesh2d;
impl EntityRenderCommand for DrawMesh2d {
	type Param = (SRes<RenderAssets<Mesh>>, SQuery<Read<Mesh2dHandle>>);
	#[inline]
	fn render<'w>(
		_view: Entity,
		item: Entity,
		(meshes, mesh2d_query): SystemParamItem<'w, '_, Self::Param>,
		pass: &mut TrackedRenderPass<'w>,
	) -> RenderCommandResult {
		let mesh_handle = &mesh2d_query.get(item).unwrap().0;
		if let Some(gpu_mesh) = meshes.into_inner().get(mesh_handle) {
			pass.set_vertex_buffer(0, gpu_mesh.vertex_buffer.slice(..));
			match &gpu_mesh.buffer_info {
				GpuBufferInfo::Indexed {
					buffer,
					index_format,
					count,
				} => {
					pass.set_index_buffer(buffer.slice(..), 0, *index_format);
					pass.draw_indexed(0..*count, 0, 0..1);
				},
				GpuBufferInfo::NonIndexed { vertex_count } => {
					pass.draw(0..*vertex_count, 0..1);
				},
			}
			RenderCommandResult::Success
		} else {
			RenderCommandResult::Failure
		}
	}
}<|MERGE_RESOLUTION|>--- conflicted
+++ resolved
@@ -39,7 +39,7 @@
 pub struct Mesh2dRenderPlugin;
 
 pub const MESH2D_VERTEX_OUTPUT: HandleUntyped =
-    HandleUntyped::weak_from_u64(Shader::TYPE_UUID, 7646632476603252194);
+	HandleUntyped::weak_from_u64(Shader::TYPE_UUID, 7646632476603252194);
 pub const MESH2D_VIEW_TYPES_HANDLE: HandleUntyped =
 	HandleUntyped::weak_from_u64(Shader::TYPE_UUID, 12677582416765805110);
 pub const MESH2D_VIEW_BINDINGS_HANDLE: HandleUntyped =
@@ -54,8 +54,13 @@
 	HandleUntyped::weak_from_u64(Shader::TYPE_UUID, 2971387252468633715);
 
 impl Plugin for Mesh2dRenderPlugin {
-<<<<<<< HEAD
 	fn build(&self, app: &mut bevy_app::App) {
+		load_internal_asset!(
+			app,
+			MESH2D_VERTEX_OUTPUT,
+			"mesh2d_vertex_output.wgsl",
+			Shader::from_wgsl
+		);
 		load_internal_asset!(
 			app,
 			MESH2D_VIEW_TYPES_HANDLE,
@@ -98,58 +103,6 @@
 			render_app.add_system_to_stage(RenderStage::Queue, queue_mesh2d_view_bind_groups);
 		}
 	}
-=======
-    fn build(&self, app: &mut bevy_app::App) {
-        load_internal_asset!(
-            app,
-            MESH2D_VERTEX_OUTPUT,
-            "mesh2d_vertex_output.wgsl",
-            Shader::from_wgsl
-        );
-        load_internal_asset!(
-            app,
-            MESH2D_VIEW_TYPES_HANDLE,
-            "mesh2d_view_types.wgsl",
-            Shader::from_wgsl
-        );
-        load_internal_asset!(
-            app,
-            MESH2D_VIEW_BINDINGS_HANDLE,
-            "mesh2d_view_bindings.wgsl",
-            Shader::from_wgsl
-        );
-        load_internal_asset!(
-            app,
-            MESH2D_TYPES_HANDLE,
-            "mesh2d_types.wgsl",
-            Shader::from_wgsl
-        );
-        load_internal_asset!(
-            app,
-            MESH2D_BINDINGS_HANDLE,
-            "mesh2d_bindings.wgsl",
-            Shader::from_wgsl
-        );
-        load_internal_asset!(
-            app,
-            MESH2D_FUNCTIONS_HANDLE,
-            "mesh2d_functions.wgsl",
-            Shader::from_wgsl
-        );
-        load_internal_asset!(app, MESH2D_SHADER_HANDLE, "mesh2d.wgsl", Shader::from_wgsl);
-
-        app.add_plugin(UniformComponentPlugin::<Mesh2dUniform>::default());
-
-        if let Ok(render_app) = app.get_sub_app_mut(RenderApp) {
-            render_app
-                .init_resource::<Mesh2dPipeline>()
-                .init_resource::<SpecializedMeshPipelines<Mesh2dPipeline>>()
-                .add_system_to_stage(RenderStage::Extract, extract_mesh2d)
-                .add_system_to_stage(RenderStage::Queue, queue_mesh2d_bind_group)
-                .add_system_to_stage(RenderStage::Queue, queue_mesh2d_view_bind_groups);
-        }
-    }
->>>>>>> 44566dba
 }
 
 #[derive(Component, ShaderType, Clone)]
@@ -384,7 +337,6 @@
 }
 
 impl SpecializedMeshPipeline for Mesh2dPipeline {
-<<<<<<< HEAD
 	type Key = Mesh2dPipelineKey;
 
 	fn specialize(
@@ -412,6 +364,10 @@
 		let vertex_buffer_layout = layout.get_layout(&vertex_attributes)?;
 
 		Ok(RenderPipelineDescriptor {
+			meta: PipelineDescriptorMeta {
+				label: Some("transparent_mesh2d_pipeline".into()),
+				layout: Some(vec![self.view_layout.clone(), self.mesh_layout.clone()]),
+			},
 			vertex: VertexState {
 				meta: ShaderMeta {
 					shader: MESH2D_SHADER_HANDLE.typed::<Shader>(),
@@ -426,23 +382,19 @@
 					shader_defs,
 					entry_point: "fragment".into(),
 				},
-				targets: vec![ColorTargetState {
+				targets: vec![Some(ColorTargetState {
 					format: TextureFormat::bevy_default(),
 					blend: Some(BlendState::ALPHA_BLENDING),
 					write_mask: ColorWrites::ALL,
-				}],
+				})],
 			}),
-			meta: PipelineDescriptorMeta {
-				label: Some("transparent_mesh2d_pipeline".into()),
-				layout: Some(vec![self.view_layout.clone(), self.mesh_layout.clone()]),
-			},
 			primitive: PrimitiveState {
 				front_face: FrontFace::Ccw,
 				cull_mode: Some(Face::Back),
 				unclipped_depth: false,
 				polygon_mode: PolygonMode::Fill,
 				conservative: false,
-				topology: key.into(),
+				topology: key.primitive_topology(),
 				strip_index_format: None,
 			},
 			depth_stencil: None,
@@ -453,70 +405,6 @@
 			},
 		})
 	}
-=======
-    type Key = Mesh2dPipelineKey;
-
-    fn specialize(
-        &self,
-        key: Self::Key,
-        layout: &MeshVertexBufferLayout,
-    ) -> Result<RenderPipelineDescriptor, SpecializedMeshPipelineError> {
-        let mut vertex_attributes = vec![
-            Mesh::ATTRIBUTE_POSITION.at_shader_location(0),
-            Mesh::ATTRIBUTE_NORMAL.at_shader_location(1),
-            Mesh::ATTRIBUTE_UV_0.at_shader_location(2),
-        ];
-
-        let mut shader_defs = Vec::new();
-        if layout.contains(Mesh::ATTRIBUTE_TANGENT) {
-            shader_defs.push(String::from("VERTEX_TANGENTS"));
-            vertex_attributes.push(Mesh::ATTRIBUTE_TANGENT.at_shader_location(3));
-        }
-
-        if layout.contains(Mesh::ATTRIBUTE_COLOR) {
-            shader_defs.push(String::from("VERTEX_COLORS"));
-            vertex_attributes.push(Mesh::ATTRIBUTE_COLOR.at_shader_location(4));
-        }
-
-        let vertex_buffer_layout = layout.get_layout(&vertex_attributes)?;
-
-        Ok(RenderPipelineDescriptor {
-            vertex: VertexState {
-                shader: MESH2D_SHADER_HANDLE.typed::<Shader>(),
-                entry_point: "vertex".into(),
-                shader_defs: shader_defs.clone(),
-                buffers: vec![vertex_buffer_layout],
-            },
-            fragment: Some(FragmentState {
-                shader: MESH2D_SHADER_HANDLE.typed::<Shader>(),
-                shader_defs,
-                entry_point: "fragment".into(),
-                targets: vec![Some(ColorTargetState {
-                    format: TextureFormat::bevy_default(),
-                    blend: Some(BlendState::ALPHA_BLENDING),
-                    write_mask: ColorWrites::ALL,
-                })],
-            }),
-            layout: Some(vec![self.view_layout.clone(), self.mesh_layout.clone()]),
-            primitive: PrimitiveState {
-                front_face: FrontFace::Ccw,
-                cull_mode: Some(Face::Back),
-                unclipped_depth: false,
-                polygon_mode: PolygonMode::Fill,
-                conservative: false,
-                topology: key.primitive_topology(),
-                strip_index_format: None,
-            },
-            depth_stencil: None,
-            multisample: MultisampleState {
-                count: key.msaa_samples(),
-                mask: !0,
-                alpha_to_coverage_enabled: false,
-            },
-            label: Some("transparent_mesh2d_pipeline".into()),
-        })
-    }
->>>>>>> 44566dba
 }
 
 pub struct Mesh2dBindGroup {
