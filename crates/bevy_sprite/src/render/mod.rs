--- conflicted
+++ resolved
@@ -13,7 +13,6 @@
 use bevy_math::Vec2;
 use bevy_reflect::Uuid;
 use bevy_render::{
-<<<<<<< HEAD
 	color::Color,
 	render_asset::RenderAssets,
 	render_phase::{
@@ -24,20 +23,7 @@
 	renderer::{RenderDevice, RenderQueue},
 	texture::{BevyDefault, Image},
 	view::{Msaa, ViewUniform, ViewUniformOffset, ViewUniforms, Visibility},
-	RenderWorld,
-=======
-    color::Color,
-    render_asset::RenderAssets,
-    render_phase::{
-        BatchedPhaseItem, DrawFunctions, EntityRenderCommand, RenderCommand, RenderCommandResult,
-        RenderPhase, SetItemPipeline, TrackedRenderPass,
-    },
-    render_resource::*,
-    renderer::{RenderDevice, RenderQueue},
-    texture::{BevyDefault, Image},
-    view::{Msaa, ViewUniform, ViewUniformOffset, ViewUniforms, Visibility},
-    Extract,
->>>>>>> 518408df
+	Extract,
 };
 use bevy_transform::components::GlobalTransform;
 use bevy_utils::FloatOrd;
@@ -224,11 +210,9 @@
 }
 
 pub fn extract_sprite_events(
-<<<<<<< HEAD
-	mut render_world: ResMut<RenderWorld>,
-	mut image_events: EventReader<AssetEvent<Image>>,
+	mut events: ResMut<SpriteAssetEvents>,
+	mut image_events: Extract<EventReader<AssetEvent<Image>>>,
 ) {
-	let mut events = render_world.resource_mut::<SpriteAssetEvents>();
 	let SpriteAssetEvents { ref mut images } = *events;
 	images.clear();
 
@@ -249,19 +233,20 @@
 }
 
 pub fn extract_sprites(
-	mut render_world: ResMut<RenderWorld>,
-	texture_atlases: Res<Assets<TextureAtlas>>,
-	sprite_query: Query<(&Visibility, &Sprite, &GlobalTransform, &Handle<Image>)>,
-	atlas_query: Query<(
-		&Visibility,
-		&TextureAtlasSprite,
-		&GlobalTransform,
-		&Handle<TextureAtlas>,
-	)>,
+	mut extracted_sprites: ResMut<ExtractedSprites>,
+	texture_atlases: Extract<Res<Assets<TextureAtlas>>>,
+	sprite_query: Extract<Query<(&Visibility, &Sprite, &GlobalTransform, &Handle<Image>)>>,
+	atlas_query: Extract<
+		Query<(
+			&Visibility,
+			&TextureAtlasSprite,
+			&GlobalTransform,
+			&Handle<TextureAtlas>,
+		)>,
+	>,
 ) {
-	let mut extracted_sprites = render_world.resource_mut::<ExtractedSprites>();
 	extracted_sprites.sprites.clear();
-	for (visibility, sprite, transform, handle) in sprite_query.into_iter() {
+	for (visibility, sprite, transform, handle) in sprite_query.iter() {
 		if !visibility.is_visible {
 			continue;
 		}
@@ -282,7 +267,7 @@
 				anchor: sprite.anchor.as_vec(),
 			});
 	}
-	for (visibility, atlas_sprite, transform, texture_atlas_handle) in atlas_query.into_iter() {
+	for (visibility, atlas_sprite, transform, texture_atlas_handle) in atlas_query.iter() {
 		if !visibility.is_visible {
 			continue;
 		}
@@ -305,82 +290,6 @@
 				});
 		}
 	}
-=======
-    mut events: ResMut<SpriteAssetEvents>,
-    mut image_events: Extract<EventReader<AssetEvent<Image>>>,
-) {
-    let SpriteAssetEvents { ref mut images } = *events;
-    images.clear();
-
-    for image in image_events.iter() {
-        // AssetEvent: !Clone
-        images.push(match image {
-            AssetEvent::Created { handle } => AssetEvent::Created {
-                handle: handle.clone_weak(),
-            },
-            AssetEvent::Modified { handle } => AssetEvent::Modified {
-                handle: handle.clone_weak(),
-            },
-            AssetEvent::Removed { handle } => AssetEvent::Removed {
-                handle: handle.clone_weak(),
-            },
-        });
-    }
-}
-
-pub fn extract_sprites(
-    mut extracted_sprites: ResMut<ExtractedSprites>,
-    texture_atlases: Extract<Res<Assets<TextureAtlas>>>,
-    sprite_query: Extract<Query<(&Visibility, &Sprite, &GlobalTransform, &Handle<Image>)>>,
-    atlas_query: Extract<
-        Query<(
-            &Visibility,
-            &TextureAtlasSprite,
-            &GlobalTransform,
-            &Handle<TextureAtlas>,
-        )>,
-    >,
-) {
-    extracted_sprites.sprites.clear();
-    for (visibility, sprite, transform, handle) in sprite_query.iter() {
-        if !visibility.is_visible {
-            continue;
-        }
-        // PERF: we don't check in this function that the `Image` asset is ready, since it should be in most cases and hashing the handle is expensive
-        extracted_sprites.sprites.alloc().init(ExtractedSprite {
-            color: sprite.color,
-            transform: *transform,
-            // Use the full texture
-            rect: None,
-            // Pass the custom size
-            custom_size: sprite.custom_size,
-            flip_x: sprite.flip_x,
-            flip_y: sprite.flip_y,
-            image_handle_id: handle.id,
-            anchor: sprite.anchor.as_vec(),
-        });
-    }
-    for (visibility, atlas_sprite, transform, texture_atlas_handle) in atlas_query.iter() {
-        if !visibility.is_visible {
-            continue;
-        }
-        if let Some(texture_atlas) = texture_atlases.get(texture_atlas_handle) {
-            let rect = Some(texture_atlas.textures[atlas_sprite.index as usize]);
-            extracted_sprites.sprites.alloc().init(ExtractedSprite {
-                color: atlas_sprite.color,
-                transform: *transform,
-                // Select the area in the texture atlas
-                rect,
-                // Pass the custom size
-                custom_size: atlas_sprite.custom_size,
-                flip_x: atlas_sprite.flip_x,
-                flip_y: atlas_sprite.flip_y,
-                image_handle_id: texture_atlas.texture.id,
-                anchor: atlas_sprite.anchor.as_vec(),
-            });
-        }
-    }
->>>>>>> 518408df
 }
 
 #[repr(C)]
