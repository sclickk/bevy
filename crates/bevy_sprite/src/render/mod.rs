use std::cmp::Ordering;

use crate::{
	texture_atlas::{TextureAtlas, TextureAtlasSprite},
	Rect, Sprite, SPRITE_SHADER_HANDLE,
};
use bevy_asset::{AssetEvent, Assets, Handle, HandleId};
use bevy_core_pipeline::core_2d::Transparent2d;
use bevy_ecs::{
	prelude::*,
	system::{lifetimeless::*, SystemParamItem},
};
use bevy_math::Vec2;
use bevy_reflect::Uuid;
use bevy_render::{
<<<<<<< HEAD
	color::Color,
	render_asset::RenderAssets,
	render_phase::{
		BatchedPhaseItem, DrawFunctions, EntityRenderCommand, RenderCommand, RenderCommandResult,
		RenderPhase, SetItemPipeline, TrackedRenderPass,
	},
	render_resource::*,
	renderer::{RenderDevice, RenderQueue},
	texture::{BevyDefault, Image},
	view::{Msaa, ViewUniform, ViewUniformOffset, ViewUniforms, Visibility},
	Extract,
=======
    color::Color,
    render_asset::RenderAssets,
    render_phase::{
        BatchedPhaseItem, DrawFunctions, EntityRenderCommand, RenderCommand, RenderCommandResult,
        RenderPhase, SetItemPipeline, TrackedRenderPass,
    },
    render_resource::*,
    renderer::{RenderDevice, RenderQueue},
    texture::{BevyDefault, Image},
    view::{
        ComputedVisibility, Msaa, ViewUniform, ViewUniformOffset, ViewUniforms, VisibleEntities,
    },
    Extract,
>>>>>>> 4affc8cd
};
use bevy_transform::components::GlobalTransform;
use bevy_utils::FloatOrd;
use bevy_utils::HashMap;
use bytemuck::{Pod, Zeroable};
use copyless::VecHelper;
use fixedbitset::FixedBitSet;

pub struct SpritePipeline {
	view_layout: BindGroupLayout,
	material_layout: BindGroupLayout,
}

impl FromWorld for SpritePipeline {
	fn from_world(world: &mut World) -> Self {
		let render_device = world.resource::<RenderDevice>();

		let view_layout = render_device.create_bind_group_layout(&BindGroupLayoutDescriptor {
			entries: &[BindGroupLayoutEntry {
				binding: 0,
				visibility: ShaderStages::VERTEX | ShaderStages::FRAGMENT,
				ty: BindingType::Buffer {
					ty: BufferBindingType::Uniform,
					has_dynamic_offset: true,
					min_binding_size: Some(ViewUniform::min_size()),
				},
				count: None,
			}],
			label: Some("sprite_view_layout"),
		});

		let material_layout = render_device.create_bind_group_layout(&BindGroupLayoutDescriptor {
			entries: &[
				BindGroupLayoutEntry {
					binding: 0,
					visibility: ShaderStages::FRAGMENT,
					ty: BindingType::Texture {
						multisampled: false,
						sample_type: TextureSampleType::Float { filterable: true },
						view_dimension: TextureViewDimension::D2,
					},
					count: None,
				},
				BindGroupLayoutEntry {
					binding: 1,
					visibility: ShaderStages::FRAGMENT,
					ty: BindingType::Sampler(SamplerBindingType::Filtering),
					count: None,
				},
			],
			label: Some("sprite_material_layout"),
		});

		SpritePipeline {
			view_layout,
			material_layout,
		}
	}
}

bitflags::bitflags! {
	#[repr(transparent)]
	// NOTE: Apparently quadro drivers support up to 64x MSAA.
	// MSAA uses the highest 6 bits for the MSAA sample count - 1 to support up to 64x MSAA.
	pub struct SpritePipelineKey: u32 {
		const NONE                        = 0;
		const COLORED                     = (1 << 0);
		const MSAA_RESERVED_BITS          = SpritePipelineKey::MSAA_MASK_BITS << SpritePipelineKey::MSAA_SHIFT_BITS;
	}
}

impl SpritePipelineKey {
	const MSAA_MASK_BITS: u32 = 0b111111;
	const MSAA_SHIFT_BITS: u32 = 32 - 6;

	pub fn from_msaa_samples(msaa_samples: u32) -> Self {
		Self::from(Msaa {
			samples: msaa_samples,
		})
	}

	pub fn msaa_samples(&self) -> u32 {
		((self.bits >> Self::MSAA_SHIFT_BITS) & Self::MSAA_MASK_BITS) + 1
	}
}

impl From<Msaa> for SpritePipelineKey {
	fn from(msaa: Msaa) -> Self {
		let msaa_bits = ((msaa.samples - 1) & Self::MSAA_MASK_BITS) << Self::MSAA_SHIFT_BITS;
		SpritePipelineKey::from_bits(msaa_bits).unwrap()
	}
}

impl SpecializedRenderPipeline for SpritePipeline {
	type Key = SpritePipelineKey;

	fn specialize(&self, key: Self::Key) -> RenderPipelineDescriptor {
		let mut formats = vec![
			// position
			VertexFormat::Float32x3,
			// uv
			VertexFormat::Float32x2,
		];

		if key.contains(SpritePipelineKey::COLORED) {
			// color
			formats.push(VertexFormat::Float32x4);
		}

		let vertex_layout = VertexBufferLayout::from_vertex_formats(VertexStepMode::Vertex, formats);

		let mut shader_defs = Vec::new();
		if key.contains(SpritePipelineKey::COLORED) {
			shader_defs.push("COLORED".to_string());
		}

		RenderPipelineDescriptor {
			meta: PipelineDescriptorMeta {
				label: Some("sprite_pipeline".into()),
				layout: Some(vec![self.view_layout.clone(), self.material_layout.clone()]),
			},
			vertex: VertexState {
				meta: ShaderMeta {
					shader: SPRITE_SHADER_HANDLE.typed::<Shader>(),
					entry_point: "vertex".into(),
					shader_defs: shader_defs.clone(),
				},
				buffers: vec![vertex_layout],
			},
			fragment: Some(FragmentState {
				meta: ShaderMeta {
					shader: SPRITE_SHADER_HANDLE.typed::<Shader>(),
					shader_defs,
					entry_point: "fragment".into(),
				},
				targets: vec![Some(ColorTargetState {
					format: TextureFormat::bevy_default(),
					blend: Some(BlendState::ALPHA_BLENDING),
					write_mask: ColorWrites::ALL,
				})],
			}),
			primitive: PrimitiveState {
				front_face: FrontFace::Ccw,
				cull_mode: None,
				unclipped_depth: false,
				polygon_mode: PolygonMode::Fill,
				conservative: false,
				topology: PrimitiveTopology::TriangleList,
				strip_index_format: None,
			},
			depth_stencil: None,
			multisample: MultisampleState {
				count: key.msaa_samples(),
				mask: !0,
				alpha_to_coverage_enabled: false,
			},
		}
	}
}

#[derive(Component, Clone, Copy)]
pub struct ExtractedSprite {
<<<<<<< HEAD
	pub transform: GlobalTransform,
	pub color: Color,
	/// Select an area of the texture
	pub rect: Option<Rect>,
	/// Change the on-screen size of the sprite
	pub custom_size: Option<Vec2>,
	/// Handle to the `Image` of this sprite
	/// PERF: storing a `HandleId` instead of `Handle<Image>` enables some optimizations (`ExtractedSprite` becomes `Copy` and doesn't need to be dropped)
	pub image_handle_id: HandleId,
	pub flip_x: bool,
	pub flip_y: bool,
	pub anchor: Vec2,
=======
    pub entity: Entity,
    pub transform: GlobalTransform,
    pub color: Color,
    /// Select an area of the texture
    pub rect: Option<Rect>,
    /// Change the on-screen size of the sprite
    pub custom_size: Option<Vec2>,
    /// Handle to the `Image` of this sprite
    /// PERF: storing a `HandleId` instead of `Handle<Image>` enables some optimizations (`ExtractedSprite` becomes `Copy` and doesn't need to be dropped)
    pub image_handle_id: HandleId,
    pub flip_x: bool,
    pub flip_y: bool,
    pub anchor: Vec2,
>>>>>>> 4affc8cd
}

#[derive(Default)]
pub struct ExtractedSprites {
	pub sprites: Vec<ExtractedSprite>,
}

#[derive(Default)]
pub struct SpriteAssetEvents {
	pub images: Vec<AssetEvent<Image>>,
}

pub fn extract_sprite_events(
	mut events: ResMut<SpriteAssetEvents>,
	mut image_events: Extract<EventReader<AssetEvent<Image>>>,
) {
	let SpriteAssetEvents { ref mut images } = *events;
	images.clear();

	for image in image_events.iter() {
		// AssetEvent: !Clone
		images.push(match image {
			AssetEvent::Created { handle } => AssetEvent::Created {
				handle: handle.clone_weak(),
			},
			AssetEvent::Modified { handle } => AssetEvent::Modified {
				handle: handle.clone_weak(),
			},
			AssetEvent::Removed { handle } => AssetEvent::Removed {
				handle: handle.clone_weak(),
			},
		});
	}
}

pub fn extract_sprites(
<<<<<<< HEAD
	mut extracted_sprites: ResMut<ExtractedSprites>,
	texture_atlases: Extract<Res<Assets<TextureAtlas>>>,
	sprite_query: Extract<Query<(&Visibility, &Sprite, &GlobalTransform, &Handle<Image>)>>,
	atlas_query: Extract<
		Query<(
			&Visibility,
			&TextureAtlasSprite,
			&GlobalTransform,
			&Handle<TextureAtlas>,
		)>,
	>,
) {
	extracted_sprites.sprites.clear();
	for (visibility, sprite, transform, handle) in sprite_query.iter() {
		if !visibility.is_visible {
			continue;
		}
		// PERF: we don't check in this function that the `Image` asset is ready, since it should be in most cases and hashing the handle is expensive
		extracted_sprites
			.sprites
			.alloc()
			.init(ExtractedSprite {
				color: sprite.color,
				transform: *transform,
				// Use the full texture
				rect: None,
				// Pass the custom size
				custom_size: sprite.custom_size,
				flip_x: sprite.flip_x,
				flip_y: sprite.flip_y,
				image_handle_id: handle.id,
				anchor: sprite.anchor.as_vec(),
			});
	}
	atlas_query.for_each(
		|(visibility, atlas_sprite, transform, texture_atlas_handle)| {
			if visibility.is_visible {
				if let Some(texture_atlas) = texture_atlases.get(texture_atlas_handle) {
					let rect = Some(texture_atlas.textures[atlas_sprite.index as usize]);
					extracted_sprites
						.sprites
						.alloc()
						.init(ExtractedSprite {
							color: atlas_sprite.color,
							transform: *transform,
							// Select the area in the texture atlas
							rect,
							// Pass the custom size
							custom_size: atlas_sprite.custom_size,
							flip_x: atlas_sprite.flip_x,
							flip_y: atlas_sprite.flip_y,
							image_handle_id: texture_atlas.texture.id,
							anchor: atlas_sprite.anchor.as_vec(),
						});
				}
			}
		},
	);
=======
    mut extracted_sprites: ResMut<ExtractedSprites>,
    texture_atlases: Extract<Res<Assets<TextureAtlas>>>,
    sprite_query: Extract<
        Query<(
            Entity,
            &ComputedVisibility,
            &Sprite,
            &GlobalTransform,
            &Handle<Image>,
        )>,
    >,
    atlas_query: Extract<
        Query<(
            Entity,
            &ComputedVisibility,
            &TextureAtlasSprite,
            &GlobalTransform,
            &Handle<TextureAtlas>,
        )>,
    >,
) {
    extracted_sprites.sprites.clear();
    for (entity, visibility, sprite, transform, handle) in sprite_query.iter() {
        if !visibility.is_visible() {
            continue;
        }
        // PERF: we don't check in this function that the `Image` asset is ready, since it should be in most cases and hashing the handle is expensive
        extracted_sprites.sprites.alloc().init(ExtractedSprite {
            entity,
            color: sprite.color,
            transform: *transform,
            // Use the full texture
            rect: None,
            // Pass the custom size
            custom_size: sprite.custom_size,
            flip_x: sprite.flip_x,
            flip_y: sprite.flip_y,
            image_handle_id: handle.id,
            anchor: sprite.anchor.as_vec(),
        });
    }
    for (entity, visibility, atlas_sprite, transform, texture_atlas_handle) in atlas_query.iter() {
        if !visibility.is_visible() {
            continue;
        }
        if let Some(texture_atlas) = texture_atlases.get(texture_atlas_handle) {
            let rect = Some(texture_atlas.textures[atlas_sprite.index as usize]);
            extracted_sprites.sprites.alloc().init(ExtractedSprite {
                entity,
                color: atlas_sprite.color,
                transform: *transform,
                // Select the area in the texture atlas
                rect,
                // Pass the custom size
                custom_size: atlas_sprite.custom_size,
                flip_x: atlas_sprite.flip_x,
                flip_y: atlas_sprite.flip_y,
                image_handle_id: texture_atlas.texture.id,
                anchor: atlas_sprite.anchor.as_vec(),
            });
        }
    }
>>>>>>> 4affc8cd
}

#[repr(C)]
#[derive(Copy, Clone, Pod, Zeroable)]
struct SpriteVertex {
	pub position: [f32; 3],
	pub uv: [f32; 2],
}

#[repr(C)]
#[derive(Copy, Clone, Pod, Zeroable)]
struct ColoredSpriteVertex {
	pub position: [f32; 3],
	pub uv: [f32; 2],
	pub color: [f32; 4],
}

pub struct SpriteMeta {
	vertices: BufferVec<SpriteVertex>,
	colored_vertices: BufferVec<ColoredSpriteVertex>,
	view_bind_group: Option<BindGroup>,
}

impl Default for SpriteMeta {
	fn default() -> Self {
		Self {
			vertices: BufferVec::new(BufferUsages::VERTEX),
			colored_vertices: BufferVec::new(BufferUsages::VERTEX),
			view_bind_group: None,
		}
	}
}

const QUAD_INDICES: [usize; 6] = [0, 2, 3, 0, 1, 2];

const QUAD_VERTEX_POSITIONS: [Vec2; 4] = [
	Vec2::new(-0.5, -0.5),
	Vec2::new(0.5, -0.5),
	Vec2::new(0.5, 0.5),
	Vec2::new(-0.5, 0.5),
];

const QUAD_UVS: [Vec2; 4] = [
	Vec2::new(0., 1.),
	Vec2::new(1., 1.),
	Vec2::new(1., 0.),
	Vec2::new(0., 0.),
];

#[derive(Component, Eq, PartialEq, Copy, Clone)]
pub struct SpriteBatch {
	image_handle_id: HandleId,
	colored: bool,
}

#[derive(Default)]
pub struct ImageBindGroups {
	values: HashMap<Handle<Image>, BindGroup>,
}

#[allow(clippy::too_many_arguments)]
pub fn queue_sprites(
<<<<<<< HEAD
	mut commands: Commands,
	draw_functions: Res<DrawFunctions<Transparent2d>>,
	render_device: Res<RenderDevice>,
	render_queue: Res<RenderQueue>,
	mut sprite_meta: ResMut<SpriteMeta>,
	view_uniforms: Res<ViewUniforms>,
	sprite_pipeline: Res<SpritePipeline>,
	mut pipelines: ResMut<SpecializedRenderPipelines<SpritePipeline>>,
	mut pipeline_cache: ResMut<PipelineCache>,
	mut image_bind_groups: ResMut<ImageBindGroups>,
	gpu_images: Res<RenderAssets<Image>>,
	msaa: Res<Msaa>,
	mut extracted_sprites: ResMut<ExtractedSprites>,
	mut views: Query<&mut RenderPhase<Transparent2d>>,
	events: Res<SpriteAssetEvents>,
) {
	// If an image has changed, the GpuImage has (probably) changed
	for event in &events.images {
		match event {
			AssetEvent::Created { .. } => None,
			AssetEvent::Modified { handle } | AssetEvent::Removed { handle } => {
				image_bind_groups.values.remove(handle)
			},
		};
	}

	if let Some(view_binding) = view_uniforms.uniforms.binding() {
		let sprite_meta = &mut sprite_meta;

		// Clear the vertex buffers
		sprite_meta.vertices.clear();
		sprite_meta.colored_vertices.clear();

		sprite_meta.view_bind_group = Some(render_device.create_bind_group(&BindGroupDescriptor {
			entries: &[BindGroupEntry {
				binding: 0,
				resource: view_binding,
			}],
			label: Some("sprite_view_bind_group"),
			layout: &sprite_pipeline.view_layout,
		}));

		let draw_sprite_function = draw_functions
			.read()
			.get_id::<DrawSprite>()
			.unwrap();
		let key = SpritePipelineKey::from_msaa_samples(msaa.samples);
		let pipeline = pipelines.specialize(&mut pipeline_cache, &sprite_pipeline, key);
		let colored_pipeline = pipelines.specialize(
			&mut pipeline_cache,
			&sprite_pipeline,
			key | SpritePipelineKey::COLORED,
		);

		// Vertex buffer indices
		let mut index = 0;
		let mut colored_index = 0;

		// FIXME: VisibleEntities is ignored
		views.for_each_mut(|mut transparent_phase| {
			let extracted_sprites = &mut extracted_sprites.sprites;
			let image_bind_groups = &mut *image_bind_groups;

			transparent_phase
				.items
				.reserve(extracted_sprites.len());

			// Sort sprites by z for correct transparency and then by handle to improve batching
			extracted_sprites.sort_unstable_by(|a, b| {
				match a
					.transform
					.translation
					.z
					.partial_cmp(&b.transform.translation.z)
				{
					Some(Ordering::Equal) | None => a.image_handle_id.cmp(&b.image_handle_id),
					Some(other) => other,
				}
			});

			// Impossible starting values that will be replaced on the first iteration
			let mut current_batch = SpriteBatch {
				image_handle_id: HandleId::Id(Uuid::nil(), u64::MAX),
				colored: false,
			};
			let mut current_batch_entity = Entity::from_raw(u32::MAX);
			let mut current_image_size = Vec2::ZERO;
			// Add a phase item for each sprite, and detect when succesive items can be batched.
			// Spawn an entity with a `SpriteBatch` component for each possible batch.
			// Compatible items share the same entity.
			// Batches are merged later (in `batch_phase_system()`), so that they can be interrupted
			// by any other phase item (and they can interrupt other items from batching).
			for extracted_sprite in extracted_sprites.iter() {
				let new_batch = SpriteBatch {
					image_handle_id: extracted_sprite.image_handle_id,
					colored: extracted_sprite.color != Color::WHITE,
				};
				if new_batch != current_batch {
					// Set-up a new possible batch
					if let Some(gpu_image) = gpu_images.get(&Handle::weak(new_batch.image_handle_id)) {
						current_batch = new_batch;
						current_image_size = Vec2::new(gpu_image.size.x, gpu_image.size.y);
						current_batch_entity = commands.spawn_bundle((current_batch,)).id();

						image_bind_groups
							.values
							.entry(Handle::weak(current_batch.image_handle_id))
							.or_insert_with(|| {
								render_device.create_bind_group(&BindGroupDescriptor {
									entries: &[
										BindGroupEntry {
											binding: 0,
											resource: BindingResource::TextureView(&gpu_image.texture_view),
										},
										BindGroupEntry {
											binding: 1,
											resource: BindingResource::Sampler(&gpu_image.sampler),
										},
									],
									label: Some("sprite_material_bind_group"),
									layout: &sprite_pipeline.material_layout,
								})
							});
					} else {
						// Skip this item if the texture is not ready
						continue;
					}
				}

				// Calculate vertex data for this item

				let mut uvs = QUAD_UVS;
				if extracted_sprite.flip_x {
					uvs = [uvs[1], uvs[0], uvs[3], uvs[2]];
				}
				if extracted_sprite.flip_y {
					uvs = [uvs[3], uvs[2], uvs[1], uvs[0]];
				}

				// By default, the size of the quad is the size of the texture
				let mut quad_size = current_image_size;

				// If a rect is specified, adjust UVs and the size of the quad
				if let Some(rect) = extracted_sprite.rect {
					let rect_size = rect.size();
					for uv in &mut uvs {
						*uv = (rect.min + *uv * rect_size) / current_image_size;
					}
					quad_size = rect_size;
				}

				// Override the size if a custom one is specified
				if let Some(custom_size) = extracted_sprite.custom_size {
					quad_size = custom_size;
				}

				// Apply size and global transform
				let positions = QUAD_VERTEX_POSITIONS.map(|quad_pos| {
					extracted_sprite
						.transform
						.mul_vec3(((quad_pos - extracted_sprite.anchor) * quad_size).extend(0.))
						.into()
				});

				// These items will be sorted by depth with other phase items
				let sort_key = FloatOrd(extracted_sprite.transform.translation.z);

				// Store the vertex data and add the item to the render phase
				if current_batch.colored {
					for i in QUAD_INDICES {
						sprite_meta
							.colored_vertices
							.push(ColoredSpriteVertex {
								position: positions[i],
								uv: uvs[i].into(),
								color: extracted_sprite.color.as_linear_rgba_f32(),
							});
					}
					let item_start = colored_index;
					colored_index += QUAD_INDICES.len() as u32;
					let item_end = colored_index;

					transparent_phase.add(Transparent2d {
						draw_function: draw_sprite_function,
						pipeline: colored_pipeline,
						entity: current_batch_entity,
						sort_key,
						batch_range: Some(item_start..item_end),
					});
				} else {
					for i in QUAD_INDICES {
						sprite_meta.vertices.push(SpriteVertex {
							position: positions[i],
							uv: uvs[i].into(),
						});
					}
					let item_start = index;
					index += QUAD_INDICES.len() as u32;
					let item_end = index;

					transparent_phase.add(Transparent2d {
						draw_function: draw_sprite_function,
						pipeline,
						entity: current_batch_entity,
						sort_key,
						batch_range: Some(item_start..item_end),
					});
				}
			}
		});

		sprite_meta
			.vertices
			.write_buffer(&render_device, &render_queue);
		sprite_meta
			.colored_vertices
			.write_buffer(&render_device, &render_queue);
	}
=======
    mut commands: Commands,
    mut view_entities: Local<FixedBitSet>,
    draw_functions: Res<DrawFunctions<Transparent2d>>,
    render_device: Res<RenderDevice>,
    render_queue: Res<RenderQueue>,
    mut sprite_meta: ResMut<SpriteMeta>,
    view_uniforms: Res<ViewUniforms>,
    sprite_pipeline: Res<SpritePipeline>,
    mut pipelines: ResMut<SpecializedRenderPipelines<SpritePipeline>>,
    mut pipeline_cache: ResMut<PipelineCache>,
    mut image_bind_groups: ResMut<ImageBindGroups>,
    gpu_images: Res<RenderAssets<Image>>,
    msaa: Res<Msaa>,
    mut extracted_sprites: ResMut<ExtractedSprites>,
    mut views: Query<(&VisibleEntities, &mut RenderPhase<Transparent2d>)>,
    events: Res<SpriteAssetEvents>,
) {
    // If an image has changed, the GpuImage has (probably) changed
    for event in &events.images {
        match event {
            AssetEvent::Created { .. } => None,
            AssetEvent::Modified { handle } | AssetEvent::Removed { handle } => {
                image_bind_groups.values.remove(handle)
            }
        };
    }

    if let Some(view_binding) = view_uniforms.uniforms.binding() {
        let sprite_meta = &mut sprite_meta;

        // Clear the vertex buffers
        sprite_meta.vertices.clear();
        sprite_meta.colored_vertices.clear();

        sprite_meta.view_bind_group = Some(render_device.create_bind_group(&BindGroupDescriptor {
            entries: &[BindGroupEntry {
                binding: 0,
                resource: view_binding,
            }],
            label: Some("sprite_view_bind_group"),
            layout: &sprite_pipeline.view_layout,
        }));

        let draw_sprite_function = draw_functions.read().get_id::<DrawSprite>().unwrap();
        let key = SpritePipelineKey::from_msaa_samples(msaa.samples);
        let pipeline = pipelines.specialize(&mut pipeline_cache, &sprite_pipeline, key);
        let colored_pipeline = pipelines.specialize(
            &mut pipeline_cache,
            &sprite_pipeline,
            key | SpritePipelineKey::COLORED,
        );

        // Vertex buffer indices
        let mut index = 0;
        let mut colored_index = 0;

        let extracted_sprites = &mut extracted_sprites.sprites;
        // Sort sprites by z for correct transparency and then by handle to improve batching
        // NOTE: This can be done independent of views by reasonably assuming that all 2D views look along the negative-z axis in world space
        extracted_sprites.sort_unstable_by(|a, b| {
            match a
                .transform
                .translation()
                .z
                .partial_cmp(&b.transform.translation().z)
            {
                Some(Ordering::Equal) | None => a.image_handle_id.cmp(&b.image_handle_id),
                Some(other) => other,
            }
        });
        let image_bind_groups = &mut *image_bind_groups;

        for (visible_entities, mut transparent_phase) in &mut views {
            view_entities.clear();
            view_entities.extend(visible_entities.entities.iter().map(|e| e.id() as usize));
            transparent_phase.items.reserve(extracted_sprites.len());

            // Impossible starting values that will be replaced on the first iteration
            let mut current_batch = SpriteBatch {
                image_handle_id: HandleId::Id(Uuid::nil(), u64::MAX),
                colored: false,
            };
            let mut current_batch_entity = Entity::from_raw(u32::MAX);
            let mut current_image_size = Vec2::ZERO;
            // Add a phase item for each sprite, and detect when succesive items can be batched.
            // Spawn an entity with a `SpriteBatch` component for each possible batch.
            // Compatible items share the same entity.
            // Batches are merged later (in `batch_phase_system()`), so that they can be interrupted
            // by any other phase item (and they can interrupt other items from batching).
            for extracted_sprite in extracted_sprites.iter() {
                if !view_entities.contains(extracted_sprite.entity.id() as usize) {
                    continue;
                }
                let new_batch = SpriteBatch {
                    image_handle_id: extracted_sprite.image_handle_id,
                    colored: extracted_sprite.color != Color::WHITE,
                };
                if new_batch != current_batch {
                    // Set-up a new possible batch
                    if let Some(gpu_image) =
                        gpu_images.get(&Handle::weak(new_batch.image_handle_id))
                    {
                        current_batch = new_batch;
                        current_image_size = Vec2::new(gpu_image.size.x, gpu_image.size.y);
                        current_batch_entity = commands.spawn_bundle((current_batch,)).id();

                        image_bind_groups
                            .values
                            .entry(Handle::weak(current_batch.image_handle_id))
                            .or_insert_with(|| {
                                render_device.create_bind_group(&BindGroupDescriptor {
                                    entries: &[
                                        BindGroupEntry {
                                            binding: 0,
                                            resource: BindingResource::TextureView(
                                                &gpu_image.texture_view,
                                            ),
                                        },
                                        BindGroupEntry {
                                            binding: 1,
                                            resource: BindingResource::Sampler(&gpu_image.sampler),
                                        },
                                    ],
                                    label: Some("sprite_material_bind_group"),
                                    layout: &sprite_pipeline.material_layout,
                                })
                            });
                    } else {
                        // Skip this item if the texture is not ready
                        continue;
                    }
                }

                // Calculate vertex data for this item

                let mut uvs = QUAD_UVS;
                if extracted_sprite.flip_x {
                    uvs = [uvs[1], uvs[0], uvs[3], uvs[2]];
                }
                if extracted_sprite.flip_y {
                    uvs = [uvs[3], uvs[2], uvs[1], uvs[0]];
                }

                // By default, the size of the quad is the size of the texture
                let mut quad_size = current_image_size;

                // If a rect is specified, adjust UVs and the size of the quad
                if let Some(rect) = extracted_sprite.rect {
                    let rect_size = rect.size();
                    for uv in &mut uvs {
                        *uv = (rect.min + *uv * rect_size) / current_image_size;
                    }
                    quad_size = rect_size;
                }

                // Override the size if a custom one is specified
                if let Some(custom_size) = extracted_sprite.custom_size {
                    quad_size = custom_size;
                }

                // Apply size and global transform
                let positions = QUAD_VERTEX_POSITIONS.map(|quad_pos| {
                    extracted_sprite
                        .transform
                        .mul_vec3(((quad_pos - extracted_sprite.anchor) * quad_size).extend(0.))
                        .into()
                });

                // These items will be sorted by depth with other phase items
                let sort_key = FloatOrd(extracted_sprite.transform.translation().z);

                // Store the vertex data and add the item to the render phase
                if current_batch.colored {
                    for i in QUAD_INDICES {
                        sprite_meta.colored_vertices.push(ColoredSpriteVertex {
                            position: positions[i],
                            uv: uvs[i].into(),
                            color: extracted_sprite.color.as_linear_rgba_f32(),
                        });
                    }
                    let item_start = colored_index;
                    colored_index += QUAD_INDICES.len() as u32;
                    let item_end = colored_index;

                    transparent_phase.add(Transparent2d {
                        draw_function: draw_sprite_function,
                        pipeline: colored_pipeline,
                        entity: current_batch_entity,
                        sort_key,
                        batch_range: Some(item_start..item_end),
                    });
                } else {
                    for i in QUAD_INDICES {
                        sprite_meta.vertices.push(SpriteVertex {
                            position: positions[i],
                            uv: uvs[i].into(),
                        });
                    }
                    let item_start = index;
                    index += QUAD_INDICES.len() as u32;
                    let item_end = index;

                    transparent_phase.add(Transparent2d {
                        draw_function: draw_sprite_function,
                        pipeline,
                        entity: current_batch_entity,
                        sort_key,
                        batch_range: Some(item_start..item_end),
                    });
                }
            }
        }
        sprite_meta
            .vertices
            .write_buffer(&render_device, &render_queue);
        sprite_meta
            .colored_vertices
            .write_buffer(&render_device, &render_queue);
    }
>>>>>>> 4affc8cd
}

pub type DrawSprite = (
	SetItemPipeline,
	SetSpriteViewBindGroup<0>,
	SetSpriteTextureBindGroup<1>,
	DrawSpriteBatch,
);

pub struct SetSpriteViewBindGroup<const I: usize>;
impl<const I: usize> EntityRenderCommand for SetSpriteViewBindGroup<I> {
	type Param = (SRes<SpriteMeta>, SQuery<Read<ViewUniformOffset>>);

	fn render<'w>(
		view: Entity,
		_item: Entity,
		(sprite_meta, view_query): SystemParamItem<'w, '_, Self::Param>,
		pass: &mut TrackedRenderPass<'w>,
	) -> RenderCommandResult {
		let view_uniform = view_query.get(view).unwrap();
		pass.set_bind_group(
			I,
			sprite_meta
				.into_inner()
				.view_bind_group
				.as_ref()
				.unwrap(),
			&[view_uniform.offset],
		);
		RenderCommandResult::Success
	}
}
pub struct SetSpriteTextureBindGroup<const I: usize>;
impl<const I: usize> EntityRenderCommand for SetSpriteTextureBindGroup<I> {
	type Param = (SRes<ImageBindGroups>, SQuery<Read<SpriteBatch>>);

	fn render<'w>(
		_view: Entity,
		item: Entity,
		(image_bind_groups, query_batch): SystemParamItem<'w, '_, Self::Param>,
		pass: &mut TrackedRenderPass<'w>,
	) -> RenderCommandResult {
		let sprite_batch = query_batch.get(item).unwrap();
		let image_bind_groups = image_bind_groups.into_inner();

		pass.set_bind_group(
			I,
			image_bind_groups
				.values
				.get(&Handle::weak(sprite_batch.image_handle_id))
				.unwrap(),
			&[],
		);
		RenderCommandResult::Success
	}
}

pub struct DrawSpriteBatch;
impl<P: BatchedPhaseItem> RenderCommand<P> for DrawSpriteBatch {
	type Param = (SRes<SpriteMeta>, SQuery<Read<SpriteBatch>>);

	fn render<'w>(
		_view: Entity,
		item: &P,
		(sprite_meta, query_batch): SystemParamItem<'w, '_, Self::Param>,
		pass: &mut TrackedRenderPass<'w>,
	) -> RenderCommandResult {
		let sprite_batch = query_batch.get(item.entity()).unwrap();
		let sprite_meta = sprite_meta.into_inner();
		if sprite_batch.colored {
			pass.set_vertex_buffer(
				0,
				sprite_meta
					.colored_vertices
					.buffer()
					.unwrap()
					.slice(..),
			);
		} else {
			pass.set_vertex_buffer(0, sprite_meta.vertices.buffer().unwrap().slice(..));
		}
		pass.draw(item.batch_range().as_ref().unwrap().clone(), 0..1);
		RenderCommandResult::Success
	}
}<|MERGE_RESOLUTION|>--- conflicted
+++ resolved
@@ -13,7 +13,6 @@
 use bevy_math::Vec2;
 use bevy_reflect::Uuid;
 use bevy_render::{
-<<<<<<< HEAD
 	color::Color,
 	render_asset::RenderAssets,
 	render_phase::{
@@ -23,23 +22,8 @@
 	render_resource::*,
 	renderer::{RenderDevice, RenderQueue},
 	texture::{BevyDefault, Image},
-	view::{Msaa, ViewUniform, ViewUniformOffset, ViewUniforms, Visibility},
+	view::{ComputedVisibility, Msaa, ViewUniform, ViewUniformOffset, ViewUniforms, VisibleEntities},
 	Extract,
-=======
-    color::Color,
-    render_asset::RenderAssets,
-    render_phase::{
-        BatchedPhaseItem, DrawFunctions, EntityRenderCommand, RenderCommand, RenderCommandResult,
-        RenderPhase, SetItemPipeline, TrackedRenderPass,
-    },
-    render_resource::*,
-    renderer::{RenderDevice, RenderQueue},
-    texture::{BevyDefault, Image},
-    view::{
-        ComputedVisibility, Msaa, ViewUniform, ViewUniformOffset, ViewUniforms, VisibleEntities,
-    },
-    Extract,
->>>>>>> 4affc8cd
 };
 use bevy_transform::components::GlobalTransform;
 use bevy_utils::FloatOrd;
@@ -101,14 +85,14 @@
 }
 
 bitflags::bitflags! {
-	#[repr(transparent)]
-	// NOTE: Apparently quadro drivers support up to 64x MSAA.
-	// MSAA uses the highest 6 bits for the MSAA sample count - 1 to support up to 64x MSAA.
-	pub struct SpritePipelineKey: u32 {
-		const NONE                        = 0;
-		const COLORED                     = (1 << 0);
-		const MSAA_RESERVED_BITS          = SpritePipelineKey::MSAA_MASK_BITS << SpritePipelineKey::MSAA_SHIFT_BITS;
-	}
+		#[repr(transparent)]
+		// NOTE: Apparently quadro drivers support up to 64x MSAA.
+		// MSAA uses the highest 6 bits for the MSAA sample count - 1 to support up to 64x MSAA.
+		pub struct SpritePipelineKey: u32 {
+				const NONE                        = 0;
+				const COLORED                     = (1 << 0);
+				const MSAA_RESERVED_BITS          = SpritePipelineKey::MSAA_MASK_BITS << SpritePipelineKey::MSAA_SHIFT_BITS;
+		}
 }
 
 impl SpritePipelineKey {
@@ -116,20 +100,12 @@
 	const MSAA_SHIFT_BITS: u32 = 32 - 6;
 
 	pub fn from_msaa_samples(msaa_samples: u32) -> Self {
-		Self::from(Msaa {
-			samples: msaa_samples,
-		})
+		let msaa_bits = ((msaa_samples - 1) & Self::MSAA_MASK_BITS) << Self::MSAA_SHIFT_BITS;
+		SpritePipelineKey::from_bits(msaa_bits).unwrap()
 	}
 
 	pub fn msaa_samples(&self) -> u32 {
 		((self.bits >> Self::MSAA_SHIFT_BITS) & Self::MSAA_MASK_BITS) + 1
-	}
-}
-
-impl From<Msaa> for SpritePipelineKey {
-	fn from(msaa: Msaa) -> Self {
-		let msaa_bits = ((msaa.samples - 1) & Self::MSAA_MASK_BITS) << Self::MSAA_SHIFT_BITS;
-		SpritePipelineKey::from_bits(msaa_bits).unwrap()
 	}
 }
 
@@ -158,8 +134,8 @@
 
 		RenderPipelineDescriptor {
 			meta: PipelineDescriptorMeta {
+				layout: Some(vec![self.view_layout.clone(), self.material_layout.clone()]),
 				label: Some("sprite_pipeline".into()),
-				layout: Some(vec![self.view_layout.clone(), self.material_layout.clone()]),
 			},
 			vertex: VertexState {
 				meta: ShaderMeta {
@@ -181,6 +157,7 @@
 					write_mask: ColorWrites::ALL,
 				})],
 			}),
+
 			primitive: PrimitiveState {
 				front_face: FrontFace::Ccw,
 				cull_mode: None,
@@ -202,7 +179,7 @@
 
 #[derive(Component, Clone, Copy)]
 pub struct ExtractedSprite {
-<<<<<<< HEAD
+	pub entity: Entity,
 	pub transform: GlobalTransform,
 	pub color: Color,
 	/// Select an area of the texture
@@ -215,21 +192,6 @@
 	pub flip_x: bool,
 	pub flip_y: bool,
 	pub anchor: Vec2,
-=======
-    pub entity: Entity,
-    pub transform: GlobalTransform,
-    pub color: Color,
-    /// Select an area of the texture
-    pub rect: Option<Rect>,
-    /// Change the on-screen size of the sprite
-    pub custom_size: Option<Vec2>,
-    /// Handle to the `Image` of this sprite
-    /// PERF: storing a `HandleId` instead of `Handle<Image>` enables some optimizations (`ExtractedSprite` becomes `Copy` and doesn't need to be dropped)
-    pub image_handle_id: HandleId,
-    pub flip_x: bool,
-    pub flip_y: bool,
-    pub anchor: Vec2,
->>>>>>> 4affc8cd
 }
 
 #[derive(Default)]
@@ -266,13 +228,21 @@
 }
 
 pub fn extract_sprites(
-<<<<<<< HEAD
 	mut extracted_sprites: ResMut<ExtractedSprites>,
 	texture_atlases: Extract<Res<Assets<TextureAtlas>>>,
-	sprite_query: Extract<Query<(&Visibility, &Sprite, &GlobalTransform, &Handle<Image>)>>,
+	sprite_query: Extract<
+		Query<(
+			Entity,
+			&ComputedVisibility,
+			&Sprite,
+			&GlobalTransform,
+			&Handle<Image>,
+		)>,
+	>,
 	atlas_query: Extract<
 		Query<(
-			&Visibility,
+			Entity,
+			&ComputedVisibility,
 			&TextureAtlasSprite,
 			&GlobalTransform,
 			&Handle<TextureAtlas>,
@@ -280,8 +250,8 @@
 	>,
 ) {
 	extracted_sprites.sprites.clear();
-	for (visibility, sprite, transform, handle) in sprite_query.iter() {
-		if !visibility.is_visible {
+	for (entity, visibility, sprite, transform, handle) in sprite_query.iter() {
+		if !visibility.is_visible() {
 			continue;
 		}
 		// PERF: we don't check in this function that the `Image` asset is ready, since it should be in most cases and hashing the handle is expensive
@@ -289,6 +259,7 @@
 			.sprites
 			.alloc()
 			.init(ExtractedSprite {
+				entity,
 				color: sprite.color,
 				transform: *transform,
 				// Use the full texture
@@ -301,94 +272,30 @@
 				anchor: sprite.anchor.as_vec(),
 			});
 	}
-	atlas_query.for_each(
-		|(visibility, atlas_sprite, transform, texture_atlas_handle)| {
-			if visibility.is_visible {
-				if let Some(texture_atlas) = texture_atlases.get(texture_atlas_handle) {
-					let rect = Some(texture_atlas.textures[atlas_sprite.index as usize]);
-					extracted_sprites
-						.sprites
-						.alloc()
-						.init(ExtractedSprite {
-							color: atlas_sprite.color,
-							transform: *transform,
-							// Select the area in the texture atlas
-							rect,
-							// Pass the custom size
-							custom_size: atlas_sprite.custom_size,
-							flip_x: atlas_sprite.flip_x,
-							flip_y: atlas_sprite.flip_y,
-							image_handle_id: texture_atlas.texture.id,
-							anchor: atlas_sprite.anchor.as_vec(),
-						});
-				}
-			}
-		},
-	);
-=======
-    mut extracted_sprites: ResMut<ExtractedSprites>,
-    texture_atlases: Extract<Res<Assets<TextureAtlas>>>,
-    sprite_query: Extract<
-        Query<(
-            Entity,
-            &ComputedVisibility,
-            &Sprite,
-            &GlobalTransform,
-            &Handle<Image>,
-        )>,
-    >,
-    atlas_query: Extract<
-        Query<(
-            Entity,
-            &ComputedVisibility,
-            &TextureAtlasSprite,
-            &GlobalTransform,
-            &Handle<TextureAtlas>,
-        )>,
-    >,
-) {
-    extracted_sprites.sprites.clear();
-    for (entity, visibility, sprite, transform, handle) in sprite_query.iter() {
-        if !visibility.is_visible() {
-            continue;
-        }
-        // PERF: we don't check in this function that the `Image` asset is ready, since it should be in most cases and hashing the handle is expensive
-        extracted_sprites.sprites.alloc().init(ExtractedSprite {
-            entity,
-            color: sprite.color,
-            transform: *transform,
-            // Use the full texture
-            rect: None,
-            // Pass the custom size
-            custom_size: sprite.custom_size,
-            flip_x: sprite.flip_x,
-            flip_y: sprite.flip_y,
-            image_handle_id: handle.id,
-            anchor: sprite.anchor.as_vec(),
-        });
-    }
-    for (entity, visibility, atlas_sprite, transform, texture_atlas_handle) in atlas_query.iter() {
-        if !visibility.is_visible() {
-            continue;
-        }
-        if let Some(texture_atlas) = texture_atlases.get(texture_atlas_handle) {
-            let rect = Some(texture_atlas.textures[atlas_sprite.index as usize]);
-            extracted_sprites.sprites.alloc().init(ExtractedSprite {
-                entity,
-                color: atlas_sprite.color,
-                transform: *transform,
-                // Select the area in the texture atlas
-                rect,
-                // Pass the custom size
-                custom_size: atlas_sprite.custom_size,
-                flip_x: atlas_sprite.flip_x,
-                flip_y: atlas_sprite.flip_y,
-                image_handle_id: texture_atlas.texture.id,
-                anchor: atlas_sprite.anchor.as_vec(),
-            });
-        }
-    }
->>>>>>> 4affc8cd
+	for (entity, visibility, atlas_sprite, transform, texture_atlas_handle) in atlas_query.iter() {
+		if !visibility.is_visible() {
+			continue;
+		}
+		if let Some(texture_atlas) = texture_atlases.get(texture_atlas_handle) {
+			let rect = Some(texture_atlas.textures[atlas_sprite.index as usize]);
+			extracted_sprites
+				.sprites
+				.alloc()
+				.init(ExtractedSprite {
+					entity,
+					color: atlas_sprite.color,
+					transform: *transform,
+					// Select the area in the texture atlas
+					rect,
+					// Pass the custom size
+					custom_size: atlas_sprite.custom_size,
+					flip_x: atlas_sprite.flip_x,
+					flip_y: atlas_sprite.flip_y,
+					image_handle_id: texture_atlas.texture.id,
+					anchor: atlas_sprite.anchor.as_vec(),
+				});
+		}
+	}
 }
 
 #[repr(C)]
@@ -451,8 +358,8 @@
 
 #[allow(clippy::too_many_arguments)]
 pub fn queue_sprites(
-<<<<<<< HEAD
 	mut commands: Commands,
+	mut view_entities: Local<FixedBitSet>,
 	draw_functions: Res<DrawFunctions<Transparent2d>>,
 	render_device: Res<RenderDevice>,
 	render_queue: Res<RenderQueue>,
@@ -465,7 +372,7 @@
 	gpu_images: Res<RenderAssets<Image>>,
 	msaa: Res<Msaa>,
 	mut extracted_sprites: ResMut<ExtractedSprites>,
-	mut views: Query<&mut RenderPhase<Transparent2d>>,
+	mut views: Query<(&VisibleEntities, &mut RenderPhase<Transparent2d>)>,
 	events: Res<SpriteAssetEvents>,
 ) {
 	// If an image has changed, the GpuImage has (probably) changed
@@ -510,27 +417,33 @@
 		let mut index = 0;
 		let mut colored_index = 0;
 
-		// FIXME: VisibleEntities is ignored
-		views.for_each_mut(|mut transparent_phase| {
-			let extracted_sprites = &mut extracted_sprites.sprites;
-			let image_bind_groups = &mut *image_bind_groups;
-
+		let extracted_sprites = &mut extracted_sprites.sprites;
+		// Sort sprites by z for correct transparency and then by handle to improve batching
+		// NOTE: This can be done independent of views by reasonably assuming that all 2D views look along the negative-z axis in world space
+		extracted_sprites.sort_unstable_by(|a, b| {
+			match a
+				.transform
+				.translation()
+				.z
+				.partial_cmp(&b.transform.translation().z)
+			{
+				Some(Ordering::Equal) | None => a.image_handle_id.cmp(&b.image_handle_id),
+				Some(other) => other,
+			}
+		});
+		let image_bind_groups = &mut *image_bind_groups;
+
+		for (visible_entities, mut transparent_phase) in &mut views {
+			view_entities.clear();
+			view_entities.extend(
+				visible_entities
+					.entities
+					.iter()
+					.map(|e| e.id() as usize),
+			);
 			transparent_phase
 				.items
 				.reserve(extracted_sprites.len());
-
-			// Sort sprites by z for correct transparency and then by handle to improve batching
-			extracted_sprites.sort_unstable_by(|a, b| {
-				match a
-					.transform
-					.translation
-					.z
-					.partial_cmp(&b.transform.translation.z)
-				{
-					Some(Ordering::Equal) | None => a.image_handle_id.cmp(&b.image_handle_id),
-					Some(other) => other,
-				}
-			});
 
 			// Impossible starting values that will be replaced on the first iteration
 			let mut current_batch = SpriteBatch {
@@ -545,6 +458,9 @@
 			// Batches are merged later (in `batch_phase_system()`), so that they can be interrupted
 			// by any other phase item (and they can interrupt other items from batching).
 			for extracted_sprite in extracted_sprites.iter() {
+				if !view_entities.contains(extracted_sprite.entity.id() as usize) {
+					continue;
+				}
 				let new_batch = SpriteBatch {
 					image_handle_id: extracted_sprite.image_handle_id,
 					colored: extracted_sprite.color != Color::WHITE,
@@ -617,7 +533,7 @@
 				});
 
 				// These items will be sorted by depth with other phase items
-				let sort_key = FloatOrd(extracted_sprite.transform.translation.z);
+				let sort_key = FloatOrd(extracted_sprite.transform.translation().z);
 
 				// Store the vertex data and add the item to the render phase
 				if current_batch.colored {
@@ -661,8 +577,7 @@
 					});
 				}
 			}
-		});
-
+		}
 		sprite_meta
 			.vertices
 			.write_buffer(&render_device, &render_queue);
@@ -670,227 +585,6 @@
 			.colored_vertices
 			.write_buffer(&render_device, &render_queue);
 	}
-=======
-    mut commands: Commands,
-    mut view_entities: Local<FixedBitSet>,
-    draw_functions: Res<DrawFunctions<Transparent2d>>,
-    render_device: Res<RenderDevice>,
-    render_queue: Res<RenderQueue>,
-    mut sprite_meta: ResMut<SpriteMeta>,
-    view_uniforms: Res<ViewUniforms>,
-    sprite_pipeline: Res<SpritePipeline>,
-    mut pipelines: ResMut<SpecializedRenderPipelines<SpritePipeline>>,
-    mut pipeline_cache: ResMut<PipelineCache>,
-    mut image_bind_groups: ResMut<ImageBindGroups>,
-    gpu_images: Res<RenderAssets<Image>>,
-    msaa: Res<Msaa>,
-    mut extracted_sprites: ResMut<ExtractedSprites>,
-    mut views: Query<(&VisibleEntities, &mut RenderPhase<Transparent2d>)>,
-    events: Res<SpriteAssetEvents>,
-) {
-    // If an image has changed, the GpuImage has (probably) changed
-    for event in &events.images {
-        match event {
-            AssetEvent::Created { .. } => None,
-            AssetEvent::Modified { handle } | AssetEvent::Removed { handle } => {
-                image_bind_groups.values.remove(handle)
-            }
-        };
-    }
-
-    if let Some(view_binding) = view_uniforms.uniforms.binding() {
-        let sprite_meta = &mut sprite_meta;
-
-        // Clear the vertex buffers
-        sprite_meta.vertices.clear();
-        sprite_meta.colored_vertices.clear();
-
-        sprite_meta.view_bind_group = Some(render_device.create_bind_group(&BindGroupDescriptor {
-            entries: &[BindGroupEntry {
-                binding: 0,
-                resource: view_binding,
-            }],
-            label: Some("sprite_view_bind_group"),
-            layout: &sprite_pipeline.view_layout,
-        }));
-
-        let draw_sprite_function = draw_functions.read().get_id::<DrawSprite>().unwrap();
-        let key = SpritePipelineKey::from_msaa_samples(msaa.samples);
-        let pipeline = pipelines.specialize(&mut pipeline_cache, &sprite_pipeline, key);
-        let colored_pipeline = pipelines.specialize(
-            &mut pipeline_cache,
-            &sprite_pipeline,
-            key | SpritePipelineKey::COLORED,
-        );
-
-        // Vertex buffer indices
-        let mut index = 0;
-        let mut colored_index = 0;
-
-        let extracted_sprites = &mut extracted_sprites.sprites;
-        // Sort sprites by z for correct transparency and then by handle to improve batching
-        // NOTE: This can be done independent of views by reasonably assuming that all 2D views look along the negative-z axis in world space
-        extracted_sprites.sort_unstable_by(|a, b| {
-            match a
-                .transform
-                .translation()
-                .z
-                .partial_cmp(&b.transform.translation().z)
-            {
-                Some(Ordering::Equal) | None => a.image_handle_id.cmp(&b.image_handle_id),
-                Some(other) => other,
-            }
-        });
-        let image_bind_groups = &mut *image_bind_groups;
-
-        for (visible_entities, mut transparent_phase) in &mut views {
-            view_entities.clear();
-            view_entities.extend(visible_entities.entities.iter().map(|e| e.id() as usize));
-            transparent_phase.items.reserve(extracted_sprites.len());
-
-            // Impossible starting values that will be replaced on the first iteration
-            let mut current_batch = SpriteBatch {
-                image_handle_id: HandleId::Id(Uuid::nil(), u64::MAX),
-                colored: false,
-            };
-            let mut current_batch_entity = Entity::from_raw(u32::MAX);
-            let mut current_image_size = Vec2::ZERO;
-            // Add a phase item for each sprite, and detect when succesive items can be batched.
-            // Spawn an entity with a `SpriteBatch` component for each possible batch.
-            // Compatible items share the same entity.
-            // Batches are merged later (in `batch_phase_system()`), so that they can be interrupted
-            // by any other phase item (and they can interrupt other items from batching).
-            for extracted_sprite in extracted_sprites.iter() {
-                if !view_entities.contains(extracted_sprite.entity.id() as usize) {
-                    continue;
-                }
-                let new_batch = SpriteBatch {
-                    image_handle_id: extracted_sprite.image_handle_id,
-                    colored: extracted_sprite.color != Color::WHITE,
-                };
-                if new_batch != current_batch {
-                    // Set-up a new possible batch
-                    if let Some(gpu_image) =
-                        gpu_images.get(&Handle::weak(new_batch.image_handle_id))
-                    {
-                        current_batch = new_batch;
-                        current_image_size = Vec2::new(gpu_image.size.x, gpu_image.size.y);
-                        current_batch_entity = commands.spawn_bundle((current_batch,)).id();
-
-                        image_bind_groups
-                            .values
-                            .entry(Handle::weak(current_batch.image_handle_id))
-                            .or_insert_with(|| {
-                                render_device.create_bind_group(&BindGroupDescriptor {
-                                    entries: &[
-                                        BindGroupEntry {
-                                            binding: 0,
-                                            resource: BindingResource::TextureView(
-                                                &gpu_image.texture_view,
-                                            ),
-                                        },
-                                        BindGroupEntry {
-                                            binding: 1,
-                                            resource: BindingResource::Sampler(&gpu_image.sampler),
-                                        },
-                                    ],
-                                    label: Some("sprite_material_bind_group"),
-                                    layout: &sprite_pipeline.material_layout,
-                                })
-                            });
-                    } else {
-                        // Skip this item if the texture is not ready
-                        continue;
-                    }
-                }
-
-                // Calculate vertex data for this item
-
-                let mut uvs = QUAD_UVS;
-                if extracted_sprite.flip_x {
-                    uvs = [uvs[1], uvs[0], uvs[3], uvs[2]];
-                }
-                if extracted_sprite.flip_y {
-                    uvs = [uvs[3], uvs[2], uvs[1], uvs[0]];
-                }
-
-                // By default, the size of the quad is the size of the texture
-                let mut quad_size = current_image_size;
-
-                // If a rect is specified, adjust UVs and the size of the quad
-                if let Some(rect) = extracted_sprite.rect {
-                    let rect_size = rect.size();
-                    for uv in &mut uvs {
-                        *uv = (rect.min + *uv * rect_size) / current_image_size;
-                    }
-                    quad_size = rect_size;
-                }
-
-                // Override the size if a custom one is specified
-                if let Some(custom_size) = extracted_sprite.custom_size {
-                    quad_size = custom_size;
-                }
-
-                // Apply size and global transform
-                let positions = QUAD_VERTEX_POSITIONS.map(|quad_pos| {
-                    extracted_sprite
-                        .transform
-                        .mul_vec3(((quad_pos - extracted_sprite.anchor) * quad_size).extend(0.))
-                        .into()
-                });
-
-                // These items will be sorted by depth with other phase items
-                let sort_key = FloatOrd(extracted_sprite.transform.translation().z);
-
-                // Store the vertex data and add the item to the render phase
-                if current_batch.colored {
-                    for i in QUAD_INDICES {
-                        sprite_meta.colored_vertices.push(ColoredSpriteVertex {
-                            position: positions[i],
-                            uv: uvs[i].into(),
-                            color: extracted_sprite.color.as_linear_rgba_f32(),
-                        });
-                    }
-                    let item_start = colored_index;
-                    colored_index += QUAD_INDICES.len() as u32;
-                    let item_end = colored_index;
-
-                    transparent_phase.add(Transparent2d {
-                        draw_function: draw_sprite_function,
-                        pipeline: colored_pipeline,
-                        entity: current_batch_entity,
-                        sort_key,
-                        batch_range: Some(item_start..item_end),
-                    });
-                } else {
-                    for i in QUAD_INDICES {
-                        sprite_meta.vertices.push(SpriteVertex {
-                            position: positions[i],
-                            uv: uvs[i].into(),
-                        });
-                    }
-                    let item_start = index;
-                    index += QUAD_INDICES.len() as u32;
-                    let item_end = index;
-
-                    transparent_phase.add(Transparent2d {
-                        draw_function: draw_sprite_function,
-                        pipeline,
-                        entity: current_batch_entity,
-                        sort_key,
-                        batch_range: Some(item_start..item_end),
-                    });
-                }
-            }
-        }
-        sprite_meta
-            .vertices
-            .write_buffer(&render_device, &render_queue);
-        sprite_meta
-            .colored_vertices
-            .write_buffer(&render_device, &render_queue);
-    }
->>>>>>> 4affc8cd
 }
 
 pub type DrawSprite = (
