use bevy_math::IVec2;
use bevy_utils::{tracing::warn, HashMap};
use bevy_window::{Window, WindowDescriptor, WindowId, WindowMode};
use raw_window_handle::HasRawWindowHandle;
use winit::dpi::{LogicalPosition, LogicalSize, PhysicalPosition};

#[derive(Debug, Default)]
pub struct WinitWindows {
	pub windows: HashMap<winit::window::WindowId, winit::window::Window>,
	pub window_id_to_winit: HashMap<WindowId, winit::window::WindowId>,
	pub winit_to_window_id: HashMap<winit::window::WindowId, WindowId>,
	// Some winit functions, such as `set_window_icon` can only be used from the main thread. If
	// they are used in another thread, the app will hang. This marker ensures `WinitWindows` is
	// only ever accessed with bevy's non-send functions and in NonSend systems.
	_not_send_sync: core::marker::PhantomData<*const ()>,
}

impl WinitWindows {
<<<<<<< HEAD
	pub fn create_window(
		&mut self,
		event_loop: &winit::event_loop::EventLoopWindowTarget<()>,
		window_id: WindowId,
		window_descriptor: &WindowDescriptor,
	) -> Window {
		let mut winit_window_builder = winit::window::WindowBuilder::new();

		winit_window_builder = match window_descriptor.mode {
			WindowMode::BorderlessFullscreen => winit_window_builder.with_fullscreen(Some(
				winit::window::Fullscreen::Borderless(event_loop.primary_monitor()),
			)),
			WindowMode::Fullscreen => {
				winit_window_builder.with_fullscreen(Some(winit::window::Fullscreen::Exclusive(
					get_best_videomode(&event_loop.primary_monitor().unwrap()),
				)))
			}
			WindowMode::SizedFullscreen => winit_window_builder.with_fullscreen(Some(
				winit::window::Fullscreen::Exclusive(get_fitting_videomode(
					&event_loop.primary_monitor().unwrap(),
					window_descriptor.width as u32,
					window_descriptor.height as u32,
				)),
			)),
			_ => {
				let WindowDescriptor {
					width,
					height,
					position,
					scale_factor_override,
					..
				} = window_descriptor;

				if let Some(position) = position {
					if let Some(sf) = scale_factor_override {
						winit_window_builder = winit_window_builder.with_position(
							winit::dpi::LogicalPosition::new(position[0] as f64, position[1] as f64)
								.to_physical::<f64>(*sf),
						);
					} else {
						winit_window_builder = winit_window_builder.with_position(
							winit::dpi::LogicalPosition::new(position[0] as f64, position[1] as f64),
						);
					}
				}
				if let Some(sf) = scale_factor_override {
					winit_window_builder
						.with_inner_size(winit::dpi::LogicalSize::new(*width, *height).to_physical::<f64>(*sf))
				} else {
					winit_window_builder.with_inner_size(winit::dpi::LogicalSize::new(*width, *height))
				}
			}
			.with_resizable(window_descriptor.resizable)
			.with_decorations(window_descriptor.decorations)
			.with_transparent(window_descriptor.transparent),
		};

		let constraints = window_descriptor
			.resize_constraints
			.check_constraints();
		let min_inner_size = LogicalSize {
			width: constraints.min_width,
			height: constraints.min_height,
		};
		let max_inner_size = LogicalSize {
			width: constraints.max_width,
			height: constraints.max_height,
		};

		let winit_window_builder =
			if constraints.max_width.is_finite() && constraints.max_height.is_finite() {
				winit_window_builder
					.with_min_inner_size(min_inner_size)
					.with_max_inner_size(max_inner_size)
			} else {
				winit_window_builder.with_min_inner_size(min_inner_size)
			};

		#[allow(unused_mut)]
		let mut winit_window_builder = winit_window_builder.with_title(&window_descriptor.title);

		#[cfg(target_arch = "wasm32")]
		{
			use wasm_bindgen::JsCast;
			use winit::platform::web::WindowBuilderExtWebSys;

			if let Some(selector) = &window_descriptor.canvas {
				let window = web_sys::window().unwrap();
				let document = window.document().unwrap();
				let canvas = document
					.query_selector(&selector)
					.expect("Cannot query for canvas element.");
				if let Some(canvas) = canvas {
					let canvas = canvas
						.dyn_into::<web_sys::HtmlCanvasElement>()
						.ok();
					winit_window_builder = winit_window_builder.with_canvas(canvas);
				} else {
					panic!("Cannot find element: {}.", selector);
				}
			}
		}

		let winit_window = winit_window_builder.build(event_loop).unwrap();

		if window_descriptor.cursor.locked {
			match winit_window.set_cursor_grab(true) {
				Ok(_) | Err(winit::error::ExternalError::NotSupported(_)) => {}
				Err(err) => Err(err).unwrap(),
			}
		}

		winit_window.set_cursor_visible(window_descriptor.cursor.visible);

		self
			.window_id_to_winit
			.insert(window_id, winit_window.id());
		self
			.winit_to_window_id
			.insert(winit_window.id(), window_id);

		#[cfg(target_arch = "wasm32")]
		{
			use winit::platform::web::WindowExtWebSys;

			if window_descriptor.canvas.is_none() {
				let canvas = winit_window.canvas();

				let window = web_sys::window().unwrap();
				let document = window.document().unwrap();
				let body = document.body().unwrap();

				body
					.append_child(&canvas)
					.expect("Append canvas to HTML body.");
			}
		}

		let position = winit_window
			.outer_position()
			.ok()
			.map(|position| IVec2::new(position.x, position.y));
		let inner_size = winit_window.inner_size();
		let scale_factor = winit_window.scale_factor();
		let raw_window_handle = winit_window.raw_window_handle();
		self
			.windows
			.insert(winit_window.id(), winit_window);
		Window::new(
			window_id,
			window_descriptor,
			inner_size.width,
			inner_size.height,
			scale_factor,
			position,
			raw_window_handle,
		)
	}

	pub fn get_window(&self, id: WindowId) -> Option<&winit::window::Window> {
		self
			.window_id_to_winit
			.get(&id)
			.and_then(|id| self.windows.get(id))
	}

	pub fn get_window_id(&self, id: winit::window::WindowId) -> Option<WindowId> {
		self.winit_to_window_id.get(&id).cloned()
	}

	pub fn remove_window(&mut self, id: WindowId) -> Option<winit::window::Window> {
		let winit_id = self.window_id_to_winit.remove(&id)?;
		// Don't remove from winit_to_window_id, to track that we used to know about this winit window
		self.windows.remove(&winit_id)
	}
=======
    pub fn create_window(
        &mut self,
        event_loop: &winit::event_loop::EventLoopWindowTarget<()>,
        window_id: WindowId,
        window_descriptor: &WindowDescriptor,
    ) -> Window {
        let mut winit_window_builder = winit::window::WindowBuilder::new();

        winit_window_builder = match window_descriptor.mode {
            WindowMode::BorderlessFullscreen => winit_window_builder.with_fullscreen(Some(
                winit::window::Fullscreen::Borderless(event_loop.primary_monitor()),
            )),
            WindowMode::Fullscreen => {
                winit_window_builder.with_fullscreen(Some(winit::window::Fullscreen::Exclusive(
                    get_best_videomode(&event_loop.primary_monitor().unwrap()),
                )))
            }
            WindowMode::SizedFullscreen => winit_window_builder.with_fullscreen(Some(
                winit::window::Fullscreen::Exclusive(get_fitting_videomode(
                    &event_loop.primary_monitor().unwrap(),
                    window_descriptor.width as u32,
                    window_descriptor.height as u32,
                )),
            )),
            _ => {
                let WindowDescriptor {
                    width,
                    height,
                    position,
                    scale_factor_override,
                    ..
                } = window_descriptor;

                use bevy_window::WindowPosition::*;
                match position {
                    Automatic => { /* Window manager will handle position */ }
                    Centered(monitor_selection) => {
                        use bevy_window::MonitorSelection::*;
                        let maybe_monitor = match monitor_selection {
                            Current => {
                                warn!("Can't select current monitor on window creation!");
                                None
                            }
                            Primary => event_loop.primary_monitor(),
                            Number(n) => event_loop.available_monitors().nth(*n),
                        };

                        if let Some(monitor) = maybe_monitor {
                            let screen_size = monitor.size();

                            let scale_factor = scale_factor_override.unwrap_or(1.0);

                            // Logical to physical window size
                            let (width, height): (u32, u32) = LogicalSize::new(*width, *height)
                                .to_physical::<u32>(scale_factor)
                                .into();

                            let position = PhysicalPosition {
                                x: screen_size.width.saturating_sub(width) as f64 / 2.
                                    + monitor.position().x as f64,
                                y: screen_size.height.saturating_sub(height) as f64 / 2.
                                    + monitor.position().y as f64,
                            };

                            winit_window_builder = winit_window_builder.with_position(position);
                        } else {
                            warn!("Couldn't get monitor selected with: {monitor_selection:?}");
                        }
                    }
                    At(position) => {
                        if let Some(sf) = scale_factor_override {
                            winit_window_builder = winit_window_builder.with_position(
                                LogicalPosition::new(position[0] as f64, position[1] as f64)
                                    .to_physical::<f64>(*sf),
                            );
                        } else {
                            winit_window_builder = winit_window_builder.with_position(
                                LogicalPosition::new(position[0] as f64, position[1] as f64),
                            );
                        }
                    }
                }

                if let Some(sf) = scale_factor_override {
                    winit_window_builder
                        .with_inner_size(LogicalSize::new(*width, *height).to_physical::<f64>(*sf))
                } else {
                    winit_window_builder.with_inner_size(LogicalSize::new(*width, *height))
                }
            }
            .with_resizable(window_descriptor.resizable)
            .with_decorations(window_descriptor.decorations)
            .with_transparent(window_descriptor.transparent),
        };

        let constraints = window_descriptor.resize_constraints.check_constraints();
        let min_inner_size = LogicalSize {
            width: constraints.min_width,
            height: constraints.min_height,
        };
        let max_inner_size = LogicalSize {
            width: constraints.max_width,
            height: constraints.max_height,
        };

        let winit_window_builder =
            if constraints.max_width.is_finite() && constraints.max_height.is_finite() {
                winit_window_builder
                    .with_min_inner_size(min_inner_size)
                    .with_max_inner_size(max_inner_size)
            } else {
                winit_window_builder.with_min_inner_size(min_inner_size)
            };

        #[allow(unused_mut)]
        let mut winit_window_builder = winit_window_builder.with_title(&window_descriptor.title);

        #[cfg(target_arch = "wasm32")]
        {
            use wasm_bindgen::JsCast;
            use winit::platform::web::WindowBuilderExtWebSys;

            if let Some(selector) = &window_descriptor.canvas {
                let window = web_sys::window().unwrap();
                let document = window.document().unwrap();
                let canvas = document
                    .query_selector(&selector)
                    .expect("Cannot query for canvas element.");
                if let Some(canvas) = canvas {
                    let canvas = canvas.dyn_into::<web_sys::HtmlCanvasElement>().ok();
                    winit_window_builder = winit_window_builder.with_canvas(canvas);
                } else {
                    panic!("Cannot find element: {}.", selector);
                }
            }
        }

        let winit_window = winit_window_builder.build(event_loop).unwrap();

        if window_descriptor.cursor_locked {
            match winit_window.set_cursor_grab(true) {
                Ok(_) | Err(winit::error::ExternalError::NotSupported(_)) => {}
                Err(err) => Err(err).unwrap(),
            }
        }

        winit_window.set_cursor_visible(window_descriptor.cursor_visible);

        self.window_id_to_winit.insert(window_id, winit_window.id());
        self.winit_to_window_id.insert(winit_window.id(), window_id);

        #[cfg(target_arch = "wasm32")]
        {
            use winit::platform::web::WindowExtWebSys;

            if window_descriptor.canvas.is_none() {
                let canvas = winit_window.canvas();

                let window = web_sys::window().unwrap();
                let document = window.document().unwrap();
                let body = document.body().unwrap();

                body.append_child(&canvas)
                    .expect("Append canvas to HTML body.");
            }
        }

        let position = winit_window
            .outer_position()
            .ok()
            .map(|position| IVec2::new(position.x, position.y));
        let inner_size = winit_window.inner_size();
        let scale_factor = winit_window.scale_factor();
        let raw_window_handle = winit_window.raw_window_handle();
        self.windows.insert(winit_window.id(), winit_window);
        Window::new(
            window_id,
            window_descriptor,
            inner_size.width,
            inner_size.height,
            scale_factor,
            position,
            raw_window_handle,
        )
    }

    pub fn get_window(&self, id: WindowId) -> Option<&winit::window::Window> {
        self.window_id_to_winit
            .get(&id)
            .and_then(|id| self.windows.get(id))
    }

    pub fn get_window_id(&self, id: winit::window::WindowId) -> Option<WindowId> {
        self.winit_to_window_id.get(&id).cloned()
    }

    pub fn remove_window(&mut self, id: WindowId) -> Option<winit::window::Window> {
        let winit_id = self.window_id_to_winit.remove(&id)?;
        // Don't remove from winit_to_window_id, to track that we used to know about this winit window
        self.windows.remove(&winit_id)
    }
>>>>>>> 5b5013d5
}

pub fn get_fitting_videomode(
	monitor: &winit::monitor::MonitorHandle,
	width: u32,
	height: u32,
) -> winit::monitor::VideoMode {
	let mut modes = monitor.video_modes().collect::<Vec<_>>();

	modes.sort_by(|a, b| {
		use std::cmp::Ordering::*;
		match a
			.size()
			.width
			.abs_diff(width)
			.cmp(&b.size().width.abs_diff(width))
		{
			Equal => match a
				.size()
				.height
				.abs_diff(height)
				.cmp(&b.size().height.abs_diff(height))
			{
				Equal => b.refresh_rate().cmp(&a.refresh_rate()),
				default => default,
			},
			default => default,
		}
	});

	modes.first().unwrap().clone()
}

pub fn get_best_videomode(monitor: &winit::monitor::MonitorHandle) -> winit::monitor::VideoMode {
	let mut modes = monitor.video_modes().collect::<Vec<_>>();
	modes.sort_by(|a, b| {
		use std::cmp::Ordering::*;
		match b.size().width.cmp(&a.size().width) {
			Equal => match b.size().height.cmp(&a.size().height) {
				Equal => b.refresh_rate().cmp(&a.refresh_rate()),
				default => default,
			},
			default => default,
		}
	});

	modes.first().unwrap().clone()
}

// WARNING: this only works under the assumption that wasm runtime is single threaded
#[cfg(target_arch = "wasm32")]
unsafe impl Send for WinitWindows {}
#[cfg(target_arch = "wasm32")]
unsafe impl Sync for WinitWindows {}<|MERGE_RESOLUTION|>--- conflicted
+++ resolved
@@ -16,7 +16,6 @@
 }
 
 impl WinitWindows {
-<<<<<<< HEAD
 	pub fn create_window(
 		&mut self,
 		event_loop: &winit::event_loop::EventLoopWindowTarget<()>,
@@ -50,23 +49,60 @@
 					..
 				} = window_descriptor;
 
-				if let Some(position) = position {
-					if let Some(sf) = scale_factor_override {
-						winit_window_builder = winit_window_builder.with_position(
-							winit::dpi::LogicalPosition::new(position[0] as f64, position[1] as f64)
-								.to_physical::<f64>(*sf),
-						);
-					} else {
-						winit_window_builder = winit_window_builder.with_position(
-							winit::dpi::LogicalPosition::new(position[0] as f64, position[1] as f64),
-						);
+				use bevy_window::WindowPosition::*;
+				match position {
+					Automatic => { /* Window manager will handle position */ }
+					Centered(monitor_selection) => {
+						use bevy_window::MonitorSelection::*;
+						let maybe_monitor = match monitor_selection {
+							Current => {
+								warn!("Can't select current monitor on window creation!");
+								None
+							}
+							Primary => event_loop.primary_monitor(),
+							Number(n) => event_loop.available_monitors().nth(*n),
+						};
+
+						if let Some(monitor) = maybe_monitor {
+							let screen_size = monitor.size();
+
+							let scale_factor = scale_factor_override.unwrap_or(1.0);
+
+							// Logical to physical window size
+							let (width, height): (u32, u32) = LogicalSize::new(*width, *height)
+								.to_physical::<u32>(scale_factor)
+								.into();
+
+							let position = PhysicalPosition {
+								x: screen_size.width.saturating_sub(width) as f64 / 2.
+									+ monitor.position().x as f64,
+								y: screen_size.height.saturating_sub(height) as f64 / 2.
+									+ monitor.position().y as f64,
+							};
+
+							winit_window_builder = winit_window_builder.with_position(position);
+						} else {
+							warn!("Couldn't get monitor selected with: {monitor_selection:?}");
+						}
+					}
+					At(position) => {
+						if let Some(sf) = scale_factor_override {
+							winit_window_builder = winit_window_builder.with_position(
+								LogicalPosition::new(position[0] as f64, position[1] as f64)
+									.to_physical::<f64>(*sf),
+							);
+						} else {
+							winit_window_builder = winit_window_builder
+								.with_position(LogicalPosition::new(position[0] as f64, position[1] as f64));
+						}
 					}
 				}
+
 				if let Some(sf) = scale_factor_override {
 					winit_window_builder
-						.with_inner_size(winit::dpi::LogicalSize::new(*width, *height).to_physical::<f64>(*sf))
+						.with_inner_size(LogicalSize::new(*width, *height).to_physical::<f64>(*sf))
 				} else {
-					winit_window_builder.with_inner_size(winit::dpi::LogicalSize::new(*width, *height))
+					winit_window_builder.with_inner_size(LogicalSize::new(*width, *height))
 				}
 			}
 			.with_resizable(window_descriptor.resizable)
@@ -192,209 +228,6 @@
 		// Don't remove from winit_to_window_id, to track that we used to know about this winit window
 		self.windows.remove(&winit_id)
 	}
-=======
-    pub fn create_window(
-        &mut self,
-        event_loop: &winit::event_loop::EventLoopWindowTarget<()>,
-        window_id: WindowId,
-        window_descriptor: &WindowDescriptor,
-    ) -> Window {
-        let mut winit_window_builder = winit::window::WindowBuilder::new();
-
-        winit_window_builder = match window_descriptor.mode {
-            WindowMode::BorderlessFullscreen => winit_window_builder.with_fullscreen(Some(
-                winit::window::Fullscreen::Borderless(event_loop.primary_monitor()),
-            )),
-            WindowMode::Fullscreen => {
-                winit_window_builder.with_fullscreen(Some(winit::window::Fullscreen::Exclusive(
-                    get_best_videomode(&event_loop.primary_monitor().unwrap()),
-                )))
-            }
-            WindowMode::SizedFullscreen => winit_window_builder.with_fullscreen(Some(
-                winit::window::Fullscreen::Exclusive(get_fitting_videomode(
-                    &event_loop.primary_monitor().unwrap(),
-                    window_descriptor.width as u32,
-                    window_descriptor.height as u32,
-                )),
-            )),
-            _ => {
-                let WindowDescriptor {
-                    width,
-                    height,
-                    position,
-                    scale_factor_override,
-                    ..
-                } = window_descriptor;
-
-                use bevy_window::WindowPosition::*;
-                match position {
-                    Automatic => { /* Window manager will handle position */ }
-                    Centered(monitor_selection) => {
-                        use bevy_window::MonitorSelection::*;
-                        let maybe_monitor = match monitor_selection {
-                            Current => {
-                                warn!("Can't select current monitor on window creation!");
-                                None
-                            }
-                            Primary => event_loop.primary_monitor(),
-                            Number(n) => event_loop.available_monitors().nth(*n),
-                        };
-
-                        if let Some(monitor) = maybe_monitor {
-                            let screen_size = monitor.size();
-
-                            let scale_factor = scale_factor_override.unwrap_or(1.0);
-
-                            // Logical to physical window size
-                            let (width, height): (u32, u32) = LogicalSize::new(*width, *height)
-                                .to_physical::<u32>(scale_factor)
-                                .into();
-
-                            let position = PhysicalPosition {
-                                x: screen_size.width.saturating_sub(width) as f64 / 2.
-                                    + monitor.position().x as f64,
-                                y: screen_size.height.saturating_sub(height) as f64 / 2.
-                                    + monitor.position().y as f64,
-                            };
-
-                            winit_window_builder = winit_window_builder.with_position(position);
-                        } else {
-                            warn!("Couldn't get monitor selected with: {monitor_selection:?}");
-                        }
-                    }
-                    At(position) => {
-                        if let Some(sf) = scale_factor_override {
-                            winit_window_builder = winit_window_builder.with_position(
-                                LogicalPosition::new(position[0] as f64, position[1] as f64)
-                                    .to_physical::<f64>(*sf),
-                            );
-                        } else {
-                            winit_window_builder = winit_window_builder.with_position(
-                                LogicalPosition::new(position[0] as f64, position[1] as f64),
-                            );
-                        }
-                    }
-                }
-
-                if let Some(sf) = scale_factor_override {
-                    winit_window_builder
-                        .with_inner_size(LogicalSize::new(*width, *height).to_physical::<f64>(*sf))
-                } else {
-                    winit_window_builder.with_inner_size(LogicalSize::new(*width, *height))
-                }
-            }
-            .with_resizable(window_descriptor.resizable)
-            .with_decorations(window_descriptor.decorations)
-            .with_transparent(window_descriptor.transparent),
-        };
-
-        let constraints = window_descriptor.resize_constraints.check_constraints();
-        let min_inner_size = LogicalSize {
-            width: constraints.min_width,
-            height: constraints.min_height,
-        };
-        let max_inner_size = LogicalSize {
-            width: constraints.max_width,
-            height: constraints.max_height,
-        };
-
-        let winit_window_builder =
-            if constraints.max_width.is_finite() && constraints.max_height.is_finite() {
-                winit_window_builder
-                    .with_min_inner_size(min_inner_size)
-                    .with_max_inner_size(max_inner_size)
-            } else {
-                winit_window_builder.with_min_inner_size(min_inner_size)
-            };
-
-        #[allow(unused_mut)]
-        let mut winit_window_builder = winit_window_builder.with_title(&window_descriptor.title);
-
-        #[cfg(target_arch = "wasm32")]
-        {
-            use wasm_bindgen::JsCast;
-            use winit::platform::web::WindowBuilderExtWebSys;
-
-            if let Some(selector) = &window_descriptor.canvas {
-                let window = web_sys::window().unwrap();
-                let document = window.document().unwrap();
-                let canvas = document
-                    .query_selector(&selector)
-                    .expect("Cannot query for canvas element.");
-                if let Some(canvas) = canvas {
-                    let canvas = canvas.dyn_into::<web_sys::HtmlCanvasElement>().ok();
-                    winit_window_builder = winit_window_builder.with_canvas(canvas);
-                } else {
-                    panic!("Cannot find element: {}.", selector);
-                }
-            }
-        }
-
-        let winit_window = winit_window_builder.build(event_loop).unwrap();
-
-        if window_descriptor.cursor_locked {
-            match winit_window.set_cursor_grab(true) {
-                Ok(_) | Err(winit::error::ExternalError::NotSupported(_)) => {}
-                Err(err) => Err(err).unwrap(),
-            }
-        }
-
-        winit_window.set_cursor_visible(window_descriptor.cursor_visible);
-
-        self.window_id_to_winit.insert(window_id, winit_window.id());
-        self.winit_to_window_id.insert(winit_window.id(), window_id);
-
-        #[cfg(target_arch = "wasm32")]
-        {
-            use winit::platform::web::WindowExtWebSys;
-
-            if window_descriptor.canvas.is_none() {
-                let canvas = winit_window.canvas();
-
-                let window = web_sys::window().unwrap();
-                let document = window.document().unwrap();
-                let body = document.body().unwrap();
-
-                body.append_child(&canvas)
-                    .expect("Append canvas to HTML body.");
-            }
-        }
-
-        let position = winit_window
-            .outer_position()
-            .ok()
-            .map(|position| IVec2::new(position.x, position.y));
-        let inner_size = winit_window.inner_size();
-        let scale_factor = winit_window.scale_factor();
-        let raw_window_handle = winit_window.raw_window_handle();
-        self.windows.insert(winit_window.id(), winit_window);
-        Window::new(
-            window_id,
-            window_descriptor,
-            inner_size.width,
-            inner_size.height,
-            scale_factor,
-            position,
-            raw_window_handle,
-        )
-    }
-
-    pub fn get_window(&self, id: WindowId) -> Option<&winit::window::Window> {
-        self.window_id_to_winit
-            .get(&id)
-            .and_then(|id| self.windows.get(id))
-    }
-
-    pub fn get_window_id(&self, id: winit::window::WindowId) -> Option<WindowId> {
-        self.winit_to_window_id.get(&id).cloned()
-    }
-
-    pub fn remove_window(&mut self, id: WindowId) -> Option<winit::window::Window> {
-        let winit_id = self.window_id_to_winit.remove(&id)?;
-        // Don't remove from winit_to_window_id, to track that we used to know about this winit window
-        self.windows.remove(&winit_id)
-    }
->>>>>>> 5b5013d5
 }
 
 pub fn get_fitting_videomode(
