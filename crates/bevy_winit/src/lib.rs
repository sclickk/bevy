mod converters;
#[cfg(target_arch = "wasm32")]
mod web_resize;
mod winit_config;
mod winit_windows;

pub use winit_config::*;
pub use winit_windows::*;

use bevy_app::{App, AppExit, CoreStage, Plugin};
use bevy_ecs::prelude::*;
use bevy_ecs::{
	event::{Events, ManualEventReader},
	world::World,
};
use bevy_input::{
	keyboard::KeyboardInput,
	mouse::{MouseButtonInput, MouseMotion, MouseScrollUnit, MouseWheel},
	touch::TouchInput,
};
use bevy_math::{ivec2, DVec2, UVec2, Vec2};
use bevy_utils::{
	tracing::{error, info, trace, warn},
	Instant,
};
use bevy_window::{
	CreateWindow, CursorEntered, CursorLeft, CursorMoved, FileDragAndDrop, ModifiesWindows,
	ReceivedCharacter, RequestRedraw, WindowBackendScaleFactorChanged, WindowCloseRequested,
	WindowClosed, WindowCreated, WindowFocused, WindowMoved, WindowResized, WindowScaleFactorChanged,
	Windows,
};

use winit::{
	dpi::{LogicalSize, PhysicalPosition},
	event::{self, DeviceEvent, Event, StartCause, WindowEvent},
	event_loop::{ControlFlow, EventLoop, EventLoopWindowTarget},
};

#[derive(Default)]
pub struct WinitPlugin;

impl Plugin for WinitPlugin {
	fn build(&self, app: &mut App) {
		app.init_non_send_resource::<WinitWindows>();
		app.init_resource::<WinitSettings>();
		app.set_runner(winit_runner);
		app.add_system_to_stage(CoreStage::PostUpdate, change_window.label(ModifiesWindows));
		#[cfg(target_arch = "wasm32")]
		app.add_plugin(web_resize::CanvasParentResizePlugin);
		let event_loop = EventLoop::new();
		#[cfg(not(target_os = "android"))]
		let mut create_window_reader = WinitCreateWindowReader::default();
		#[cfg(target_os = "android")]
		let create_window_reader = WinitCreateWindowReader::default();
		// Note that we create a window here "early" because WASM/WebGL requires the window to exist prior to initializing
		// the renderer.
		#[cfg(not(target_os = "android"))]
		handle_create_window_events(&mut app.world, &event_loop, &mut create_window_reader.0);
		app.insert_resource(create_window_reader);
		app.insert_non_send_resource(event_loop);
	}
}

fn change_window(
	mut winit_windows: NonSendMut<WinitWindows>,
	mut windows: ResMut<Windows>,
	mut window_dpi_changed_events: EventWriter<WindowScaleFactorChanged>,
	mut window_close_events: EventWriter<WindowClosed>,
) {
<<<<<<< HEAD
	let mut removed_windows = vec![];
	for bevy_window in windows.iter_mut() {
		let id = bevy_window.id();
		for command in bevy_window.drain_commands() {
			match command {
				bevy_window::WindowCommand::SetWindowMode {
					mode,
					resolution: (width, height),
				} => {
					let window = winit_windows.get_window(id).unwrap();
					match mode {
						bevy_window::WindowMode::BorderlessFullscreen => {
							window.set_fullscreen(Some(winit::window::Fullscreen::Borderless(None)));
						}
						bevy_window::WindowMode::Fullscreen => {
							window.set_fullscreen(Some(winit::window::Fullscreen::Exclusive(
								get_best_videomode(&window.current_monitor().unwrap()),
							)));
						}
						bevy_window::WindowMode::SizedFullscreen => {
							window.set_fullscreen(Some(winit::window::Fullscreen::Exclusive(
								get_fitting_videomode(&window.current_monitor().unwrap(), width, height),
							)))
						}
						bevy_window::WindowMode::Windowed => window.set_fullscreen(None),
					}
				}
				bevy_window::WindowCommand::SetTitle { title } => {
					let window = winit_windows.get_window(id).unwrap();
					window.set_title(&title);
				}
				bevy_window::WindowCommand::SetScaleFactor { scale_factor } => {
					window_dpi_changed_events.send(WindowScaleFactorChanged { id, scale_factor });
				}
				bevy_window::WindowCommand::SetResolution {
					logical_resolution: (width, height),
					scale_factor,
				} => {
					let window = winit_windows.get_window(id).unwrap();
					window.set_inner_size(
						winit::dpi::LogicalSize::new(width, height).to_physical::<f64>(scale_factor),
					);
				}
				bevy_window::WindowCommand::SetPresentMode { .. } => (),
				bevy_window::WindowCommand::SetResizable { resizable } => {
					let window = winit_windows.get_window(id).unwrap();
					window.set_resizable(resizable);
				}
				bevy_window::WindowCommand::SetDecorations { decorations } => {
					let window = winit_windows.get_window(id).unwrap();
					window.set_decorations(decorations);
				}
				bevy_window::WindowCommand::SetCursorIcon { icon } => {
					let window = winit_windows.get_window(id).unwrap();
					window.set_cursor_icon(converters::convert_cursor_icon(icon));
				}
				bevy_window::WindowCommand::SetCursorLockMode { locked } => {
					let window = winit_windows.get_window(id).unwrap();
					window
						.set_cursor_grab(locked)
						.unwrap_or_else(|e| error!("Unable to un/grab cursor: {}", e));
				}
				bevy_window::WindowCommand::SetCursorVisibility { visible } => {
					let window = winit_windows.get_window(id).unwrap();
					window.set_cursor_visible(visible);
				}
				bevy_window::WindowCommand::SetCursorPosition { position } => {
					let window = winit_windows.get_window(id).unwrap();
					let inner_size = window
						.inner_size()
						.to_logical::<f32>(window.scale_factor());
					window
						.set_cursor_position(winit::dpi::LogicalPosition::new(
							position.x,
							inner_size.height - position.y,
						))
						.unwrap_or_else(|e| error!("Unable to set cursor position: {}", e));
				}
				bevy_window::WindowCommand::SetMaximized { maximized } => {
					let window = winit_windows.get_window(id).unwrap();
					window.set_maximized(maximized);
				}
				bevy_window::WindowCommand::SetMinimized { minimized } => {
					let window = winit_windows.get_window(id).unwrap();
					window.set_minimized(minimized);
				}
				bevy_window::WindowCommand::SetPosition { position } => {
					let window = winit_windows.get_window(id).unwrap();
					window.set_outer_position(PhysicalPosition {
						x: position[0],
						y: position[1],
					});
				}
				bevy_window::WindowCommand::Center(monitor_selection) => {
					let window = winit_windows.get_window(id).unwrap();

					use bevy_window::MonitorSelection::*;
					let maybe_monitor = match monitor_selection {
						Current => window.current_monitor(),
						Primary => window.primary_monitor(),
						Number(n) => window.available_monitors().nth(n),
					};

					if let Some(monitor) = maybe_monitor {
						let screen_size = monitor.size();

						let window_size = window.outer_size();

						window.set_outer_position(PhysicalPosition {
							x: screen_size
								.width
								.saturating_sub(window_size.width) as f64
								/ 2. + monitor.position().x as f64,
							y: screen_size
								.height
								.saturating_sub(window_size.height) as f64
								/ 2. + monitor.position().y as f64,
						});
					} else {
						warn!("Couldn't get monitor selected with: {monitor_selection:?}");
					}
				}
				bevy_window::WindowCommand::SetResizeConstraints { resize_constraints } => {
					let window = winit_windows.get_window(id).unwrap();
					let constraints = resize_constraints.check_constraints();
					let min_inner_size = LogicalSize {
						width: constraints.min_width,
						height: constraints.min_height,
					};
					let max_inner_size = LogicalSize {
						width: constraints.max_width,
						height: constraints.max_height,
					};

					window.set_min_inner_size(Some(min_inner_size));
					if constraints.max_width.is_finite() && constraints.max_height.is_finite() {
						window.set_max_inner_size(Some(max_inner_size));
					}
				}
				bevy_window::WindowCommand::Close => {
					// Since we have borrowed `windows` to iterate through them, we can't remove the window from it.
					// Add the removal requests to a queue to solve this
					removed_windows.push(id);
					// No need to run any further commands - this drops the rest of the commands, although the `bevy_window::Window` will be dropped later anyway
					break;
				}
			}
		}
	}
	if !removed_windows.is_empty() {
		for id in removed_windows {
			// Close the OS window. (The `Drop` impl actually closes the window)
			let _ = winit_windows.remove_window(id);
			// Clean up our own data structures
			windows.remove(id);
			window_close_events.send(WindowClosed { id });
		}
	}
=======
    let mut removed_windows = vec![];
    for bevy_window in windows.iter_mut() {
        let id = bevy_window.id();
        for command in bevy_window.drain_commands() {
            match command {
                bevy_window::WindowCommand::SetWindowMode {
                    mode,
                    resolution:
                        UVec2 {
                            x: width,
                            y: height,
                        },
                } => {
                    let window = winit_windows.get_window(id).unwrap();
                    match mode {
                        bevy_window::WindowMode::BorderlessFullscreen => {
                            window
                                .set_fullscreen(Some(winit::window::Fullscreen::Borderless(None)));
                        }
                        bevy_window::WindowMode::Fullscreen => {
                            window.set_fullscreen(Some(winit::window::Fullscreen::Exclusive(
                                get_best_videomode(&window.current_monitor().unwrap()),
                            )));
                        }
                        bevy_window::WindowMode::SizedFullscreen => window.set_fullscreen(Some(
                            winit::window::Fullscreen::Exclusive(get_fitting_videomode(
                                &window.current_monitor().unwrap(),
                                width,
                                height,
                            )),
                        )),
                        bevy_window::WindowMode::Windowed => window.set_fullscreen(None),
                    }
                }
                bevy_window::WindowCommand::SetTitle { title } => {
                    let window = winit_windows.get_window(id).unwrap();
                    window.set_title(&title);
                }
                bevy_window::WindowCommand::SetScaleFactor { scale_factor } => {
                    window_dpi_changed_events.send(WindowScaleFactorChanged { id, scale_factor });
                }
                bevy_window::WindowCommand::SetResolution {
                    logical_resolution:
                        Vec2 {
                            x: width,
                            y: height,
                        },
                    scale_factor,
                } => {
                    let window = winit_windows.get_window(id).unwrap();
                    window.set_inner_size(
                        winit::dpi::LogicalSize::new(width, height)
                            .to_physical::<f64>(scale_factor),
                    );
                }
                bevy_window::WindowCommand::SetPresentMode { .. } => (),
                bevy_window::WindowCommand::SetResizable { resizable } => {
                    let window = winit_windows.get_window(id).unwrap();
                    window.set_resizable(resizable);
                }
                bevy_window::WindowCommand::SetDecorations { decorations } => {
                    let window = winit_windows.get_window(id).unwrap();
                    window.set_decorations(decorations);
                }
                bevy_window::WindowCommand::SetCursorIcon { icon } => {
                    let window = winit_windows.get_window(id).unwrap();
                    window.set_cursor_icon(converters::convert_cursor_icon(icon));
                }
                bevy_window::WindowCommand::SetCursorLockMode { locked } => {
                    let window = winit_windows.get_window(id).unwrap();
                    window
                        .set_cursor_grab(locked)
                        .unwrap_or_else(|e| error!("Unable to un/grab cursor: {}", e));
                }
                bevy_window::WindowCommand::SetCursorVisibility { visible } => {
                    let window = winit_windows.get_window(id).unwrap();
                    window.set_cursor_visible(visible);
                }
                bevy_window::WindowCommand::SetCursorPosition { position } => {
                    let window = winit_windows.get_window(id).unwrap();
                    let inner_size = window.inner_size().to_logical::<f32>(window.scale_factor());
                    window
                        .set_cursor_position(winit::dpi::LogicalPosition::new(
                            position.x,
                            inner_size.height - position.y,
                        ))
                        .unwrap_or_else(|e| error!("Unable to set cursor position: {}", e));
                }
                bevy_window::WindowCommand::SetMaximized { maximized } => {
                    let window = winit_windows.get_window(id).unwrap();
                    window.set_maximized(maximized);
                }
                bevy_window::WindowCommand::SetMinimized { minimized } => {
                    let window = winit_windows.get_window(id).unwrap();
                    window.set_minimized(minimized);
                }
                bevy_window::WindowCommand::SetPosition { position } => {
                    let window = winit_windows.get_window(id).unwrap();
                    window.set_outer_position(PhysicalPosition {
                        x: position[0],
                        y: position[1],
                    });
                }
                bevy_window::WindowCommand::Center(monitor_selection) => {
                    let window = winit_windows.get_window(id).unwrap();

                    use bevy_window::MonitorSelection::*;
                    let maybe_monitor = match monitor_selection {
                        Current => window.current_monitor(),
                        Primary => window.primary_monitor(),
                        Number(n) => window.available_monitors().nth(n),
                    };

                    if let Some(monitor) = maybe_monitor {
                        let screen_size = monitor.size();

                        let window_size = window.outer_size();

                        window.set_outer_position(PhysicalPosition {
                            x: screen_size.width.saturating_sub(window_size.width) as f64 / 2.
                                + monitor.position().x as f64,
                            y: screen_size.height.saturating_sub(window_size.height) as f64 / 2.
                                + monitor.position().y as f64,
                        });
                    } else {
                        warn!("Couldn't get monitor selected with: {monitor_selection:?}");
                    }
                }
                bevy_window::WindowCommand::SetResizeConstraints { resize_constraints } => {
                    let window = winit_windows.get_window(id).unwrap();
                    let constraints = resize_constraints.check_constraints();
                    let min_inner_size = LogicalSize {
                        width: constraints.min_width,
                        height: constraints.min_height,
                    };
                    let max_inner_size = LogicalSize {
                        width: constraints.max_width,
                        height: constraints.max_height,
                    };

                    window.set_min_inner_size(Some(min_inner_size));
                    if constraints.max_width.is_finite() && constraints.max_height.is_finite() {
                        window.set_max_inner_size(Some(max_inner_size));
                    }
                }
                bevy_window::WindowCommand::Close => {
                    // Since we have borrowed `windows` to iterate through them, we can't remove the window from it.
                    // Add the removal requests to a queue to solve this
                    removed_windows.push(id);
                    // No need to run any further commands - this drops the rest of the commands, although the `bevy_window::Window` will be dropped later anyway
                    break;
                }
            }
        }
    }
    if !removed_windows.is_empty() {
        for id in removed_windows {
            // Close the OS window. (The `Drop` impl actually closes the window)
            let _ = winit_windows.remove_window(id);
            // Clean up our own data structures
            windows.remove(id);
            window_close_events.send(WindowClosed { id });
        }
    }
>>>>>>> a1d3f1b3
}

fn run<F>(event_loop: EventLoop<()>, event_handler: F) -> !
where
	F: 'static + FnMut(Event<'_, ()>, &EventLoopWindowTarget<()>, &mut ControlFlow),
{
	event_loop.run(event_handler)
}

// TODO: It may be worth moving this cfg into a procedural macro so that it can be referenced by
// a single name instead of being copied around.
// https://gist.github.com/jakerr/231dee4a138f7a5f25148ea8f39b382e seems to work.
#[cfg(any(
	target_os = "windows",
	target_os = "macos",
	target_os = "linux",
	target_os = "dragonfly",
	target_os = "freebsd",
	target_os = "netbsd",
	target_os = "openbsd"
))]
fn run_return<F>(event_loop: &mut EventLoop<()>, event_handler: F)
where
	F: FnMut(Event<'_, ()>, &EventLoopWindowTarget<()>, &mut ControlFlow),
{
	use winit::platform::run_return::EventLoopExtRunReturn;
	event_loop.run_return(event_handler);
}

#[cfg(not(any(
	target_os = "windows",
	target_os = "macos",
	target_os = "linux",
	target_os = "dragonfly",
	target_os = "freebsd",
	target_os = "netbsd",
	target_os = "openbsd"
)))]
fn run_return<F>(_event_loop: &mut EventLoop<()>, _event_handler: F)
where
	F: FnMut(Event<'_, ()>, &EventLoopWindowTarget<()>, &mut ControlFlow),
{
	panic!("Run return is not supported on this platform!")
}

pub fn winit_runner(app: App) {
	winit_runner_with(app);
}

// #[cfg(any(
//     target_os = "linux",
//     target_os = "dragonfly",
//     target_os = "freebsd",
//     target_os = "netbsd",
//     target_os = "openbsd"
// ))]
// pub fn winit_runner_any_thread(app: App) {
//     winit_runner_with(app, EventLoop::new_any_thread());
// }

/// Stores state that must persist between frames.
struct WinitPersistentState {
	/// Tracks whether or not the application is active or suspended.
	active: bool,
	/// Tracks whether or not an event has occurred this frame that would trigger an update in low
	/// power mode. Should be reset at the end of every frame.
	low_power_event: bool,
	/// Tracks whether the event loop was started this frame because of a redraw request.
	redraw_request_sent: bool,
	/// Tracks if the event loop was started this frame because of a `WaitUntil` timeout.
	timeout_reached: bool,
	last_update: Instant,
}
impl Default for WinitPersistentState {
	fn default() -> Self {
		Self {
			active: true,
			low_power_event: false,
			redraw_request_sent: false,
			timeout_reached: false,
			last_update: Instant::now(),
		}
	}
}

#[derive(Default)]
struct WinitCreateWindowReader(ManualEventReader<CreateWindow>);

pub fn winit_runner_with(mut app: App) {
	let mut event_loop = app
		.world
		.remove_non_send_resource::<EventLoop<()>>()
		.unwrap();
	let mut create_window_event_reader = app
		.world
		.remove_resource::<WinitCreateWindowReader>()
		.unwrap()
		.0;
	let mut app_exit_event_reader = ManualEventReader::<AppExit>::default();
	let mut redraw_event_reader = ManualEventReader::<RequestRedraw>::default();
	let mut winit_state = WinitPersistentState::default();
	app
		.world
		.insert_non_send_resource(event_loop.create_proxy());

	let return_from_run = app
		.world
		.resource::<WinitSettings>()
		.return_from_run;

	trace!("Entering winit event loop");

	let event_handler = move |event: Event<()>,
	                          event_loop: &EventLoopWindowTarget<()>,
	                          control_flow: &mut ControlFlow| {
		match event {
			event::Event::NewEvents(start) => {
				let winit_config = app.world.resource::<WinitSettings>();
				let windows = app.world.resource::<Windows>();
				let focused = windows.iter().any(|w| w.is_focused());
				// Check if either the `WaitUntil` timeout was triggered by winit, or that same
				// amount of time has elapsed since the last app update. This manual check is needed
				// because we don't know if the criteria for an app update were met until the end of
				// the frame.
				let auto_timeout_reached = matches!(start, StartCause::ResumeTimeReached { .. });
				let now = Instant::now();
				let manual_timeout_reached = match winit_config.update_mode(focused) {
					UpdateMode::Continuous => false,
					UpdateMode::Reactive { max_wait } | UpdateMode::ReactiveLowPower { max_wait } => {
						now.duration_since(winit_state.last_update) >= *max_wait
					}
				};
				// The low_power_event state and timeout must be reset at the start of every frame.
				winit_state.low_power_event = false;
				winit_state.timeout_reached = auto_timeout_reached || manual_timeout_reached;
			}
			event::Event::WindowEvent {
				event,
				window_id: winit_window_id,
				..
			} => {
				let world = app.world.cell();
				let winit_windows = world.non_send_resource_mut::<WinitWindows>();
				let mut windows = world.resource_mut::<Windows>();
				let window_id = if let Some(window_id) = winit_windows.get_window_id(winit_window_id) {
					window_id
				} else {
					warn!(
						"Skipped event for unknown winit Window Id {:?}",
						winit_window_id
					);
					return;
				};

				let window = if let Some(window) = windows.get_mut(window_id) {
					window
				} else {
					// If we're here, this window was previously opened
					info!("Skipped event for closed window: {:?}", window_id);
					return;
				};
				winit_state.low_power_event = true;

				match event {
					WindowEvent::Resized(size) => {
						window.update_actual_size_from_backend(size.width, size.height);
						let mut resize_events = world.resource_mut::<Events<WindowResized>>();
						resize_events.send(WindowResized {
							id: window_id,
							width: window.width(),
							height: window.height(),
						});
					}
					WindowEvent::CloseRequested => {
						let mut window_close_requested_events =
							world.resource_mut::<Events<WindowCloseRequested>>();
						window_close_requested_events.send(WindowCloseRequested { id: window_id });
					}
					WindowEvent::KeyboardInput { ref input, .. } => {
						let mut keyboard_input_events = world.resource_mut::<Events<KeyboardInput>>();
						keyboard_input_events.send(converters::convert_keyboard_input(input));
					}
					WindowEvent::CursorMoved { position, .. } => {
						let mut cursor_moved_events = world.resource_mut::<Events<CursorMoved>>();
						let winit_window = winit_windows.get_window(window_id).unwrap();
						let inner_size = winit_window.inner_size();

						// move origin to bottom left
						let y_position = inner_size.height as f64 - position.y;

						let physical_position = DVec2::new(position.x, y_position);
						window.update_cursor_physical_position_from_backend(Some(physical_position));

						cursor_moved_events.send(CursorMoved {
							id: window_id,
							position: (physical_position / window.scale_factor()).as_vec2(),
						});
					}
					WindowEvent::CursorEntered { .. } => {
						let mut cursor_entered_events = world.resource_mut::<Events<CursorEntered>>();
						cursor_entered_events.send(CursorEntered { id: window_id });
					}
					WindowEvent::CursorLeft { .. } => {
						let mut cursor_left_events = world.resource_mut::<Events<CursorLeft>>();
						window.update_cursor_physical_position_from_backend(None);
						cursor_left_events.send(CursorLeft { id: window_id });
					}
					WindowEvent::MouseInput { state, button, .. } => {
						let mut mouse_button_input_events = world.resource_mut::<Events<MouseButtonInput>>();
						mouse_button_input_events.send(MouseButtonInput {
							button: converters::convert_mouse_button(button),
							state: converters::convert_element_state(state),
						});
					}
					WindowEvent::MouseWheel { delta, .. } => match delta {
						event::MouseScrollDelta::LineDelta(x, y) => {
							let mut mouse_wheel_input_events = world.resource_mut::<Events<MouseWheel>>();
							mouse_wheel_input_events.send(MouseWheel {
								unit: MouseScrollUnit::Line,
								x,
								y,
							});
						}
						event::MouseScrollDelta::PixelDelta(p) => {
							let mut mouse_wheel_input_events = world.resource_mut::<Events<MouseWheel>>();
							mouse_wheel_input_events.send(MouseWheel {
								unit: MouseScrollUnit::Pixel,
								x: p.x as f32,
								y: p.y as f32,
							});
						}
					},
					WindowEvent::Touch(touch) => {
						let mut touch_input_events = world.resource_mut::<Events<TouchInput>>();

						let mut location = touch.location.to_logical(window.scale_factor());

						// On a mobile window, the start is from the top while on PC/Linux/OSX from
						// bottom
						if cfg!(target_os = "android") || cfg!(target_os = "ios") {
							let window_height = windows.primary().height();
							location.y = window_height - location.y;
						}
						touch_input_events.send(converters::convert_touch_input(touch, location));
					}
					WindowEvent::ReceivedCharacter(c) => {
						let mut char_input_events = world.resource_mut::<Events<ReceivedCharacter>>();

						char_input_events.send(ReceivedCharacter {
							id: window_id,
							char: c,
						});
					}
					WindowEvent::ScaleFactorChanged {
						scale_factor,
						new_inner_size,
					} => {
						let mut backend_scale_factor_change_events =
							world.resource_mut::<Events<WindowBackendScaleFactorChanged>>();
						backend_scale_factor_change_events.send(WindowBackendScaleFactorChanged {
							id: window_id,
							scale_factor,
						});
						let prior_factor = window.scale_factor();
						window.update_scale_factor_from_backend(scale_factor);
						let new_factor = window.scale_factor();
						if let Some(forced_factor) = window.scale_factor_override() {
							// If there is a scale factor override, then force that to be used
							// Otherwise, use the OS suggested size
							// We have already told the OS about our resize constraints, so
							// the new_inner_size should take those into account
							*new_inner_size =
								winit::dpi::LogicalSize::new(window.requested_width(), window.requested_height())
									.to_physical::<u32>(forced_factor);
						} else if approx::relative_ne!(new_factor, prior_factor) {
							let mut scale_factor_change_events =
								world.resource_mut::<Events<WindowScaleFactorChanged>>();

							scale_factor_change_events.send(WindowScaleFactorChanged {
								id: window_id,
								scale_factor,
							});
						}

						let new_logical_width = new_inner_size.width as f64 / new_factor;
						let new_logical_height = new_inner_size.height as f64 / new_factor;
						if approx::relative_ne!(window.width() as f64, new_logical_width)
							|| approx::relative_ne!(window.height() as f64, new_logical_height)
						{
							let mut resize_events = world.resource_mut::<Events<WindowResized>>();
							resize_events.send(WindowResized {
								id: window_id,
								width: new_logical_width as f32,
								height: new_logical_height as f32,
							});
						}
						window.update_actual_size_from_backend(new_inner_size.width, new_inner_size.height);
					}
					WindowEvent::Focused(focused) => {
						window.update_focused_status_from_backend(focused);
						let mut focused_events = world.resource_mut::<Events<WindowFocused>>();
						focused_events.send(WindowFocused {
							id: window_id,
							focused,
						});
					}
					WindowEvent::DroppedFile(path_buf) => {
						let mut events = world.resource_mut::<Events<FileDragAndDrop>>();
						events.send(FileDragAndDrop::DroppedFile {
							id: window_id,
							path_buf,
						});
					}
					WindowEvent::HoveredFile(path_buf) => {
						let mut events = world.resource_mut::<Events<FileDragAndDrop>>();
						events.send(FileDragAndDrop::HoveredFile {
							id: window_id,
							path_buf,
						});
					}
					WindowEvent::HoveredFileCancelled => {
						let mut events = world.resource_mut::<Events<FileDragAndDrop>>();
						events.send(FileDragAndDrop::HoveredFileCancelled { id: window_id });
					}
					WindowEvent::Moved(position) => {
						let position = ivec2(position.x, position.y);
						window.update_actual_position_from_backend(position);
						let mut events = world.resource_mut::<Events<WindowMoved>>();
						events.send(WindowMoved {
							id: window_id,
							position,
						});
					}
					_ => {}
				}
			}
			event::Event::DeviceEvent {
				event: DeviceEvent::MouseMotion { delta },
				..
			} => {
				let mut mouse_motion_events = app.world.resource_mut::<Events<MouseMotion>>();
				mouse_motion_events.send(MouseMotion {
					delta: Vec2::new(delta.0 as f32, delta.1 as f32),
				});
			}
			event::Event::Suspended => {
				winit_state.active = false;
			}
			event::Event::Resumed => {
				winit_state.active = true;
			}
			event::Event::MainEventsCleared => {
				handle_create_window_events(&mut app.world, event_loop, &mut create_window_event_reader);
				let winit_config = app.world.resource::<WinitSettings>();
				let update = if winit_state.active {
					let windows = app.world.resource::<Windows>();
					let focused = windows.iter().any(|w| w.is_focused());
					match winit_config.update_mode(focused) {
						UpdateMode::Continuous | UpdateMode::Reactive { .. } => true,
						UpdateMode::ReactiveLowPower { .. } => {
							winit_state.low_power_event
								|| winit_state.redraw_request_sent
								|| winit_state.timeout_reached
						}
					}
				} else {
					false
				};
				if update {
					winit_state.last_update = Instant::now();
					app.update();
				}
			}
			Event::RedrawEventsCleared => {
				{
					let winit_config = app.world.resource::<WinitSettings>();
					let windows = app.world.resource::<Windows>();
					let focused = windows.iter().any(|w| w.is_focused());
					let now = Instant::now();
					use UpdateMode::*;
					*control_flow = match winit_config.update_mode(focused) {
						Continuous => ControlFlow::Poll,
						Reactive { max_wait } | ReactiveLowPower { max_wait } => {
							if let Some(instant) = now.checked_add(*max_wait) {
								ControlFlow::WaitUntil(instant)
							} else {
								ControlFlow::Wait
							}
						}
					};
				}
				// This block needs to run after `app.update()` in `MainEventsCleared`. Otherwise,
				// we won't be able to see redraw requests until the next event, defeating the
				// purpose of a redraw request!
				let mut redraw = false;
				if let Some(app_redraw_events) = app
					.world
					.get_resource::<Events<RequestRedraw>>()
				{
					if redraw_event_reader
						.iter(app_redraw_events)
						.last()
						.is_some()
					{
						*control_flow = ControlFlow::Poll;
						redraw = true;
					}
				}
				if let Some(app_exit_events) = app.world.get_resource::<Events<AppExit>>() {
					if app_exit_event_reader
						.iter(app_exit_events)
						.last()
						.is_some()
					{
						*control_flow = ControlFlow::Exit;
					}
				}
				winit_state.redraw_request_sent = redraw;
			}
			_ => (),
		}
	};

	if return_from_run {
		run_return(&mut event_loop, event_handler);
	} else {
		run(event_loop, event_handler);
	}
}

fn handle_create_window_events(
	world: &mut World,
	event_loop: &EventLoopWindowTarget<()>,
	create_window_event_reader: &mut ManualEventReader<CreateWindow>,
) {
	let world = world.cell();
	let mut winit_windows = world.non_send_resource_mut::<WinitWindows>();
	let mut windows = world.resource_mut::<Windows>();
	let create_window_events = world.resource::<Events<CreateWindow>>();
	let mut window_created_events = world.resource_mut::<Events<WindowCreated>>();
	#[cfg(not(any(target_os = "windows", target_feature = "x11")))]
	let mut window_resized_events = world.resource_mut::<Events<WindowResized>>();
	for create_window_event in create_window_event_reader.iter(&create_window_events) {
		let window = winit_windows.create_window(
			event_loop,
			create_window_event.id,
			&create_window_event.descriptor,
		);
		// This event is already sent on windows, x11, and xwayland.
		// TODO: we aren't yet sure about native wayland, so we might be able to exclude it,
		// but sending a duplicate event isn't problematic, as windows already does this.
		#[cfg(not(any(target_os = "windows", target_feature = "x11")))]
		window_resized_events.send(WindowResized {
			id: create_window_event.id,
			width: window.width(),
			height: window.height(),
		});
		windows.add(window);
		window_created_events.send(WindowCreated {
			id: create_window_event.id,
		});

		#[cfg(target_arch = "wasm32")]
		{
			let channel = world.resource_mut::<web_resize::CanvasParentResizeEventChannel>();
			if create_window_event
				.descriptor
				.fit_canvas_to_parent
			{
				let selector = if let Some(selector) = &create_window_event.descriptor.canvas {
					selector
				} else {
					web_resize::WINIT_CANVAS_SELECTOR
				};
				channel.listen_to_selector(create_window_event.id, selector);
			}
		}
	}
}<|MERGE_RESOLUTION|>--- conflicted
+++ resolved
@@ -67,7 +67,6 @@
 	mut window_dpi_changed_events: EventWriter<WindowScaleFactorChanged>,
 	mut window_close_events: EventWriter<WindowClosed>,
 ) {
-<<<<<<< HEAD
 	let mut removed_windows = vec![];
 	for bevy_window in windows.iter_mut() {
 		let id = bevy_window.id();
@@ -75,7 +74,10 @@
 			match command {
 				bevy_window::WindowCommand::SetWindowMode {
 					mode,
-					resolution: (width, height),
+					resolution: UVec2 {
+						x: width,
+						y: height,
+					},
 				} => {
 					let window = winit_windows.get_window(id).unwrap();
 					match mode {
@@ -103,7 +105,10 @@
 					window_dpi_changed_events.send(WindowScaleFactorChanged { id, scale_factor });
 				}
 				bevy_window::WindowCommand::SetResolution {
-					logical_resolution: (width, height),
+					logical_resolution: Vec2 {
+						x: width,
+						y: height,
+					},
 					scale_factor,
 				} => {
 					let window = winit_windows.get_window(id).unwrap();
@@ -226,172 +231,6 @@
 			window_close_events.send(WindowClosed { id });
 		}
 	}
-=======
-    let mut removed_windows = vec![];
-    for bevy_window in windows.iter_mut() {
-        let id = bevy_window.id();
-        for command in bevy_window.drain_commands() {
-            match command {
-                bevy_window::WindowCommand::SetWindowMode {
-                    mode,
-                    resolution:
-                        UVec2 {
-                            x: width,
-                            y: height,
-                        },
-                } => {
-                    let window = winit_windows.get_window(id).unwrap();
-                    match mode {
-                        bevy_window::WindowMode::BorderlessFullscreen => {
-                            window
-                                .set_fullscreen(Some(winit::window::Fullscreen::Borderless(None)));
-                        }
-                        bevy_window::WindowMode::Fullscreen => {
-                            window.set_fullscreen(Some(winit::window::Fullscreen::Exclusive(
-                                get_best_videomode(&window.current_monitor().unwrap()),
-                            )));
-                        }
-                        bevy_window::WindowMode::SizedFullscreen => window.set_fullscreen(Some(
-                            winit::window::Fullscreen::Exclusive(get_fitting_videomode(
-                                &window.current_monitor().unwrap(),
-                                width,
-                                height,
-                            )),
-                        )),
-                        bevy_window::WindowMode::Windowed => window.set_fullscreen(None),
-                    }
-                }
-                bevy_window::WindowCommand::SetTitle { title } => {
-                    let window = winit_windows.get_window(id).unwrap();
-                    window.set_title(&title);
-                }
-                bevy_window::WindowCommand::SetScaleFactor { scale_factor } => {
-                    window_dpi_changed_events.send(WindowScaleFactorChanged { id, scale_factor });
-                }
-                bevy_window::WindowCommand::SetResolution {
-                    logical_resolution:
-                        Vec2 {
-                            x: width,
-                            y: height,
-                        },
-                    scale_factor,
-                } => {
-                    let window = winit_windows.get_window(id).unwrap();
-                    window.set_inner_size(
-                        winit::dpi::LogicalSize::new(width, height)
-                            .to_physical::<f64>(scale_factor),
-                    );
-                }
-                bevy_window::WindowCommand::SetPresentMode { .. } => (),
-                bevy_window::WindowCommand::SetResizable { resizable } => {
-                    let window = winit_windows.get_window(id).unwrap();
-                    window.set_resizable(resizable);
-                }
-                bevy_window::WindowCommand::SetDecorations { decorations } => {
-                    let window = winit_windows.get_window(id).unwrap();
-                    window.set_decorations(decorations);
-                }
-                bevy_window::WindowCommand::SetCursorIcon { icon } => {
-                    let window = winit_windows.get_window(id).unwrap();
-                    window.set_cursor_icon(converters::convert_cursor_icon(icon));
-                }
-                bevy_window::WindowCommand::SetCursorLockMode { locked } => {
-                    let window = winit_windows.get_window(id).unwrap();
-                    window
-                        .set_cursor_grab(locked)
-                        .unwrap_or_else(|e| error!("Unable to un/grab cursor: {}", e));
-                }
-                bevy_window::WindowCommand::SetCursorVisibility { visible } => {
-                    let window = winit_windows.get_window(id).unwrap();
-                    window.set_cursor_visible(visible);
-                }
-                bevy_window::WindowCommand::SetCursorPosition { position } => {
-                    let window = winit_windows.get_window(id).unwrap();
-                    let inner_size = window.inner_size().to_logical::<f32>(window.scale_factor());
-                    window
-                        .set_cursor_position(winit::dpi::LogicalPosition::new(
-                            position.x,
-                            inner_size.height - position.y,
-                        ))
-                        .unwrap_or_else(|e| error!("Unable to set cursor position: {}", e));
-                }
-                bevy_window::WindowCommand::SetMaximized { maximized } => {
-                    let window = winit_windows.get_window(id).unwrap();
-                    window.set_maximized(maximized);
-                }
-                bevy_window::WindowCommand::SetMinimized { minimized } => {
-                    let window = winit_windows.get_window(id).unwrap();
-                    window.set_minimized(minimized);
-                }
-                bevy_window::WindowCommand::SetPosition { position } => {
-                    let window = winit_windows.get_window(id).unwrap();
-                    window.set_outer_position(PhysicalPosition {
-                        x: position[0],
-                        y: position[1],
-                    });
-                }
-                bevy_window::WindowCommand::Center(monitor_selection) => {
-                    let window = winit_windows.get_window(id).unwrap();
-
-                    use bevy_window::MonitorSelection::*;
-                    let maybe_monitor = match monitor_selection {
-                        Current => window.current_monitor(),
-                        Primary => window.primary_monitor(),
-                        Number(n) => window.available_monitors().nth(n),
-                    };
-
-                    if let Some(monitor) = maybe_monitor {
-                        let screen_size = monitor.size();
-
-                        let window_size = window.outer_size();
-
-                        window.set_outer_position(PhysicalPosition {
-                            x: screen_size.width.saturating_sub(window_size.width) as f64 / 2.
-                                + monitor.position().x as f64,
-                            y: screen_size.height.saturating_sub(window_size.height) as f64 / 2.
-                                + monitor.position().y as f64,
-                        });
-                    } else {
-                        warn!("Couldn't get monitor selected with: {monitor_selection:?}");
-                    }
-                }
-                bevy_window::WindowCommand::SetResizeConstraints { resize_constraints } => {
-                    let window = winit_windows.get_window(id).unwrap();
-                    let constraints = resize_constraints.check_constraints();
-                    let min_inner_size = LogicalSize {
-                        width: constraints.min_width,
-                        height: constraints.min_height,
-                    };
-                    let max_inner_size = LogicalSize {
-                        width: constraints.max_width,
-                        height: constraints.max_height,
-                    };
-
-                    window.set_min_inner_size(Some(min_inner_size));
-                    if constraints.max_width.is_finite() && constraints.max_height.is_finite() {
-                        window.set_max_inner_size(Some(max_inner_size));
-                    }
-                }
-                bevy_window::WindowCommand::Close => {
-                    // Since we have borrowed `windows` to iterate through them, we can't remove the window from it.
-                    // Add the removal requests to a queue to solve this
-                    removed_windows.push(id);
-                    // No need to run any further commands - this drops the rest of the commands, although the `bevy_window::Window` will be dropped later anyway
-                    break;
-                }
-            }
-        }
-    }
-    if !removed_windows.is_empty() {
-        for id in removed_windows {
-            // Close the OS window. (The `Drop` impl actually closes the window)
-            let _ = winit_windows.remove_window(id);
-            // Clean up our own data structures
-            windows.remove(id);
-            window_close_events.send(WindowClosed { id });
-        }
-    }
->>>>>>> a1d3f1b3
 }
 
 fn run<F>(event_loop: EventLoop<()>, event_handler: F) -> !
@@ -550,7 +389,7 @@
 					window
 				} else {
 					// If we're here, this window was previously opened
-					info!("Skipped event for closed window: {:?}", window_id);
+					info!("Skipped event for closed window: {}", window_id);
 					return;
 				};
 				winit_state.low_power_event = true;
