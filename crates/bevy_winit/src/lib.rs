mod converters;
#[cfg(target_arch = "wasm32")]
mod web_resize;
mod winit_config;
mod winit_windows;

pub use winit_config::*;
pub use winit_windows::*;

use bevy_app::{App, AppExit, CoreStage, Plugin};
use bevy_ecs::prelude::*;
use bevy_ecs::{
	event::{Events, ManualEventReader},
	world::World,
};
use bevy_input::{
	keyboard::KeyboardInput,
	mouse::{MouseButtonInput, MouseMotion, MouseScrollUnit, MouseWheel},
	touch::TouchInput,
};
use bevy_math::{ivec2, DVec2, Vec2};
use bevy_utils::{
	tracing::{error, info, trace, warn},
	Instant,
};
use bevy_window::{
	CreateWindow, CursorEntered, CursorLeft, CursorMoved, FileDragAndDrop, ModifiesWindows,
	ReceivedCharacter, RequestRedraw, WindowBackendScaleFactorChanged, WindowCloseRequested,
	WindowClosed, WindowCreated, WindowFocused, WindowMoved, WindowResized, WindowScaleFactorChanged,
	Windows,
};

use winit::{
	dpi::{LogicalSize, PhysicalPosition},
	event::{self, DeviceEvent, Event, StartCause, WindowEvent},
	event_loop::{ControlFlow, EventLoop, EventLoopWindowTarget},
};

#[derive(Default)]
pub struct WinitPlugin;

impl Plugin for WinitPlugin {
<<<<<<< HEAD
	fn build(&self, app: &mut App) {
		app.init_non_send_resource::<WinitWindows>();
		app.init_resource::<WinitSettings>();
		app.set_runner(winit_runner);
		app.add_system_to_stage(CoreStage::PostUpdate, change_window.label(ModifiesWindows));
		#[cfg(target_arch = "wasm32")]
		app.add_plugin(web_resize::CanvasParentResizePlugin);
		let event_loop = EventLoop::new();
		let mut create_window_reader = WinitCreateWindowReader::default();
		// Note that we create a window here "early" because WASM/WebGL requires the window to exist prior to initializing
		// the renderer.
		handle_create_window_events(&mut app.world, &event_loop, &mut create_window_reader.0);
		app.insert_resource(create_window_reader);
		app.insert_non_send_resource(event_loop);
	}
=======
    fn build(&self, app: &mut App) {
        app.init_non_send_resource::<WinitWindows>()
            .init_resource::<WinitSettings>()
            .set_runner(winit_runner)
            .add_system_to_stage(CoreStage::PostUpdate, change_window.label(ModifiesWindows));
        #[cfg(target_arch = "wasm32")]
        app.add_plugin(web_resize::CanvasParentResizePlugin);
        let event_loop = EventLoop::new();
        #[cfg(not(target_os = "android"))]
        let mut create_window_reader = WinitCreateWindowReader::default();
        #[cfg(target_os = "android")]
        let create_window_reader = WinitCreateWindowReader::default();
        // Note that we create a window here "early" because WASM/WebGL requires the window to exist prior to initializing
        // the renderer.
        #[cfg(not(target_os = "android"))]
        handle_create_window_events(&mut app.world, &event_loop, &mut create_window_reader.0);
        app.insert_resource(create_window_reader)
            .insert_non_send_resource(event_loop);
    }
>>>>>>> a1a07945
}

fn change_window(
	mut winit_windows: NonSendMut<WinitWindows>,
	mut windows: ResMut<Windows>,
	mut window_dpi_changed_events: EventWriter<WindowScaleFactorChanged>,
	mut window_close_events: EventWriter<WindowClosed>,
) {
	let mut removed_windows = vec![];
	for bevy_window in windows.iter_mut() {
		let id = bevy_window.id();
		for command in bevy_window.drain_commands() {
			match command {
				bevy_window::WindowCommand::SetWindowMode {
					mode,
					resolution: (width, height),
				} => {
					let window = winit_windows.get_window(id).unwrap();
					match mode {
						bevy_window::WindowMode::BorderlessFullscreen => {
							window.set_fullscreen(Some(winit::window::Fullscreen::Borderless(None)));
						}
						bevy_window::WindowMode::Fullscreen => {
							window.set_fullscreen(Some(winit::window::Fullscreen::Exclusive(
								get_best_videomode(&window.current_monitor().unwrap()),
							)));
						}
						bevy_window::WindowMode::SizedFullscreen => {
							window.set_fullscreen(Some(winit::window::Fullscreen::Exclusive(
								get_fitting_videomode(&window.current_monitor().unwrap(), width, height),
							)))
						}
						bevy_window::WindowMode::Windowed => window.set_fullscreen(None),
					}
				}
				bevy_window::WindowCommand::SetTitle { title } => {
					let window = winit_windows.get_window(id).unwrap();
					window.set_title(&title);
				}
				bevy_window::WindowCommand::SetScaleFactor { scale_factor } => {
					window_dpi_changed_events.send(WindowScaleFactorChanged { id, scale_factor });
				}
				bevy_window::WindowCommand::SetResolution {
					logical_resolution: (width, height),
					scale_factor,
				} => {
					let window = winit_windows.get_window(id).unwrap();
					window.set_inner_size(
						winit::dpi::LogicalSize::new(width, height).to_physical::<f64>(scale_factor),
					);
				}
				bevy_window::WindowCommand::SetPresentMode { .. } => (),
				bevy_window::WindowCommand::SetResizable { resizable } => {
					let window = winit_windows.get_window(id).unwrap();
					window.set_resizable(resizable);
				}
				bevy_window::WindowCommand::SetDecorations { decorations } => {
					let window = winit_windows.get_window(id).unwrap();
					window.set_decorations(decorations);
				}
				bevy_window::WindowCommand::SetCursorIcon { icon } => {
					let window = winit_windows.get_window(id).unwrap();
					window.set_cursor_icon(converters::convert_cursor_icon(icon));
				}
				bevy_window::WindowCommand::SetCursorLockMode { locked } => {
					let window = winit_windows.get_window(id).unwrap();
					window
						.set_cursor_grab(locked)
						.unwrap_or_else(|e| error!("Unable to un/grab cursor: {}", e));
				}
				bevy_window::WindowCommand::SetCursorVisibility { visible } => {
					let window = winit_windows.get_window(id).unwrap();
					window.set_cursor_visible(visible);
				}
				bevy_window::WindowCommand::SetCursorPosition { position } => {
					let window = winit_windows.get_window(id).unwrap();
					let inner_size = window
						.inner_size()
						.to_logical::<f32>(window.scale_factor());
					window
						.set_cursor_position(winit::dpi::LogicalPosition::new(
							position.x,
							inner_size.height - position.y,
						))
						.unwrap_or_else(|e| error!("Unable to set cursor position: {}", e));
				}
				bevy_window::WindowCommand::SetMaximized { maximized } => {
					let window = winit_windows.get_window(id).unwrap();
					window.set_maximized(maximized);
				}
				bevy_window::WindowCommand::SetMinimized { minimized } => {
					let window = winit_windows.get_window(id).unwrap();
					window.set_minimized(minimized);
				}
				bevy_window::WindowCommand::SetPosition { position } => {
					let window = winit_windows.get_window(id).unwrap();
					window.set_outer_position(PhysicalPosition {
						x: position[0],
						y: position[1],
					});
				}
				bevy_window::WindowCommand::SetResizeConstraints { resize_constraints } => {
					let window = winit_windows.get_window(id).unwrap();
					let constraints = resize_constraints.check_constraints();
					let min_inner_size = LogicalSize {
						width: constraints.min_width,
						height: constraints.min_height,
					};
					let max_inner_size = LogicalSize {
						width: constraints.max_width,
						height: constraints.max_height,
					};

					window.set_min_inner_size(Some(min_inner_size));
					if constraints.max_width.is_finite() && constraints.max_height.is_finite() {
						window.set_max_inner_size(Some(max_inner_size));
					}
				}
				bevy_window::WindowCommand::Close => {
					// Since we have borrowed `windows` to iterate through them, we can't remove the window from it.
					// Add the removal requests to a queue to solve this
					removed_windows.push(id);
					// No need to run any further commands - this drops the rest of the commands, although the `bevy_window::Window` will be dropped later anyway
					break;
				}
			}
		}
	}
	if !removed_windows.is_empty() {
		for id in removed_windows {
			// Close the OS window. (The `Drop` impl actually closes the window)
			let _ = winit_windows.remove_window(id);
			// Clean up our own data structures
			windows.remove(id);
			window_close_events.send(WindowClosed { id });
		}
	}
}

fn run<F>(event_loop: EventLoop<()>, event_handler: F) -> !
where
	F: 'static + FnMut(Event<'_, ()>, &EventLoopWindowTarget<()>, &mut ControlFlow),
{
	event_loop.run(event_handler)
}

// TODO: It may be worth moving this cfg into a procedural macro so that it can be referenced by
// a single name instead of being copied around.
// https://gist.github.com/jakerr/231dee4a138f7a5f25148ea8f39b382e seems to work.
#[cfg(any(
	target_os = "windows",
	target_os = "macos",
	target_os = "linux",
	target_os = "dragonfly",
	target_os = "freebsd",
	target_os = "netbsd",
	target_os = "openbsd"
))]
fn run_return<F>(event_loop: &mut EventLoop<()>, event_handler: F)
where
	F: FnMut(Event<'_, ()>, &EventLoopWindowTarget<()>, &mut ControlFlow),
{
	use winit::platform::run_return::EventLoopExtRunReturn;
	event_loop.run_return(event_handler);
}

#[cfg(not(any(
	target_os = "windows",
	target_os = "macos",
	target_os = "linux",
	target_os = "dragonfly",
	target_os = "freebsd",
	target_os = "netbsd",
	target_os = "openbsd"
)))]
fn run_return<F>(_event_loop: &mut EventLoop<()>, _event_handler: F)
where
	F: FnMut(Event<'_, ()>, &EventLoopWindowTarget<()>, &mut ControlFlow),
{
	panic!("Run return is not supported on this platform!")
}

pub fn winit_runner(app: App) {
	winit_runner_with(app);
}

// #[cfg(any(
//     target_os = "linux",
//     target_os = "dragonfly",
//     target_os = "freebsd",
//     target_os = "netbsd",
//     target_os = "openbsd"
// ))]
// pub fn winit_runner_any_thread(app: App) {
//     winit_runner_with(app, EventLoop::new_any_thread());
// }

/// Stores state that must persist between frames.
struct WinitPersistentState {
	/// Tracks whether or not the application is active or suspended.
	active: bool,
	/// Tracks whether or not an event has occurred this frame that would trigger an update in low
	/// power mode. Should be reset at the end of every frame.
	low_power_event: bool,
	/// Tracks whether the event loop was started this frame because of a redraw request.
	redraw_request_sent: bool,
	/// Tracks if the event loop was started this frame because of a `WaitUntil` timeout.
	timeout_reached: bool,
	last_update: Instant,
}
impl Default for WinitPersistentState {
	fn default() -> Self {
		Self {
			active: true,
			low_power_event: false,
			redraw_request_sent: false,
			timeout_reached: false,
			last_update: Instant::now(),
		}
	}
}

#[derive(Default)]
struct WinitCreateWindowReader(ManualEventReader<CreateWindow>);

pub fn winit_runner_with(mut app: App) {
	let mut event_loop = app
		.world
		.remove_non_send_resource::<EventLoop<()>>()
		.unwrap();
	let mut create_window_event_reader = app
		.world
		.remove_resource::<WinitCreateWindowReader>()
		.unwrap()
		.0;
	let mut app_exit_event_reader = ManualEventReader::<AppExit>::default();
	let mut redraw_event_reader = ManualEventReader::<RequestRedraw>::default();
	let mut winit_state = WinitPersistentState::default();
	app
		.world
		.insert_non_send_resource(event_loop.create_proxy());

	let return_from_run = app
		.world
		.resource::<WinitSettings>()
		.return_from_run;

	trace!("Entering winit event loop");

	let event_handler = move |event: Event<()>,
	                          event_loop: &EventLoopWindowTarget<()>,
	                          control_flow: &mut ControlFlow| {
		match event {
			event::Event::NewEvents(start) => {
				let winit_config = app.world.resource::<WinitSettings>();
				let windows = app.world.resource::<Windows>();
				let focused = windows.iter().any(|w| w.is_focused());
				// Check if either the `WaitUntil` timeout was triggered by winit, or that same
				// amount of time has elapsed since the last app update. This manual check is needed
				// because we don't know if the criteria for an app update were met until the end of
				// the frame.
				let auto_timeout_reached = matches!(start, StartCause::ResumeTimeReached { .. });
				let now = Instant::now();
				let manual_timeout_reached = match winit_config.update_mode(focused) {
					UpdateMode::Continuous => false,
					UpdateMode::Reactive { max_wait } | UpdateMode::ReactiveLowPower { max_wait } => {
						now.duration_since(winit_state.last_update) >= *max_wait
					}
				};
				// The low_power_event state and timeout must be reset at the start of every frame.
				winit_state.low_power_event = false;
				winit_state.timeout_reached = auto_timeout_reached || manual_timeout_reached;
			}
			event::Event::WindowEvent {
				event,
				window_id: winit_window_id,
				..
			} => {
				let world = app.world.cell();
				let winit_windows = world.non_send_resource_mut::<WinitWindows>();
				let mut windows = world.resource_mut::<Windows>();
				let window_id = if let Some(window_id) = winit_windows.get_window_id(winit_window_id) {
					window_id
				} else {
					warn!(
						"Skipped event for unknown winit Window Id {:?}",
						winit_window_id
					);
					return;
				};

				let window = if let Some(window) = windows.get_mut(window_id) {
					window
				} else {
					// If we're here, this window was previously opened
					info!("Skipped event for closed window: {:?}", window_id);
					return;
				};
				winit_state.low_power_event = true;

				match event {
					WindowEvent::Resized(size) => {
						window.update_actual_size_from_backend(size.width, size.height);
						let mut resize_events = world.resource_mut::<Events<WindowResized>>();
						resize_events.send(WindowResized {
							id: window_id,
							width: window.width(),
							height: window.height(),
						});
					}
					WindowEvent::CloseRequested => {
						let mut window_close_requested_events =
							world.resource_mut::<Events<WindowCloseRequested>>();
						window_close_requested_events.send(WindowCloseRequested { id: window_id });
					}
					WindowEvent::KeyboardInput { ref input, .. } => {
						let mut keyboard_input_events = world.resource_mut::<Events<KeyboardInput>>();
						keyboard_input_events.send(converters::convert_keyboard_input(input));
					}
					WindowEvent::CursorMoved { position, .. } => {
						let mut cursor_moved_events = world.resource_mut::<Events<CursorMoved>>();
						let winit_window = winit_windows.get_window(window_id).unwrap();
						let inner_size = winit_window.inner_size();

						// move origin to bottom left
						let y_position = inner_size.height as f64 - position.y;

						let physical_position = DVec2::new(position.x, y_position);
						window.update_cursor_physical_position_from_backend(Some(physical_position));

						cursor_moved_events.send(CursorMoved {
							id: window_id,
							position: (physical_position / window.scale_factor()).as_vec2(),
						});
					}
					WindowEvent::CursorEntered { .. } => {
						let mut cursor_entered_events = world.resource_mut::<Events<CursorEntered>>();
						cursor_entered_events.send(CursorEntered { id: window_id });
					}
					WindowEvent::CursorLeft { .. } => {
						let mut cursor_left_events = world.resource_mut::<Events<CursorLeft>>();
						window.update_cursor_physical_position_from_backend(None);
						cursor_left_events.send(CursorLeft { id: window_id });
					}
					WindowEvent::MouseInput { state, button, .. } => {
						let mut mouse_button_input_events = world.resource_mut::<Events<MouseButtonInput>>();
						mouse_button_input_events.send(MouseButtonInput {
							button: converters::convert_mouse_button(button),
							state: converters::convert_element_state(state),
						});
					}
					WindowEvent::MouseWheel { delta, .. } => match delta {
						event::MouseScrollDelta::LineDelta(x, y) => {
							let mut mouse_wheel_input_events = world.resource_mut::<Events<MouseWheel>>();
							mouse_wheel_input_events.send(MouseWheel {
								unit: MouseScrollUnit::Line,
								x,
								y,
							});
						}
						event::MouseScrollDelta::PixelDelta(p) => {
							let mut mouse_wheel_input_events = world.resource_mut::<Events<MouseWheel>>();
							mouse_wheel_input_events.send(MouseWheel {
								unit: MouseScrollUnit::Pixel,
								x: p.x as f32,
								y: p.y as f32,
							});
						}
					},
					WindowEvent::Touch(touch) => {
						let mut touch_input_events = world.resource_mut::<Events<TouchInput>>();

						let mut location = touch.location.to_logical(window.scale_factor());

						// On a mobile window, the start is from the top while on PC/Linux/OSX from
						// bottom
						if cfg!(target_os = "android") || cfg!(target_os = "ios") {
							let window_height = windows.primary().height();
							location.y = window_height - location.y;
						}
						touch_input_events.send(converters::convert_touch_input(touch, location));
					}
					WindowEvent::ReceivedCharacter(c) => {
						let mut char_input_events = world.resource_mut::<Events<ReceivedCharacter>>();

						char_input_events.send(ReceivedCharacter {
							id: window_id,
							char: c,
						});
					}
					WindowEvent::ScaleFactorChanged {
						scale_factor,
						new_inner_size,
					} => {
						let mut backend_scale_factor_change_events =
							world.resource_mut::<Events<WindowBackendScaleFactorChanged>>();
						backend_scale_factor_change_events.send(WindowBackendScaleFactorChanged {
							id: window_id,
							scale_factor,
						});
						let prior_factor = window.scale_factor();
						window.update_scale_factor_from_backend(scale_factor);
						let new_factor = window.scale_factor();
						if let Some(forced_factor) = window.scale_factor_override() {
							// If there is a scale factor override, then force that to be used
							// Otherwise, use the OS suggested size
							// We have already told the OS about our resize constraints, so
							// the new_inner_size should take those into account
							*new_inner_size =
								winit::dpi::LogicalSize::new(window.requested_width(), window.requested_height())
									.to_physical::<u32>(forced_factor);
						} else if approx::relative_ne!(new_factor, prior_factor) {
							let mut scale_factor_change_events =
								world.resource_mut::<Events<WindowScaleFactorChanged>>();

							scale_factor_change_events.send(WindowScaleFactorChanged {
								id: window_id,
								scale_factor,
							});
						}

						let new_logical_width = new_inner_size.width as f64 / new_factor;
						let new_logical_height = new_inner_size.height as f64 / new_factor;
						if approx::relative_ne!(window.width() as f64, new_logical_width)
							|| approx::relative_ne!(window.height() as f64, new_logical_height)
						{
							let mut resize_events = world.resource_mut::<Events<WindowResized>>();
							resize_events.send(WindowResized {
								id: window_id,
								width: new_logical_width as f32,
								height: new_logical_height as f32,
							});
						}
						window.update_actual_size_from_backend(new_inner_size.width, new_inner_size.height);
					}
					WindowEvent::Focused(focused) => {
						window.update_focused_status_from_backend(focused);
						let mut focused_events = world.resource_mut::<Events<WindowFocused>>();
						focused_events.send(WindowFocused {
							id: window_id,
							focused,
						});
					}
					WindowEvent::DroppedFile(path_buf) => {
						let mut events = world.resource_mut::<Events<FileDragAndDrop>>();
						events.send(FileDragAndDrop::DroppedFile {
							id: window_id,
							path_buf,
						});
					}
					WindowEvent::HoveredFile(path_buf) => {
						let mut events = world.resource_mut::<Events<FileDragAndDrop>>();
						events.send(FileDragAndDrop::HoveredFile {
							id: window_id,
							path_buf,
						});
					}
					WindowEvent::HoveredFileCancelled => {
						let mut events = world.resource_mut::<Events<FileDragAndDrop>>();
						events.send(FileDragAndDrop::HoveredFileCancelled { id: window_id });
					}
					WindowEvent::Moved(position) => {
						let position = ivec2(position.x, position.y);
						window.update_actual_position_from_backend(position);
						let mut events = world.resource_mut::<Events<WindowMoved>>();
						events.send(WindowMoved {
							id: window_id,
							position,
						});
					}
					_ => {}
				}
			}
			event::Event::DeviceEvent {
				event: DeviceEvent::MouseMotion { delta },
				..
			} => {
				let mut mouse_motion_events = app.world.resource_mut::<Events<MouseMotion>>();
				mouse_motion_events.send(MouseMotion {
					delta: Vec2::new(delta.0 as f32, delta.1 as f32),
				});
			}
			event::Event::Suspended => {
				winit_state.active = false;
			}
			event::Event::Resumed => {
				winit_state.active = true;
			}
			event::Event::MainEventsCleared => {
				handle_create_window_events(&mut app.world, event_loop, &mut create_window_event_reader);
				let winit_config = app.world.resource::<WinitSettings>();
				let update = if winit_state.active {
					let windows = app.world.resource::<Windows>();
					let focused = windows.iter().any(|w| w.is_focused());
					match winit_config.update_mode(focused) {
						UpdateMode::Continuous | UpdateMode::Reactive { .. } => true,
						UpdateMode::ReactiveLowPower { .. } => {
							winit_state.low_power_event
								|| winit_state.redraw_request_sent
								|| winit_state.timeout_reached
						}
					}
				} else {
					false
				};
				if update {
					winit_state.last_update = Instant::now();
					app.update();
				}
			}
			Event::RedrawEventsCleared => {
				{
					let winit_config = app.world.resource::<WinitSettings>();
					let windows = app.world.resource::<Windows>();
					let focused = windows.iter().any(|w| w.is_focused());
					let now = Instant::now();
					use UpdateMode::*;
					*control_flow = match winit_config.update_mode(focused) {
						Continuous => ControlFlow::Poll,
						Reactive { max_wait } | ReactiveLowPower { max_wait } => {
							if let Some(instant) = now.checked_add(*max_wait) {
								ControlFlow::WaitUntil(instant)
							} else {
								ControlFlow::Wait
							}
						}
					};
				}
				// This block needs to run after `app.update()` in `MainEventsCleared`. Otherwise,
				// we won't be able to see redraw requests until the next event, defeating the
				// purpose of a redraw request!
				let mut redraw = false;
				if let Some(app_redraw_events) = app
					.world
					.get_resource::<Events<RequestRedraw>>()
				{
					if redraw_event_reader
						.iter(app_redraw_events)
						.last()
						.is_some()
					{
						*control_flow = ControlFlow::Poll;
						redraw = true;
					}
				}
				if let Some(app_exit_events) = app.world.get_resource::<Events<AppExit>>() {
					if app_exit_event_reader
						.iter(app_exit_events)
						.last()
						.is_some()
					{
						*control_flow = ControlFlow::Exit;
					}
				}
				winit_state.redraw_request_sent = redraw;
			}
			_ => (),
		}
	};

	if return_from_run {
		run_return(&mut event_loop, event_handler);
	} else {
		run(event_loop, event_handler);
	}
}

fn handle_create_window_events(
	world: &mut World,
	event_loop: &EventLoopWindowTarget<()>,
	create_window_event_reader: &mut ManualEventReader<CreateWindow>,
) {
	let world = world.cell();
	let mut winit_windows = world.non_send_resource_mut::<WinitWindows>();
	let mut windows = world.resource_mut::<Windows>();
	let create_window_events = world.resource::<Events<CreateWindow>>();
	let mut window_created_events = world.resource_mut::<Events<WindowCreated>>();
	#[cfg(not(any(target_os = "windows", target_feature = "x11")))]
	let mut window_resized_events = world.resource_mut::<Events<WindowResized>>();
	for create_window_event in create_window_event_reader.iter(&create_window_events) {
		let window = winit_windows.create_window(
			event_loop,
			create_window_event.id,
			&create_window_event.descriptor,
		);
		// This event is already sent on windows, x11, and xwayland.
		// TODO: we aren't yet sure about native wayland, so we might be able to exclude it,
		// but sending a duplicate event isn't problematic, as windows already does this.
		#[cfg(not(any(target_os = "windows", target_feature = "x11")))]
		window_resized_events.send(WindowResized {
			id: create_window_event.id,
			width: window.width(),
			height: window.height(),
		});
		windows.add(window);
		window_created_events.send(WindowCreated {
			id: create_window_event.id,
		});

		#[cfg(target_arch = "wasm32")]
		{
			let channel = world.resource_mut::<web_resize::CanvasParentResizeEventChannel>();
			if create_window_event
				.descriptor
				.fit_canvas_to_parent
			{
				let selector = if let Some(selector) = &create_window_event.descriptor.canvas {
					selector
				} else {
					web_resize::WINIT_CANVAS_SELECTOR
				};
				channel.listen_to_selector(create_window_event.id, selector);
			}
		}
	}
}<|MERGE_RESOLUTION|>--- conflicted
+++ resolved
@@ -40,7 +40,6 @@
 pub struct WinitPlugin;
 
 impl Plugin for WinitPlugin {
-<<<<<<< HEAD
 	fn build(&self, app: &mut App) {
 		app.init_non_send_resource::<WinitWindows>();
 		app.init_resource::<WinitSettings>();
@@ -49,34 +48,17 @@
 		#[cfg(target_arch = "wasm32")]
 		app.add_plugin(web_resize::CanvasParentResizePlugin);
 		let event_loop = EventLoop::new();
+		#[cfg(not(target_os = "android"))]
 		let mut create_window_reader = WinitCreateWindowReader::default();
+		#[cfg(target_os = "android")]
+		let create_window_reader = WinitCreateWindowReader::default();
 		// Note that we create a window here "early" because WASM/WebGL requires the window to exist prior to initializing
 		// the renderer.
+		#[cfg(not(target_os = "android"))]
 		handle_create_window_events(&mut app.world, &event_loop, &mut create_window_reader.0);
 		app.insert_resource(create_window_reader);
 		app.insert_non_send_resource(event_loop);
 	}
-=======
-    fn build(&self, app: &mut App) {
-        app.init_non_send_resource::<WinitWindows>()
-            .init_resource::<WinitSettings>()
-            .set_runner(winit_runner)
-            .add_system_to_stage(CoreStage::PostUpdate, change_window.label(ModifiesWindows));
-        #[cfg(target_arch = "wasm32")]
-        app.add_plugin(web_resize::CanvasParentResizePlugin);
-        let event_loop = EventLoop::new();
-        #[cfg(not(target_os = "android"))]
-        let mut create_window_reader = WinitCreateWindowReader::default();
-        #[cfg(target_os = "android")]
-        let create_window_reader = WinitCreateWindowReader::default();
-        // Note that we create a window here "early" because WASM/WebGL requires the window to exist prior to initializing
-        // the renderer.
-        #[cfg(not(target_os = "android"))]
-        handle_create_window_events(&mut app.world, &event_loop, &mut create_window_reader.0);
-        app.insert_resource(create_window_reader)
-            .insert_non_send_resource(event_loop);
-    }
->>>>>>> a1a07945
 }
 
 fn change_window(
