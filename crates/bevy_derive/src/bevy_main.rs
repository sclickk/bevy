--- conflicted
+++ resolved
@@ -9,31 +9,13 @@
 		"`bevy_main` can only be used on a function called 'main'.",
 	);
 
-<<<<<<< HEAD
 	TokenStream::from(quote! {
-		#[no_mangle]
-		#[cfg(target_os = "android")]
-		unsafe extern "C" fn ANativeActivity_onCreate(
-			activity: *mut std::os::raw::c_void,
-			saved_state: *mut std::os::raw::c_void,
-			saved_state_size: usize,
-		) {
-			bevy::ndk_glue::init(
-				activity as _,
-				saved_state as _,
-				saved_state_size as _,
-				main,
-			);
-		}
-=======
-    TokenStream::from(quote! {
-        // use ndk-glue macro to create an activity: https://github.com/rust-windowing/android-ndk-rs/tree/master/ndk-macro
-        #[cfg(target_os = "android")]
-        #[cfg_attr(target_os = "android", bevy::ndk_glue::main(backtrace = "on", ndk_glue = "bevy::ndk_glue"))]
-        fn android_main() {
-            main()
-        }
->>>>>>> a1a07945
+				// use ndk-glue macro to create an activity: https://github.com/rust-windowing/android-ndk-rs/tree/master/ndk-macro
+				#[cfg(target_os = "android")]
+				#[cfg_attr(target_os = "android", bevy::ndk_glue::main(backtrace = "on", ndk_glue = "bevy::ndk_glue"))]
+				fn android_main() {
+						main()
+				}
 
 		#[no_mangle]
 		#[cfg(target_os = "ios")]
