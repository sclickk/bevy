--- conflicted
+++ resolved
@@ -25,7 +25,6 @@
 pub struct DefaultPlugins;
 
 impl PluginGroup for DefaultPlugins {
-<<<<<<< HEAD
 	fn build(&mut self, group: &mut PluginGroupBuilder) {
 		group.init::<bevy_log::LogPlugin>();
 		group.init::<bevy_core::CorePlugin>();
@@ -35,30 +34,15 @@
 		group.init::<bevy_diagnostic::DiagnosticsPlugin>();
 		group.init::<bevy_input::InputPlugin>();
 		group.init::<bevy_window::WindowPlugin>();
+
+		#[cfg(feature = "bevy_asset")]
 		group.init::<bevy_asset::AssetPlugin>();
+
 		#[cfg(feature = "debug_asset_server")]
 		group.init::<bevy_asset::debug_asset_server::DebugAssetServerPlugin>();
+
+		#[cfg(feature = "bevy_scene")]
 		group.init::<bevy_scene::ScenePlugin>();
-=======
-    fn build(&mut self, group: &mut PluginGroupBuilder) {
-        group.add(bevy_log::LogPlugin::default());
-        group.add(bevy_core::CorePlugin::default());
-        group.add(bevy_time::TimePlugin::default());
-        group.add(bevy_transform::TransformPlugin::default());
-        group.add(bevy_hierarchy::HierarchyPlugin::default());
-        group.add(bevy_diagnostic::DiagnosticsPlugin::default());
-        group.add(bevy_input::InputPlugin::default());
-        group.add(bevy_window::WindowPlugin::default());
-
-        #[cfg(feature = "bevy_asset")]
-        group.add(bevy_asset::AssetPlugin::default());
-
-        #[cfg(feature = "debug_asset_server")]
-        group.add(bevy_asset::debug_asset_server::DebugAssetServerPlugin::default());
-
-        #[cfg(feature = "bevy_scene")]
-        group.add(bevy_scene::ScenePlugin::default());
->>>>>>> 6a1ba9c4
 
 		#[cfg(feature = "bevy_winit")]
 		group.init::<bevy_winit::WinitPlugin>();
