[package]
name = "bevy_internal"
version = "0.8.0-dev"
edition = "2021"
description = "An internal Bevy crate used to facilitate optional dynamic linking via the 'dynamic' feature"
homepage = "https://bevyengine.org"
repository = "https://github.com/bevyengine/bevy"
license = "MIT OR Apache-2.0"
keywords = ["game", "engine", "gamedev", "graphics", "bevy"]
categories = ["game-engines", "graphics", "gui", "rendering"]

[features]
trace = [
    "bevy_app/trace",
    "bevy_core_pipeline?/trace",
    "bevy_ecs/trace",
    "bevy_log/trace",
    "bevy_render?/trace",
    "bevy_hierarchy/trace"
]
trace_chrome = [ "bevy_log/tracing-chrome" ]
trace_tracy = ["bevy_render?/tracing-tracy", "bevy_log/tracing-tracy" ]
wgpu_trace = ["bevy_render/wgpu_trace"]
debug_asset_server = ["bevy_asset/debug_asset_server"]

# Image format support for texture loading (PNG and HDR are enabled by default)
hdr = ["bevy_render/hdr"]
png = ["bevy_render/png"]
tga = ["bevy_render/tga"]
jpeg = ["bevy_render/jpeg"]
bmp = ["bevy_render/bmp"]
basis-universal = ["bevy_render/basis-universal"]
dds = ["bevy_render/dds"]
ktx2 = ["bevy_render/ktx2"]
# For ktx2 supercompression
zlib = ["bevy_render/zlib"]
zstd = ["bevy_render/zstd"]

# Audio format support (vorbis is enabled by default)
flac = ["bevy_audio/flac"]
mp3 = ["bevy_audio/mp3"]
vorbis = ["bevy_audio/vorbis"]
wav = ["bevy_audio/wav"]

# Enable watching file system for asset hot reload
filesystem_watcher = ["bevy_asset/filesystem_watcher"]

serialize = ["bevy_input/serialize"]

# Display server protocol support (X11 is enabled by default)
wayland = ["bevy_winit/wayland"]
x11 = ["bevy_winit/x11"]

# enable rendering of font glyphs using subpixel accuracy
subpixel_glyph_atlas = ["bevy_text/subpixel_glyph_atlas"]

# Optimise for WebGL2
webgl = ["bevy_core_pipeline?/webgl", "bevy_pbr?/webgl", "bevy_render?/webgl"]

# enable systems that allow for automated testing on CI
bevy_ci_testing = ["bevy_app/bevy_ci_testing", "bevy_render/ci_limits"]

# Enable animation support, and glTF animation loading
animation = ["bevy_animation", "bevy_gltf?/bevy_animation"]

[dependencies]
# bevy
bevy_app = { path = "../bevy_app", version = "0.8.0-dev" }
bevy_core = { path = "../bevy_core", version = "0.8.0-dev" }
bevy_derive = { path = "../common/bevy_derive", version = "0.8.0-dev" }
bevy_diagnostic = { path = "../bevy_diagnostic", version = "0.8.0-dev" }
bevy_ecs = { path = "../common/bevy_ecs", version = "0.8.0-dev" }
bevy_hierarchy = { path = "../bevy_hierarchy", version = "0.8.0-dev" }
bevy_input = { path = "../bevy_input", version = "0.8.0-dev" }
bevy_log = { path = "../bevy_log", version = "0.8.0-dev" }
<<<<<<< HEAD
bevy_math = { path = "../common/bevy_math", version = "0.8.0-dev" }
bevy_ptr = { path = "../common/bevy_ptr", version = "0.8.0-dev" }
bevy_reflect = { path = "../common/bevy_reflect", version = "0.8.0-dev", features = ["bevy"] }
bevy_scene = { path = "../bevy_scene", version = "0.8.0-dev" }
=======
bevy_math = { path = "../bevy_math", version = "0.8.0-dev" }
bevy_ptr = { path = "../bevy_ptr", version = "0.8.0-dev" }
bevy_reflect = { path = "../bevy_reflect", version = "0.8.0-dev", features = ["bevy"] }
>>>>>>> 6a1ba9c4
bevy_time = { path = "../bevy_time", version = "0.8.0-dev" }
bevy_transform = { path = "../bevy_transform", version = "0.8.0-dev" }
bevy_utils = { path = "../common/bevy_utils", version = "0.8.0-dev" }
bevy_window = { path = "../bevy_window", version = "0.8.0-dev" }
bevy_tasks = { path = "../common/bevy_tasks", version = "0.8.0-dev" }
# bevy (optional)
bevy_animation = { path = "../bevy_animation", optional = true, version = "0.8.0-dev" }
bevy_asset = { path = "../bevy_asset", optional = true, version = "0.8.0-dev" }
bevy_audio = { path = "../bevy_audio", optional = true, version = "0.8.0-dev" }
bevy_core_pipeline = { path = "../bevy_core_pipeline", optional = true, version = "0.8.0-dev" }
bevy_gltf = { path = "../bevy_gltf", optional = true, version = "0.8.0-dev" }
bevy_pbr = { path = "../bevy_pbr", optional = true, version = "0.8.0-dev" }
bevy_render = { path = "../bevy_render", optional = true, version = "0.8.0-dev" }
bevy_dynamic_plugin = { path = "../bevy_dynamic_plugin", optional = true, version = "0.8.0-dev" }
bevy_scene = { path = "../bevy_scene", optional = true, version = "0.8.0-dev" }
bevy_sprite = { path = "../bevy_sprite", optional = true, version = "0.8.0-dev" }
bevy_text = { path = "../bevy_text", optional = true, version = "0.8.0-dev" }
bevy_ui = { path = "../bevy_ui", optional = true, version = "0.8.0-dev" }
bevy_winit = { path = "../bevy_winit", optional = true, version = "0.8.0-dev" }
bevy_gilrs = { path = "../bevy_gilrs", optional = true, version = "0.8.0-dev" }

[target.'cfg(target_os = "android")'.dependencies]
# This version *must* be the same as the version used by winit,
# or Android will break: https://github.com/rust-windowing/winit#android
ndk-glue = {version = "0.5", features = ["logger"]}<|MERGE_RESOLUTION|>--- conflicted
+++ resolved
@@ -73,16 +73,9 @@
 bevy_hierarchy = { path = "../bevy_hierarchy", version = "0.8.0-dev" }
 bevy_input = { path = "../bevy_input", version = "0.8.0-dev" }
 bevy_log = { path = "../bevy_log", version = "0.8.0-dev" }
-<<<<<<< HEAD
 bevy_math = { path = "../common/bevy_math", version = "0.8.0-dev" }
 bevy_ptr = { path = "../common/bevy_ptr", version = "0.8.0-dev" }
 bevy_reflect = { path = "../common/bevy_reflect", version = "0.8.0-dev", features = ["bevy"] }
-bevy_scene = { path = "../bevy_scene", version = "0.8.0-dev" }
-=======
-bevy_math = { path = "../bevy_math", version = "0.8.0-dev" }
-bevy_ptr = { path = "../bevy_ptr", version = "0.8.0-dev" }
-bevy_reflect = { path = "../bevy_reflect", version = "0.8.0-dev", features = ["bevy"] }
->>>>>>> 6a1ba9c4
 bevy_time = { path = "../bevy_time", version = "0.8.0-dev" }
 bevy_transform = { path = "../bevy_transform", version = "0.8.0-dev" }
 bevy_utils = { path = "../common/bevy_utils", version = "0.8.0-dev" }
