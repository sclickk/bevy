--- conflicted
+++ resolved
@@ -8,19 +8,11 @@
 
 /// The `bevy_math` prelude.
 pub mod prelude {
-<<<<<<< HEAD
 	#[doc(hidden)]
 	pub use crate::{
-		BVec2, BVec3, BVec4, EulerRot, IVec2, IVec3, IVec4, Mat3, Mat4, Quat, UVec2, UVec3, UVec4,
-		Vec2, Vec3, Vec4,
+		BVec2, BVec3, BVec4, EulerRot, IVec2, IVec3, IVec4, Mat2, Mat3, Mat4, Quat, UVec2, UVec3,
+		UVec4, Vec2, Vec3, Vec4,
 	};
-=======
-    #[doc(hidden)]
-    pub use crate::{
-        BVec2, BVec3, BVec4, EulerRot, IVec2, IVec3, IVec4, Mat2, Mat3, Mat4, Quat, UVec2, UVec3,
-        UVec4, Vec2, Vec3, Vec4,
-    };
->>>>>>> 4affc8cd
 }
 
 pub use glam::*;