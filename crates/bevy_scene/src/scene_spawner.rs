--- conflicted
+++ resolved
@@ -53,7 +53,6 @@
 }
 
 impl SceneSpawner {
-<<<<<<< HEAD
 	pub fn spawn_dynamic(&mut self, scene_handle: Handle<DynamicScene>) {
 		let instance_id = InstanceId::new();
 		self
@@ -242,7 +241,7 @@
 	) -> Result<(), SceneSpawnError> {
 		for scene_handle in scene_handles {
 			if let Some(spawned_instances) = self.spawned_dynamic_scenes.get(scene_handle) {
-				for instance_id in spawned_instances.iter() {
+				for instance_id in spawned_instances {
 					if let Some(instance_info) = self.spawned_instances.get_mut(instance_id) {
 						Self::spawn_dynamic_internal(world, scene_handle, &mut instance_info.entity_map)?;
 					}
@@ -359,296 +358,6 @@
 			.get(&instance_id)
 			.map(|instance| instance.entity_map.values())
 	}
-=======
-    pub fn spawn_dynamic(&mut self, scene_handle: Handle<DynamicScene>) {
-        let instance_id = InstanceId::new();
-        self.dynamic_scenes_to_spawn
-            .push((scene_handle, instance_id));
-    }
-
-    pub fn spawn_dynamic_as_child(
-        &mut self,
-        scene_handle: Handle<DynamicScene>,
-        parent: Entity,
-    ) -> InstanceId {
-        let instance_id = InstanceId::new();
-        self.dynamic_scenes_to_spawn
-            .push((scene_handle, instance_id));
-        self.scenes_with_parent.push((instance_id, parent));
-        instance_id
-    }
-
-    pub fn spawn(&mut self, scene_handle: Handle<Scene>) -> InstanceId {
-        let instance_id = InstanceId::new();
-        self.scenes_to_spawn.push((scene_handle, instance_id));
-        instance_id
-    }
-
-    pub fn spawn_as_child(&mut self, scene_handle: Handle<Scene>, parent: Entity) -> InstanceId {
-        let instance_id = InstanceId::new();
-        self.scenes_to_spawn.push((scene_handle, instance_id));
-        self.scenes_with_parent.push((instance_id, parent));
-        instance_id
-    }
-
-    pub fn despawn(&mut self, scene_handle: Handle<DynamicScene>) {
-        self.scenes_to_despawn.push(scene_handle);
-    }
-
-    pub fn despawn_instance(&mut self, instance_id: InstanceId) {
-        self.instances_to_despawn.push(instance_id);
-    }
-
-    pub fn despawn_sync(
-        &mut self,
-        world: &mut World,
-        scene_handle: Handle<DynamicScene>,
-    ) -> Result<(), SceneSpawnError> {
-        if let Some(instance_ids) = self.spawned_dynamic_scenes.remove(&scene_handle) {
-            for instance_id in instance_ids {
-                self.despawn_instance_sync(world, &instance_id);
-            }
-        }
-        Ok(())
-    }
-
-    pub fn despawn_instance_sync(&mut self, world: &mut World, instance_id: &InstanceId) {
-        if let Some(instance) = self.spawned_instances.remove(instance_id) {
-            for entity in instance.entity_map.values() {
-                let _ = world.despawn(entity);
-            }
-        }
-    }
-
-    pub fn spawn_dynamic_sync(
-        &mut self,
-        world: &mut World,
-        scene_handle: &Handle<DynamicScene>,
-    ) -> Result<(), SceneSpawnError> {
-        let mut entity_map = EntityMap::default();
-        Self::spawn_dynamic_internal(world, scene_handle, &mut entity_map)?;
-        let instance_id = InstanceId::new();
-        self.spawned_instances
-            .insert(instance_id, InstanceInfo { entity_map });
-        let spawned = self
-            .spawned_dynamic_scenes
-            .entry(scene_handle.clone())
-            .or_insert_with(Vec::new);
-        spawned.push(instance_id);
-        Ok(())
-    }
-
-    fn spawn_dynamic_internal(
-        world: &mut World,
-        scene_handle: &Handle<DynamicScene>,
-        entity_map: &mut EntityMap,
-    ) -> Result<(), SceneSpawnError> {
-        world.resource_scope(|world, scenes: Mut<Assets<DynamicScene>>| {
-            let scene =
-                scenes
-                    .get(scene_handle)
-                    .ok_or_else(|| SceneSpawnError::NonExistentScene {
-                        handle: scene_handle.clone_weak(),
-                    })?;
-            scene.write_to_world(world, entity_map)
-        })
-    }
-
-    pub fn spawn_sync(
-        &mut self,
-        world: &mut World,
-        scene_handle: Handle<Scene>,
-    ) -> Result<InstanceId, SceneSpawnError> {
-        self.spawn_sync_internal(world, scene_handle, InstanceId::new())
-    }
-
-    fn spawn_sync_internal(
-        &mut self,
-        world: &mut World,
-        scene_handle: Handle<Scene>,
-        instance_id: InstanceId,
-    ) -> Result<InstanceId, SceneSpawnError> {
-        let mut instance_info = InstanceInfo {
-            entity_map: EntityMap::default(),
-        };
-        let type_registry = world.resource::<TypeRegistryArc>().clone();
-        let type_registry = type_registry.read();
-        world.resource_scope(|world, scenes: Mut<Assets<Scene>>| {
-            let scene =
-                scenes
-                    .get(&scene_handle)
-                    .ok_or_else(|| SceneSpawnError::NonExistentRealScene {
-                        handle: scene_handle.clone(),
-                    })?;
-
-            for archetype in scene.world.archetypes().iter() {
-                for scene_entity in archetype.entities() {
-                    let entity = *instance_info
-                        .entity_map
-                        .entry(*scene_entity)
-                        .or_insert_with(|| world.spawn().id());
-                    for component_id in archetype.components() {
-                        let component_info = scene
-                            .world
-                            .components()
-                            .get_info(component_id)
-                            .expect("component_ids in archetypes should have ComponentInfo");
-
-                        let reflect_component = type_registry
-                            .get(component_info.type_id().unwrap())
-                            .ok_or_else(|| SceneSpawnError::UnregisteredType {
-                                type_name: component_info.name().to_string(),
-                            })
-                            .and_then(|registration| {
-                                registration.data::<ReflectComponent>().ok_or_else(|| {
-                                    SceneSpawnError::UnregisteredComponent {
-                                        type_name: component_info.name().to_string(),
-                                    }
-                                })
-                            })?;
-                        reflect_component.copy(&scene.world, world, *scene_entity, entity);
-                    }
-                }
-            }
-            for registration in type_registry.iter() {
-                if let Some(map_entities_reflect) = registration.data::<ReflectMapEntities>() {
-                    map_entities_reflect
-                        .map_entities(world, &instance_info.entity_map)
-                        .unwrap();
-                }
-            }
-            self.spawned_instances.insert(instance_id, instance_info);
-            let spawned = self
-                .spawned_scenes
-                .entry(scene_handle)
-                .or_insert_with(Vec::new);
-            spawned.push(instance_id);
-            Ok(instance_id)
-        })
-    }
-
-    pub fn update_spawned_scenes(
-        &mut self,
-        world: &mut World,
-        scene_handles: &[Handle<DynamicScene>],
-    ) -> Result<(), SceneSpawnError> {
-        for scene_handle in scene_handles {
-            if let Some(spawned_instances) = self.spawned_dynamic_scenes.get(scene_handle) {
-                for instance_id in spawned_instances {
-                    if let Some(instance_info) = self.spawned_instances.get_mut(instance_id) {
-                        Self::spawn_dynamic_internal(
-                            world,
-                            scene_handle,
-                            &mut instance_info.entity_map,
-                        )?;
-                    }
-                }
-            }
-        }
-        Ok(())
-    }
-
-    pub fn despawn_queued_scenes(&mut self, world: &mut World) -> Result<(), SceneSpawnError> {
-        let scenes_to_despawn = std::mem::take(&mut self.scenes_to_despawn);
-
-        for scene_handle in scenes_to_despawn {
-            self.despawn_sync(world, scene_handle)?;
-        }
-        Ok(())
-    }
-
-    pub fn despawn_queued_instances(&mut self, world: &mut World) {
-        let instances_to_despawn = std::mem::take(&mut self.instances_to_despawn);
-
-        for instance_id in instances_to_despawn {
-            self.despawn_instance_sync(world, &instance_id);
-        }
-    }
-
-    pub fn spawn_queued_scenes(&mut self, world: &mut World) -> Result<(), SceneSpawnError> {
-        let scenes_to_spawn = std::mem::take(&mut self.dynamic_scenes_to_spawn);
-
-        for (scene_handle, instance_id) in scenes_to_spawn {
-            let mut entity_map = EntityMap::default();
-
-            match Self::spawn_dynamic_internal(world, &scene_handle, &mut entity_map) {
-                Ok(_) => {
-                    self.spawned_instances
-                        .insert(instance_id, InstanceInfo { entity_map });
-                    let spawned = self
-                        .spawned_dynamic_scenes
-                        .entry(scene_handle.clone())
-                        .or_insert_with(Vec::new);
-                    spawned.push(instance_id);
-                }
-                Err(SceneSpawnError::NonExistentScene { .. }) => {
-                    self.dynamic_scenes_to_spawn
-                        .push((scene_handle, instance_id));
-                }
-                Err(err) => return Err(err),
-            }
-        }
-
-        let scenes_to_spawn = std::mem::take(&mut self.scenes_to_spawn);
-
-        for (scene_handle, instance_id) in scenes_to_spawn {
-            match self.spawn_sync_internal(world, scene_handle, instance_id) {
-                Ok(_) => {}
-                Err(SceneSpawnError::NonExistentRealScene { handle }) => {
-                    self.scenes_to_spawn.push((handle, instance_id));
-                }
-                Err(err) => return Err(err),
-            }
-        }
-
-        Ok(())
-    }
-
-    pub(crate) fn set_scene_instance_parent_sync(&mut self, world: &mut World) {
-        let scenes_with_parent = std::mem::take(&mut self.scenes_with_parent);
-
-        for (instance_id, parent) in scenes_with_parent {
-            if let Some(instance) = self.spawned_instances.get(&instance_id) {
-                for entity in instance.entity_map.values() {
-                    // Add the `Parent` component to the scene root, and update the `Children` component of
-                    // the scene parent
-                    if !world
-                        .get_entity(entity)
-                        // This will filter only the scene root entity, as all other from the
-                        // scene have a parent
-                        .map(|entity| entity.contains::<Parent>())
-                        // Default is true so that it won't run on an entity that wouldn't exist anymore
-                        // this case shouldn't happen anyway
-                        .unwrap_or(true)
-                    {
-                        AddChild {
-                            parent,
-                            child: entity,
-                        }
-                        .write(world);
-                    }
-                }
-            } else {
-                self.scenes_with_parent.push((instance_id, parent));
-            }
-        }
-    }
-
-    /// Check that an scene instance spawned previously is ready to use
-    pub fn instance_is_ready(&self, instance_id: InstanceId) -> bool {
-        self.spawned_instances.contains_key(&instance_id)
-    }
-
-    /// Get an iterator over the entities in an instance, once it's spawned
-    pub fn iter_instance_entities(
-        &'_ self,
-        instance_id: InstanceId,
-    ) -> Option<impl Iterator<Item = Entity> + '_> {
-        self.spawned_instances
-            .get(&instance_id)
-            .map(|instance| instance.entity_map.values())
-    }
->>>>>>> a1d3f1b3
 }
 
 pub fn scene_spawner_system(world: &mut World) {
