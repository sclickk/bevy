--- conflicted
+++ resolved
@@ -30,19 +30,12 @@
 /// Once it's spawned, the entity will have a [`SceneInstance`] component.
 #[derive(Default, Bundle)]
 pub struct SceneBundle {
-<<<<<<< HEAD
 	/// Handle to the scene to spawn
 	pub scene: Handle<Scene>,
 	pub transform: Transform,
 	pub global_transform: GlobalTransform,
-=======
-    /// Handle to the scene to spawn
-    pub scene: Handle<Scene>,
-    pub transform: Transform,
-    pub global_transform: GlobalTransform,
-    pub visibility: Visibility,
-    pub computed_visibility: ComputedVisibility,
->>>>>>> 4affc8cd
+	pub visibility: Visibility,
+	pub computed_visibility: ComputedVisibility,
 }
 
 /// A component bundle for a [`DynamicScene`] root.
@@ -51,19 +44,12 @@
 /// Once it's spawned, the entity will have a [`SceneInstance`] component.
 #[derive(Default, Bundle)]
 pub struct DynamicSceneBundle {
-<<<<<<< HEAD
 	/// Handle to the scene to spawn
 	pub scene: Handle<DynamicScene>,
 	pub transform: Transform,
 	pub global_transform: GlobalTransform,
-=======
-    /// Handle to the scene to spawn
-    pub scene: Handle<DynamicScene>,
-    pub transform: Transform,
-    pub global_transform: GlobalTransform,
-    pub visibility: Visibility,
-    pub computed_visibility: ComputedVisibility,
->>>>>>> 4affc8cd
+	pub visibility: Visibility,
+	pub computed_visibility: ComputedVisibility,
 }
 
 /// System that will spawn scenes from [`SceneBundle`].
