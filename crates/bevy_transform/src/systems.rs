use crate::components::{GlobalTransform, Transform};
use bevy_ecs::prelude::{Changed, Entity, Query, With, Without};
use bevy_hierarchy::{Children, Parent};

/// Update [`GlobalTransform`] component of entities based on entity hierarchy and
/// [`Transform`] component.
pub fn transform_propagate_system(
	mut root_query: Query<
		(
			Option<(&Children, Changed<Children>)>,
			&Transform,
			Changed<Transform>,
			&mut GlobalTransform,
			Entity,
		),
		Without<Parent>,
	>,
	mut transform_query: Query<(
		&Transform,
		Changed<Transform>,
		&mut GlobalTransform,
		&Parent,
	)>,
	children_query: Query<(&Children, Changed<Children>), (With<Parent>, With<GlobalTransform>)>,
) {
	root_query.for_each_mut(
		|(children, transform, transform_changed, mut global_transform, entity)| {
			let mut changed = transform_changed;
			if transform_changed {
				*global_transform = GlobalTransform::from(*transform);
			}

			if let Some((children, changed_children)) = children {
				// If our `Children` has changed, we need to recalculate everything below us
				changed |= changed_children;
				for child in children.into_iter() {
					let _ = propagate_recursive(
						&global_transform,
						&mut transform_query,
						&children_query,
						*child,
						entity,
						changed,
					);
				}
			}
		},
	);
}

fn propagate_recursive(
	parent: &GlobalTransform,
	transform_query: &mut Query<(
		&Transform,
		Changed<Transform>,
		&mut GlobalTransform,
		&Parent,
	)>,
	children_query: &Query<(&Children, Changed<Children>), (With<Parent>, With<GlobalTransform>)>,
	entity: Entity,
	expected_parent: Entity,
	mut changed: bool,
	// We use a result here to use the `?` operator. Ideally we'd use a try block instead
) -> Result<(), ()> {
	let global_matrix = {
		let (transform, transform_changed, mut global_transform, child_parent) =
			transform_query.get_mut(entity).map_err(drop)?;
		// Note that for parallelising, this check cannot occur here, since there is an `&mut GlobalTransform` (in global_transform)
		assert_eq!(
            child_parent.get(), expected_parent,
            "Malformed hierarchy. This probably means that your hierarchy has been improperly maintained, or contains a cycle"
        );
		changed |= transform_changed;
		if changed {
			*global_transform = parent.mul_transform(*transform);
		}
		*global_transform
	};

	let (children, changed_children) = children_query.get(entity).map_err(drop)?;
	// If our `Children` has changed, we need to recalculate everything below us
	changed |= changed_children;
	for child in children {
		let _ = propagate_recursive(
			&global_matrix,
			transform_query,
			children_query,
			*child,
			entity,
			changed,
		);
	}
	Ok(())
}

#[cfg(test)]
mod test {
<<<<<<< HEAD
	use bevy_app::prelude::*;
	use bevy_ecs::prelude::*;
	use bevy_ecs::system::CommandQueue;
	use bevy_math::vec3;

	use crate::components::{GlobalTransform, Transform};
	use crate::systems::transform_propagate_system;
	use crate::TransformBundle;
	use bevy_hierarchy::{BuildChildren, BuildWorldChildren, Children, Parent};

	#[test]
	fn did_propagate() {
		let mut world = World::default();

		let mut update_stage = SystemStage::parallel();
		update_stage.add_system(transform_propagate_system);

		let mut schedule = Schedule::default();
		schedule.add_stage("update", update_stage);

		// Root entity
		world
			.spawn()
			.insert_bundle(TransformBundle::from(Transform::from_xyz(1.0, 0.0, 0.0)));

		let mut children = Vec::new();
		world
			.spawn()
			.insert_bundle(TransformBundle::from(Transform::from_xyz(1.0, 0.0, 0.0)))
			.with_children(|parent| {
				children.push(
					parent
						.spawn_bundle(TransformBundle::from(Transform::from_xyz(0.0, 2.0, 0.)))
						.id(),
				);
				children.push(
					parent
						.spawn_bundle(TransformBundle::from(Transform::from_xyz(0.0, 0.0, 3.)))
						.id(),
				);
			});
		schedule.run(&mut world);

		assert_eq!(
			*world
				.get::<GlobalTransform>(children[0])
				.unwrap(),
			GlobalTransform::from_xyz(1.0, 0.0, 0.0) * Transform::from_xyz(0.0, 2.0, 0.0)
		);

		assert_eq!(
			*world
				.get::<GlobalTransform>(children[1])
				.unwrap(),
			GlobalTransform::from_xyz(1.0, 0.0, 0.0) * Transform::from_xyz(0.0, 0.0, 3.0)
		);
	}

	#[test]
	fn did_propagate_command_buffer() {
		let mut world = World::default();
		let mut update_stage = SystemStage::parallel();
		update_stage.add_system(transform_propagate_system);

		let mut schedule = Schedule::default();
		schedule.add_stage("update", update_stage);

		// Root entity
		let mut queue = CommandQueue::default();
		let mut commands = Commands::new(&mut queue, &world);
		let mut children = Vec::new();
		commands
			.spawn_bundle(TransformBundle::from(Transform::from_xyz(1.0, 0.0, 0.0)))
			.with_children(|parent| {
				children.push(
					parent
						.spawn_bundle(TransformBundle::from(Transform::from_xyz(0.0, 2.0, 0.0)))
						.id(),
				);
				children.push(
					parent
						.spawn_bundle(TransformBundle::from(Transform::from_xyz(0.0, 0.0, 3.0)))
						.id(),
				);
			});
		queue.apply(&mut world);
		schedule.run(&mut world);

		assert_eq!(
			*world
				.get::<GlobalTransform>(children[0])
				.unwrap(),
			GlobalTransform::from_xyz(1.0, 0.0, 0.0) * Transform::from_xyz(0.0, 2.0, 0.0)
		);

		assert_eq!(
			*world
				.get::<GlobalTransform>(children[1])
				.unwrap(),
			GlobalTransform::from_xyz(1.0, 0.0, 0.0) * Transform::from_xyz(0.0, 0.0, 3.0)
		);
	}

	#[test]
	fn correct_children() {
		let mut world = World::default();

		let mut update_stage = SystemStage::parallel();
		update_stage.add_system(transform_propagate_system);

		let mut schedule = Schedule::default();
		schedule.add_stage("update", update_stage);

		// Add parent entities
		let mut children = Vec::new();
		let parent = {
			let mut command_queue = CommandQueue::default();
			let mut commands = Commands::new(&mut command_queue, &world);
			let parent = commands
				.spawn()
				.insert(Transform::from_xyz(1.0, 0.0, 0.0))
				.id();
			commands.entity(parent).with_children(|parent| {
				children.push(
					parent
						.spawn()
						.insert(Transform::from_xyz(0.0, 2.0, 0.0))
						.id(),
				);
				children.push(
					parent
						.spawn()
						.insert(Transform::from_xyz(0.0, 3.0, 0.0))
						.id(),
				);
			});
			command_queue.apply(&mut world);
			schedule.run(&mut world);
			parent
		};

		assert_eq!(
			world
				.get::<Children>(parent)
				.unwrap()
				.iter()
				.cloned()
				.collect::<Vec<_>>(),
			children,
		);

		// Parent `e1` to `e2`.
		{
			let mut command_queue = CommandQueue::default();
			let mut commands = Commands::new(&mut command_queue, &world);
			commands
				.entity(children[1])
				.add_child(children[0]);
			command_queue.apply(&mut world);
			schedule.run(&mut world);
		}

		assert_eq!(
			world
				.get::<Children>(parent)
				.unwrap()
				.into_iter()
				.cloned()
				.collect::<Vec<_>>(),
			vec![children[1]]
		);

		assert_eq!(
			world
				.get::<Children>(children[1])
				.unwrap()
				.into_iter()
				.cloned()
				.collect::<Vec<_>>(),
			vec![children[0]]
		);

		assert!(world.despawn(children[0]));

		schedule.run(&mut world);

		assert_eq!(
			world
				.get::<Children>(parent)
				.unwrap()
				.iter()
				.cloned()
				.collect::<Vec<_>>(),
			vec![children[1]]
		);
	}

	#[test]
	fn correct_transforms_when_no_children() {
		let mut app = App::new();

		app.add_system(transform_propagate_system);

		let translation = vec3(1.0, 0.0, 0.0);

		// These will be overwritten.
		let mut child = Entity::from_raw(0);
		let mut grandchild = Entity::from_raw(1);
		let parent = app
			.world
			.spawn()
			.insert(Transform::from_translation(translation))
			.insert(GlobalTransform::default())
			.with_children(|builder| {
				child = builder
					.spawn_bundle((Transform::IDENTITY, GlobalTransform::default()))
					.with_children(|builder| {
						grandchild = builder
							.spawn_bundle((Transform::IDENTITY, GlobalTransform::default()))
							.id();
					})
					.id();
			})
			.id();

		app.update();

		// check the `Children` structure is spawned
		assert_eq!(&**app.world.get::<Children>(parent).unwrap(), &[child]);
		assert_eq!(&**app.world.get::<Children>(child).unwrap(), &[grandchild]);
		// Note that at this point, the `GlobalTransform`s will not have updated yet, due to `Commands` delay
		app.update();

		let mut state = app.world.query::<&GlobalTransform>();
		for global in state.iter(&app.world) {
			assert_eq!(
				global,
				&GlobalTransform {
					translation,
					..Default::default()
				},
			);
		}
	}

	#[test]
	#[should_panic]
	fn panic_when_hierarchy_cycle() {
		// We cannot directly edit Parent and Children, so we use a temp world to break
		// the hierarchy's invariants.
		let mut temp = World::new();
		let mut app = App::new();

		app.add_system(transform_propagate_system);

		fn setup_world(world: &mut World) -> (Entity, Entity) {
			let mut grandchild = Entity::from_raw(0);
			let child = world
				.spawn()
				.insert_bundle((Transform::IDENTITY, GlobalTransform::default()))
				.with_children(|builder| {
					grandchild = builder
						.spawn()
						.insert_bundle((Transform::IDENTITY, GlobalTransform::default()))
						.id();
				})
				.id();
			(child, grandchild)
		}

		let (temp_child, temp_grandchild) = setup_world(&mut temp);
		let (child, grandchild) = setup_world(&mut app.world);

		assert_eq!(temp_child, child);
		assert_eq!(temp_grandchild, grandchild);

		app
			.world
			.spawn()
			.insert_bundle((Transform::default(), GlobalTransform::default()))
			.push_children(&[child]);
		std::mem::swap(
			&mut *app.world.get_mut::<Parent>(child).unwrap(),
			&mut *temp.get_mut::<Parent>(grandchild).unwrap(),
		);

		app.update();
	}
=======
    use bevy_app::prelude::*;
    use bevy_ecs::prelude::*;
    use bevy_ecs::system::CommandQueue;
    use bevy_math::vec3;

    use crate::components::{GlobalTransform, Transform};
    use crate::systems::transform_propagate_system;
    use crate::TransformBundle;
    use bevy_hierarchy::{BuildChildren, BuildWorldChildren, Children, Parent};

    #[test]
    fn did_propagate() {
        let mut world = World::default();

        let mut update_stage = SystemStage::parallel();
        update_stage.add_system(transform_propagate_system);

        let mut schedule = Schedule::default();
        schedule.add_stage("update", update_stage);

        // Root entity
        world
            .spawn()
            .insert_bundle(TransformBundle::from(Transform::from_xyz(1.0, 0.0, 0.0)));

        let mut children = Vec::new();
        world
            .spawn()
            .insert_bundle(TransformBundle::from(Transform::from_xyz(1.0, 0.0, 0.0)))
            .with_children(|parent| {
                children.push(
                    parent
                        .spawn_bundle(TransformBundle::from(Transform::from_xyz(0.0, 2.0, 0.)))
                        .id(),
                );
                children.push(
                    parent
                        .spawn_bundle(TransformBundle::from(Transform::from_xyz(0.0, 0.0, 3.)))
                        .id(),
                );
            });
        schedule.run(&mut world);

        assert_eq!(
            *world.get::<GlobalTransform>(children[0]).unwrap(),
            GlobalTransform::from_xyz(1.0, 0.0, 0.0) * Transform::from_xyz(0.0, 2.0, 0.0)
        );

        assert_eq!(
            *world.get::<GlobalTransform>(children[1]).unwrap(),
            GlobalTransform::from_xyz(1.0, 0.0, 0.0) * Transform::from_xyz(0.0, 0.0, 3.0)
        );
    }

    #[test]
    fn did_propagate_command_buffer() {
        let mut world = World::default();
        let mut update_stage = SystemStage::parallel();
        update_stage.add_system(transform_propagate_system);

        let mut schedule = Schedule::default();
        schedule.add_stage("update", update_stage);

        // Root entity
        let mut queue = CommandQueue::default();
        let mut commands = Commands::new(&mut queue, &world);
        let mut children = Vec::new();
        commands
            .spawn_bundle(TransformBundle::from(Transform::from_xyz(1.0, 0.0, 0.0)))
            .with_children(|parent| {
                children.push(
                    parent
                        .spawn_bundle(TransformBundle::from(Transform::from_xyz(0.0, 2.0, 0.0)))
                        .id(),
                );
                children.push(
                    parent
                        .spawn_bundle(TransformBundle::from(Transform::from_xyz(0.0, 0.0, 3.0)))
                        .id(),
                );
            });
        queue.apply(&mut world);
        schedule.run(&mut world);

        assert_eq!(
            *world.get::<GlobalTransform>(children[0]).unwrap(),
            GlobalTransform::from_xyz(1.0, 0.0, 0.0) * Transform::from_xyz(0.0, 2.0, 0.0)
        );

        assert_eq!(
            *world.get::<GlobalTransform>(children[1]).unwrap(),
            GlobalTransform::from_xyz(1.0, 0.0, 0.0) * Transform::from_xyz(0.0, 0.0, 3.0)
        );
    }

    #[test]
    fn correct_children() {
        let mut world = World::default();

        let mut update_stage = SystemStage::parallel();
        update_stage.add_system(transform_propagate_system);

        let mut schedule = Schedule::default();
        schedule.add_stage("update", update_stage);

        // Add parent entities
        let mut children = Vec::new();
        let parent = {
            let mut command_queue = CommandQueue::default();
            let mut commands = Commands::new(&mut command_queue, &world);
            let parent = commands
                .spawn()
                .insert(Transform::from_xyz(1.0, 0.0, 0.0))
                .id();
            commands.entity(parent).with_children(|parent| {
                children.push(
                    parent
                        .spawn()
                        .insert(Transform::from_xyz(0.0, 2.0, 0.0))
                        .id(),
                );
                children.push(
                    parent
                        .spawn()
                        .insert(Transform::from_xyz(0.0, 3.0, 0.0))
                        .id(),
                );
            });
            command_queue.apply(&mut world);
            schedule.run(&mut world);
            parent
        };

        assert_eq!(
            world
                .get::<Children>(parent)
                .unwrap()
                .iter()
                .cloned()
                .collect::<Vec<_>>(),
            children,
        );

        // Parent `e1` to `e2`.
        {
            let mut command_queue = CommandQueue::default();
            let mut commands = Commands::new(&mut command_queue, &world);
            commands.entity(children[1]).add_child(children[0]);
            command_queue.apply(&mut world);
            schedule.run(&mut world);
        }

        assert_eq!(
            world
                .get::<Children>(parent)
                .unwrap()
                .iter()
                .cloned()
                .collect::<Vec<_>>(),
            vec![children[1]]
        );

        assert_eq!(
            world
                .get::<Children>(children[1])
                .unwrap()
                .iter()
                .cloned()
                .collect::<Vec<_>>(),
            vec![children[0]]
        );

        assert!(world.despawn(children[0]));

        schedule.run(&mut world);

        assert_eq!(
            world
                .get::<Children>(parent)
                .unwrap()
                .iter()
                .cloned()
                .collect::<Vec<_>>(),
            vec![children[1]]
        );
    }

    #[test]
    fn correct_transforms_when_no_children() {
        let mut app = App::new();

        app.add_system(transform_propagate_system);

        let translation = vec3(1.0, 0.0, 0.0);

        // These will be overwritten.
        let mut child = Entity::from_raw(0);
        let mut grandchild = Entity::from_raw(1);
        let parent = app
            .world
            .spawn()
            .insert(Transform::from_translation(translation))
            .insert(GlobalTransform::default())
            .with_children(|builder| {
                child = builder
                    .spawn_bundle((Transform::identity(), GlobalTransform::default()))
                    .with_children(|builder| {
                        grandchild = builder
                            .spawn_bundle((Transform::identity(), GlobalTransform::default()))
                            .id();
                    })
                    .id();
            })
            .id();

        app.update();

        // check the `Children` structure is spawned
        assert_eq!(&**app.world.get::<Children>(parent).unwrap(), &[child]);
        assert_eq!(&**app.world.get::<Children>(child).unwrap(), &[grandchild]);
        // Note that at this point, the `GlobalTransform`s will not have updated yet, due to `Commands` delay
        app.update();

        let mut state = app.world.query::<&GlobalTransform>();
        for global in state.iter(&app.world) {
            assert_eq!(global, &GlobalTransform::from_translation(translation));
        }
    }

    #[test]
    #[should_panic]
    fn panic_when_hierarchy_cycle() {
        // We cannot directly edit Parent and Children, so we use a temp world to break
        // the hierarchy's invariants.
        let mut temp = World::new();
        let mut app = App::new();

        app.add_system(transform_propagate_system);

        fn setup_world(world: &mut World) -> (Entity, Entity) {
            let mut grandchild = Entity::from_raw(0);
            let child = world
                .spawn()
                .insert_bundle((Transform::identity(), GlobalTransform::default()))
                .with_children(|builder| {
                    grandchild = builder
                        .spawn()
                        .insert_bundle((Transform::identity(), GlobalTransform::default()))
                        .id();
                })
                .id();
            (child, grandchild)
        }

        let (temp_child, temp_grandchild) = setup_world(&mut temp);
        let (child, grandchild) = setup_world(&mut app.world);

        assert_eq!(temp_child, child);
        assert_eq!(temp_grandchild, grandchild);

        app.world
            .spawn()
            .insert_bundle((Transform::default(), GlobalTransform::default()))
            .push_children(&[child]);
        std::mem::swap(
            &mut *app.world.get_mut::<Parent>(child).unwrap(),
            &mut *temp.get_mut::<Parent>(grandchild).unwrap(),
        );

        app.update();
    }
>>>>>>> 4affc8cd
}<|MERGE_RESOLUTION|>--- conflicted
+++ resolved
@@ -95,7 +95,6 @@
 
 #[cfg(test)]
 mod test {
-<<<<<<< HEAD
 	use bevy_app::prelude::*;
 	use bevy_ecs::prelude::*;
 	use bevy_ecs::system::CommandQueue;
@@ -331,13 +330,7 @@
 
 		let mut state = app.world.query::<&GlobalTransform>();
 		for global in state.iter(&app.world) {
-			assert_eq!(
-				global,
-				&GlobalTransform {
-					translation,
-					..Default::default()
-				},
-			);
+			assert_eq!(global, &GlobalTransform::from_translation(translation));
 		}
 	}
 
@@ -384,277 +377,4 @@
 
 		app.update();
 	}
-=======
-    use bevy_app::prelude::*;
-    use bevy_ecs::prelude::*;
-    use bevy_ecs::system::CommandQueue;
-    use bevy_math::vec3;
-
-    use crate::components::{GlobalTransform, Transform};
-    use crate::systems::transform_propagate_system;
-    use crate::TransformBundle;
-    use bevy_hierarchy::{BuildChildren, BuildWorldChildren, Children, Parent};
-
-    #[test]
-    fn did_propagate() {
-        let mut world = World::default();
-
-        let mut update_stage = SystemStage::parallel();
-        update_stage.add_system(transform_propagate_system);
-
-        let mut schedule = Schedule::default();
-        schedule.add_stage("update", update_stage);
-
-        // Root entity
-        world
-            .spawn()
-            .insert_bundle(TransformBundle::from(Transform::from_xyz(1.0, 0.0, 0.0)));
-
-        let mut children = Vec::new();
-        world
-            .spawn()
-            .insert_bundle(TransformBundle::from(Transform::from_xyz(1.0, 0.0, 0.0)))
-            .with_children(|parent| {
-                children.push(
-                    parent
-                        .spawn_bundle(TransformBundle::from(Transform::from_xyz(0.0, 2.0, 0.)))
-                        .id(),
-                );
-                children.push(
-                    parent
-                        .spawn_bundle(TransformBundle::from(Transform::from_xyz(0.0, 0.0, 3.)))
-                        .id(),
-                );
-            });
-        schedule.run(&mut world);
-
-        assert_eq!(
-            *world.get::<GlobalTransform>(children[0]).unwrap(),
-            GlobalTransform::from_xyz(1.0, 0.0, 0.0) * Transform::from_xyz(0.0, 2.0, 0.0)
-        );
-
-        assert_eq!(
-            *world.get::<GlobalTransform>(children[1]).unwrap(),
-            GlobalTransform::from_xyz(1.0, 0.0, 0.0) * Transform::from_xyz(0.0, 0.0, 3.0)
-        );
-    }
-
-    #[test]
-    fn did_propagate_command_buffer() {
-        let mut world = World::default();
-        let mut update_stage = SystemStage::parallel();
-        update_stage.add_system(transform_propagate_system);
-
-        let mut schedule = Schedule::default();
-        schedule.add_stage("update", update_stage);
-
-        // Root entity
-        let mut queue = CommandQueue::default();
-        let mut commands = Commands::new(&mut queue, &world);
-        let mut children = Vec::new();
-        commands
-            .spawn_bundle(TransformBundle::from(Transform::from_xyz(1.0, 0.0, 0.0)))
-            .with_children(|parent| {
-                children.push(
-                    parent
-                        .spawn_bundle(TransformBundle::from(Transform::from_xyz(0.0, 2.0, 0.0)))
-                        .id(),
-                );
-                children.push(
-                    parent
-                        .spawn_bundle(TransformBundle::from(Transform::from_xyz(0.0, 0.0, 3.0)))
-                        .id(),
-                );
-            });
-        queue.apply(&mut world);
-        schedule.run(&mut world);
-
-        assert_eq!(
-            *world.get::<GlobalTransform>(children[0]).unwrap(),
-            GlobalTransform::from_xyz(1.0, 0.0, 0.0) * Transform::from_xyz(0.0, 2.0, 0.0)
-        );
-
-        assert_eq!(
-            *world.get::<GlobalTransform>(children[1]).unwrap(),
-            GlobalTransform::from_xyz(1.0, 0.0, 0.0) * Transform::from_xyz(0.0, 0.0, 3.0)
-        );
-    }
-
-    #[test]
-    fn correct_children() {
-        let mut world = World::default();
-
-        let mut update_stage = SystemStage::parallel();
-        update_stage.add_system(transform_propagate_system);
-
-        let mut schedule = Schedule::default();
-        schedule.add_stage("update", update_stage);
-
-        // Add parent entities
-        let mut children = Vec::new();
-        let parent = {
-            let mut command_queue = CommandQueue::default();
-            let mut commands = Commands::new(&mut command_queue, &world);
-            let parent = commands
-                .spawn()
-                .insert(Transform::from_xyz(1.0, 0.0, 0.0))
-                .id();
-            commands.entity(parent).with_children(|parent| {
-                children.push(
-                    parent
-                        .spawn()
-                        .insert(Transform::from_xyz(0.0, 2.0, 0.0))
-                        .id(),
-                );
-                children.push(
-                    parent
-                        .spawn()
-                        .insert(Transform::from_xyz(0.0, 3.0, 0.0))
-                        .id(),
-                );
-            });
-            command_queue.apply(&mut world);
-            schedule.run(&mut world);
-            parent
-        };
-
-        assert_eq!(
-            world
-                .get::<Children>(parent)
-                .unwrap()
-                .iter()
-                .cloned()
-                .collect::<Vec<_>>(),
-            children,
-        );
-
-        // Parent `e1` to `e2`.
-        {
-            let mut command_queue = CommandQueue::default();
-            let mut commands = Commands::new(&mut command_queue, &world);
-            commands.entity(children[1]).add_child(children[0]);
-            command_queue.apply(&mut world);
-            schedule.run(&mut world);
-        }
-
-        assert_eq!(
-            world
-                .get::<Children>(parent)
-                .unwrap()
-                .iter()
-                .cloned()
-                .collect::<Vec<_>>(),
-            vec![children[1]]
-        );
-
-        assert_eq!(
-            world
-                .get::<Children>(children[1])
-                .unwrap()
-                .iter()
-                .cloned()
-                .collect::<Vec<_>>(),
-            vec![children[0]]
-        );
-
-        assert!(world.despawn(children[0]));
-
-        schedule.run(&mut world);
-
-        assert_eq!(
-            world
-                .get::<Children>(parent)
-                .unwrap()
-                .iter()
-                .cloned()
-                .collect::<Vec<_>>(),
-            vec![children[1]]
-        );
-    }
-
-    #[test]
-    fn correct_transforms_when_no_children() {
-        let mut app = App::new();
-
-        app.add_system(transform_propagate_system);
-
-        let translation = vec3(1.0, 0.0, 0.0);
-
-        // These will be overwritten.
-        let mut child = Entity::from_raw(0);
-        let mut grandchild = Entity::from_raw(1);
-        let parent = app
-            .world
-            .spawn()
-            .insert(Transform::from_translation(translation))
-            .insert(GlobalTransform::default())
-            .with_children(|builder| {
-                child = builder
-                    .spawn_bundle((Transform::identity(), GlobalTransform::default()))
-                    .with_children(|builder| {
-                        grandchild = builder
-                            .spawn_bundle((Transform::identity(), GlobalTransform::default()))
-                            .id();
-                    })
-                    .id();
-            })
-            .id();
-
-        app.update();
-
-        // check the `Children` structure is spawned
-        assert_eq!(&**app.world.get::<Children>(parent).unwrap(), &[child]);
-        assert_eq!(&**app.world.get::<Children>(child).unwrap(), &[grandchild]);
-        // Note that at this point, the `GlobalTransform`s will not have updated yet, due to `Commands` delay
-        app.update();
-
-        let mut state = app.world.query::<&GlobalTransform>();
-        for global in state.iter(&app.world) {
-            assert_eq!(global, &GlobalTransform::from_translation(translation));
-        }
-    }
-
-    #[test]
-    #[should_panic]
-    fn panic_when_hierarchy_cycle() {
-        // We cannot directly edit Parent and Children, so we use a temp world to break
-        // the hierarchy's invariants.
-        let mut temp = World::new();
-        let mut app = App::new();
-
-        app.add_system(transform_propagate_system);
-
-        fn setup_world(world: &mut World) -> (Entity, Entity) {
-            let mut grandchild = Entity::from_raw(0);
-            let child = world
-                .spawn()
-                .insert_bundle((Transform::identity(), GlobalTransform::default()))
-                .with_children(|builder| {
-                    grandchild = builder
-                        .spawn()
-                        .insert_bundle((Transform::identity(), GlobalTransform::default()))
-                        .id();
-                })
-                .id();
-            (child, grandchild)
-        }
-
-        let (temp_child, temp_grandchild) = setup_world(&mut temp);
-        let (child, grandchild) = setup_world(&mut app.world);
-
-        assert_eq!(temp_child, child);
-        assert_eq!(temp_grandchild, grandchild);
-
-        app.world
-            .spawn()
-            .insert_bundle((Transform::default(), GlobalTransform::default()))
-            .push_children(&[child]);
-        std::mem::swap(
-            &mut *app.world.get_mut::<Parent>(child).unwrap(),
-            &mut *temp.get_mut::<Parent>(grandchild).unwrap(),
-        );
-
-        app.update();
-    }
->>>>>>> 4affc8cd
 }