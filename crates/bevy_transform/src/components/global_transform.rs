--- conflicted
+++ resolved
@@ -26,226 +26,6 @@
 /// update the[`Transform`] of an entity in this stage or after, you will notice a 1 frame lag
 /// before the [`GlobalTransform`] is updated.
 #[derive(Component, Debug, PartialEq, Clone, Copy, Reflect)]
-<<<<<<< HEAD
-#[reflect(Component, Default, PartialEq)]
-pub struct GlobalTransform {
-	/// The position of the global transform
-	pub translation: Vec3,
-	/// The rotation of the global transform
-	pub rotation: Quat,
-	/// The scale of the global transform
-	pub scale: Vec3,
-}
-
-impl GlobalTransform {
-	#[doc(hidden)]
-	#[inline]
-	pub const fn from_xyz(x: f32, y: f32, z: f32) -> Self {
-		Self::from_translation(Vec3::new(x, y, z))
-	}
-
-	/// Creates a new identity [`GlobalTransform`], with no translation, rotation, and a scale of 1
-	/// on all axes.
-	#[inline]
-	pub const fn identity() -> Self {
-		GlobalTransform {
-			translation: Vec3::ZERO,
-			rotation: Quat::IDENTITY,
-			scale: Vec3::ONE,
-		}
-	}
-
-	#[doc(hidden)]
-	#[inline]
-	pub fn from_matrix(matrix: Mat4) -> Self {
-		let (scale, rotation, translation) = matrix.to_scale_rotation_translation();
-
-		GlobalTransform {
-			translation,
-			rotation,
-			scale,
-		}
-	}
-
-	#[doc(hidden)]
-	#[inline]
-	pub const fn from_translation(translation: Vec3) -> Self {
-		GlobalTransform {
-			translation,
-			..Self::identity()
-		}
-	}
-
-	#[doc(hidden)]
-	#[inline]
-	pub const fn from_rotation(rotation: Quat) -> Self {
-		GlobalTransform {
-			rotation,
-			..Self::identity()
-		}
-	}
-
-	#[doc(hidden)]
-	#[inline]
-	pub const fn from_scale(scale: Vec3) -> Self {
-		GlobalTransform {
-			scale,
-			..Self::identity()
-		}
-	}
-
-	#[doc(hidden)]
-	#[inline]
-	#[must_use]
-	pub fn looking_at(mut self, target: Vec3, up: Vec3) -> Self {
-		self.look_at(target, up);
-		self
-	}
-
-	#[doc(hidden)]
-	#[inline]
-	#[must_use]
-	pub const fn with_translation(mut self, translation: Vec3) -> Self {
-		self.translation = translation;
-		self
-	}
-
-	#[doc(hidden)]
-	#[inline]
-	#[must_use]
-	pub const fn with_rotation(mut self, rotation: Quat) -> Self {
-		self.rotation = rotation;
-		self
-	}
-
-	#[doc(hidden)]
-	#[inline]
-	#[must_use]
-	pub const fn with_scale(mut self, scale: Vec3) -> Self {
-		self.scale = scale;
-		self
-	}
-
-	/// Returns the 3d affine transformation matrix from this transforms translation,
-	/// rotation, and scale.
-	#[inline]
-	pub fn compute_matrix(&self) -> Mat4 {
-		Mat4::from_scale_rotation_translation(self.scale, self.rotation, self.translation)
-	}
-
-	/// Returns the 3d affine transformation from this transforms translation,
-	/// rotation, and scale.
-	#[inline]
-	pub fn compute_affine(&self) -> Affine3A {
-		Affine3A::from_scale_rotation_translation(self.scale, self.rotation, self.translation)
-	}
-
-	/// Get the unit vector in the local `X` direction
-	#[inline]
-	pub fn local_x(&self) -> Vec3 {
-		self.rotation * Vec3::X
-	}
-
-	/// Equivalent to [`-local_x()`][GlobalTransform::local_x]
-	#[inline]
-	pub fn left(&self) -> Vec3 {
-		-self.local_x()
-	}
-
-	/// Equivalent to [`local_x()`][GlobalTransform::local_x]
-	#[inline]
-	pub fn right(&self) -> Vec3 {
-		self.local_x()
-	}
-
-	/// Get the unit vector in the local `Y` direction
-	#[inline]
-	pub fn local_y(&self) -> Vec3 {
-		self.rotation * Vec3::Y
-	}
-
-	/// Equivalent to [`local_y()`][GlobalTransform::local_y]
-	#[inline]
-	pub fn up(&self) -> Vec3 {
-		self.local_y()
-	}
-
-	/// Equivalent to [`-local_y()`][GlobalTransform::local_y]
-	#[inline]
-	pub fn down(&self) -> Vec3 {
-		-self.local_y()
-	}
-
-	/// Get the unit vector in the local `Z` direction
-	#[inline]
-	pub fn local_z(&self) -> Vec3 {
-		self.rotation * Vec3::Z
-	}
-
-	/// Equivalent to [`-local_z()`][GlobalTransform::local_z]
-	#[inline]
-	pub fn forward(&self) -> Vec3 {
-		-self.local_z()
-	}
-
-	/// Equivalent to [`local_z()`][GlobalTransform::local_z]
-	#[inline]
-	pub fn back(&self) -> Vec3 {
-		self.local_z()
-	}
-
-	#[doc(hidden)]
-	#[inline]
-	pub fn rotate(&mut self, rotation: Quat) {
-		self.rotation = rotation * self.rotation;
-	}
-
-	#[doc(hidden)]
-	#[inline]
-	pub fn rotate_around(&mut self, point: Vec3, rotation: Quat) {
-		self.translation = point + rotation * (self.translation - point);
-		self.rotate(rotation);
-	}
-
-	/// Multiplies `self` with `transform` component by component, returning the
-	/// resulting [`GlobalTransform`]
-	#[inline]
-	#[must_use]
-	pub fn mul_transform(&self, transform: Transform) -> Self {
-		let translation = self.mul_vec3(transform.translation);
-		let rotation = self.rotation * transform.rotation;
-		let scale = self.scale * transform.scale;
-		Self {
-			translation,
-			rotation,
-			scale,
-		}
-	}
-
-	/// Returns a [`Vec3`] of this [`Transform`] applied to `value`.
-	#[inline]
-	pub fn mul_vec3(&self, mut value: Vec3) -> Vec3 {
-		value = self.scale * value;
-		value = self.rotation * value;
-		value += self.translation;
-		value
-	}
-
-	#[doc(hidden)]
-	#[inline]
-	pub fn apply_non_uniform_scale(&mut self, scale: Vec3) {
-		self.scale *= scale;
-	}
-
-	#[doc(hidden)]
-	#[inline]
-	pub fn look_at(&mut self, target: Vec3, up: Vec3) {
-		let forward = Vec3::normalize(self.translation - target);
-		let right = up.cross(forward).normalize();
-		let up = forward.cross(right);
-		self.rotation = Quat::from_mat3(&Mat3::from_cols(right, up, forward));
-	}
-=======
 #[reflect(Component, PartialEq)]
 pub struct GlobalTransform(Affine3A);
 
@@ -266,111 +46,110 @@
 }
 
 impl GlobalTransform {
-    #[doc(hidden)]
-    #[inline]
-    pub fn from_xyz(x: f32, y: f32, z: f32) -> Self {
-        Self::from_translation(Vec3::new(x, y, z))
-    }
-
-    #[doc(hidden)]
-    #[inline]
-    pub fn from_translation(translation: Vec3) -> Self {
-        GlobalTransform(Affine3A::from_translation(translation))
-    }
-
-    #[doc(hidden)]
-    #[inline]
-    pub fn from_rotation(rotation: Quat) -> Self {
-        GlobalTransform(Affine3A::from_rotation_translation(rotation, Vec3::ZERO))
-    }
-
-    #[doc(hidden)]
-    #[inline]
-    pub fn from_scale(scale: Vec3) -> Self {
-        GlobalTransform(Affine3A::from_scale(scale))
-    }
-
-    /// Returns the 3d affine transformation matrix as a [`Mat4`].
-    #[inline]
-    pub fn compute_matrix(&self) -> Mat4 {
-        Mat4::from(self.0)
-    }
-
-    /// Returns the 3d affine transformation matrix as an [`Affine3A`].
-    #[inline]
-    pub fn affine(&self) -> Affine3A {
-        self.0
-    }
-
-    /// Returns the transformation as a [`Transform`].
-    ///
-    /// The transform is expected to be non-degenerate and without shearing, or the output
-    /// will be invalid.
-    #[inline]
-    pub fn compute_transform(&self) -> Transform {
-        let (scale, rotation, translation) = self.0.to_scale_rotation_translation();
-        Transform {
-            translation,
-            rotation,
-            scale,
-        }
-    }
-
-    /// Extracts `scale`, `rotation` and `translation` from `self`.
-    ///
-    /// The transform is expected to be non-degenerate and without shearing, or the output
-    /// will be invalid.
-    #[inline]
-    pub fn to_scale_rotation_translation(&self) -> (Vec3, Quat, Vec3) {
-        self.0.to_scale_rotation_translation()
-    }
-
-    /// Creates a new identity [`GlobalTransform`], that maps all points in space to themselves.
-    #[inline]
-    pub const fn identity() -> Self {
-        Self(Affine3A::IDENTITY)
-    }
-
-    impl_local_axis!(right, left, X);
-    impl_local_axis!(up, down, Y);
-    impl_local_axis!(back, forward, Z);
-
-    /// Get the translation as a [`Vec3`].
-    #[inline]
-    pub fn translation(&self) -> Vec3 {
-        self.0.translation.into()
-    }
-
-    /// Mutably access the internal translation.
-    #[inline]
-    pub fn translation_mut(&mut self) -> &mut Vec3A {
-        &mut self.0.translation
-    }
-
-    /// Get the translation as a [`Vec3A`].
-    #[inline]
-    pub fn translation_vec3a(&self) -> Vec3A {
-        self.0.translation
-    }
-
-    /// Get an upper bound of the radius from the given `extents`.
-    #[inline]
-    pub fn radius_vec3a(&self, extents: Vec3A) -> f32 {
-        (self.0.matrix3 * extents).length()
-    }
-
-    /// Returns a [`Vec3`] of this [`Transform`] applied to `value`.
-    #[inline]
-    pub fn mul_vec3(&self, v: Vec3) -> Vec3 {
-        self.0.transform_point3(v)
-    }
-
-    /// Multiplies `self` with `transform` component by component, returning the
-    /// resulting [`GlobalTransform`]
-    pub fn mul_transform(&self, transform: Transform) -> Self {
-        Self(self.0 * transform.compute_affine())
-    }
->>>>>>> 4affc8cd
+	#[doc(hidden)]
+	#[inline]
+	pub fn from_xyz(x: f32, y: f32, z: f32) -> Self {
+		Self::from_translation(Vec3::new(x, y, z))
+	}
+
+	#[doc(hidden)]
+	#[inline]
+	pub fn from_translation(translation: Vec3) -> Self {
+		GlobalTransform(Affine3A::from_translation(translation))
+	}
+
+	#[doc(hidden)]
+	#[inline]
+	pub fn from_rotation(rotation: Quat) -> Self {
+		GlobalTransform(Affine3A::from_rotation_translation(rotation, Vec3::ZERO))
+	}
+
+	#[doc(hidden)]
+	#[inline]
+	pub fn from_scale(scale: Vec3) -> Self {
+		GlobalTransform(Affine3A::from_scale(scale))
+	}
+
+	/// Returns the 3d affine transformation matrix as a [`Mat4`].
+	#[inline]
+	pub fn compute_matrix(&self) -> Mat4 {
+		Mat4::from(self.0)
+	}
+
+	/// Returns the 3d affine transformation matrix as an [`Affine3A`].
+	#[inline]
+	pub fn affine(&self) -> Affine3A {
+		self.0
+	}
+
+	/// Returns the transformation as a [`Transform`].
+	///
+	/// The transform is expected to be non-degenerate and without shearing, or the output
+	/// will be invalid.
+	#[inline]
+	pub fn compute_transform(&self) -> Transform {
+		let (scale, rotation, translation) = self.0.to_scale_rotation_translation();
+		Transform {
+			translation,
+			rotation,
+			scale,
+		}
+	}
+
+	/// Extracts `scale`, `rotation` and `translation` from `self`.
+	///
+	/// The transform is expected to be non-degenerate and without shearing, or the output
+	/// will be invalid.
+	#[inline]
+	pub fn to_scale_rotation_translation(&self) -> (Vec3, Quat, Vec3) {
+		self.0.to_scale_rotation_translation()
+	}
+
+	/// Creates a new identity [`GlobalTransform`], that maps all points in space to themselves.
+	#[inline]
+	pub const fn identity() -> Self {
+		Self(Affine3A::IDENTITY)
+	}
+
+	impl_local_axis!(right, left, X);
+	impl_local_axis!(up, down, Y);
+	impl_local_axis!(back, forward, Z);
+
+	/// Get the translation as a [`Vec3`].
+	#[inline]
+	pub fn translation(&self) -> Vec3 {
+		self.0.translation.into()
+	}
+
+	/// Mutably access the internal translation.
+	#[inline]
+	pub fn translation_mut(&mut self) -> &mut Vec3A {
+		&mut self.0.translation
+	}
+
+	/// Get the translation as a [`Vec3A`].
+	#[inline]
+	pub fn translation_vec3a(&self) -> Vec3A {
+		self.0.translation
+	}
+
+	/// Get an upper bound of the radius from the given `extents`.
+	#[inline]
+	pub fn radius_vec3a(&self, extents: Vec3A) -> f32 {
+		(self.0.matrix3 * extents).length()
+	}
+
+	/// Returns a [`Vec3`] of this [`Transform`] applied to `value`.
+	#[inline]
+	pub fn mul_vec3(&self, v: Vec3) -> Vec3 {
+		self.0.transform_point3(v)
+	}
+
+	/// Multiplies `self` with `transform` component by component, returning the
+	/// resulting [`GlobalTransform`]
+	pub fn mul_transform(&self, transform: Transform) -> Self {
+		Self(self.0 * transform.compute_affine())
+	}
 }
 
 impl Default for GlobalTransform {
@@ -380,47 +159,30 @@
 }
 
 impl From<Transform> for GlobalTransform {
-<<<<<<< HEAD
 	fn from(transform: Transform) -> Self {
-		Self {
-			translation: transform.translation,
-			rotation: transform.rotation,
-			scale: transform.scale,
-		}
-	}
-=======
-    fn from(transform: Transform) -> Self {
-        Self(transform.compute_affine())
-    }
+		Self(transform.compute_affine())
+	}
 }
 
 impl From<Affine3A> for GlobalTransform {
-    fn from(affine: Affine3A) -> Self {
-        Self(affine)
-    }
+	fn from(affine: Affine3A) -> Self {
+		Self(affine)
+	}
 }
 
 impl From<Mat4> for GlobalTransform {
-    fn from(matrix: Mat4) -> Self {
-        Self(Affine3A::from_mat4(matrix))
-    }
->>>>>>> 4affc8cd
+	fn from(matrix: Mat4) -> Self {
+		Self(Affine3A::from_mat4(matrix))
+	}
 }
 
 impl Mul<GlobalTransform> for GlobalTransform {
 	type Output = GlobalTransform;
 
-<<<<<<< HEAD
 	#[inline]
 	fn mul(self, global_transform: GlobalTransform) -> Self::Output {
-		self.mul_transform(global_transform.into())
-	}
-=======
-    #[inline]
-    fn mul(self, global_transform: GlobalTransform) -> Self::Output {
-        GlobalTransform(self.0 * global_transform.0)
-    }
->>>>>>> 4affc8cd
+		GlobalTransform(self.0 * global_transform.0)
+	}
 }
 
 impl Mul<Transform> for GlobalTransform {
