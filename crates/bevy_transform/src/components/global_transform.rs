use super::Transform;
use bevy_ecs::{component::Component, reflect::ReflectComponent};
use bevy_math::{Affine3A, Mat3, Mat4, Quat, Vec3};
use bevy_reflect::prelude::*;
use std::ops::Mul;

/// Describe the position of an entity relative to the reference frame.
///
/// * To place or move an entity, you should set its [`Transform`].
/// * To get the global position of an entity, you should get its [`GlobalTransform`].
/// * For transform hierarchies to work correctly, you must have both a [`Transform`] and a [`GlobalTransform`].
///   * You may use the [`TransformBundle`](crate::TransformBundle) to guarantee this.
///
/// ## [`Transform`] and [`GlobalTransform`]
///
/// [`Transform`] is the position of an entity relative to its parent position, or the reference
/// frame if it doesn't have a [`Parent`](bevy_hierarchy::Parent).
///
/// [`GlobalTransform`] is the position of an entity relative to the reference frame.
///
/// [`GlobalTransform`] is updated from [`Transform`] in the system
/// [`transform_propagate_system`](crate::transform_propagate_system).
///
/// This system runs in stage [`CoreStage::PostUpdate`](crate::CoreStage::PostUpdate). If you
/// update the[`Transform`] of an entity in this stage or after, you will notice a 1 frame lag
/// before the [`GlobalTransform`] is updated.
#[derive(Component, Debug, PartialEq, Clone, Copy, Reflect)]
#[reflect(Component, Default, PartialEq)]
pub struct GlobalTransform {
	/// The position of the global transform
	pub translation: Vec3,
	/// The rotation of the global transform
	pub rotation: Quat,
	/// The scale of the global transform
	pub scale: Vec3,
}

impl GlobalTransform {
<<<<<<< HEAD
	#[doc(hidden)]
	#[inline]
	pub const fn from_xyz(x: f32, y: f32, z: f32) -> Self {
		Self::from_translation(Vec3::new(x, y, z))
	}

	/// Creates a new identity [`GlobalTransform`], with no translation, rotation, and a scale of 1
	/// on all axes.
	#[inline]
	pub const fn identity() -> Self {
		GlobalTransform {
			translation: Vec3::ZERO,
			rotation: Quat::IDENTITY,
			scale: Vec3::ONE,
		}
	}

	#[doc(hidden)]
	#[inline]
	pub fn from_matrix(matrix: Mat4) -> Self {
		let (scale, rotation, translation) = matrix.to_scale_rotation_translation();

		GlobalTransform {
			translation,
			rotation,
			scale,
		}
	}

	#[doc(hidden)]
	#[inline]
	pub const fn from_translation(translation: Vec3) -> Self {
		GlobalTransform {
			translation,
			..Self::identity()
		}
	}

	#[doc(hidden)]
	#[inline]
	pub const fn from_rotation(rotation: Quat) -> Self {
		GlobalTransform {
			rotation,
			..Self::identity()
		}
	}

	#[doc(hidden)]
	#[inline]
	pub const fn from_scale(scale: Vec3) -> Self {
		GlobalTransform {
			scale,
			..Self::identity()
		}
	}

	#[doc(hidden)]
	#[inline]
	#[must_use]
	pub fn looking_at(mut self, target: Vec3, up: Vec3) -> Self {
		self.look_at(target, up);
		self
	}

	#[doc(hidden)]
	#[inline]
	#[must_use]
	pub const fn with_translation(mut self, translation: Vec3) -> Self {
		self.translation = translation;
		self
	}

	#[doc(hidden)]
	#[inline]
	#[must_use]
	pub const fn with_rotation(mut self, rotation: Quat) -> Self {
		self.rotation = rotation;
		self
	}

	#[doc(hidden)]
	#[inline]
	#[must_use]
	pub const fn with_scale(mut self, scale: Vec3) -> Self {
		self.scale = scale;
		self
	}

	/// Returns the 3d affine transformation matrix from this transforms translation,
	/// rotation, and scale.
	#[inline]
	pub fn compute_matrix(&self) -> Mat4 {
		Mat4::from_scale_rotation_translation(self.scale, self.rotation, self.translation)
	}

	/// Returns the 3d affine transformation from this transforms translation,
	/// rotation, and scale.
	#[inline]
	pub fn compute_affine(&self) -> Affine3A {
		Affine3A::from_scale_rotation_translation(self.scale, self.rotation, self.translation)
	}

	/// Get the unit vector in the local x direction
	#[inline]
	pub fn local_x(&self) -> Vec3 {
		self.rotation * Vec3::X
	}

	/// Equivalent to [`-local_x()`][GlobalTransform::local_x]
	#[inline]
	pub fn left(&self) -> Vec3 {
		-self.local_x()
	}

	/// Equivalent to [`local_x()`][GlobalTransform::local_x]
	#[inline]
	pub fn right(&self) -> Vec3 {
		self.local_x()
	}

	/// Get the unit vector in the local y direction
	#[inline]
	pub fn local_y(&self) -> Vec3 {
		self.rotation * Vec3::Y
	}

	/// Equivalent to [`local_y()`][GlobalTransform::local_y]
	#[inline]
	pub fn up(&self) -> Vec3 {
		self.local_y()
	}

	/// Equivalent to [`-local_y()`][GlobalTransform::local_y]
	#[inline]
	pub fn down(&self) -> Vec3 {
		-self.local_y()
	}

	/// Get the unit vector in the local z direction
	#[inline]
	pub fn local_z(&self) -> Vec3 {
		self.rotation * Vec3::Z
	}

	/// Equivalent to [`-local_z()`][GlobalTransform::local_z]
	#[inline]
	pub fn forward(&self) -> Vec3 {
		-self.local_z()
	}

	/// Equivalent to [`local_z()`][GlobalTransform::local_z]
	#[inline]
	pub fn back(&self) -> Vec3 {
		self.local_z()
	}

	#[doc(hidden)]
	#[inline]
	pub fn rotate(&mut self, rotation: Quat) {
		self.rotation = rotation * self.rotation;
	}

	#[doc(hidden)]
	#[inline]
	pub fn rotate_around(&mut self, point: Vec3, rotation: Quat) {
		self.translation = point + rotation * (self.translation - point);
		self.rotation *= rotation;
	}

	/// Multiplies `self` with `transform` component by component, returning the
	/// resulting [`GlobalTransform`]
	#[inline]
	#[must_use]
	pub fn mul_transform(&self, transform: Transform) -> Self {
		let translation = self.mul_vec3(transform.translation);
		let rotation = self.rotation * transform.rotation;
		let scale = self.scale * transform.scale;
		Self {
			translation,
			rotation,
			scale,
		}
	}

	/// Returns a [`Vec3`] of this [`Transform`] applied to `value`.
	#[inline]
	pub fn mul_vec3(&self, mut value: Vec3) -> Vec3 {
		value = self.scale * value;
		value = self.rotation * value;
		value += self.translation;
		value
	}

	#[doc(hidden)]
	#[inline]
	pub fn apply_non_uniform_scale(&mut self, scale: Vec3) {
		self.scale *= scale;
	}

	#[doc(hidden)]
	#[inline]
	pub fn look_at(&mut self, target: Vec3, up: Vec3) {
		let forward = Vec3::normalize(self.translation - target);
		let right = up.cross(forward).normalize();
		let up = forward.cross(right);
		self.rotation = Quat::from_mat3(&Mat3::from_cols(right, up, forward));
	}
=======
    #[doc(hidden)]
    #[inline]
    pub const fn from_xyz(x: f32, y: f32, z: f32) -> Self {
        Self::from_translation(Vec3::new(x, y, z))
    }

    /// Creates a new identity [`GlobalTransform`], with no translation, rotation, and a scale of 1
    /// on all axes.
    #[inline]
    pub const fn identity() -> Self {
        GlobalTransform {
            translation: Vec3::ZERO,
            rotation: Quat::IDENTITY,
            scale: Vec3::ONE,
        }
    }

    #[doc(hidden)]
    #[inline]
    pub fn from_matrix(matrix: Mat4) -> Self {
        let (scale, rotation, translation) = matrix.to_scale_rotation_translation();

        GlobalTransform {
            translation,
            rotation,
            scale,
        }
    }

    #[doc(hidden)]
    #[inline]
    pub const fn from_translation(translation: Vec3) -> Self {
        GlobalTransform {
            translation,
            ..Self::identity()
        }
    }

    #[doc(hidden)]
    #[inline]
    pub const fn from_rotation(rotation: Quat) -> Self {
        GlobalTransform {
            rotation,
            ..Self::identity()
        }
    }

    #[doc(hidden)]
    #[inline]
    pub const fn from_scale(scale: Vec3) -> Self {
        GlobalTransform {
            scale,
            ..Self::identity()
        }
    }

    #[doc(hidden)]
    #[inline]
    #[must_use]
    pub fn looking_at(mut self, target: Vec3, up: Vec3) -> Self {
        self.look_at(target, up);
        self
    }

    #[doc(hidden)]
    #[inline]
    #[must_use]
    pub const fn with_translation(mut self, translation: Vec3) -> Self {
        self.translation = translation;
        self
    }

    #[doc(hidden)]
    #[inline]
    #[must_use]
    pub const fn with_rotation(mut self, rotation: Quat) -> Self {
        self.rotation = rotation;
        self
    }

    #[doc(hidden)]
    #[inline]
    #[must_use]
    pub const fn with_scale(mut self, scale: Vec3) -> Self {
        self.scale = scale;
        self
    }

    /// Returns the 3d affine transformation matrix from this transforms translation,
    /// rotation, and scale.
    #[inline]
    pub fn compute_matrix(&self) -> Mat4 {
        Mat4::from_scale_rotation_translation(self.scale, self.rotation, self.translation)
    }

    /// Returns the 3d affine transformation from this transforms translation,
    /// rotation, and scale.
    #[inline]
    pub fn compute_affine(&self) -> Affine3A {
        Affine3A::from_scale_rotation_translation(self.scale, self.rotation, self.translation)
    }

    /// Get the unit vector in the local `X` direction
    #[inline]
    pub fn local_x(&self) -> Vec3 {
        self.rotation * Vec3::X
    }

    /// Equivalent to [`-local_x()`][GlobalTransform::local_x]
    #[inline]
    pub fn left(&self) -> Vec3 {
        -self.local_x()
    }

    /// Equivalent to [`local_x()`][GlobalTransform::local_x]
    #[inline]
    pub fn right(&self) -> Vec3 {
        self.local_x()
    }

    /// Get the unit vector in the local `Y` direction
    #[inline]
    pub fn local_y(&self) -> Vec3 {
        self.rotation * Vec3::Y
    }

    /// Equivalent to [`local_y()`][GlobalTransform::local_y]
    #[inline]
    pub fn up(&self) -> Vec3 {
        self.local_y()
    }

    /// Equivalent to [`-local_y()`][GlobalTransform::local_y]
    #[inline]
    pub fn down(&self) -> Vec3 {
        -self.local_y()
    }

    /// Get the unit vector in the local `Z` direction
    #[inline]
    pub fn local_z(&self) -> Vec3 {
        self.rotation * Vec3::Z
    }

    /// Equivalent to [`-local_z()`][GlobalTransform::local_z]
    #[inline]
    pub fn forward(&self) -> Vec3 {
        -self.local_z()
    }

    /// Equivalent to [`local_z()`][GlobalTransform::local_z]
    #[inline]
    pub fn back(&self) -> Vec3 {
        self.local_z()
    }

    #[doc(hidden)]
    #[inline]
    pub fn rotate(&mut self, rotation: Quat) {
        self.rotation = rotation * self.rotation;
    }

    #[doc(hidden)]
    #[inline]
    pub fn rotate_around(&mut self, point: Vec3, rotation: Quat) {
        self.translation = point + rotation * (self.translation - point);
        self.rotation *= rotation;
    }

    /// Multiplies `self` with `transform` component by component, returning the
    /// resulting [`GlobalTransform`]
    #[inline]
    #[must_use]
    pub fn mul_transform(&self, transform: Transform) -> Self {
        let translation = self.mul_vec3(transform.translation);
        let rotation = self.rotation * transform.rotation;
        let scale = self.scale * transform.scale;
        Self {
            translation,
            rotation,
            scale,
        }
    }

    /// Returns a [`Vec3`] of this [`Transform`] applied to `value`.
    #[inline]
    pub fn mul_vec3(&self, mut value: Vec3) -> Vec3 {
        value = self.scale * value;
        value = self.rotation * value;
        value += self.translation;
        value
    }

    #[doc(hidden)]
    #[inline]
    pub fn apply_non_uniform_scale(&mut self, scale: Vec3) {
        self.scale *= scale;
    }

    #[doc(hidden)]
    #[inline]
    pub fn look_at(&mut self, target: Vec3, up: Vec3) {
        let forward = Vec3::normalize(self.translation - target);
        let right = up.cross(forward).normalize();
        let up = forward.cross(right);
        self.rotation = Quat::from_mat3(&Mat3::from_cols(right, up, forward));
    }
>>>>>>> f9c1a8a3
}

impl Default for GlobalTransform {
	fn default() -> Self {
		Self::identity()
	}
}

impl From<Transform> for GlobalTransform {
	fn from(transform: Transform) -> Self {
		Self {
			translation: transform.translation,
			rotation: transform.rotation,
			scale: transform.scale,
		}
	}
}

impl Mul<GlobalTransform> for GlobalTransform {
	type Output = GlobalTransform;

	#[inline]
	fn mul(self, global_transform: GlobalTransform) -> Self::Output {
		self.mul_transform(global_transform.into())
	}
}

impl Mul<Transform> for GlobalTransform {
	type Output = GlobalTransform;

	#[inline]
	fn mul(self, transform: Transform) -> Self::Output {
		self.mul_transform(transform)
	}
}

impl Mul<Vec3> for GlobalTransform {
	type Output = Vec3;

	#[inline]
	fn mul(self, value: Vec3) -> Self::Output {
		self.mul_vec3(value)
	}
}<|MERGE_RESOLUTION|>--- conflicted
+++ resolved
@@ -36,7 +36,6 @@
 }
 
 impl GlobalTransform {
-<<<<<<< HEAD
 	#[doc(hidden)]
 	#[inline]
 	pub const fn from_xyz(x: f32, y: f32, z: f32) -> Self {
@@ -139,7 +138,7 @@
 		Affine3A::from_scale_rotation_translation(self.scale, self.rotation, self.translation)
 	}
 
-	/// Get the unit vector in the local x direction
+	/// Get the unit vector in the local `X` direction
 	#[inline]
 	pub fn local_x(&self) -> Vec3 {
 		self.rotation * Vec3::X
@@ -157,7 +156,7 @@
 		self.local_x()
 	}
 
-	/// Get the unit vector in the local y direction
+	/// Get the unit vector in the local `Y` direction
 	#[inline]
 	pub fn local_y(&self) -> Vec3 {
 		self.rotation * Vec3::Y
@@ -175,7 +174,7 @@
 		-self.local_y()
 	}
 
-	/// Get the unit vector in the local z direction
+	/// Get the unit vector in the local `Z` direction
 	#[inline]
 	pub fn local_z(&self) -> Vec3 {
 		self.rotation * Vec3::Z
@@ -244,215 +243,6 @@
 		let up = forward.cross(right);
 		self.rotation = Quat::from_mat3(&Mat3::from_cols(right, up, forward));
 	}
-=======
-    #[doc(hidden)]
-    #[inline]
-    pub const fn from_xyz(x: f32, y: f32, z: f32) -> Self {
-        Self::from_translation(Vec3::new(x, y, z))
-    }
-
-    /// Creates a new identity [`GlobalTransform`], with no translation, rotation, and a scale of 1
-    /// on all axes.
-    #[inline]
-    pub const fn identity() -> Self {
-        GlobalTransform {
-            translation: Vec3::ZERO,
-            rotation: Quat::IDENTITY,
-            scale: Vec3::ONE,
-        }
-    }
-
-    #[doc(hidden)]
-    #[inline]
-    pub fn from_matrix(matrix: Mat4) -> Self {
-        let (scale, rotation, translation) = matrix.to_scale_rotation_translation();
-
-        GlobalTransform {
-            translation,
-            rotation,
-            scale,
-        }
-    }
-
-    #[doc(hidden)]
-    #[inline]
-    pub const fn from_translation(translation: Vec3) -> Self {
-        GlobalTransform {
-            translation,
-            ..Self::identity()
-        }
-    }
-
-    #[doc(hidden)]
-    #[inline]
-    pub const fn from_rotation(rotation: Quat) -> Self {
-        GlobalTransform {
-            rotation,
-            ..Self::identity()
-        }
-    }
-
-    #[doc(hidden)]
-    #[inline]
-    pub const fn from_scale(scale: Vec3) -> Self {
-        GlobalTransform {
-            scale,
-            ..Self::identity()
-        }
-    }
-
-    #[doc(hidden)]
-    #[inline]
-    #[must_use]
-    pub fn looking_at(mut self, target: Vec3, up: Vec3) -> Self {
-        self.look_at(target, up);
-        self
-    }
-
-    #[doc(hidden)]
-    #[inline]
-    #[must_use]
-    pub const fn with_translation(mut self, translation: Vec3) -> Self {
-        self.translation = translation;
-        self
-    }
-
-    #[doc(hidden)]
-    #[inline]
-    #[must_use]
-    pub const fn with_rotation(mut self, rotation: Quat) -> Self {
-        self.rotation = rotation;
-        self
-    }
-
-    #[doc(hidden)]
-    #[inline]
-    #[must_use]
-    pub const fn with_scale(mut self, scale: Vec3) -> Self {
-        self.scale = scale;
-        self
-    }
-
-    /// Returns the 3d affine transformation matrix from this transforms translation,
-    /// rotation, and scale.
-    #[inline]
-    pub fn compute_matrix(&self) -> Mat4 {
-        Mat4::from_scale_rotation_translation(self.scale, self.rotation, self.translation)
-    }
-
-    /// Returns the 3d affine transformation from this transforms translation,
-    /// rotation, and scale.
-    #[inline]
-    pub fn compute_affine(&self) -> Affine3A {
-        Affine3A::from_scale_rotation_translation(self.scale, self.rotation, self.translation)
-    }
-
-    /// Get the unit vector in the local `X` direction
-    #[inline]
-    pub fn local_x(&self) -> Vec3 {
-        self.rotation * Vec3::X
-    }
-
-    /// Equivalent to [`-local_x()`][GlobalTransform::local_x]
-    #[inline]
-    pub fn left(&self) -> Vec3 {
-        -self.local_x()
-    }
-
-    /// Equivalent to [`local_x()`][GlobalTransform::local_x]
-    #[inline]
-    pub fn right(&self) -> Vec3 {
-        self.local_x()
-    }
-
-    /// Get the unit vector in the local `Y` direction
-    #[inline]
-    pub fn local_y(&self) -> Vec3 {
-        self.rotation * Vec3::Y
-    }
-
-    /// Equivalent to [`local_y()`][GlobalTransform::local_y]
-    #[inline]
-    pub fn up(&self) -> Vec3 {
-        self.local_y()
-    }
-
-    /// Equivalent to [`-local_y()`][GlobalTransform::local_y]
-    #[inline]
-    pub fn down(&self) -> Vec3 {
-        -self.local_y()
-    }
-
-    /// Get the unit vector in the local `Z` direction
-    #[inline]
-    pub fn local_z(&self) -> Vec3 {
-        self.rotation * Vec3::Z
-    }
-
-    /// Equivalent to [`-local_z()`][GlobalTransform::local_z]
-    #[inline]
-    pub fn forward(&self) -> Vec3 {
-        -self.local_z()
-    }
-
-    /// Equivalent to [`local_z()`][GlobalTransform::local_z]
-    #[inline]
-    pub fn back(&self) -> Vec3 {
-        self.local_z()
-    }
-
-    #[doc(hidden)]
-    #[inline]
-    pub fn rotate(&mut self, rotation: Quat) {
-        self.rotation = rotation * self.rotation;
-    }
-
-    #[doc(hidden)]
-    #[inline]
-    pub fn rotate_around(&mut self, point: Vec3, rotation: Quat) {
-        self.translation = point + rotation * (self.translation - point);
-        self.rotation *= rotation;
-    }
-
-    /// Multiplies `self` with `transform` component by component, returning the
-    /// resulting [`GlobalTransform`]
-    #[inline]
-    #[must_use]
-    pub fn mul_transform(&self, transform: Transform) -> Self {
-        let translation = self.mul_vec3(transform.translation);
-        let rotation = self.rotation * transform.rotation;
-        let scale = self.scale * transform.scale;
-        Self {
-            translation,
-            rotation,
-            scale,
-        }
-    }
-
-    /// Returns a [`Vec3`] of this [`Transform`] applied to `value`.
-    #[inline]
-    pub fn mul_vec3(&self, mut value: Vec3) -> Vec3 {
-        value = self.scale * value;
-        value = self.rotation * value;
-        value += self.translation;
-        value
-    }
-
-    #[doc(hidden)]
-    #[inline]
-    pub fn apply_non_uniform_scale(&mut self, scale: Vec3) {
-        self.scale *= scale;
-    }
-
-    #[doc(hidden)]
-    #[inline]
-    pub fn look_at(&mut self, target: Vec3, up: Vec3) {
-        let forward = Vec3::normalize(self.translation - target);
-        let right = up.cross(forward).normalize();
-        let up = forward.cross(right);
-        self.rotation = Quat::from_mat3(&Mat3::from_cols(right, up, forward));
-    }
->>>>>>> f9c1a8a3
 }
 
 impl Default for GlobalTransform {
