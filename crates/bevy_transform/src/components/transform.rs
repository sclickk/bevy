use super::GlobalTransform;
use bevy_ecs::{component::Component, reflect::ReflectComponent};
use bevy_math::{const_vec3, Mat3, Mat4, Quat, Vec3};
use bevy_reflect::prelude::*;
use bevy_reflect::Reflect;
use std::ops::Mul;

/// Describe the position of an entity. If the entity has a parent, the position is relative
/// to its parent position.
///
/// * To place or move an entity, you should set its [`Transform`].
/// * To get the global position of an entity, you should get its [`GlobalTransform`].
/// * To be displayed, an entity must have both a [`Transform`] and a [`GlobalTransform`].
///   * You may use the [`TransformBundle`](crate::TransformBundle) to guarantee this.
///
/// ## [`Transform`] and [`GlobalTransform`]
///
/// [`Transform`] is the position of an entity relative to its parent position, or the reference
/// frame if it doesn't have a [`Parent`](bevy_hierarchy::Parent).
///
/// [`GlobalTransform`] is the position of an entity relative to the reference frame.
///
/// [`GlobalTransform`] is updated from [`Transform`] in the system
/// [`transform_propagate_system`](crate::transform_propagate_system).
///
/// This system runs in stage [`CoreStage::PostUpdate`](crate::CoreStage::PostUpdate). If you
/// update the[`Transform`] of an entity in this stage or after, you will notice a 1 frame lag
/// before the [`GlobalTransform`] is updated.
#[derive(Component, Debug, PartialEq, Clone, Copy, Reflect)]
#[reflect(Component, Default, PartialEq)]
pub struct Transform {
	/// Position of the entity. In 2d, the last value of the `Vec3` is used for z-ordering.
	pub translation: Vec3,
	/// Rotation of the entity.
	pub rotation: Quat,
	/// Scale of the entity.
	pub scale: Vec3,
}

impl Transform {
<<<<<<< HEAD
	/// Creates a new [`Transform`] at the position `(x, y, z)`. In 2d, the `z` component
	/// is used for z-ordering elements: higher `z`-value will be in front of lower
	/// `z`-value.
	#[inline]
	pub const fn from_xyz(x: f32, y: f32, z: f32) -> Self {
		Self::from_translation(const_vec3!([x, y, z]))
	}

	/// Creates a new identity [`Transform`], with no translation, rotation, and a scale of 1 on
	/// all axes.
	#[inline]
	pub const fn identity() -> Self {
		Transform {
			translation: Vec3::ZERO,
			rotation: Quat::IDENTITY,
			scale: Vec3::ONE,
		}
	}

	/// Extracts the translation, rotation, and scale from `matrix`. It must be a 3d affine
	/// transformation matrix.
	#[inline]
	pub fn from_matrix(matrix: Mat4) -> Self {
		let (scale, rotation, translation) = matrix.to_scale_rotation_translation();

		Transform {
			translation,
			rotation,
			scale,
		}
	}

	/// Creates a new [`Transform`], with `translation`. Rotation will be 0 and scale 1 on
	/// all axes.
	#[inline]
	pub const fn from_translation(translation: Vec3) -> Self {
		Transform {
			translation,
			..Self::identity()
		}
	}

	/// Creates a new [`Transform`], with `rotation`. Translation will be 0 and scale 1 on
	/// all axes.
	#[inline]
	pub const fn from_rotation(rotation: Quat) -> Self {
		Transform {
			rotation,
			..Self::identity()
		}
	}

	/// Creates a new [`Transform`], with `scale`. Translation will be 0 and rotation 0 on
	/// all axes.
	#[inline]
	pub const fn from_scale(scale: Vec3) -> Self {
		Transform {
			scale,
			..Self::identity()
		}
	}

	/// Updates and returns this [`Transform`] by rotating it so that its unit vector in the
	/// local z direction is toward `target` and its unit vector in the local y direction
	/// is toward `up`.
	#[inline]
	#[must_use]
	pub fn looking_at(mut self, target: Vec3, up: Vec3) -> Self {
		self.look_at(target, up);
		self
	}

	/// Returns this [`Transform`] with a new translation.
	#[inline]
	#[must_use]
	pub const fn with_translation(mut self, translation: Vec3) -> Self {
		self.translation = translation;
		self
	}

	/// Returns this [`Transform`] with a new rotation.
	#[inline]
	#[must_use]
	pub const fn with_rotation(mut self, rotation: Quat) -> Self {
		self.rotation = rotation;
		self
	}

	/// Returns this [`Transform`] with a new scale.
	#[inline]
	#[must_use]
	pub const fn with_scale(mut self, scale: Vec3) -> Self {
		self.scale = scale;
		self
	}

	/// Returns the 3d affine transformation matrix from this transforms translation,
	/// rotation, and scale.
	#[inline]
	pub fn compute_matrix(&self) -> Mat4 {
		Mat4::from_scale_rotation_translation(self.scale, self.rotation, self.translation)
	}

	/// Get the unit vector in the local x direction.
	#[inline]
	pub fn local_x(&self) -> Vec3 {
		self.rotation * Vec3::X
	}

	/// Equivalent to [`-local_x()`][Transform::local_x()]
	#[inline]
	pub fn left(&self) -> Vec3 {
		-self.local_x()
	}

	/// Equivalent to [`local_x()`][Transform::local_x()]
	#[inline]
	pub fn right(&self) -> Vec3 {
		self.local_x()
	}

	/// Get the unit vector in the local y direction.
	#[inline]
	pub fn local_y(&self) -> Vec3 {
		self.rotation * Vec3::Y
	}

	/// Equivalent to [`local_y()`][Transform::local_y]
	#[inline]
	pub fn up(&self) -> Vec3 {
		self.local_y()
	}

	/// Equivalent to [`-local_y()`][Transform::local_y]
	#[inline]
	pub fn down(&self) -> Vec3 {
		-self.local_y()
	}

	/// Get the unit vector in the local z direction.
	#[inline]
	pub fn local_z(&self) -> Vec3 {
		self.rotation * Vec3::Z
	}

	/// Equivalent to [`-local_z()`][Transform::local_z]
	#[inline]
	pub fn forward(&self) -> Vec3 {
		-self.local_z()
	}

	/// Equivalent to [`local_z()`][Transform::local_z]
	#[inline]
	pub fn back(&self) -> Vec3 {
		self.local_z()
	}

	/// Rotates the transform by the given rotation.
	#[inline]
	pub fn rotate(&mut self, rotation: Quat) {
		self.rotation = rotation * self.rotation;
	}

	/// Rotates this [`Transform`] around a point in space.
	/// If the point is a zero vector, this will rotate around the parent (if any) or the origin.
	#[inline]
	pub fn rotate_around(&mut self, point: Vec3, rotation: Quat) {
		self.translation = point + rotation * (self.translation - point);
		self.rotation *= rotation;
	}

	/// Multiplies `self` with `transform` component by component, returning the
	/// resulting [`Transform`]
	#[inline]
	#[must_use]
	pub fn mul_transform(&self, transform: Transform) -> Self {
		let translation = self.mul_vec3(transform.translation);
		let rotation = self.rotation * transform.rotation;
		let scale = self.scale * transform.scale;
		Transform {
			translation,
			rotation,
			scale,
		}
	}

	/// Returns a [`Vec3`] of this [`Transform`] applied to `value`.
	#[inline]
	pub fn mul_vec3(&self, mut value: Vec3) -> Vec3 {
		value = self.scale * value;
		value = self.rotation * value;
		value += self.translation;
		value
	}

	/// Changes the `scale` of this [`Transform`], multiplying the current `scale` by
	/// `scale_factor`.
	#[inline]
	pub fn apply_non_uniform_scale(&mut self, scale_factor: Vec3) {
		self.scale *= scale_factor;
	}

	/// Rotates this [`Transform`] so that its local z direction is toward
	/// `target` and its local y direction is toward `up`.
	#[inline]
	pub fn look_at(&mut self, target: Vec3, up: Vec3) {
		let forward = Vec3::normalize(self.translation - target);
		let right = up.cross(forward).normalize();
		let up = forward.cross(right);
		self.rotation = Quat::from_mat3(&Mat3::from_cols(right, up, forward));
	}
=======
    /// Creates a new [`Transform`] at the position `(x, y, z)`. In 2d, the `z` component
    /// is used for z-ordering elements: higher `z`-value will be in front of lower
    /// `z`-value.
    #[inline]
    pub const fn from_xyz(x: f32, y: f32, z: f32) -> Self {
        Self::from_translation(const_vec3!([x, y, z]))
    }

    /// Creates a new identity [`Transform`], with no translation, rotation, and a scale of 1 on
    /// all axes.
    #[inline]
    pub const fn identity() -> Self {
        Transform {
            translation: Vec3::ZERO,
            rotation: Quat::IDENTITY,
            scale: Vec3::ONE,
        }
    }

    /// Extracts the translation, rotation, and scale from `matrix`. It must be a 3d affine
    /// transformation matrix.
    #[inline]
    pub fn from_matrix(matrix: Mat4) -> Self {
        let (scale, rotation, translation) = matrix.to_scale_rotation_translation();

        Transform {
            translation,
            rotation,
            scale,
        }
    }

    /// Creates a new [`Transform`], with `translation`. Rotation will be 0 and scale 1 on
    /// all axes.
    #[inline]
    pub const fn from_translation(translation: Vec3) -> Self {
        Transform {
            translation,
            ..Self::identity()
        }
    }

    /// Creates a new [`Transform`], with `rotation`. Translation will be 0 and scale 1 on
    /// all axes.
    #[inline]
    pub const fn from_rotation(rotation: Quat) -> Self {
        Transform {
            rotation,
            ..Self::identity()
        }
    }

    /// Creates a new [`Transform`], with `scale`. Translation will be 0 and rotation 0 on
    /// all axes.
    #[inline]
    pub const fn from_scale(scale: Vec3) -> Self {
        Transform {
            scale,
            ..Self::identity()
        }
    }

    /// Updates and returns this [`Transform`] by rotating it so that its unit vector in the
    /// local z direction is toward `target` and its unit vector in the local y direction
    /// is toward `up`.
    #[inline]
    #[must_use]
    pub fn looking_at(mut self, target: Vec3, up: Vec3) -> Self {
        self.look_at(target, up);
        self
    }

    /// Returns this [`Transform`] with a new translation.
    #[inline]
    #[must_use]
    pub const fn with_translation(mut self, translation: Vec3) -> Self {
        self.translation = translation;
        self
    }

    /// Returns this [`Transform`] with a new rotation.
    #[inline]
    #[must_use]
    pub const fn with_rotation(mut self, rotation: Quat) -> Self {
        self.rotation = rotation;
        self
    }

    /// Returns this [`Transform`] with a new scale.
    #[inline]
    #[must_use]
    pub const fn with_scale(mut self, scale: Vec3) -> Self {
        self.scale = scale;
        self
    }

    /// Returns the 3d affine transformation matrix from this transforms translation,
    /// rotation, and scale.
    #[inline]
    pub fn compute_matrix(&self) -> Mat4 {
        Mat4::from_scale_rotation_translation(self.scale, self.rotation, self.translation)
    }

    /// Get the unit vector in the local x direction.
    #[inline]
    pub fn local_x(&self) -> Vec3 {
        self.rotation * Vec3::X
    }

    /// Equivalent to [`-local_x()`][Transform::local_x()]
    #[inline]
    pub fn left(&self) -> Vec3 {
        -self.local_x()
    }

    /// Equivalent to [`local_x()`][Transform::local_x()]
    #[inline]
    pub fn right(&self) -> Vec3 {
        self.local_x()
    }

    /// Get the unit vector in the local y direction.
    #[inline]
    pub fn local_y(&self) -> Vec3 {
        self.rotation * Vec3::Y
    }

    /// Equivalent to [`local_y()`][Transform::local_y]
    #[inline]
    pub fn up(&self) -> Vec3 {
        self.local_y()
    }

    /// Equivalent to [`-local_y()`][Transform::local_y]
    #[inline]
    pub fn down(&self) -> Vec3 {
        -self.local_y()
    }

    /// Get the unit vector in the local z direction.
    #[inline]
    pub fn local_z(&self) -> Vec3 {
        self.rotation * Vec3::Z
    }

    /// Equivalent to [`-local_z()`][Transform::local_z]
    #[inline]
    pub fn forward(&self) -> Vec3 {
        -self.local_z()
    }

    /// Equivalent to [`local_z()`][Transform::local_z]
    #[inline]
    pub fn back(&self) -> Vec3 {
        self.local_z()
    }

    /// Rotates this [`Transform`] by the given rotation.
    #[inline]
    pub fn rotate(&mut self, rotation: Quat) {
        self.rotation = rotation * self.rotation;
    }

    /// Rotates this [`Transform`] around the given `axis` by `angle` (in radians).
    ///
    /// If this [`Transform`] has a parent, the `axis` is relative to the rotation of the parent.
    #[inline]
    pub fn rotate_axis(&mut self, axis: Vec3, angle: f32) {
        self.rotate(Quat::from_axis_angle(axis, angle));
    }

    /// Rotates this [`Transform`] around the X axis by `angle` (in radians).
    ///
    /// If this [`Transform`] has a parent, the axis is relative to the rotation of the parent.
    #[inline]
    pub fn rotate_x(&mut self, angle: f32) {
        self.rotate(Quat::from_rotation_x(angle));
    }

    /// Rotates this [`Transform`] around the Y axis by `angle` (in radians).
    ///
    /// If this [`Transform`] has a parent, the axis is relative to the rotation of the parent.
    #[inline]
    pub fn rotate_y(&mut self, angle: f32) {
        self.rotate(Quat::from_rotation_y(angle));
    }

    /// Rotates this [`Transform`] around the Z axis by `angle` (in radians).
    ///
    /// If this [`Transform`] has a parent, the axis is relative to the rotation of the parent.
    #[inline]
    pub fn rotate_z(&mut self, angle: f32) {
        self.rotate(Quat::from_rotation_z(angle));
    }

    /// Rotates this [`Transform`] around its X axis by `angle` (in radians).
    #[inline]
    pub fn rotate_local_x(&mut self, angle: f32) {
        self.rotate_axis(self.local_x(), angle);
    }

    /// Rotates this [`Transform`] around its Y axis by `angle` (in radians).
    #[inline]
    pub fn rotate_local_y(&mut self, angle: f32) {
        self.rotate_axis(self.local_y(), angle);
    }

    /// Rotates this [`Transform`] around its Z axis by `angle` (in radians).
    #[inline]
    pub fn rotate_local_z(&mut self, angle: f32) {
        self.rotate_axis(self.local_z(), angle);
    }

    /// Rotates this [`Transform`] around a `point` in space.
    ///
    /// If this [`Transform`] has a parent, the `point` is relative to the [`Transform`] of the parent.
    #[inline]
    pub fn rotate_around(&mut self, point: Vec3, rotation: Quat) {
        self.translation = point + rotation * (self.translation - point);
        self.rotation *= rotation;
    }

    /// Rotates this [`Transform`] so that its local negative z direction is toward
    /// `target` and its local y direction is toward `up`.
    #[inline]
    pub fn look_at(&mut self, target: Vec3, up: Vec3) {
        let forward = Vec3::normalize(self.translation - target);
        let right = up.cross(forward).normalize();
        let up = forward.cross(right);
        self.rotation = Quat::from_mat3(&Mat3::from_cols(right, up, forward));
    }

    /// Multiplies `self` with `transform` component by component, returning the
    /// resulting [`Transform`]
    #[inline]
    #[must_use]
    pub fn mul_transform(&self, transform: Transform) -> Self {
        let translation = self.mul_vec3(transform.translation);
        let rotation = self.rotation * transform.rotation;
        let scale = self.scale * transform.scale;
        Transform {
            translation,
            rotation,
            scale,
        }
    }

    /// Returns a [`Vec3`] of this [`Transform`] applied to `value`.
    #[inline]
    pub fn mul_vec3(&self, mut value: Vec3) -> Vec3 {
        value = self.scale * value;
        value = self.rotation * value;
        value += self.translation;
        value
    }

    /// Changes the `scale` of this [`Transform`], multiplying the current `scale` by
    /// `scale_factor`.
    #[inline]
    pub fn apply_non_uniform_scale(&mut self, scale_factor: Vec3) {
        self.scale *= scale_factor;
    }
>>>>>>> a1a07945
}

impl Default for Transform {
	fn default() -> Self {
		Self::identity()
	}
}

impl From<GlobalTransform> for Transform {
	fn from(transform: GlobalTransform) -> Self {
		Self {
			translation: transform.translation,
			rotation: transform.rotation,
			scale: transform.scale,
		}
	}
}

impl Mul<Transform> for Transform {
	type Output = Transform;

	fn mul(self, transform: Transform) -> Self::Output {
		self.mul_transform(transform)
	}
}

impl Mul<Vec3> for Transform {
	type Output = Vec3;

	fn mul(self, value: Vec3) -> Self::Output {
		self.mul_vec3(value)
	}
}<|MERGE_RESOLUTION|>--- conflicted
+++ resolved
@@ -38,7 +38,6 @@
 }
 
 impl Transform {
-<<<<<<< HEAD
 	/// Creates a new [`Transform`] at the position `(x, y, z)`. In 2d, the `z` component
 	/// is used for z-ordering elements: higher `z`-value will be in front of lower
 	/// `z`-value.
@@ -196,18 +195,79 @@
 		self.local_z()
 	}
 
-	/// Rotates the transform by the given rotation.
+	/// Rotates this [`Transform`] by the given rotation.
 	#[inline]
 	pub fn rotate(&mut self, rotation: Quat) {
 		self.rotation = rotation * self.rotation;
 	}
 
-	/// Rotates this [`Transform`] around a point in space.
-	/// If the point is a zero vector, this will rotate around the parent (if any) or the origin.
+	/// Rotates this [`Transform`] around the given `axis` by `angle` (in radians).
+	///
+	/// If this [`Transform`] has a parent, the `axis` is relative to the rotation of the parent.
+	#[inline]
+	pub fn rotate_axis(&mut self, axis: Vec3, angle: f32) {
+		self.rotate(Quat::from_axis_angle(axis, angle));
+	}
+
+	/// Rotates this [`Transform`] around the X axis by `angle` (in radians).
+	///
+	/// If this [`Transform`] has a parent, the axis is relative to the rotation of the parent.
+	#[inline]
+	pub fn rotate_x(&mut self, angle: f32) {
+		self.rotate(Quat::from_rotation_x(angle));
+	}
+
+	/// Rotates this [`Transform`] around the Y axis by `angle` (in radians).
+	///
+	/// If this [`Transform`] has a parent, the axis is relative to the rotation of the parent.
+	#[inline]
+	pub fn rotate_y(&mut self, angle: f32) {
+		self.rotate(Quat::from_rotation_y(angle));
+	}
+
+	/// Rotates this [`Transform`] around the Z axis by `angle` (in radians).
+	///
+	/// If this [`Transform`] has a parent, the axis is relative to the rotation of the parent.
+	#[inline]
+	pub fn rotate_z(&mut self, angle: f32) {
+		self.rotate(Quat::from_rotation_z(angle));
+	}
+
+	/// Rotates this [`Transform`] around its X axis by `angle` (in radians).
+	#[inline]
+	pub fn rotate_local_x(&mut self, angle: f32) {
+		self.rotate_axis(self.local_x(), angle);
+	}
+
+	/// Rotates this [`Transform`] around its Y axis by `angle` (in radians).
+	#[inline]
+	pub fn rotate_local_y(&mut self, angle: f32) {
+		self.rotate_axis(self.local_y(), angle);
+	}
+
+	/// Rotates this [`Transform`] around its Z axis by `angle` (in radians).
+	#[inline]
+	pub fn rotate_local_z(&mut self, angle: f32) {
+		self.rotate_axis(self.local_z(), angle);
+	}
+
+	/// Rotates this [`Transform`] around a `point` in space.
+	///
+	/// If this [`Transform`] has a parent, the `point` is relative to the [`Transform`] of the parent.
 	#[inline]
 	pub fn rotate_around(&mut self, point: Vec3, rotation: Quat) {
 		self.translation = point + rotation * (self.translation - point);
 		self.rotation *= rotation;
+	}
+
+	/// Rotates this [`Transform`] so that its local negative z direction is toward
+	/// `target` and its local y direction is toward `up`.
+	#[inline]
+	pub fn look_at(&mut self, target: Vec3, up: Vec3) {
+		let forward = Vec3::normalize(self.translation - target);
+		let right = up.cross(forward).normalize();
+		let up = forward.cross(right);
+		self.rotation = Quat::from_mat3(&Mat3::from_cols(right, up, forward));
 	}
 
 	/// Multiplies `self` with `transform` component by component, returning the
@@ -240,280 +300,6 @@
 	pub fn apply_non_uniform_scale(&mut self, scale_factor: Vec3) {
 		self.scale *= scale_factor;
 	}
-
-	/// Rotates this [`Transform`] so that its local z direction is toward
-	/// `target` and its local y direction is toward `up`.
-	#[inline]
-	pub fn look_at(&mut self, target: Vec3, up: Vec3) {
-		let forward = Vec3::normalize(self.translation - target);
-		let right = up.cross(forward).normalize();
-		let up = forward.cross(right);
-		self.rotation = Quat::from_mat3(&Mat3::from_cols(right, up, forward));
-	}
-=======
-    /// Creates a new [`Transform`] at the position `(x, y, z)`. In 2d, the `z` component
-    /// is used for z-ordering elements: higher `z`-value will be in front of lower
-    /// `z`-value.
-    #[inline]
-    pub const fn from_xyz(x: f32, y: f32, z: f32) -> Self {
-        Self::from_translation(const_vec3!([x, y, z]))
-    }
-
-    /// Creates a new identity [`Transform`], with no translation, rotation, and a scale of 1 on
-    /// all axes.
-    #[inline]
-    pub const fn identity() -> Self {
-        Transform {
-            translation: Vec3::ZERO,
-            rotation: Quat::IDENTITY,
-            scale: Vec3::ONE,
-        }
-    }
-
-    /// Extracts the translation, rotation, and scale from `matrix`. It must be a 3d affine
-    /// transformation matrix.
-    #[inline]
-    pub fn from_matrix(matrix: Mat4) -> Self {
-        let (scale, rotation, translation) = matrix.to_scale_rotation_translation();
-
-        Transform {
-            translation,
-            rotation,
-            scale,
-        }
-    }
-
-    /// Creates a new [`Transform`], with `translation`. Rotation will be 0 and scale 1 on
-    /// all axes.
-    #[inline]
-    pub const fn from_translation(translation: Vec3) -> Self {
-        Transform {
-            translation,
-            ..Self::identity()
-        }
-    }
-
-    /// Creates a new [`Transform`], with `rotation`. Translation will be 0 and scale 1 on
-    /// all axes.
-    #[inline]
-    pub const fn from_rotation(rotation: Quat) -> Self {
-        Transform {
-            rotation,
-            ..Self::identity()
-        }
-    }
-
-    /// Creates a new [`Transform`], with `scale`. Translation will be 0 and rotation 0 on
-    /// all axes.
-    #[inline]
-    pub const fn from_scale(scale: Vec3) -> Self {
-        Transform {
-            scale,
-            ..Self::identity()
-        }
-    }
-
-    /// Updates and returns this [`Transform`] by rotating it so that its unit vector in the
-    /// local z direction is toward `target` and its unit vector in the local y direction
-    /// is toward `up`.
-    #[inline]
-    #[must_use]
-    pub fn looking_at(mut self, target: Vec3, up: Vec3) -> Self {
-        self.look_at(target, up);
-        self
-    }
-
-    /// Returns this [`Transform`] with a new translation.
-    #[inline]
-    #[must_use]
-    pub const fn with_translation(mut self, translation: Vec3) -> Self {
-        self.translation = translation;
-        self
-    }
-
-    /// Returns this [`Transform`] with a new rotation.
-    #[inline]
-    #[must_use]
-    pub const fn with_rotation(mut self, rotation: Quat) -> Self {
-        self.rotation = rotation;
-        self
-    }
-
-    /// Returns this [`Transform`] with a new scale.
-    #[inline]
-    #[must_use]
-    pub const fn with_scale(mut self, scale: Vec3) -> Self {
-        self.scale = scale;
-        self
-    }
-
-    /// Returns the 3d affine transformation matrix from this transforms translation,
-    /// rotation, and scale.
-    #[inline]
-    pub fn compute_matrix(&self) -> Mat4 {
-        Mat4::from_scale_rotation_translation(self.scale, self.rotation, self.translation)
-    }
-
-    /// Get the unit vector in the local x direction.
-    #[inline]
-    pub fn local_x(&self) -> Vec3 {
-        self.rotation * Vec3::X
-    }
-
-    /// Equivalent to [`-local_x()`][Transform::local_x()]
-    #[inline]
-    pub fn left(&self) -> Vec3 {
-        -self.local_x()
-    }
-
-    /// Equivalent to [`local_x()`][Transform::local_x()]
-    #[inline]
-    pub fn right(&self) -> Vec3 {
-        self.local_x()
-    }
-
-    /// Get the unit vector in the local y direction.
-    #[inline]
-    pub fn local_y(&self) -> Vec3 {
-        self.rotation * Vec3::Y
-    }
-
-    /// Equivalent to [`local_y()`][Transform::local_y]
-    #[inline]
-    pub fn up(&self) -> Vec3 {
-        self.local_y()
-    }
-
-    /// Equivalent to [`-local_y()`][Transform::local_y]
-    #[inline]
-    pub fn down(&self) -> Vec3 {
-        -self.local_y()
-    }
-
-    /// Get the unit vector in the local z direction.
-    #[inline]
-    pub fn local_z(&self) -> Vec3 {
-        self.rotation * Vec3::Z
-    }
-
-    /// Equivalent to [`-local_z()`][Transform::local_z]
-    #[inline]
-    pub fn forward(&self) -> Vec3 {
-        -self.local_z()
-    }
-
-    /// Equivalent to [`local_z()`][Transform::local_z]
-    #[inline]
-    pub fn back(&self) -> Vec3 {
-        self.local_z()
-    }
-
-    /// Rotates this [`Transform`] by the given rotation.
-    #[inline]
-    pub fn rotate(&mut self, rotation: Quat) {
-        self.rotation = rotation * self.rotation;
-    }
-
-    /// Rotates this [`Transform`] around the given `axis` by `angle` (in radians).
-    ///
-    /// If this [`Transform`] has a parent, the `axis` is relative to the rotation of the parent.
-    #[inline]
-    pub fn rotate_axis(&mut self, axis: Vec3, angle: f32) {
-        self.rotate(Quat::from_axis_angle(axis, angle));
-    }
-
-    /// Rotates this [`Transform`] around the X axis by `angle` (in radians).
-    ///
-    /// If this [`Transform`] has a parent, the axis is relative to the rotation of the parent.
-    #[inline]
-    pub fn rotate_x(&mut self, angle: f32) {
-        self.rotate(Quat::from_rotation_x(angle));
-    }
-
-    /// Rotates this [`Transform`] around the Y axis by `angle` (in radians).
-    ///
-    /// If this [`Transform`] has a parent, the axis is relative to the rotation of the parent.
-    #[inline]
-    pub fn rotate_y(&mut self, angle: f32) {
-        self.rotate(Quat::from_rotation_y(angle));
-    }
-
-    /// Rotates this [`Transform`] around the Z axis by `angle` (in radians).
-    ///
-    /// If this [`Transform`] has a parent, the axis is relative to the rotation of the parent.
-    #[inline]
-    pub fn rotate_z(&mut self, angle: f32) {
-        self.rotate(Quat::from_rotation_z(angle));
-    }
-
-    /// Rotates this [`Transform`] around its X axis by `angle` (in radians).
-    #[inline]
-    pub fn rotate_local_x(&mut self, angle: f32) {
-        self.rotate_axis(self.local_x(), angle);
-    }
-
-    /// Rotates this [`Transform`] around its Y axis by `angle` (in radians).
-    #[inline]
-    pub fn rotate_local_y(&mut self, angle: f32) {
-        self.rotate_axis(self.local_y(), angle);
-    }
-
-    /// Rotates this [`Transform`] around its Z axis by `angle` (in radians).
-    #[inline]
-    pub fn rotate_local_z(&mut self, angle: f32) {
-        self.rotate_axis(self.local_z(), angle);
-    }
-
-    /// Rotates this [`Transform`] around a `point` in space.
-    ///
-    /// If this [`Transform`] has a parent, the `point` is relative to the [`Transform`] of the parent.
-    #[inline]
-    pub fn rotate_around(&mut self, point: Vec3, rotation: Quat) {
-        self.translation = point + rotation * (self.translation - point);
-        self.rotation *= rotation;
-    }
-
-    /// Rotates this [`Transform`] so that its local negative z direction is toward
-    /// `target` and its local y direction is toward `up`.
-    #[inline]
-    pub fn look_at(&mut self, target: Vec3, up: Vec3) {
-        let forward = Vec3::normalize(self.translation - target);
-        let right = up.cross(forward).normalize();
-        let up = forward.cross(right);
-        self.rotation = Quat::from_mat3(&Mat3::from_cols(right, up, forward));
-    }
-
-    /// Multiplies `self` with `transform` component by component, returning the
-    /// resulting [`Transform`]
-    #[inline]
-    #[must_use]
-    pub fn mul_transform(&self, transform: Transform) -> Self {
-        let translation = self.mul_vec3(transform.translation);
-        let rotation = self.rotation * transform.rotation;
-        let scale = self.scale * transform.scale;
-        Transform {
-            translation,
-            rotation,
-            scale,
-        }
-    }
-
-    /// Returns a [`Vec3`] of this [`Transform`] applied to `value`.
-    #[inline]
-    pub fn mul_vec3(&self, mut value: Vec3) -> Vec3 {
-        value = self.scale * value;
-        value = self.rotation * value;
-        value += self.translation;
-        value
-    }
-
-    /// Changes the `scale` of this [`Transform`], multiplying the current `scale` by
-    /// `scale_factor`.
-    #[inline]
-    pub fn apply_non_uniform_scale(&mut self, scale_factor: Vec3) {
-        self.scale *= scale_factor;
-    }
->>>>>>> a1a07945
 }
 
 impl Default for Transform {
