use crate::clear_color::ClearColorConfig;
use bevy_ecs::{prelude::*, query::QueryItem};
use bevy_reflect::Reflect;
use bevy_render::{
	camera::{Camera, CameraProjection, CameraRenderGraph, DepthCalculation, OrthographicProjection},
	extract_component::ExtractComponent,
	primitives::Frustum,
	view::VisibleEntities,
};
use bevy_transform::prelude::{GlobalTransform, Transform};

#[derive(Component, Default, Reflect, Clone)]
#[reflect(Component)]
pub struct Camera2d {
	pub clear_color: ClearColorConfig,
}

impl ExtractComponent for Camera2d {
	type Query = &'static Self;
	type Filter = With<Camera>;

	fn extract_component(item: QueryItem<Self::Query>) -> Self {
		item.clone()
	}
}

#[derive(Bundle)]
pub struct Camera2dBundle {
	pub camera: Camera,
	pub camera_render_graph: CameraRenderGraph,
	pub projection: OrthographicProjection,
	pub visible_entities: VisibleEntities,
	pub frustum: Frustum,
	pub transform: Transform,
	pub global_transform: GlobalTransform,
	pub camera_2d: Camera2d,
}

impl Default for Camera2dBundle {
	fn default() -> Self {
		Self::new_with_far(1000.0)
	}
}

impl Camera2dBundle {
<<<<<<< HEAD
	/// Create an orthographic projection camera with a custom Z position.
	///
	/// The camera is placed at `Z=far-0.1`, looking toward the world origin `(0,0,0)`.
	/// Its orthographic projection extends from `0.0` to `-far` in camera view space,
	/// corresponding to `Z=far-0.1` (closest to camera) to `Z=-0.1` (furthest away from
	/// camera) in world space.
	pub fn new_with_far(far: f32) -> Self {
		// we want 0 to be "closest" and +far to be "farthest" in 2d, so we offset
		// the camera's translation by far and use a right handed coordinate system
		let projection = OrthographicProjection {
			far,
			depth_calculation: DepthCalculation::ZDifference,
			..Default::default()
		};
		let transform = Transform::from_xyz(0.0, 0.0, far - 0.1);
		let view_projection = projection.get_projection_matrix() * transform.compute_matrix().inverse();
		let frustum = Frustum::from_view_projection(
			&view_projection,
			&transform.translation,
			&transform.back(),
			projection.far(),
		);
		Self {
			camera_render_graph: CameraRenderGraph::from(crate::core_2d::graph::NAME),
			projection,
			visible_entities: VisibleEntities::default(),
			frustum,
			transform,
			global_transform: Default::default(),
			camera: Camera::default(),
			camera_2d: Camera2d::default(),
		}
	}
=======
    /// Create an orthographic projection camera with a custom `Z` position.
    ///
    /// The camera is placed at `Z=far-0.1`, looking toward the world origin `(0,0,0)`.
    /// Its orthographic projection extends from `0.0` to `-far` in camera view space,
    /// corresponding to `Z=far-0.1` (closest to camera) to `Z=-0.1` (furthest away from
    /// camera) in world space.
    pub fn new_with_far(far: f32) -> Self {
        // we want 0 to be "closest" and +far to be "farthest" in 2d, so we offset
        // the camera's translation by far and use a right handed coordinate system
        let projection = OrthographicProjection {
            far,
            depth_calculation: DepthCalculation::ZDifference,
            ..Default::default()
        };
        let transform = Transform::from_xyz(0.0, 0.0, far - 0.1);
        let view_projection =
            projection.get_projection_matrix() * transform.compute_matrix().inverse();
        let frustum = Frustum::from_view_projection(
            &view_projection,
            &transform.translation,
            &transform.back(),
            projection.far(),
        );
        Self {
            camera_render_graph: CameraRenderGraph::new(crate::core_2d::graph::NAME),
            projection,
            visible_entities: VisibleEntities::default(),
            frustum,
            transform,
            global_transform: Default::default(),
            camera: Camera::default(),
            camera_2d: Camera2d::default(),
        }
    }
>>>>>>> f9c1a8a3
}<|MERGE_RESOLUTION|>--- conflicted
+++ resolved
@@ -43,8 +43,7 @@
 }
 
 impl Camera2dBundle {
-<<<<<<< HEAD
-	/// Create an orthographic projection camera with a custom Z position.
+	/// Create an orthographic projection camera with a custom `Z` position.
 	///
 	/// The camera is placed at `Z=far-0.1`, looking toward the world origin `(0,0,0)`.
 	/// Its orthographic projection extends from `0.0` to `-far` in camera view space,
@@ -77,40 +76,4 @@
 			camera_2d: Camera2d::default(),
 		}
 	}
-=======
-    /// Create an orthographic projection camera with a custom `Z` position.
-    ///
-    /// The camera is placed at `Z=far-0.1`, looking toward the world origin `(0,0,0)`.
-    /// Its orthographic projection extends from `0.0` to `-far` in camera view space,
-    /// corresponding to `Z=far-0.1` (closest to camera) to `Z=-0.1` (furthest away from
-    /// camera) in world space.
-    pub fn new_with_far(far: f32) -> Self {
-        // we want 0 to be "closest" and +far to be "farthest" in 2d, so we offset
-        // the camera's translation by far and use a right handed coordinate system
-        let projection = OrthographicProjection {
-            far,
-            depth_calculation: DepthCalculation::ZDifference,
-            ..Default::default()
-        };
-        let transform = Transform::from_xyz(0.0, 0.0, far - 0.1);
-        let view_projection =
-            projection.get_projection_matrix() * transform.compute_matrix().inverse();
-        let frustum = Frustum::from_view_projection(
-            &view_projection,
-            &transform.translation,
-            &transform.back(),
-            projection.far(),
-        );
-        Self {
-            camera_render_graph: CameraRenderGraph::new(crate::core_2d::graph::NAME),
-            projection,
-            visible_entities: VisibleEntities::default(),
-            frustum,
-            transform,
-            global_transform: Default::default(),
-            camera: Camera::default(),
-            camera_2d: Camera2d::default(),
-        }
-    }
->>>>>>> f9c1a8a3
 }