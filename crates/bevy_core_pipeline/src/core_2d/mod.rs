--- conflicted
+++ resolved
@@ -85,22 +85,15 @@
 		self.sort_key
 	}
 
-<<<<<<< HEAD
 	#[inline]
 	fn draw_function(&self) -> DrawFunctionId {
 		self.draw_function
 	}
-=======
-    #[inline]
-    fn draw_function(&self) -> DrawFunctionId {
-        self.draw_function
-    }
 
-    #[inline]
-    fn sort(items: &mut [Self]) {
-        items.sort_by_key(|item| item.sort_key());
-    }
->>>>>>> 7e6dd3f0
+	#[inline]
+	fn sort(items: &mut [Self]) {
+		items.sort_by_key(|item| item.sort_key());
+	}
 }
 
 impl EntityPhaseItem for Transparent2d {
