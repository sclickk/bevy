--- conflicted
+++ resolved
@@ -19,7 +19,6 @@
 use bevy_app::{App, Plugin};
 use bevy_ecs::prelude::*;
 use bevy_render::{
-<<<<<<< HEAD
 	camera::{Camera, ExtractedCamera},
 	extract_component::ExtractComponentPlugin,
 	prelude::Msaa,
@@ -35,25 +34,7 @@
 	renderer::RenderDevice,
 	texture::TextureCache,
 	view::ViewDepthTexture,
-	RenderApp, RenderStage,
-=======
-    camera::{Camera, ExtractedCamera},
-    extract_component::ExtractComponentPlugin,
-    prelude::Msaa,
-    render_graph::{RenderGraph, SlotInfo, SlotType},
-    render_phase::{
-        sort_phase_system, CachedRenderPipelinePhaseItem, DrawFunctionId, DrawFunctions,
-        EntityPhaseItem, PhaseItem, RenderPhase,
-    },
-    render_resource::{
-        CachedRenderPipelineId, Extent3d, TextureDescriptor, TextureDimension, TextureFormat,
-        TextureUsages,
-    },
-    renderer::RenderDevice,
-    texture::TextureCache,
-    view::ViewDepthTexture,
-    Extract, RenderApp, RenderStage,
->>>>>>> 518408df
+	Extract, RenderApp, RenderStage,
 };
 use bevy_utils::{FloatOrd, HashMap};
 
@@ -226,13 +207,8 @@
 }
 
 pub fn extract_core_3d_camera_phases(
-<<<<<<< HEAD
 	mut commands: Commands,
-	cameras_3d: Query<(Entity, &Camera), With<Camera3d>>,
-=======
-    mut commands: Commands,
-    cameras_3d: Extract<Query<(Entity, &Camera), With<Camera3d>>>,
->>>>>>> 518408df
+	cameras_3d: Extract<Query<(Entity, &Camera), With<Camera3d>>>,
 ) {
 	for (entity, camera) in cameras_3d.into_iter() {
 		if camera.is_active {
