use bevy_derive::{Deref, DerefMut};
use bevy_ecs::prelude::*;
use bevy_reflect::{Reflect, ReflectDeserialize, ReflectSerialize};
use bevy_render::{color::Color, extract_resource::ExtractResource};
use serde::{Deserialize, Serialize};

#[derive(Reflect, Serialize, Deserialize, Clone, Debug, Default)]
#[reflect_value(Serialize, Deserialize)]
pub enum ClearColorConfig {
<<<<<<< HEAD
	Default,
	Custom(Color),
	None,
}

impl Default for ClearColorConfig {
	fn default() -> Self {
		ClearColorConfig::Default
	}
}

=======
    #[default]
    Default,
    Custom(Color),
    None,
}

>>>>>>> a1a07945
/// When used as a resource, sets the color that is used to clear the screen between frames.
///
/// This color appears as the "background" color for simple apps, when
/// there are portions of the screen with nothing rendered.
#[derive(Component, Clone, Debug, Deref, DerefMut, ExtractResource)]
pub struct ClearColor(pub Color);

impl Default for ClearColor {
	fn default() -> Self {
		Self(Color::rgb(0.4, 0.4, 0.4))
	}
}<|MERGE_RESOLUTION|>--- conflicted
+++ resolved
@@ -7,26 +7,12 @@
 #[derive(Reflect, Serialize, Deserialize, Clone, Debug, Default)]
 #[reflect_value(Serialize, Deserialize)]
 pub enum ClearColorConfig {
-<<<<<<< HEAD
+	#[default]
 	Default,
 	Custom(Color),
 	None,
 }
 
-impl Default for ClearColorConfig {
-	fn default() -> Self {
-		ClearColorConfig::Default
-	}
-}
-
-=======
-    #[default]
-    Default,
-    Custom(Color),
-    None,
-}
-
->>>>>>> a1a07945
 /// When used as a resource, sets the color that is used to clear the screen between frames.
 ///
 /// This color appears as the "background" color for simple apps, when
