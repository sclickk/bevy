//! Animation for the game engine Bevy

#![warn(missing_docs)]

use std::ops::Deref;

use bevy_app::{App, CoreStage, Plugin};
use bevy_asset::{AddAsset, Assets, Handle};
use bevy_core::Name;
use bevy_ecs::{
	change_detection::DetectChanges,
	entity::Entity,
	prelude::Component,
	reflect::ReflectComponent,
	schedule::ParallelSystemDescriptorCoercion,
	system::{Query, Res},
};
use bevy_hierarchy::Children;
use bevy_math::{Quat, Vec3};
use bevy_reflect::{Reflect, TypeUuid};
use bevy_time::Time;
use bevy_transform::{prelude::Transform, TransformSystem};
use bevy_utils::{tracing::warn, HashMap};

#[allow(missing_docs)]
pub mod prelude {
	#[doc(hidden)]
	pub use crate::{
		AnimationClip, AnimationPlayer, AnimationPlugin, EntityPath, Keyframes, VariableCurve,
	};
}

/// List of keyframes for one of the attribute of a [`Transform`].
#[derive(Clone, Debug)]
pub enum Keyframes {
	/// Keyframes for rotation.
	Rotation(Vec<Quat>),
	/// Keyframes for translation.
	Translation(Vec<Vec3>),
	/// Keyframes for scale.
	Scale(Vec<Vec3>),
}

/// Describes how an attribute of a [`Transform`] should be animated.
///
/// `keyframe_timestamps` and `keyframes` should have the same length.
#[derive(Clone, Debug)]
pub struct VariableCurve {
	/// Timestamp for each of the keyframes.
	pub keyframe_timestamps: Vec<f32>,
	/// List of the keyframes.
	pub keyframes: Keyframes,
}

/// Path to an entity, with [`Name`]s. Each entity in a path must have a name.
#[derive(Clone, Debug, Hash, PartialEq, Eq, Default)]
pub struct EntityPath {
	/// Parts of the path
	pub parts: Vec<Name>,
}

/// A list of [`VariableCurve`], and the [`EntityPath`] to which they apply.
#[derive(Clone, TypeUuid, Debug, Default)]
#[uuid = "d81b7179-0448-4eb0-89fe-c067222725bf"]
pub struct AnimationClip {
	curves: HashMap<EntityPath, Vec<VariableCurve>>,
	duration: f32,
}

impl AnimationClip {
	#[inline]
	/// Hashmap of the [`VariableCurve`]s per [`EntityPath`].
	pub fn curves(&self) -> &HashMap<EntityPath, Vec<VariableCurve>> {
		&self.curves
	}

	/// Duration of the clip, represented in seconds
	#[inline]
	pub fn duration(&self) -> f32 {
		self.duration
	}

	/// Add a [`VariableCurve`] to an [`EntityPath`].
	pub fn add_curve_to_path(&mut self, path: EntityPath, curve: VariableCurve) {
		// Update the duration of the animation by this curve duration if it's longer
		self.duration = self
			.duration
			.max(*curve.keyframe_timestamps.last().unwrap_or(&0.0));
		self.curves.entry(path).or_default().push(curve);
	}
}

/// Animation controls
#[derive(Component, Reflect)]
#[reflect(Component)]
pub struct AnimationPlayer {
	paused: bool,
	repeat: bool,
	speed: f32,
	elapsed: f32,
	animation_clip: Handle<AnimationClip>,
}

impl Default for AnimationPlayer {
	fn default() -> Self {
		Self {
			paused: false,
			repeat: false,
			speed: 1.0,
			elapsed: 0.0,
			animation_clip: Default::default(),
		}
	}
}

impl AnimationPlayer {
	/// Start playing an animation, resetting state of the player
	pub fn play(&mut self, handle: Handle<AnimationClip>) -> &mut Self {
		*self = Self {
			animation_clip: handle,
			..Default::default()
		};
		self
	}

	/// Set the animation to repeat
	pub fn repeat(&mut self) {
		self.repeat = true;
	}

	/// Stop the animation from repeating
	pub fn stop_repeating(&mut self) {
		self.repeat = false;
	}

	/// Pause the animation
	pub fn pause(&mut self) {
		self.paused = true;
	}

	/// Unpause the animation
	pub fn resume(&mut self) {
		self.paused = false;
	}

	/// Is the animation paused
	pub fn is_paused(&self) -> bool {
		self.paused
	}

	/// Speed of the animation playback
	pub fn speed(&self) -> f32 {
		self.speed
	}

	/// Set the speed of the animation playback
	pub fn set_speed(&mut self, speed: f32) {
		self.speed = speed;
	}

	/// Time elapsed playing the animation
	pub fn elapsed(&self) -> f32 {
		self.elapsed
	}

	/// Seek to a specific time in the animation
	pub fn set_elapsed(&mut self, elapsed: f32) {
		self.elapsed = elapsed;
	}
}

/// System that will play all animations, using any entity with a [`AnimationPlayer`]
/// and a [`Handle<AnimationClip>`] as an animation root
pub fn animation_player(
	time: Res<Time>,
	animations: Res<Assets<AnimationClip>>,
	mut animation_players: Query<(Entity, &mut AnimationPlayer)>,
	names: Query<&Name>,
	mut transforms: Query<&mut Transform>,
	children: Query<&Children>,
) {
<<<<<<< HEAD
	for (entity, mut player) in animation_players.iter_mut() {
		if let Some(animation_clip) = animations.get(&player.animation_clip) {
			// Continue if paused unless the `AnimationPlayer` was changed
			// This allow the animation to still be updated if the player.elapsed field was manually updated in pause
			if player.paused && !player.is_changed() {
				continue;
			}
			if !player.paused {
				player.elapsed += time.delta_seconds() * player.speed;
			}
			let mut elapsed = player.elapsed;
			if player.repeat {
				elapsed %= animation_clip.duration;
			}
			if elapsed < 0.0 {
				elapsed += animation_clip.duration;
			}
			'entity: for (path, curves) in &animation_clip.curves {
				// PERF: finding the target entity can be optimised
				let mut current_entity = entity;
				// Ignore the first name, it is the root node which we already have
				for part in path.parts.iter().skip(1) {
					let mut found = false;
					if let Ok(children) = children.get(current_entity) {
						for child in children.deref() {
							if let Ok(name) = names.get(*child) {
								if name == part {
									// Found a children with the right name, continue to the next part
									current_entity = *child;
									found = true;
									break;
								}
							}
						}
					}
					if !found {
						warn!("Entity not found for path {:?} on part {:?}", path, part);
						continue 'entity;
					}
				}
				if let Ok(mut transform) = transforms.get_mut(current_entity) {
					for curve in curves {
						// Some curves have only one keyframe used to set a transform
						if curve.keyframe_timestamps.len() == 1 {
							match &curve.keyframes {
								Keyframes::Rotation(keyframes) => transform.rotation = keyframes[0],
								Keyframes::Translation(keyframes) => {
									transform.translation = keyframes[0];
								}
								Keyframes::Scale(keyframes) => transform.scale = keyframes[0],
							}
							continue;
						}
=======
    for (entity, mut player) in &mut animation_players {
        if let Some(animation_clip) = animations.get(&player.animation_clip) {
            // Continue if paused unless the `AnimationPlayer` was changed
            // This allow the animation to still be updated if the player.elapsed field was manually updated in pause
            if player.paused && !player.is_changed() {
                continue;
            }
            if !player.paused {
                player.elapsed += time.delta_seconds() * player.speed;
            }
            let mut elapsed = player.elapsed;
            if player.repeat {
                elapsed %= animation_clip.duration;
            }
            if elapsed < 0.0 {
                elapsed += animation_clip.duration;
            }
            'entity: for (path, curves) in &animation_clip.curves {
                // PERF: finding the target entity can be optimised
                let mut current_entity = entity;
                // Ignore the first name, it is the root node which we already have
                for part in path.parts.iter().skip(1) {
                    let mut found = false;
                    if let Ok(children) = children.get(current_entity) {
                        for child in children.deref() {
                            if let Ok(name) = names.get(*child) {
                                if name == part {
                                    // Found a children with the right name, continue to the next part
                                    current_entity = *child;
                                    found = true;
                                    break;
                                }
                            }
                        }
                    }
                    if !found {
                        warn!("Entity not found for path {:?} on part {:?}", path, part);
                        continue 'entity;
                    }
                }
                if let Ok(mut transform) = transforms.get_mut(current_entity) {
                    for curve in curves {
                        // Some curves have only one keyframe used to set a transform
                        if curve.keyframe_timestamps.len() == 1 {
                            match &curve.keyframes {
                                Keyframes::Rotation(keyframes) => transform.rotation = keyframes[0],
                                Keyframes::Translation(keyframes) => {
                                    transform.translation = keyframes[0];
                                }
                                Keyframes::Scale(keyframes) => transform.scale = keyframes[0],
                            }
                            continue;
                        }
>>>>>>> a1d3f1b3

						// Find the current keyframe
						// PERF: finding the current keyframe can be optimised
						let step_start = match curve
							.keyframe_timestamps
							.binary_search_by(|probe| probe.partial_cmp(&elapsed).unwrap())
						{
							Ok(i) => i,
							Err(0) => continue, // this curve isn't started yet
							Err(n) if n > curve.keyframe_timestamps.len() - 1 => continue, // this curve is finished
							Err(i) => i - 1,
						};
						let ts_start = curve.keyframe_timestamps[step_start];
						let ts_end = curve.keyframe_timestamps[step_start + 1];
						let lerp = (elapsed - ts_start) / (ts_end - ts_start);

						// Apply the keyframe
						match &curve.keyframes {
							Keyframes::Rotation(keyframes) => {
								let rot_start = keyframes[step_start];
								let mut rot_end = keyframes[step_start + 1];
								// Choose the smallest angle for the rotation
								if rot_end.dot(rot_start) < 0.0 {
									rot_end = -rot_end;
								}
								// Rotations are using a spherical linear interpolation
								transform.rotation = rot_start
									.normalize()
									.slerp(rot_end.normalize(), lerp);
							}
							Keyframes::Translation(keyframes) => {
								let translation_start = keyframes[step_start];
								let translation_end = keyframes[step_start + 1];
								let result = translation_start.lerp(translation_end, lerp);
								transform.translation = result;
							}
							Keyframes::Scale(keyframes) => {
								let scale_start = keyframes[step_start];
								let scale_end = keyframes[step_start + 1];
								let result = scale_start.lerp(scale_end, lerp);
								transform.scale = result;
							}
						}
					}
				}
			}
		}
	}
}

/// Adds animation support to an app
#[derive(Default)]
pub struct AnimationPlugin {}

impl Plugin for AnimationPlugin {
	fn build(&self, app: &mut App) {
		app.add_asset::<AnimationClip>();
		app.register_type::<AnimationPlayer>();
		app.add_system_to_stage(
			CoreStage::PostUpdate,
			animation_player.before(TransformSystem::TransformPropagate),
		);
	}
}<|MERGE_RESOLUTION|>--- conflicted
+++ resolved
@@ -179,13 +179,12 @@
 	mut transforms: Query<&mut Transform>,
 	children: Query<&Children>,
 ) {
-<<<<<<< HEAD
-	for (entity, mut player) in animation_players.iter_mut() {
+	animation_players.for_each_mut(|(entity, mut player)| {
 		if let Some(animation_clip) = animations.get(&player.animation_clip) {
 			// Continue if paused unless the `AnimationPlayer` was changed
 			// This allow the animation to still be updated if the player.elapsed field was manually updated in pause
 			if player.paused && !player.is_changed() {
-				continue;
+				return;
 			}
 			if !player.paused {
 				player.elapsed += time.delta_seconds() * player.speed;
@@ -233,61 +232,6 @@
 							}
 							continue;
 						}
-=======
-    for (entity, mut player) in &mut animation_players {
-        if let Some(animation_clip) = animations.get(&player.animation_clip) {
-            // Continue if paused unless the `AnimationPlayer` was changed
-            // This allow the animation to still be updated if the player.elapsed field was manually updated in pause
-            if player.paused && !player.is_changed() {
-                continue;
-            }
-            if !player.paused {
-                player.elapsed += time.delta_seconds() * player.speed;
-            }
-            let mut elapsed = player.elapsed;
-            if player.repeat {
-                elapsed %= animation_clip.duration;
-            }
-            if elapsed < 0.0 {
-                elapsed += animation_clip.duration;
-            }
-            'entity: for (path, curves) in &animation_clip.curves {
-                // PERF: finding the target entity can be optimised
-                let mut current_entity = entity;
-                // Ignore the first name, it is the root node which we already have
-                for part in path.parts.iter().skip(1) {
-                    let mut found = false;
-                    if let Ok(children) = children.get(current_entity) {
-                        for child in children.deref() {
-                            if let Ok(name) = names.get(*child) {
-                                if name == part {
-                                    // Found a children with the right name, continue to the next part
-                                    current_entity = *child;
-                                    found = true;
-                                    break;
-                                }
-                            }
-                        }
-                    }
-                    if !found {
-                        warn!("Entity not found for path {:?} on part {:?}", path, part);
-                        continue 'entity;
-                    }
-                }
-                if let Ok(mut transform) = transforms.get_mut(current_entity) {
-                    for curve in curves {
-                        // Some curves have only one keyframe used to set a transform
-                        if curve.keyframe_timestamps.len() == 1 {
-                            match &curve.keyframes {
-                                Keyframes::Rotation(keyframes) => transform.rotation = keyframes[0],
-                                Keyframes::Translation(keyframes) => {
-                                    transform.translation = keyframes[0];
-                                }
-                                Keyframes::Scale(keyframes) => transform.scale = keyframes[0],
-                            }
-                            continue;
-                        }
->>>>>>> a1d3f1b3
 
 						// Find the current keyframe
 						// PERF: finding the current keyframe can be optimised
@@ -335,7 +279,7 @@
 				}
 			}
 		}
-	}
+	});
 }
 
 /// Adds animation support to an app
