--- conflicted
+++ resolved
@@ -248,7 +248,6 @@
 						let ts_end = curve.keyframe_timestamps[step_start + 1];
 						let lerp = (elapsed - ts_start) / (ts_end - ts_start);
 
-<<<<<<< HEAD
 						// Apply the keyframe
 						match &curve.keyframes {
 							Keyframes::Rotation(keyframes) => {
@@ -259,8 +258,9 @@
 									rot_end = -rot_end;
 								}
 								// Rotations are using a spherical linear interpolation
-								transform.rotation = Quat::from_array(rot_start.normalize().into())
-									.slerp(Quat::from_array(rot_end.normalize().into()), lerp);
+								transform.rotation = rot_start
+									.normalize()
+									.slerp(rot_end.normalize(), lerp);
 							}
 							Keyframes::Translation(keyframes) => {
 								let translation_start = keyframes[step_start];
@@ -280,39 +280,6 @@
 			}
 		}
 	}
-=======
-                        // Apply the keyframe
-                        match &curve.keyframes {
-                            Keyframes::Rotation(keyframes) => {
-                                let rot_start = keyframes[step_start];
-                                let mut rot_end = keyframes[step_start + 1];
-                                // Choose the smallest angle for the rotation
-                                if rot_end.dot(rot_start) < 0.0 {
-                                    rot_end = -rot_end;
-                                }
-                                // Rotations are using a spherical linear interpolation
-                                transform.rotation =
-                                    rot_start.normalize().slerp(rot_end.normalize(), lerp);
-                            }
-                            Keyframes::Translation(keyframes) => {
-                                let translation_start = keyframes[step_start];
-                                let translation_end = keyframes[step_start + 1];
-                                let result = translation_start.lerp(translation_end, lerp);
-                                transform.translation = result;
-                            }
-                            Keyframes::Scale(keyframes) => {
-                                let scale_start = keyframes[step_start];
-                                let scale_end = keyframes[step_start + 1];
-                                let result = scale_start.lerp(scale_end, lerp);
-                                transform.scale = result;
-                            }
-                        }
-                    }
-                }
-            }
-        }
-    }
->>>>>>> a1a07945
 }
 
 /// Adds animation support to an app
