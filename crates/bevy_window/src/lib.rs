--- conflicted
+++ resolved
@@ -24,9 +24,12 @@
 use bevy_app::prelude::*;
 use bevy_ecs::{event::Events, schedule::SystemLabel};
 
-<<<<<<< HEAD
-/// A [`Plugin`] that defines an interface for windowing support in Bevy.
-pub struct WindowPlugin {
+/// The configuration information for the [`WindowPlugin`].
+///
+/// It can be added as a [`Resource`](bevy_ecs::system::Resource) before the [`WindowPlugin`]
+/// runs, to configure how it behaves.
+#[derive(Clone)]
+pub struct WindowSettings {
 	/// Whether to create a window when added.
 	///
 	/// Note that if there are no windows, by default the App will exit,
@@ -50,53 +53,14 @@
 	pub close_when_requested: bool,
 }
 
-impl Default for WindowPlugin {
+impl Default for WindowSettings {
 	fn default() -> Self {
-		WindowPlugin {
+		WindowSettings {
 			add_primary_window: true,
 			exit_on_all_closed: true,
 			close_when_requested: true,
 		}
 	}
-=======
-/// The configuration information for the [`WindowPlugin`].
-///
-/// It can be added as a [`Resource`](bevy_ecs::system::Resource) before the [`WindowPlugin`]
-/// runs, to configure how it behaves.
-#[derive(Clone)]
-pub struct WindowSettings {
-    /// Whether to create a window when added.
-    ///
-    /// Note that if there are no windows, by default the App will exit,
-    /// due to [`exit_on_all_closed`].
-    pub add_primary_window: bool,
-    /// Whether to exit the app when there are no open windows.
-    ///
-    /// If disabling this, ensure that you send the [`bevy_app::AppExit`]
-    /// event when the app should exit. If this does not occur, you will
-    /// create 'headless' processes (processes without windows), which may
-    /// surprise your users. It is recommended to leave this setting as `true`.
-    ///
-    /// If true, this plugin will add [`exit_on_all_closed`] to [`CoreStage::Update`].
-    pub exit_on_all_closed: bool,
-    /// Whether to close windows when they are requested to be closed (i.e.
-    /// when the close button is pressed).
-    ///
-    /// If true, this plugin will add [`close_when_requested`] to [`CoreStage::Update`].
-    /// If this system (or a replacement) is not running, the close button will have no effect.
-    /// This may surprise your users. It is recommended to leave this setting as `true`.
-    pub close_when_requested: bool,
-}
-
-impl Default for WindowSettings {
-    fn default() -> Self {
-        WindowSettings {
-            add_primary_window: true,
-            exit_on_all_closed: true,
-            close_when_requested: true,
-        }
-    }
->>>>>>> 47f19449
 }
 
 /// A [`Plugin`] that defines an interface for windowing support in Bevy.
@@ -122,12 +86,17 @@
 		app.add_event::<WindowMoved>();
 		app.init_resource::<Windows>();
 
-<<<<<<< HEAD
-		if self.add_primary_window {
+		let settings = app
+			.world
+			.get_resource::<WindowSettings>()
+			.cloned()
+			.unwrap_or_default();
+
+		if settings.add_primary_window {
 			let window_descriptor = app
 				.world
 				.get_resource::<WindowDescriptor>()
-				.map(|descriptor| (*descriptor).clone())
+				.cloned()
 				.unwrap_or_default();
 			let mut create_window_event = app.world.resource_mut::<Events<CreateWindow>>();
 			create_window_event.send(CreateWindow {
@@ -136,41 +105,13 @@
 			});
 		}
 
-		if self.exit_on_all_closed {
+		if settings.exit_on_all_closed {
 			app.add_system(exit_on_all_closed);
 		}
-		if self.close_when_requested {
+		if settings.close_when_requested {
 			app.add_system(close_when_requested);
 		}
 	}
-=======
-        let settings = app
-            .world
-            .get_resource::<WindowSettings>()
-            .cloned()
-            .unwrap_or_default();
-
-        if settings.add_primary_window {
-            let window_descriptor = app
-                .world
-                .get_resource::<WindowDescriptor>()
-                .cloned()
-                .unwrap_or_default();
-            let mut create_window_event = app.world.resource_mut::<Events<CreateWindow>>();
-            create_window_event.send(CreateWindow {
-                id: WindowId::primary(),
-                descriptor: window_descriptor,
-            });
-        }
-
-        if settings.exit_on_all_closed {
-            app.add_system(exit_on_all_closed);
-        }
-        if settings.close_when_requested {
-            app.add_system(close_when_requested);
-        }
-    }
->>>>>>> 47f19449
 }
 
 #[derive(Debug, Hash, PartialEq, Eq, Clone, SystemLabel)]
