use std::path::PathBuf;

use super::{WindowDescriptor, WindowId};
use bevy_math::{IVec2, Vec2};

/// A window event that is sent whenever a window's logical size has changed.
#[derive(Debug, Clone)]
pub struct WindowResized {
	pub id: WindowId,
	/// The new logical width of the window.
	pub width: f32,
	/// The new logical height of the window.
	pub height: f32,
}

/// An event that indicates that a new window should be created.
#[derive(Debug, Clone)]
pub struct CreateWindow {
	pub id: WindowId,
	pub descriptor: WindowDescriptor,
}

/// An event that indicates the window should redraw, even if its control flow is set to `Wait` and
/// there have been no window events.
#[derive(Debug, Clone)]
pub struct RequestRedraw;

/// An event that is sent whenever a new window is created.
///
/// To create a new window, send a [`CreateWindow`] event - this
/// event will be sent in the handler for that event.
#[derive(Debug, Clone)]
pub struct WindowCreated {
	pub id: WindowId,
}

/// An event that is sent whenever the operating systems requests that a window
/// be closed. This will be sent when the close button of the window is pressed.
///
/// If the default [`WindowPlugin`] is used, these events are handled
/// by [closing] the corresponding [`Window`].  
/// To disable this behaviour, set `close_when_requested` on the [`WindowPlugin`]
/// to `false`.
///
/// [`WindowPlugin`]: crate::WindowPlugin
/// [`Window`]: crate::Window
/// [closing]: crate::Window::close
#[derive(Debug, Clone)]
pub struct WindowCloseRequested {
	pub id: WindowId,
}

/// An event that is sent whenever a window is closed. This will be sent by the
/// handler for [`Window::close`].
///
/// [`Window::close`]: crate::Window::close
#[derive(Debug, Clone)]
pub struct WindowClosed {
	pub id: WindowId,
}
/// An event reporting that the mouse cursor has moved on a window.
///
/// The event is sent only if the cursor is over one of the application's windows.
/// It is the translated version of [`WindowEvent::CursorMoved`] from the `winit` crate.
///
/// Not to be confused with the [`MouseMotion`] event from `bevy_input`.
///
/// [`WindowEvent::CursorMoved`]: https://docs.rs/winit/latest/winit/event/enum.WindowEvent.html#variant.CursorMoved
/// [`MouseMotion`]: bevy_input::mouse::MouseMotion
#[derive(Debug, Clone)]
pub struct CursorMoved {
<<<<<<< HEAD
	pub id: WindowId,
	pub position: Vec2,
=======
    /// The identifier of the window the cursor has moved on.
    pub id: WindowId,

    /// The position of the cursor, in window coordinates.
    pub position: Vec2,
>>>>>>> e57abc1c
}
/// An event that is sent whenever the user's cursor enters a window.
#[derive(Debug, Clone)]
pub struct CursorEntered {
	pub id: WindowId,
}
/// An event that is sent whenever the user's cursor leaves a window.
#[derive(Debug, Clone)]
pub struct CursorLeft {
	pub id: WindowId,
}

/// An event that is sent whenever a window receives a character from the OS or underlying system.
#[derive(Debug, Clone)]
pub struct ReceivedCharacter {
	pub id: WindowId,
	pub char: char,
}

/// An event that indicates a window has received or lost focus.
#[derive(Debug, Clone)]
pub struct WindowFocused {
	pub id: WindowId,
	pub focused: bool,
}

/// An event that indicates a window's scale factor has changed.
#[derive(Debug, Clone)]
pub struct WindowScaleFactorChanged {
	pub id: WindowId,
	pub scale_factor: f64,
}
/// An event that indicates a window's OS-reported scale factor has changed.
#[derive(Debug, Clone)]
pub struct WindowBackendScaleFactorChanged {
	pub id: WindowId,
	pub scale_factor: f64,
}

/// Events related to files being dragged and dropped on a window.
#[derive(Debug, Clone)]
pub enum FileDragAndDrop {
	DroppedFile { id: WindowId, path_buf: PathBuf },

	HoveredFile { id: WindowId, path_buf: PathBuf },

	HoveredFileCancelled { id: WindowId },
}

/// An event that is sent when a window is repositioned in physical pixels.
#[derive(Debug, Clone)]
pub struct WindowMoved {
	pub id: WindowId,
	pub position: IVec2,
}<|MERGE_RESOLUTION|>--- conflicted
+++ resolved
@@ -69,16 +69,11 @@
 /// [`MouseMotion`]: bevy_input::mouse::MouseMotion
 #[derive(Debug, Clone)]
 pub struct CursorMoved {
-<<<<<<< HEAD
+	/// The identifier of the window the cursor has moved on.
 	pub id: WindowId,
+
+	/// The position of the cursor, in window coordinates.
 	pub position: Vec2,
-=======
-    /// The identifier of the window the cursor has moved on.
-    pub id: WindowId,
-
-    /// The position of the cursor, in window coordinates.
-    pub position: Vec2,
->>>>>>> e57abc1c
 }
 /// An event that is sent whenever the user's cursor enters a window.
 #[derive(Debug, Clone)]
