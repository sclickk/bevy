use bevy_math::{DVec2, IVec2, UVec2, Vec2};
use bevy_utils::{tracing::warn, Uuid};
use raw_window_handle::RawWindowHandle;

#[derive(Copy, Clone, Debug, PartialEq, Eq, Hash, PartialOrd, Ord)]
/// A unique ID for a [`Window`].
pub struct WindowId(Uuid);

/// Presentation mode for a window.
///
/// The presentation mode specifies when a frame is presented to the window. The `Fifo`
/// option corresponds to a traditional `VSync`, where the framerate is capped by the
/// display refresh rate. Both `Immediate` and `Mailbox` are low-latency and are not
/// capped by the refresh rate, but may not be available on all platforms. Tearing
/// may be observed with `Immediate` mode, but will not be observed with `Mailbox` or
/// `Fifo`.
///
/// `Immediate` or `Mailbox` will gracefully fallback to `Fifo` when unavailable.
///
/// The presentation mode may be declared in the [`WindowDescriptor`](WindowDescriptor::present_mode)
/// or updated on a [`Window`](Window::set_present_mode).
#[repr(C)]
#[derive(Copy, Clone, Debug, PartialEq, Eq, Hash)]
#[doc(alias = "vsync")]
pub enum PresentMode {
	/// Chooses FifoRelaxed -> Fifo based on availability.
	///
	/// Because of the fallback behavior, it is supported everywhere.
	AutoVsync = 0,
	/// Chooses Immediate -> Mailbox -> Fifo (on web) based on availability.
	///
	/// Because of the fallback behavior, it is supported everywhere.
	AutoNoVsync = 1,
	/// The presentation engine does **not** wait for a vertical blanking period and
	/// the request is presented immediately. This is a low-latency presentation mode,
	/// but visible tearing may be observed. Will fallback to `Fifo` if unavailable on the
	/// selected platform and backend. Not optimal for mobile.
	///
	/// Selecting this variant will panic if not supported, it is preferred to use
	/// [`PresentMode::AutoNoVsync`].
	Immediate = 2,
	/// The presentation engine waits for the next vertical blanking period to update
	/// the current image, but frames may be submitted without delay. This is a low-latency
	/// presentation mode and visible tearing will **not** be observed. Will fallback to `Fifo`
	/// if unavailable on the selected platform and backend. Not optimal for mobile.
	///
	/// Selecting this variant will panic if not supported, it is preferred to use
	/// [`PresentMode::AutoNoVsync`].
	Mailbox = 3,
	/// The presentation engine waits for the next vertical blanking period to update
	/// the current image. The framerate will be capped at the display refresh rate,
	/// corresponding to the `VSync`. Tearing cannot be observed. Optimal for mobile.
	Fifo = 4, // NOTE: The explicit ordinal values mirror wgpu.
}

impl WindowId {
	/// Creates a new [`WindowId`].
	pub fn new() -> Self {
		WindowId(Uuid::new_v4())
	}
	/// The [`WindowId`] for the primary window.
	pub fn primary() -> Self {
		WindowId(Uuid::from_u128(0))
	}
	/// Get whether or not this [`WindowId`] is for the primary window.
	pub fn is_primary(&self) -> bool {
		*self == WindowId::primary()
	}
}

use crate::{Cursor, CursorIcon};
use std::fmt;

use crate::raw_window_handle::RawWindowHandleWrapper;

impl fmt::Display for WindowId {
	fn fmt(&self, f: &mut fmt::Formatter<'_>) -> fmt::Result {
		if self.is_primary() {
			write!(f, "(primary)")
		} else {
			self.0.as_simple().fmt(f)
		}
	}
}

impl Default for WindowId {
	fn default() -> Self {
		WindowId::primary()
	}
}

/// The size limits on a window.
///
/// These values are measured in logical pixels, so the user's
/// scale factor does affect the size limits on the window.
/// Please note that if the window is resizable, then when the window is
/// maximized it may have a size outside of these limits. The functionality
/// required to disable maximizing is not yet exposed by winit.
#[derive(Debug, Clone, Copy)]
pub struct WindowResizeConstraints {
	pub min_width: f32,
	pub min_height: f32,
	pub max_width: f32,
	pub max_height: f32,
}

impl Default for WindowResizeConstraints {
	fn default() -> Self {
		Self {
			min_width: 180.,
			min_height: 120.,
			max_width: f32::INFINITY,
			max_height: f32::INFINITY,
		}
	}
}

impl WindowResizeConstraints {
	#[must_use]
	pub fn check_constraints(&self) -> Self {
		let WindowResizeConstraints {
			mut min_width,
			mut min_height,
			mut max_width,
			mut max_height,
		} = self;
		min_width = min_width.max(1.);
		min_height = min_height.max(1.);
		if max_width < min_width {
			warn!(
				"The given maximum width {} is smaller than the minimum width {}",
				max_width, min_width
			);
			max_width = min_width;
		}
		if max_height < min_height {
			warn!(
				"The given maximum height {} is smaller than the minimum height {}",
				max_height, min_height
			);
			max_height = min_height;
		}
		WindowResizeConstraints {
			min_width,
			min_height,
			max_width,
			max_height,
		}
	}
}

/// An operating system window that can present content and receive user input.
///
/// To create a window, use a [`EventWriter<CreateWindow>`](`crate::CreateWindow`).
///
/// ## Window Sizes
///
/// There are three sizes associated with a window. The physical size which is
/// the height and width in physical pixels on the monitor. The logical size
/// which is the physical size scaled by an operating system provided factor to
/// account for monitors with differing pixel densities or user preference. And
/// the requested size, measured in logical pixels, which is the value submitted
/// to the API when creating the window, or requesting that it be resized.
///
/// The actual size, in logical pixels, of the window may not match the
/// requested size due to operating system limits on the window size, or the
/// quantization of the logical size when converting the physical size to the
/// logical size through the scaling factor.
///
/// ## Accessing a `Window` from a system
///
/// To access a `Window` from a system, use [`bevy_ecs::change_detection::ResMut`]`<`[`crate::Windows`]`>`.
///
/// ### Example
/// ```no_run
/// # use bevy_app::App;
/// # use bevy_window::Windows;
/// # use bevy_ecs::change_detection::ResMut;
/// # fn main(){
/// # App::new().add_system(access_window_system).run();
/// # }
/// fn access_window_system(mut windows: ResMut<Windows>){
///     for mut window in windows.iter_mut() {
///         window.set_title(String::from("Yay, I'm a window!"));
///     }
/// }
/// ```
#[derive(Debug)]
pub struct Window {
	id: WindowId,
	requested_width: f32,
	requested_height: f32,
	physical_width: u32,
	physical_height: u32,
	resize_constraints: WindowResizeConstraints,
	position: Option<IVec2>,
	scale_factor_override: Option<f64>,
	backend_scale_factor: f64,
	title: String,
	present_mode: PresentMode,
	resizable: bool,
	decorations: bool,
	cursor_icon: CursorIcon,
	cursor_visible: bool,
	cursor_locked: bool,
	physical_cursor_position: Option<DVec2>,
	raw_window_handle: RawWindowHandleWrapper,
	focused: bool,
	mode: WindowMode,
	canvas: Option<String>,
	fit_canvas_to_parent: bool,
	command_queue: Vec<WindowCommand>,
}
/// A command to be sent to a window.
///
/// Bevy apps don't interact with this `enum` directly. Instead, they should use the methods on [`Window`].
/// This `enum` is meant for authors of windowing plugins. See the documentation on [`crate::WindowPlugin`] for more information.
#[derive(Debug)]
pub enum WindowCommand {
	/// Set the window's [`WindowMode`].
	SetWindowMode {
		mode: WindowMode,
		resolution: UVec2,
	},
	/// Set the window's title.
	SetTitle {
		title: String,
	},
	/// Set the window's scale factor.
	SetScaleFactor {
		scale_factor: f64,
	},
	/// Set the window's resolution.
	SetResolution {
		logical_resolution: Vec2,
		scale_factor: f64,
	},
	/// Set the window's [`PresentMode`].
	SetPresentMode {
		present_mode: PresentMode,
	},
	/// Set whether or not the window is resizable.
	SetResizable {
		resizable: bool,
	},
	/// Set whether or not the window has decorations.
	///
	/// Examples of decorations include the close, full screen, and minimize buttons
	SetDecorations {
		decorations: bool,
	},
	/// Set whether or not the cursor's position is locked.
	SetCursorLockMode {
		locked: bool,
	},
	/// Set the cursor's [`CursorIcon`].
	SetCursorIcon {
		icon: CursorIcon,
	},
	/// Set whether or not the cursor is visible.
	SetCursorVisibility {
		visible: bool,
	},
	/// Set the cursor's position.
	SetCursorPosition {
		position: Vec2,
	},
	/// Set whether or not the window is maximized.
	SetMaximized {
		maximized: bool,
	},
	/// Set whether or not the window is minimized.
	SetMinimized {
		minimized: bool,
	},
	/// Set the window's position on the screen.
	SetPosition {
		position: IVec2,
	},
	/// Modifies the position of the window to be in the center of the current monitor
	Center(MonitorSelection),
	/// Set the window's [`WindowResizeConstraints`]
	SetResizeConstraints {
		resize_constraints: WindowResizeConstraints,
	},
	Close,
}

/// Defines the way a window is displayed.
#[derive(Debug, Clone, Copy, PartialEq, Eq)]
pub enum WindowMode {
	/// Creates a window that uses the given size.
	Windowed,
	/// Creates a borderless window that uses the full size of the screen.
	BorderlessFullscreen,
	/// Creates a fullscreen window that will render at desktop resolution.
	///
	/// The app will use the closest supported size from the given size and scale it to fit the screen.
	SizedFullscreen,
	/// Creates a fullscreen window that uses the maximum supported size.
	Fullscreen,
}

impl Window {
<<<<<<< HEAD
	/// Creates a new [`Window`].
	pub fn new(
		id: WindowId,
		window_descriptor: &WindowDescriptor,
		physical_width: u32,
		physical_height: u32,
		scale_factor: f64,
		position: Option<IVec2>,
		raw_window_handle: RawWindowHandle,
	) -> Self {
		Window {
			id,
			requested_width: window_descriptor.width,
			requested_height: window_descriptor.height,
			position,
			physical_width,
			physical_height,
			resize_constraints: window_descriptor.resize_constraints,
			scale_factor_override: window_descriptor.scale_factor_override,
			backend_scale_factor: scale_factor,
			title: window_descriptor.title.clone(),
			present_mode: window_descriptor.present_mode,
			resizable: window_descriptor.resizable,
			decorations: window_descriptor.decorations,
			cursor_visible: window_descriptor.cursor.visible,
			cursor_locked: window_descriptor.cursor.locked,
			cursor_icon: CursorIcon::Default,
			physical_cursor_position: None,
			raw_window_handle: RawWindowHandleWrapper::new(raw_window_handle),
			focused: true,
			mode: window_descriptor.mode,
			canvas: window_descriptor.canvas.clone(),
			fit_canvas_to_parent: window_descriptor.fit_canvas_to_parent,
			command_queue: Vec::new(),
		}
	}
	/// Get the window's [`WindowId`].
	#[inline]
	pub fn id(&self) -> WindowId {
		self.id
	}

	/// The current logical width of the window's client area.
	#[inline]
	pub fn width(&self) -> f32 {
		(self.physical_width as f64 / self.scale_factor()) as f32
	}

	/// The current logical height of the window's client area.
	#[inline]
	pub fn height(&self) -> f32 {
		(self.physical_height as f64 / self.scale_factor()) as f32
	}

	/// The requested window client area width in logical pixels from window
	/// creation or the last call to [`set_resolution`](Window::set_resolution).
	///
	/// This may differ from the actual width depending on OS size limits and
	/// the scaling factor for high DPI monitors.
	#[inline]
	pub fn requested_width(&self) -> f32 {
		self.requested_width
	}

	/// The requested window client area height in logical pixels from window
	/// creation or the last call to [`set_resolution`](Window::set_resolution).
	///
	/// This may differ from the actual width depending on OS size limits and
	/// the scaling factor for high DPI monitors.
	#[inline]
	pub fn requested_height(&self) -> f32 {
		self.requested_height
	}

	/// The window's client area width in physical pixels.
	#[inline]
	pub fn physical_width(&self) -> u32 {
		self.physical_width
	}

	/// The window's client area height in physical pixels.
	#[inline]
	pub fn physical_height(&self) -> u32 {
		self.physical_height
	}

	/// The window's client resize constraint in logical pixels.
	#[inline]
	pub fn resize_constraints(&self) -> WindowResizeConstraints {
		self.resize_constraints
	}

	/// The window's client position in physical pixels.
	#[inline]
	pub fn position(&self) -> Option<IVec2> {
		self.position
	}
	/// Set whether or not the window is maximized.
	#[inline]
	pub fn set_maximized(&mut self, maximized: bool) {
		self
			.command_queue
			.push(WindowCommand::SetMaximized { maximized });
	}

	/// Sets the window to minimized or back.
	///
	/// # Platform-specific
	/// - iOS / Android / Web: Unsupported.
	/// - Wayland: Un-minimize is unsupported.
	#[inline]
	pub fn set_minimized(&mut self, minimized: bool) {
		self
			.command_queue
			.push(WindowCommand::SetMinimized { minimized });
	}

	/// Modifies the position of the window in physical pixels.
	///
	/// Note that the top-left hand corner of the desktop is not necessarily the same as the screen.
	/// If the user uses a desktop with multiple monitors, the top-left hand corner of the
	/// desktop is the top-left hand corner of the monitor at the top-left of the desktop. This
	/// automatically un-maximizes the window if it's maximized.
	///
	/// # Platform-specific
	///
	/// - iOS: Can only be called on the main thread. Sets the top left coordinates of the window in
	///   the screen space coordinate system.
	/// - Web: Sets the top-left coordinates relative to the viewport.
	/// - Android / Wayland: Unsupported.
	#[inline]
	pub fn set_position(&mut self, position: IVec2) {
		self
			.command_queue
			.push(WindowCommand::SetPosition { position });
	}

	/// Modifies the position of the window to be in the center of the current monitor
	///
	/// # Platform-specific
	/// - iOS: Can only be called on the main thread.
	/// - Web / Android / Wayland: Unsupported.
	#[inline]
	pub fn center_window(&mut self, monitor_selection: MonitorSelection) {
		self
			.command_queue
			.push(WindowCommand::Center(monitor_selection));
	}

	/// Modifies the minimum and maximum window bounds for resizing in logical pixels.
	#[inline]
	pub fn set_resize_constraints(&mut self, resize_constraints: WindowResizeConstraints) {
		self
			.command_queue
			.push(WindowCommand::SetResizeConstraints { resize_constraints });
	}

	/// Request the OS to resize the window such the client area matches the specified
	/// width and height.
	#[allow(clippy::float_cmp)]
	pub fn set_resolution(&mut self, width: f32, height: f32) {
		if self.requested_width == width && self.requested_height == height {
			return;
		}

		self.requested_width = width;
		self.requested_height = height;
		self
			.command_queue
			.push(WindowCommand::SetResolution {
				logical_resolution: Vec2::new(self.requested_width, self.requested_height),
				scale_factor: self.scale_factor(),
			});
	}

	/// Override the os-reported scaling factor.
	#[allow(clippy::float_cmp)]
	pub fn set_scale_factor_override(&mut self, scale_factor: Option<f64>) {
		if self.scale_factor_override == scale_factor {
			return;
		}

		self.scale_factor_override = scale_factor;
		self
			.command_queue
			.push(WindowCommand::SetScaleFactor {
				scale_factor: self.scale_factor(),
			});
		self
			.command_queue
			.push(WindowCommand::SetResolution {
				logical_resolution: Vec2::new(self.requested_width, self.requested_height),
				scale_factor: self.scale_factor(),
			});
	}

	#[allow(missing_docs)]
	#[inline]
	pub fn update_scale_factor_from_backend(&mut self, scale_factor: f64) {
		self.backend_scale_factor = scale_factor;
	}

	#[allow(missing_docs)]
	#[inline]
	pub fn update_actual_size_from_backend(&mut self, physical_width: u32, physical_height: u32) {
		self.physical_width = physical_width;
		self.physical_height = physical_height;
	}

	#[allow(missing_docs)]
	#[inline]
	pub fn update_actual_position_from_backend(&mut self, position: IVec2) {
		self.position = Some(position);
	}

	/// The ratio of physical pixels to logical pixels
	///
	/// `physical_pixels = logical_pixels * scale_factor`
	pub fn scale_factor(&self) -> f64 {
		self
			.scale_factor_override
			.unwrap_or(self.backend_scale_factor)
	}

	/// The window scale factor as reported by the window backend.
	///
	/// This value is unaffected by [`scale_factor_override`](Window::scale_factor_override).
	#[inline]
	pub fn backend_scale_factor(&self) -> f64 {
		self.backend_scale_factor
	}
	/// The scale factor set with [`set_scale_factor_override`](Window::set_scale_factor_override).
	///
	/// This value may be different from the scale factor reported by the window backend.
	#[inline]
	pub fn scale_factor_override(&self) -> Option<f64> {
		self.scale_factor_override
	}
	/// Get the window's title.
	#[inline]
	pub fn title(&self) -> &str {
		&self.title
	}
	/// Set the window's title.
	pub fn set_title(&mut self, title: String) {
		self.title = title.to_string();
		self
			.command_queue
			.push(WindowCommand::SetTitle { title });
	}

	#[inline]
	#[doc(alias = "vsync")]
	/// Get the window's [`PresentMode`].
	pub fn present_mode(&self) -> PresentMode {
		self.present_mode
	}

	#[inline]
	#[doc(alias = "set_vsync")]
	/// Set the window's [`PresentMode`].
	pub fn set_present_mode(&mut self, present_mode: PresentMode) {
		self.present_mode = present_mode;
		self
			.command_queue
			.push(WindowCommand::SetPresentMode { present_mode });
	}
	/// Get whether or not the window is resizable.
	#[inline]
	pub fn resizable(&self) -> bool {
		self.resizable
	}
	/// Set whether or not the window is resizable.
	pub fn set_resizable(&mut self, resizable: bool) {
		self.resizable = resizable;
		self
			.command_queue
			.push(WindowCommand::SetResizable { resizable });
	}
	/// Get whether or not decorations are enabled.
	///
	/// (Decorations are the minimize, maximize, and close buttons on desktop apps)
	///
	/// ## Platform-specific
	///
	/// **`iOS`**, **`Android`**, and the **`Web`** do not have decorations.
	#[inline]
	pub fn decorations(&self) -> bool {
		self.decorations
	}
	/// Set whether or not decorations are enabled.
	///
	/// (Decorations are the minimize, maximize, and close buttons on desktop apps)
	///
	/// ## Platform-specific
	///
	/// **`iOS`**, **`Android`**, and the **`Web`** do not have decorations.
	pub fn set_decorations(&mut self, decorations: bool) {
		self.decorations = decorations;
		self
			.command_queue
			.push(WindowCommand::SetDecorations { decorations });
	}
	/// Get whether or not the cursor is locked.
	///
	/// ## Platform-specific
	///
	/// - **`macOS`** doesn't support cursor lock, but most windowing plugins can emulate it. See [issue #4875](https://github.com/bevyengine/bevy/issues/4875#issuecomment-1153977546) for more information.
	/// - **`iOS/Android`** don't have cursors.
	#[inline]
	pub fn cursor_locked(&self) -> bool {
		self.cursor_locked
	}
	/// Set whether or not the cursor is locked.
	///
	/// This doesn't hide the cursor. For that, use [`set_cursor_visibility`](Window::set_cursor_visibility)
	///
	/// ## Platform-specific
	///
	/// - **`macOS`** doesn't support cursor lock, but most windowing plugins can emulate it. See [issue #4875](https://github.com/bevyengine/bevy/issues/4875#issuecomment-1153977546) for more information.
	/// - **`iOS/Android`** don't have cursors.
	pub fn set_cursor_lock_mode(&mut self, lock_mode: bool) {
		self.cursor_locked = lock_mode;
		self
			.command_queue
			.push(WindowCommand::SetCursorLockMode { locked: lock_mode });
	}
	/// Get whether or not the cursor is visible.
	///
	/// ## Platform-specific
	///
	/// - **`Windows`**, **`X11`**, and **`Wayland`**: The cursor is hidden only when inside the window. To stop the cursor from leaving the window, use [`set_cursor_lock_mode`](Window::set_cursor_lock_mode).
	/// - **`macOS`**: The cursor is hidden only when the window is focused.
	/// - **`iOS`** and **`Android`** do not have cursors
	#[inline]
	pub fn cursor_visible(&self) -> bool {
		self.cursor_visible
	}
	/// Set whether or not the cursor is visible.
	///
	/// ## Platform-specific
	///
	/// - **`Windows`**, **`X11`**, and **`Wayland`**: The cursor is hidden only when inside the window. To stop the cursor from leaving the window, use [`set_cursor_lock_mode`](Window::set_cursor_lock_mode).
	/// - **`macOS`**: The cursor is hidden only when the window is focused.
	/// - **`iOS`** and **`Android`** do not have cursors
	pub fn set_cursor_visibility(&mut self, visibile_mode: bool) {
		self.cursor_visible = visibile_mode;
		self
			.command_queue
			.push(WindowCommand::SetCursorVisibility {
				visible: visibile_mode,
			});
	}
	/// Get the current [`CursorIcon`]
	#[inline]
	pub fn cursor_icon(&self) -> CursorIcon {
		self.cursor_icon
	}
	/// Set the [`CursorIcon`]
	pub fn set_cursor_icon(&mut self, icon: CursorIcon) {
		self
			.command_queue
			.push(WindowCommand::SetCursorIcon { icon });
	}

	/// The current mouse position, in physical pixels.
	#[inline]
	pub fn physical_cursor_position(&self) -> Option<DVec2> {
		self.physical_cursor_position
	}

	/// The current mouse position, in logical pixels, taking into account the screen scale factor.
	#[inline]
	#[doc(alias = "mouse position")]
	pub fn cursor_position(&self) -> Option<Vec2> {
		self
			.physical_cursor_position
			.map(|p| (p / self.scale_factor()).as_vec2())
	}
	/// Set the cursor's position
	pub fn set_cursor_position(&mut self, position: Vec2) {
		self
			.command_queue
			.push(WindowCommand::SetCursorPosition { position });
	}

	#[allow(missing_docs)]
	#[inline]
	pub fn update_focused_status_from_backend(&mut self, focused: bool) {
		self.focused = focused;
	}

	#[allow(missing_docs)]
	#[inline]
	pub fn update_cursor_physical_position_from_backend(&mut self, cursor_position: Option<DVec2>) {
		self.physical_cursor_position = cursor_position;
	}
	/// Get the window's [`WindowMode`]
	#[inline]
	pub fn mode(&self) -> WindowMode {
		self.mode
	}
	/// Set the window's [`WindowMode`]
	pub fn set_mode(&mut self, mode: WindowMode) {
		self.mode = mode;
		self
			.command_queue
			.push(WindowCommand::SetWindowMode {
				mode,
				resolution: UVec2::new(self.physical_width, self.physical_height),
			});
	}
	/// Close the operating system window corresponding to this [`Window`].
	///  
	/// This will also lead to this [`Window`] being removed from the
	/// [`Windows`] resource.
	///
	/// If the default [`WindowPlugin`] is used, when no windows are
	/// open, the [app will exit](bevy_app::AppExit).  
	/// To disable this behaviour, set `exit_on_all_closed` on the [`WindowPlugin`]
	/// to `false`
	///
	/// [`Windows`]: crate::Windows
	/// [`WindowPlugin`]: crate::WindowPlugin
	pub fn close(&mut self) {
		self.command_queue.push(WindowCommand::Close);
	}
	#[inline]
	pub fn drain_commands(&mut self) -> impl Iterator<Item = WindowCommand> + '_ {
		self.command_queue.drain(..)
	}
	/// Get whether or not the window has focus.
	///
	/// A window loses focus when the user switches to another window, and regains focus when the user uses the window again
	#[inline]
	pub fn is_focused(&self) -> bool {
		self.focused
	}
	/// Get the [`RawWindowHandleWrapper`] corresponding to this window
	pub fn raw_window_handle(&self) -> RawWindowHandleWrapper {
		self.raw_window_handle.clone()
	}

	/// The "html canvas" element selector.
	///
	/// If set, this selector will be used to find a matching html canvas element,
	/// rather than creating a new one.   
	/// Uses the [CSS selector format](https://developer.mozilla.org/en-US/docs/Web/API/Document/querySelector).
	///
	/// This value has no effect on non-web platforms.
	#[inline]
	pub fn canvas(&self) -> Option<&str> {
		self.canvas.as_deref()
	}

	/// Whether or not to fit the canvas element's size to its parent element's size.
	///
	/// **Warning**: this will not behave as expected for parents that set their size according to the size of their
	/// children. This creates a "feedback loop" that will result in the canvas growing on each resize. When using this
	/// feature, ensure the parent's size is not affected by its children.
	///
	/// This value has no effect on non-web platforms.
	#[inline]
	pub fn fit_canvas_to_parent(&self) -> bool {
		self.fit_canvas_to_parent
	}
=======
    /// Creates a new [`Window`].
    pub fn new(
        id: WindowId,
        window_descriptor: &WindowDescriptor,
        physical_width: u32,
        physical_height: u32,
        scale_factor: f64,
        position: Option<IVec2>,
        raw_window_handle: RawWindowHandle,
    ) -> Self {
        Window {
            id,
            requested_width: window_descriptor.width,
            requested_height: window_descriptor.height,
            position,
            physical_width,
            physical_height,
            resize_constraints: window_descriptor.resize_constraints,
            scale_factor_override: window_descriptor.scale_factor_override,
            backend_scale_factor: scale_factor,
            title: window_descriptor.title.clone(),
            present_mode: window_descriptor.present_mode,
            resizable: window_descriptor.resizable,
            decorations: window_descriptor.decorations,
            cursor_visible: window_descriptor.cursor_visible,
            cursor_locked: window_descriptor.cursor_locked,
            cursor_icon: CursorIcon::Default,
            physical_cursor_position: None,
            raw_window_handle: RawWindowHandleWrapper::new(raw_window_handle),
            focused: true,
            mode: window_descriptor.mode,
            canvas: window_descriptor.canvas.clone(),
            fit_canvas_to_parent: window_descriptor.fit_canvas_to_parent,
            command_queue: Vec::new(),
        }
    }
    /// Get the window's [`WindowId`].
    #[inline]
    pub fn id(&self) -> WindowId {
        self.id
    }

    /// The current logical width of the window's client area.
    #[inline]
    pub fn width(&self) -> f32 {
        (self.physical_width as f64 / self.scale_factor()) as f32
    }

    /// The current logical height of the window's client area.
    #[inline]
    pub fn height(&self) -> f32 {
        (self.physical_height as f64 / self.scale_factor()) as f32
    }

    /// The requested window client area width in logical pixels from window
    /// creation or the last call to [`set_resolution`](Window::set_resolution).
    ///
    /// This may differ from the actual width depending on OS size limits and
    /// the scaling factor for high DPI monitors.
    #[inline]
    pub fn requested_width(&self) -> f32 {
        self.requested_width
    }

    /// The requested window client area height in logical pixels from window
    /// creation or the last call to [`set_resolution`](Window::set_resolution).
    ///
    /// This may differ from the actual width depending on OS size limits and
    /// the scaling factor for high DPI monitors.
    #[inline]
    pub fn requested_height(&self) -> f32 {
        self.requested_height
    }

    /// The window's client area width in physical pixels.
    #[inline]
    pub fn physical_width(&self) -> u32 {
        self.physical_width
    }

    /// The window's client area height in physical pixels.
    #[inline]
    pub fn physical_height(&self) -> u32 {
        self.physical_height
    }

    /// The window's client resize constraint in logical pixels.
    #[inline]
    pub fn resize_constraints(&self) -> WindowResizeConstraints {
        self.resize_constraints
    }

    /// The window's client position in physical pixels.
    #[inline]
    pub fn position(&self) -> Option<IVec2> {
        self.position
    }
    /// Set whether or not the window is maximized.
    #[inline]
    pub fn set_maximized(&mut self, maximized: bool) {
        self.command_queue
            .push(WindowCommand::SetMaximized { maximized });
    }

    /// Sets the window to minimized or back.
    ///
    /// # Platform-specific
    /// - iOS / Android / Web: Unsupported.
    /// - Wayland: Un-minimize is unsupported.
    #[inline]
    pub fn set_minimized(&mut self, minimized: bool) {
        self.command_queue
            .push(WindowCommand::SetMinimized { minimized });
    }

    /// Modifies the position of the window in physical pixels.
    ///
    /// Note that the top-left hand corner of the desktop is not necessarily the same as the screen.
    /// If the user uses a desktop with multiple monitors, the top-left hand corner of the
    /// desktop is the top-left hand corner of the monitor at the top-left of the desktop. This
    /// automatically un-maximizes the window if it's maximized.
    ///
    /// # Platform-specific
    ///
    /// - iOS: Can only be called on the main thread. Sets the top left coordinates of the window in
    ///   the screen space coordinate system.
    /// - Web: Sets the top-left coordinates relative to the viewport.
    /// - Android / Wayland: Unsupported.
    #[inline]
    pub fn set_position(&mut self, position: IVec2) {
        self.command_queue
            .push(WindowCommand::SetPosition { position });
    }

    /// Modifies the position of the window to be in the center of the current monitor
    ///
    /// # Platform-specific
    /// - iOS: Can only be called on the main thread.
    /// - Web / Android / Wayland: Unsupported.
    #[inline]
    pub fn center_window(&mut self, monitor_selection: MonitorSelection) {
        self.command_queue
            .push(WindowCommand::Center(monitor_selection));
    }

    /// Modifies the minimum and maximum window bounds for resizing in logical pixels.
    #[inline]
    pub fn set_resize_constraints(&mut self, resize_constraints: WindowResizeConstraints) {
        self.command_queue
            .push(WindowCommand::SetResizeConstraints { resize_constraints });
    }

    /// Request the OS to resize the window such the client area matches the specified
    /// width and height.
    #[allow(clippy::float_cmp)]
    pub fn set_resolution(&mut self, width: f32, height: f32) {
        if self.requested_width == width && self.requested_height == height {
            return;
        }

        self.requested_width = width;
        self.requested_height = height;
        self.command_queue.push(WindowCommand::SetResolution {
            logical_resolution: Vec2::new(self.requested_width, self.requested_height),
            scale_factor: self.scale_factor(),
        });
    }

    /// Override the os-reported scaling factor.
    #[allow(clippy::float_cmp)]
    pub fn set_scale_factor_override(&mut self, scale_factor: Option<f64>) {
        if self.scale_factor_override == scale_factor {
            return;
        }

        self.scale_factor_override = scale_factor;
        self.command_queue.push(WindowCommand::SetScaleFactor {
            scale_factor: self.scale_factor(),
        });
        self.command_queue.push(WindowCommand::SetResolution {
            logical_resolution: Vec2::new(self.requested_width, self.requested_height),
            scale_factor: self.scale_factor(),
        });
    }

    #[allow(missing_docs)]
    #[inline]
    pub fn update_scale_factor_from_backend(&mut self, scale_factor: f64) {
        self.backend_scale_factor = scale_factor;
    }

    #[allow(missing_docs)]
    #[inline]
    pub fn update_actual_size_from_backend(&mut self, physical_width: u32, physical_height: u32) {
        self.physical_width = physical_width;
        self.physical_height = physical_height;
    }

    #[allow(missing_docs)]
    #[inline]
    pub fn update_actual_position_from_backend(&mut self, position: IVec2) {
        self.position = Some(position);
    }

    /// The ratio of physical pixels to logical pixels
    ///
    /// `physical_pixels = logical_pixels * scale_factor`
    pub fn scale_factor(&self) -> f64 {
        self.scale_factor_override
            .unwrap_or(self.backend_scale_factor)
    }

    /// The window scale factor as reported by the window backend.
    ///
    /// This value is unaffected by [`scale_factor_override`](Window::scale_factor_override).
    #[inline]
    pub fn backend_scale_factor(&self) -> f64 {
        self.backend_scale_factor
    }
    /// The scale factor set with [`set_scale_factor_override`](Window::set_scale_factor_override).
    ///
    /// This value may be different from the scale factor reported by the window backend.
    #[inline]
    pub fn scale_factor_override(&self) -> Option<f64> {
        self.scale_factor_override
    }
    /// Get the window's title.
    #[inline]
    pub fn title(&self) -> &str {
        &self.title
    }
    /// Set the window's title.
    pub fn set_title(&mut self, title: String) {
        self.title = title.to_string();
        self.command_queue.push(WindowCommand::SetTitle { title });
    }

    #[inline]
    #[doc(alias = "vsync")]
    /// Get the window's [`PresentMode`].
    pub fn present_mode(&self) -> PresentMode {
        self.present_mode
    }

    #[inline]
    #[doc(alias = "set_vsync")]
    /// Set the window's [`PresentMode`].
    pub fn set_present_mode(&mut self, present_mode: PresentMode) {
        self.present_mode = present_mode;
        self.command_queue
            .push(WindowCommand::SetPresentMode { present_mode });
    }
    /// Get whether or not the window is resizable.
    #[inline]
    pub fn resizable(&self) -> bool {
        self.resizable
    }
    /// Set whether or not the window is resizable.
    pub fn set_resizable(&mut self, resizable: bool) {
        self.resizable = resizable;
        self.command_queue
            .push(WindowCommand::SetResizable { resizable });
    }
    /// Get whether or not decorations are enabled.
    ///
    /// (Decorations are the minimize, maximize, and close buttons on desktop apps)
    ///
    /// ## Platform-specific
    ///
    /// **`iOS`**, **`Android`**, and the **`Web`** do not have decorations.
    #[inline]
    pub fn decorations(&self) -> bool {
        self.decorations
    }
    /// Set whether or not decorations are enabled.
    ///
    /// (Decorations are the minimize, maximize, and close buttons on desktop apps)
    ///
    /// ## Platform-specific
    ///
    /// **`iOS`**, **`Android`**, and the **`Web`** do not have decorations.
    pub fn set_decorations(&mut self, decorations: bool) {
        self.decorations = decorations;
        self.command_queue
            .push(WindowCommand::SetDecorations { decorations });
    }
    /// Get whether or not the cursor is locked.
    ///
    /// ## Platform-specific
    ///
    /// - **`macOS`** doesn't support cursor lock, but most windowing plugins can emulate it. See [issue #4875](https://github.com/bevyengine/bevy/issues/4875#issuecomment-1153977546) for more information.
    /// - **`iOS/Android`** don't have cursors.
    #[inline]
    pub fn cursor_locked(&self) -> bool {
        self.cursor_locked
    }
    /// Set whether or not the cursor is locked.
    ///
    /// This doesn't hide the cursor. For that, use [`set_cursor_visibility`](Window::set_cursor_visibility)
    ///
    /// ## Platform-specific
    ///
    /// - **`macOS`** doesn't support cursor lock, but most windowing plugins can emulate it. See [issue #4875](https://github.com/bevyengine/bevy/issues/4875#issuecomment-1153977546) for more information.
    /// - **`iOS/Android`** don't have cursors.
    pub fn set_cursor_lock_mode(&mut self, lock_mode: bool) {
        self.cursor_locked = lock_mode;
        self.command_queue
            .push(WindowCommand::SetCursorLockMode { locked: lock_mode });
    }
    /// Get whether or not the cursor is visible.
    ///
    /// ## Platform-specific
    ///
    /// - **`Windows`**, **`X11`**, and **`Wayland`**: The cursor is hidden only when inside the window. To stop the cursor from leaving the window, use [`set_cursor_lock_mode`](Window::set_cursor_lock_mode).
    /// - **`macOS`**: The cursor is hidden only when the window is focused.
    /// - **`iOS`** and **`Android`** do not have cursors
    #[inline]
    pub fn cursor_visible(&self) -> bool {
        self.cursor_visible
    }
    /// Set whether or not the cursor is visible.
    ///
    /// ## Platform-specific
    ///
    /// - **`Windows`**, **`X11`**, and **`Wayland`**: The cursor is hidden only when inside the window. To stop the cursor from leaving the window, use [`set_cursor_lock_mode`](Window::set_cursor_lock_mode).
    /// - **`macOS`**: The cursor is hidden only when the window is focused.
    /// - **`iOS`** and **`Android`** do not have cursors
    pub fn set_cursor_visibility(&mut self, visible_mode: bool) {
        self.cursor_visible = visible_mode;
        self.command_queue.push(WindowCommand::SetCursorVisibility {
            visible: visible_mode,
        });
    }
    /// Get the current [`CursorIcon`]
    #[inline]
    pub fn cursor_icon(&self) -> CursorIcon {
        self.cursor_icon
    }
    /// Set the [`CursorIcon`]
    pub fn set_cursor_icon(&mut self, icon: CursorIcon) {
        self.command_queue
            .push(WindowCommand::SetCursorIcon { icon });
    }

    /// The current mouse position, in physical pixels.
    #[inline]
    pub fn physical_cursor_position(&self) -> Option<DVec2> {
        self.physical_cursor_position
    }

    /// The current mouse position, in logical pixels, taking into account the screen scale factor.
    #[inline]
    #[doc(alias = "mouse position")]
    pub fn cursor_position(&self) -> Option<Vec2> {
        self.physical_cursor_position
            .map(|p| (p / self.scale_factor()).as_vec2())
    }
    /// Set the cursor's position
    pub fn set_cursor_position(&mut self, position: Vec2) {
        self.command_queue
            .push(WindowCommand::SetCursorPosition { position });
    }

    #[allow(missing_docs)]
    #[inline]
    pub fn update_focused_status_from_backend(&mut self, focused: bool) {
        self.focused = focused;
    }

    #[allow(missing_docs)]
    #[inline]
    pub fn update_cursor_physical_position_from_backend(&mut self, cursor_position: Option<DVec2>) {
        self.physical_cursor_position = cursor_position;
    }
    /// Get the window's [`WindowMode`]
    #[inline]
    pub fn mode(&self) -> WindowMode {
        self.mode
    }
    /// Set the window's [`WindowMode`]
    pub fn set_mode(&mut self, mode: WindowMode) {
        self.mode = mode;
        self.command_queue.push(WindowCommand::SetWindowMode {
            mode,
            resolution: UVec2::new(self.physical_width, self.physical_height),
        });
    }
    /// Close the operating system window corresponding to this [`Window`].
    ///  
    /// This will also lead to this [`Window`] being removed from the
    /// [`Windows`] resource.
    ///
    /// If the default [`WindowPlugin`] is used, when no windows are
    /// open, the [app will exit](bevy_app::AppExit).  
    /// To disable this behaviour, set `exit_on_all_closed` on the [`WindowPlugin`]
    /// to `false`
    ///
    /// [`Windows`]: crate::Windows
    /// [`WindowPlugin`]: crate::WindowPlugin
    pub fn close(&mut self) {
        self.command_queue.push(WindowCommand::Close);
    }
    #[inline]
    pub fn drain_commands(&mut self) -> impl Iterator<Item = WindowCommand> + '_ {
        self.command_queue.drain(..)
    }
    /// Get whether or not the window has focus.
    ///
    /// A window loses focus when the user switches to another window, and regains focus when the user uses the window again
    #[inline]
    pub fn is_focused(&self) -> bool {
        self.focused
    }
    /// Get the [`RawWindowHandleWrapper`] corresponding to this window
    pub fn raw_window_handle(&self) -> RawWindowHandleWrapper {
        self.raw_window_handle.clone()
    }

    /// The "html canvas" element selector.
    ///
    /// If set, this selector will be used to find a matching html canvas element,
    /// rather than creating a new one.   
    /// Uses the [CSS selector format](https://developer.mozilla.org/en-US/docs/Web/API/Document/querySelector).
    ///
    /// This value has no effect on non-web platforms.
    #[inline]
    pub fn canvas(&self) -> Option<&str> {
        self.canvas.as_deref()
    }

    /// Whether or not to fit the canvas element's size to its parent element's size.
    ///
    /// **Warning**: this will not behave as expected for parents that set their size according to the size of their
    /// children. This creates a "feedback loop" that will result in the canvas growing on each resize. When using this
    /// feature, ensure the parent's size is not affected by its children.
    ///
    /// This value has no effect on non-web platforms.
    #[inline]
    pub fn fit_canvas_to_parent(&self) -> bool {
        self.fit_canvas_to_parent
    }
>>>>>>> 619c30c0
}

/// Defines where window should be placed at on creation.
#[derive(Debug, Clone, Copy)]
pub enum WindowPosition {
	/// Position will be set by the window manager
	Automatic,
	/// Window will be centered on the selected monitor
	///
	/// Note that this does not account for window decorations.
	Centered(MonitorSelection),
	/// The window's top-left corner will be placed at the specified position (in pixels)
	///
	/// (0,0) represents top-left corner of screen space.
	At(Vec2),
}

/// Defines which monitor to use.
#[derive(Debug, Clone, Copy)]
pub enum MonitorSelection {
	/// Uses current monitor of the window.
	Current,
	/// Uses primary monitor of the system.
	Primary,
	/// Uses monitor with the specified index.
	Number(usize),
}

/// Describes the information needed for creating a window.
///
/// This should be set up before adding the [`WindowPlugin`](crate::WindowPlugin).
/// Most of these settings can also later be configured through the [`Window`](crate::Window) resource.
///
/// See [`examples/window/window_settings.rs`] for usage.
///
/// [`examples/window/window_settings.rs`]: https://github.com/bevyengine/bevy/blob/latest/examples/window/window_settings.rs
#[derive(Debug, Clone)]
pub struct WindowDescriptor {
	/// The requested logical width of the window's client area.
	///
	/// May vary from the physical width due to different pixel density on different monitors.
	pub width: f32,
	/// The requested logical height of the window's client area.
	///
	/// May vary from the physical height due to different pixel density on different monitors.
	pub height: f32,
	/// The position on the screen that the window will be placed at.
	pub position: WindowPosition,
	/// Sets minimum and maximum resize limits.
	pub resize_constraints: WindowResizeConstraints,
	/// Overrides the window's ratio of physical pixels to logical pixels.
	///
	/// If there are some scaling problems on X11 try to set this option to `Some(1.0)`.
	pub scale_factor_override: Option<f64>,
	/// Sets the title that displays on the window top bar, on the system task bar and other OS specific places.
	///
	/// ## Platform-specific
	/// - Web: Unsupported.
	pub title: String,
	/// Controls when a frame is presented to the screen.
	#[doc(alias = "vsync")]
	/// The window's [`PresentMode`].
	///
	/// Used to select whether or not VSync is used
	pub present_mode: PresentMode,
	/// Sets whether the window is resizable.
	///
	/// ## Platform-specific
	/// - iOS / Android / Web: Unsupported.
	pub resizable: bool,
	/// Sets whether the window should have borders and bars.
	pub decorations: bool,
	/// Sets the Cursor settings.
	pub cursor: Cursor,
	/// Sets the [`WindowMode`](crate::WindowMode).
	pub mode: WindowMode,
	/// Sets whether the background of the window should be transparent.
	///
	/// ## Platform-specific
	/// - iOS / Android / Web: Unsupported.
	/// - macOS X: Not working as expected.
	/// - Windows 11: Not working as expected
	/// macOS X transparent works with winit out of the box, so this issue might be related to: <https://github.com/gfx-rs/wgpu/issues/687>
	/// Windows 11 is related to <https://github.com/rust-windowing/winit/issues/2082>
	pub transparent: bool,
	/// The "html canvas" element selector.
	///
	/// If set, this selector will be used to find a matching html canvas element,
	/// rather than creating a new one.   
	/// Uses the [CSS selector format](https://developer.mozilla.org/en-US/docs/Web/API/Document/querySelector).
	///
	/// This value has no effect on non-web platforms.
	pub canvas: Option<String>,
	/// Whether or not to fit the canvas element's size to its parent element's size.
	///
	/// **Warning**: this will not behave as expected for parents that set their size according to the size of their
	/// children. This creates a "feedback loop" that will result in the canvas growing on each resize. When using this
	/// feature, ensure the parent's size is not affected by its children.
	///
	/// This value has no effect on non-web platforms.
	pub fit_canvas_to_parent: bool,
}

impl Default for WindowDescriptor {
	fn default() -> Self {
		WindowDescriptor {
			title: "app".to_string(),
			width: 1280.,
			height: 720.,
			position: WindowPosition::Automatic,
			resize_constraints: WindowResizeConstraints::default(),
			scale_factor_override: None,
			present_mode: PresentMode::Fifo,
			resizable: true,
			decorations: true,
			cursor: Cursor::default(),
			mode: WindowMode::Windowed,
			transparent: false,
			canvas: None,
			fit_canvas_to_parent: false,
		}
	}
}<|MERGE_RESOLUTION|>--- conflicted
+++ resolved
@@ -302,7 +302,6 @@
 }
 
 impl Window {
-<<<<<<< HEAD
 	/// Creates a new [`Window`].
 	pub fn new(
 		id: WindowId,
@@ -648,12 +647,12 @@
 	/// - **`Windows`**, **`X11`**, and **`Wayland`**: The cursor is hidden only when inside the window. To stop the cursor from leaving the window, use [`set_cursor_lock_mode`](Window::set_cursor_lock_mode).
 	/// - **`macOS`**: The cursor is hidden only when the window is focused.
 	/// - **`iOS`** and **`Android`** do not have cursors
-	pub fn set_cursor_visibility(&mut self, visibile_mode: bool) {
-		self.cursor_visible = visibile_mode;
+	pub fn set_cursor_visibility(&mut self, visible_mode: bool) {
+		self.cursor_visible = visible_mode;
 		self
 			.command_queue
 			.push(WindowCommand::SetCursorVisibility {
-				visible: visibile_mode,
+				visible: visible_mode,
 			});
 	}
 	/// Get the current [`CursorIcon`]
@@ -769,449 +768,6 @@
 	pub fn fit_canvas_to_parent(&self) -> bool {
 		self.fit_canvas_to_parent
 	}
-=======
-    /// Creates a new [`Window`].
-    pub fn new(
-        id: WindowId,
-        window_descriptor: &WindowDescriptor,
-        physical_width: u32,
-        physical_height: u32,
-        scale_factor: f64,
-        position: Option<IVec2>,
-        raw_window_handle: RawWindowHandle,
-    ) -> Self {
-        Window {
-            id,
-            requested_width: window_descriptor.width,
-            requested_height: window_descriptor.height,
-            position,
-            physical_width,
-            physical_height,
-            resize_constraints: window_descriptor.resize_constraints,
-            scale_factor_override: window_descriptor.scale_factor_override,
-            backend_scale_factor: scale_factor,
-            title: window_descriptor.title.clone(),
-            present_mode: window_descriptor.present_mode,
-            resizable: window_descriptor.resizable,
-            decorations: window_descriptor.decorations,
-            cursor_visible: window_descriptor.cursor_visible,
-            cursor_locked: window_descriptor.cursor_locked,
-            cursor_icon: CursorIcon::Default,
-            physical_cursor_position: None,
-            raw_window_handle: RawWindowHandleWrapper::new(raw_window_handle),
-            focused: true,
-            mode: window_descriptor.mode,
-            canvas: window_descriptor.canvas.clone(),
-            fit_canvas_to_parent: window_descriptor.fit_canvas_to_parent,
-            command_queue: Vec::new(),
-        }
-    }
-    /// Get the window's [`WindowId`].
-    #[inline]
-    pub fn id(&self) -> WindowId {
-        self.id
-    }
-
-    /// The current logical width of the window's client area.
-    #[inline]
-    pub fn width(&self) -> f32 {
-        (self.physical_width as f64 / self.scale_factor()) as f32
-    }
-
-    /// The current logical height of the window's client area.
-    #[inline]
-    pub fn height(&self) -> f32 {
-        (self.physical_height as f64 / self.scale_factor()) as f32
-    }
-
-    /// The requested window client area width in logical pixels from window
-    /// creation or the last call to [`set_resolution`](Window::set_resolution).
-    ///
-    /// This may differ from the actual width depending on OS size limits and
-    /// the scaling factor for high DPI monitors.
-    #[inline]
-    pub fn requested_width(&self) -> f32 {
-        self.requested_width
-    }
-
-    /// The requested window client area height in logical pixels from window
-    /// creation or the last call to [`set_resolution`](Window::set_resolution).
-    ///
-    /// This may differ from the actual width depending on OS size limits and
-    /// the scaling factor for high DPI monitors.
-    #[inline]
-    pub fn requested_height(&self) -> f32 {
-        self.requested_height
-    }
-
-    /// The window's client area width in physical pixels.
-    #[inline]
-    pub fn physical_width(&self) -> u32 {
-        self.physical_width
-    }
-
-    /// The window's client area height in physical pixels.
-    #[inline]
-    pub fn physical_height(&self) -> u32 {
-        self.physical_height
-    }
-
-    /// The window's client resize constraint in logical pixels.
-    #[inline]
-    pub fn resize_constraints(&self) -> WindowResizeConstraints {
-        self.resize_constraints
-    }
-
-    /// The window's client position in physical pixels.
-    #[inline]
-    pub fn position(&self) -> Option<IVec2> {
-        self.position
-    }
-    /// Set whether or not the window is maximized.
-    #[inline]
-    pub fn set_maximized(&mut self, maximized: bool) {
-        self.command_queue
-            .push(WindowCommand::SetMaximized { maximized });
-    }
-
-    /// Sets the window to minimized or back.
-    ///
-    /// # Platform-specific
-    /// - iOS / Android / Web: Unsupported.
-    /// - Wayland: Un-minimize is unsupported.
-    #[inline]
-    pub fn set_minimized(&mut self, minimized: bool) {
-        self.command_queue
-            .push(WindowCommand::SetMinimized { minimized });
-    }
-
-    /// Modifies the position of the window in physical pixels.
-    ///
-    /// Note that the top-left hand corner of the desktop is not necessarily the same as the screen.
-    /// If the user uses a desktop with multiple monitors, the top-left hand corner of the
-    /// desktop is the top-left hand corner of the monitor at the top-left of the desktop. This
-    /// automatically un-maximizes the window if it's maximized.
-    ///
-    /// # Platform-specific
-    ///
-    /// - iOS: Can only be called on the main thread. Sets the top left coordinates of the window in
-    ///   the screen space coordinate system.
-    /// - Web: Sets the top-left coordinates relative to the viewport.
-    /// - Android / Wayland: Unsupported.
-    #[inline]
-    pub fn set_position(&mut self, position: IVec2) {
-        self.command_queue
-            .push(WindowCommand::SetPosition { position });
-    }
-
-    /// Modifies the position of the window to be in the center of the current monitor
-    ///
-    /// # Platform-specific
-    /// - iOS: Can only be called on the main thread.
-    /// - Web / Android / Wayland: Unsupported.
-    #[inline]
-    pub fn center_window(&mut self, monitor_selection: MonitorSelection) {
-        self.command_queue
-            .push(WindowCommand::Center(monitor_selection));
-    }
-
-    /// Modifies the minimum and maximum window bounds for resizing in logical pixels.
-    #[inline]
-    pub fn set_resize_constraints(&mut self, resize_constraints: WindowResizeConstraints) {
-        self.command_queue
-            .push(WindowCommand::SetResizeConstraints { resize_constraints });
-    }
-
-    /// Request the OS to resize the window such the client area matches the specified
-    /// width and height.
-    #[allow(clippy::float_cmp)]
-    pub fn set_resolution(&mut self, width: f32, height: f32) {
-        if self.requested_width == width && self.requested_height == height {
-            return;
-        }
-
-        self.requested_width = width;
-        self.requested_height = height;
-        self.command_queue.push(WindowCommand::SetResolution {
-            logical_resolution: Vec2::new(self.requested_width, self.requested_height),
-            scale_factor: self.scale_factor(),
-        });
-    }
-
-    /// Override the os-reported scaling factor.
-    #[allow(clippy::float_cmp)]
-    pub fn set_scale_factor_override(&mut self, scale_factor: Option<f64>) {
-        if self.scale_factor_override == scale_factor {
-            return;
-        }
-
-        self.scale_factor_override = scale_factor;
-        self.command_queue.push(WindowCommand::SetScaleFactor {
-            scale_factor: self.scale_factor(),
-        });
-        self.command_queue.push(WindowCommand::SetResolution {
-            logical_resolution: Vec2::new(self.requested_width, self.requested_height),
-            scale_factor: self.scale_factor(),
-        });
-    }
-
-    #[allow(missing_docs)]
-    #[inline]
-    pub fn update_scale_factor_from_backend(&mut self, scale_factor: f64) {
-        self.backend_scale_factor = scale_factor;
-    }
-
-    #[allow(missing_docs)]
-    #[inline]
-    pub fn update_actual_size_from_backend(&mut self, physical_width: u32, physical_height: u32) {
-        self.physical_width = physical_width;
-        self.physical_height = physical_height;
-    }
-
-    #[allow(missing_docs)]
-    #[inline]
-    pub fn update_actual_position_from_backend(&mut self, position: IVec2) {
-        self.position = Some(position);
-    }
-
-    /// The ratio of physical pixels to logical pixels
-    ///
-    /// `physical_pixels = logical_pixels * scale_factor`
-    pub fn scale_factor(&self) -> f64 {
-        self.scale_factor_override
-            .unwrap_or(self.backend_scale_factor)
-    }
-
-    /// The window scale factor as reported by the window backend.
-    ///
-    /// This value is unaffected by [`scale_factor_override`](Window::scale_factor_override).
-    #[inline]
-    pub fn backend_scale_factor(&self) -> f64 {
-        self.backend_scale_factor
-    }
-    /// The scale factor set with [`set_scale_factor_override`](Window::set_scale_factor_override).
-    ///
-    /// This value may be different from the scale factor reported by the window backend.
-    #[inline]
-    pub fn scale_factor_override(&self) -> Option<f64> {
-        self.scale_factor_override
-    }
-    /// Get the window's title.
-    #[inline]
-    pub fn title(&self) -> &str {
-        &self.title
-    }
-    /// Set the window's title.
-    pub fn set_title(&mut self, title: String) {
-        self.title = title.to_string();
-        self.command_queue.push(WindowCommand::SetTitle { title });
-    }
-
-    #[inline]
-    #[doc(alias = "vsync")]
-    /// Get the window's [`PresentMode`].
-    pub fn present_mode(&self) -> PresentMode {
-        self.present_mode
-    }
-
-    #[inline]
-    #[doc(alias = "set_vsync")]
-    /// Set the window's [`PresentMode`].
-    pub fn set_present_mode(&mut self, present_mode: PresentMode) {
-        self.present_mode = present_mode;
-        self.command_queue
-            .push(WindowCommand::SetPresentMode { present_mode });
-    }
-    /// Get whether or not the window is resizable.
-    #[inline]
-    pub fn resizable(&self) -> bool {
-        self.resizable
-    }
-    /// Set whether or not the window is resizable.
-    pub fn set_resizable(&mut self, resizable: bool) {
-        self.resizable = resizable;
-        self.command_queue
-            .push(WindowCommand::SetResizable { resizable });
-    }
-    /// Get whether or not decorations are enabled.
-    ///
-    /// (Decorations are the minimize, maximize, and close buttons on desktop apps)
-    ///
-    /// ## Platform-specific
-    ///
-    /// **`iOS`**, **`Android`**, and the **`Web`** do not have decorations.
-    #[inline]
-    pub fn decorations(&self) -> bool {
-        self.decorations
-    }
-    /// Set whether or not decorations are enabled.
-    ///
-    /// (Decorations are the minimize, maximize, and close buttons on desktop apps)
-    ///
-    /// ## Platform-specific
-    ///
-    /// **`iOS`**, **`Android`**, and the **`Web`** do not have decorations.
-    pub fn set_decorations(&mut self, decorations: bool) {
-        self.decorations = decorations;
-        self.command_queue
-            .push(WindowCommand::SetDecorations { decorations });
-    }
-    /// Get whether or not the cursor is locked.
-    ///
-    /// ## Platform-specific
-    ///
-    /// - **`macOS`** doesn't support cursor lock, but most windowing plugins can emulate it. See [issue #4875](https://github.com/bevyengine/bevy/issues/4875#issuecomment-1153977546) for more information.
-    /// - **`iOS/Android`** don't have cursors.
-    #[inline]
-    pub fn cursor_locked(&self) -> bool {
-        self.cursor_locked
-    }
-    /// Set whether or not the cursor is locked.
-    ///
-    /// This doesn't hide the cursor. For that, use [`set_cursor_visibility`](Window::set_cursor_visibility)
-    ///
-    /// ## Platform-specific
-    ///
-    /// - **`macOS`** doesn't support cursor lock, but most windowing plugins can emulate it. See [issue #4875](https://github.com/bevyengine/bevy/issues/4875#issuecomment-1153977546) for more information.
-    /// - **`iOS/Android`** don't have cursors.
-    pub fn set_cursor_lock_mode(&mut self, lock_mode: bool) {
-        self.cursor_locked = lock_mode;
-        self.command_queue
-            .push(WindowCommand::SetCursorLockMode { locked: lock_mode });
-    }
-    /// Get whether or not the cursor is visible.
-    ///
-    /// ## Platform-specific
-    ///
-    /// - **`Windows`**, **`X11`**, and **`Wayland`**: The cursor is hidden only when inside the window. To stop the cursor from leaving the window, use [`set_cursor_lock_mode`](Window::set_cursor_lock_mode).
-    /// - **`macOS`**: The cursor is hidden only when the window is focused.
-    /// - **`iOS`** and **`Android`** do not have cursors
-    #[inline]
-    pub fn cursor_visible(&self) -> bool {
-        self.cursor_visible
-    }
-    /// Set whether or not the cursor is visible.
-    ///
-    /// ## Platform-specific
-    ///
-    /// - **`Windows`**, **`X11`**, and **`Wayland`**: The cursor is hidden only when inside the window. To stop the cursor from leaving the window, use [`set_cursor_lock_mode`](Window::set_cursor_lock_mode).
-    /// - **`macOS`**: The cursor is hidden only when the window is focused.
-    /// - **`iOS`** and **`Android`** do not have cursors
-    pub fn set_cursor_visibility(&mut self, visible_mode: bool) {
-        self.cursor_visible = visible_mode;
-        self.command_queue.push(WindowCommand::SetCursorVisibility {
-            visible: visible_mode,
-        });
-    }
-    /// Get the current [`CursorIcon`]
-    #[inline]
-    pub fn cursor_icon(&self) -> CursorIcon {
-        self.cursor_icon
-    }
-    /// Set the [`CursorIcon`]
-    pub fn set_cursor_icon(&mut self, icon: CursorIcon) {
-        self.command_queue
-            .push(WindowCommand::SetCursorIcon { icon });
-    }
-
-    /// The current mouse position, in physical pixels.
-    #[inline]
-    pub fn physical_cursor_position(&self) -> Option<DVec2> {
-        self.physical_cursor_position
-    }
-
-    /// The current mouse position, in logical pixels, taking into account the screen scale factor.
-    #[inline]
-    #[doc(alias = "mouse position")]
-    pub fn cursor_position(&self) -> Option<Vec2> {
-        self.physical_cursor_position
-            .map(|p| (p / self.scale_factor()).as_vec2())
-    }
-    /// Set the cursor's position
-    pub fn set_cursor_position(&mut self, position: Vec2) {
-        self.command_queue
-            .push(WindowCommand::SetCursorPosition { position });
-    }
-
-    #[allow(missing_docs)]
-    #[inline]
-    pub fn update_focused_status_from_backend(&mut self, focused: bool) {
-        self.focused = focused;
-    }
-
-    #[allow(missing_docs)]
-    #[inline]
-    pub fn update_cursor_physical_position_from_backend(&mut self, cursor_position: Option<DVec2>) {
-        self.physical_cursor_position = cursor_position;
-    }
-    /// Get the window's [`WindowMode`]
-    #[inline]
-    pub fn mode(&self) -> WindowMode {
-        self.mode
-    }
-    /// Set the window's [`WindowMode`]
-    pub fn set_mode(&mut self, mode: WindowMode) {
-        self.mode = mode;
-        self.command_queue.push(WindowCommand::SetWindowMode {
-            mode,
-            resolution: UVec2::new(self.physical_width, self.physical_height),
-        });
-    }
-    /// Close the operating system window corresponding to this [`Window`].
-    ///  
-    /// This will also lead to this [`Window`] being removed from the
-    /// [`Windows`] resource.
-    ///
-    /// If the default [`WindowPlugin`] is used, when no windows are
-    /// open, the [app will exit](bevy_app::AppExit).  
-    /// To disable this behaviour, set `exit_on_all_closed` on the [`WindowPlugin`]
-    /// to `false`
-    ///
-    /// [`Windows`]: crate::Windows
-    /// [`WindowPlugin`]: crate::WindowPlugin
-    pub fn close(&mut self) {
-        self.command_queue.push(WindowCommand::Close);
-    }
-    #[inline]
-    pub fn drain_commands(&mut self) -> impl Iterator<Item = WindowCommand> + '_ {
-        self.command_queue.drain(..)
-    }
-    /// Get whether or not the window has focus.
-    ///
-    /// A window loses focus when the user switches to another window, and regains focus when the user uses the window again
-    #[inline]
-    pub fn is_focused(&self) -> bool {
-        self.focused
-    }
-    /// Get the [`RawWindowHandleWrapper`] corresponding to this window
-    pub fn raw_window_handle(&self) -> RawWindowHandleWrapper {
-        self.raw_window_handle.clone()
-    }
-
-    /// The "html canvas" element selector.
-    ///
-    /// If set, this selector will be used to find a matching html canvas element,
-    /// rather than creating a new one.   
-    /// Uses the [CSS selector format](https://developer.mozilla.org/en-US/docs/Web/API/Document/querySelector).
-    ///
-    /// This value has no effect on non-web platforms.
-    #[inline]
-    pub fn canvas(&self) -> Option<&str> {
-        self.canvas.as_deref()
-    }
-
-    /// Whether or not to fit the canvas element's size to its parent element's size.
-    ///
-    /// **Warning**: this will not behave as expected for parents that set their size according to the size of their
-    /// children. This creates a "feedback loop" that will result in the canvas growing on each resize. When using this
-    /// feature, ensure the parent's size is not affected by its children.
-    ///
-    /// This value has no effect on non-web platforms.
-    #[inline]
-    pub fn fit_canvas_to_parent(&self) -> bool {
-        self.fit_canvas_to_parent
-    }
->>>>>>> 619c30c0
 }
 
 /// Defines where window should be placed at on creation.
