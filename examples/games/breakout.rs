--- conflicted
+++ resolved
@@ -1,17 +1,13 @@
 //! A simplified implementation of the classic game "Breakout".
 
 use bevy::{
-<<<<<<< HEAD
-	diagnostic::{FrameTimeDiagnosticsPlugin, LogDiagnosticsPlugin},
-	math::{const_vec2, const_vec3},
 	prelude::*,
 	sprite::collide_aabb::{collide, Collision},
 	time::FixedTimestep,
-=======
-    prelude::*,
-    sprite::collide_aabb::{collide, Collision},
-    time::FixedTimestep,
->>>>>>> 72e73586
+	diagnostic::{
+		LogDiagnosticsPlugin,
+		FrameTimeDiagnosticsPlugin,
+	}
 };
 
 // Defines the amount of time that should elapse between each physics step.
