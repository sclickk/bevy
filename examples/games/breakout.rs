//! A simplified implementation of the classic game "Breakout".

use bevy::{
	diagnostic::{FrameTimeDiagnosticsPlugin, LogDiagnosticsPlugin},
	prelude::*,
	sprite::collide_aabb::{collide, Collision},
	time::FixedTimestep,
};

// Defines the amount of time that should elapse between each physics step.
const TIME_STEP: f32 = 1.0 / 60.0;

// These constants are defined in `Transform` units.
// Using the default 2D camera they correspond 1:1 with screen pixels.
const PADDLE_SIZE: Vec3 = Vec3::new(120.0, 20.0, 0.0);
const GAP_BETWEEN_PADDLE_AND_FLOOR: f32 = 60.0;
const PADDLE_SPEED: f32 = 500.0;
// How close can the paddle get to the wall
const PADDLE_PADDING: f32 = 10.0;

// We set the z-value of the ball to 1 so it renders on top in the case of overlapping sprites.
const BALL_STARTING_POSITION: Vec3 = Vec3::new(0.0, -50.0, 1.0);
const BALL_SIZE: Vec3 = Vec3::new(30.0, 30.0, 0.0);
const BALL_SPEED: f32 = 400.0;
const INITIAL_BALL_DIRECTION: Vec2 = Vec2::new(0.5, -0.5);

const WALL_THICKNESS: f32 = 10.0;
// x coordinates
const LEFT_WALL: f32 = -450.;
const RIGHT_WALL: f32 = 450.;
// y coordinates
const BOTTOM_WALL: f32 = -300.;
const TOP_WALL: f32 = 300.;

const BRICK_SIZE: Vec2 = Vec2::new(100., 30.);
// These values are exact
const GAP_BETWEEN_PADDLE_AND_BRICKS: f32 = 270.0;
const GAP_BETWEEN_BRICKS: f32 = 5.0;
// These values are lower bounds, as the number of bricks is computed
const GAP_BETWEEN_BRICKS_AND_CEILING: f32 = 20.0;
const GAP_BETWEEN_BRICKS_AND_SIDES: f32 = 20.0;

const SCOREBOARD_FONT_SIZE: f32 = 40.0;
const SCOREBOARD_TEXT_PADDING: Val = Val::Px(5.0);

const BACKGROUND_COLOR: Color = Color::rgb(0.9, 0.9, 0.9);
const PADDLE_COLOR: Color = Color::rgb(0.3, 0.3, 0.7);
const BALL_COLOR: Color = Color::rgb(1.0, 0.5, 0.5);
const BRICK_COLOR: Color = Color::rgb(0.5, 0.5, 1.0);
const WALL_COLOR: Color = Color::rgb(0.8, 0.8, 0.8);
const TEXT_COLOR: Color = Color::rgb(0.5, 0.5, 1.0);
const SCORE_COLOR: Color = Color::rgb(1.0, 0.5, 0.5);

fn main() {
	let mut app = App::new();
	app.add_plugins(DefaultPlugins);
	app.init_plugin::<LogDiagnosticsPlugin>();
	app.init_plugin::<FrameTimeDiagnosticsPlugin>();
	app.insert_resource(Scoreboard { score: 0 });
	app.insert_resource(ClearColor(BACKGROUND_COLOR));
	app.add_startup_system(setup);
	app.add_event::<CollisionEvent>();
	app.add_system_set(
		SystemSet::new()
			.with_run_criteria(FixedTimestep::step(TIME_STEP as f64))
			.with_system(check_for_collisions)
			.with_system(move_paddle.before(check_for_collisions))
			.with_system(apply_velocity.before(check_for_collisions))
			.with_system(play_collision_sound.after(check_for_collisions)),
	);
	app.add_system(update_scoreboard);
	app.add_system(bevy::window::close_on_esc);
	app.run();
}

#[derive(Component)]
struct Paddle;

#[derive(Component)]
struct Ball;

#[derive(Component, Deref, DerefMut)]
struct Velocity(Vec2);

#[derive(Component)]
struct Collider;

#[derive(Default)]
struct CollisionEvent;

#[derive(Component)]
struct Brick;

struct CollisionSound(Handle<AudioSource>);

// This bundle is a collection of the components that define a "wall" in our game
#[derive(Bundle)]
struct WallBundle {
	// You can nest bundles inside of other bundles like this
	// Allowing you to compose their functionality
	#[bundle]
	sprite_bundle: SpriteBundle,
	collider: Collider,
}

/// Which side of the arena is this wall located on?
enum WallLocation {
	Left,
	Right,
	Bottom,
	Top,
}

impl WallLocation {
	fn position(&self) -> Vec2 {
		match self {
			WallLocation::Left => Vec2::new(LEFT_WALL, 0.),
			WallLocation::Right => Vec2::new(RIGHT_WALL, 0.),
			WallLocation::Bottom => Vec2::new(0., BOTTOM_WALL),
			WallLocation::Top => Vec2::new(0., TOP_WALL),
		}
	}

	fn size(&self) -> Vec2 {
		let arena_height = TOP_WALL - BOTTOM_WALL;
		let arena_width = RIGHT_WALL - LEFT_WALL;
		// Make sure we haven't messed up our constants
		assert!(arena_height > 0.0);
		assert!(arena_width > 0.0);

		match self {
			WallLocation::Left | WallLocation::Right => {
				Vec2::new(WALL_THICKNESS, arena_height + WALL_THICKNESS)
			},
			WallLocation::Bottom | WallLocation::Top => {
				Vec2::new(arena_width + WALL_THICKNESS, WALL_THICKNESS)
			},
		}
	}
}

impl WallBundle {
	// This "builder method" allows us to reuse logic across our wall entities,
	// making our code easier to read and less prone to bugs when we change the logic
	fn new(location: WallLocation) -> WallBundle {
		WallBundle {
			sprite_bundle: SpriteBundle {
				transform: Transform {
					// We need to convert our Vec2 into a Vec3, by giving it a z-coordinate
					// This is used to determine the order of our sprites
					translation: location.position().extend(0.0),
					// The z-scale of 2D objects must always be 1.0,
					// or their ordering will be affected in surprising ways.
					// See https://github.com/bevyengine/bevy/issues/4149
					scale: location.size().extend(1.0),
					..Default::default()
				},
				sprite: Sprite {
					color: WALL_COLOR,
					..Default::default()
				},
				..Default::default()
			},
			collider: Collider,
		}
	}
}

// This resource tracks the game's score
struct Scoreboard {
	score: usize,
}

// Add the game's entities to our world
fn setup(mut commands: Commands, asset_server: Res<AssetServer>) {
<<<<<<< HEAD
	// Camera
	commands.init_bundle::<Camera2dBundle>();

	// Sound
	let ball_collision_sound = asset_server.load("sounds/breakout_collision.ogg");
	commands.insert_resource(CollisionSound(ball_collision_sound));

	// Paddle
	let paddle_y = BOTTOM_WALL + GAP_BETWEEN_PADDLE_AND_FLOOR;

	commands
		.spawn()
		.insert(Paddle)
		.insert_bundle(SpriteBundle {
			transform: Transform {
				translation: Vec3::new(0.0, paddle_y, 0.0),
				scale: PADDLE_SIZE,
				..Default::default()
			},
			sprite: Sprite {
				color: PADDLE_COLOR,
				..Default::default()
			},
			..Default::default()
		})
		.insert(Collider);

	// Ball
	commands
		.spawn()
		.insert(Ball)
		.insert_bundle(SpriteBundle {
			transform: Transform {
				scale: BALL_SIZE,
				translation: BALL_STARTING_POSITION,
				..Default::default()
			},
			sprite: Sprite {
				color: BALL_COLOR,
				..Default::default()
			},
			..Default::default()
		})
		.insert(Velocity(INITIAL_BALL_DIRECTION.normalize() * BALL_SPEED));

	// Scoreboard
	commands.spawn_bundle(TextBundle {
		text: Text {
			sections: vec![
				TextSection {
					value: "Score: ".to_string(),
					style: TextStyle {
						font: asset_server.load("fonts/FiraSans-Bold.ttf"),
						font_size: SCOREBOARD_FONT_SIZE,
						color: TEXT_COLOR,
					},
				},
				TextSection {
					value: "".to_string(),
					style: TextStyle {
						font: asset_server.load("fonts/FiraMono-Medium.ttf"),
						font_size: SCOREBOARD_FONT_SIZE,
						color: SCORE_COLOR,
					},
				},
			],
			..Default::default()
		},
		style: Style {
			position_type: PositionType::Absolute,
			position: UiRect {
				top: SCOREBOARD_TEXT_PADDING,
				left: SCOREBOARD_TEXT_PADDING,
				..Default::default()
			},
			..Default::default()
		},
		..Default::default()
	});

	// Walls
	commands.spawn_bundle(WallBundle::new(WallLocation::Left));
	commands.spawn_bundle(WallBundle::new(WallLocation::Right));
	commands.spawn_bundle(WallBundle::new(WallLocation::Bottom));
	commands.spawn_bundle(WallBundle::new(WallLocation::Top));

	// Bricks
	// Negative scales result in flipped sprites / meshes,
	// which is definitely not what we want here
	assert!(BRICK_SIZE.x > 0.0);
	assert!(BRICK_SIZE.y > 0.0);

	let total_width_of_bricks = (RIGHT_WALL - LEFT_WALL) - 2. * GAP_BETWEEN_BRICKS_AND_SIDES;
	let bottom_edge_of_bricks = paddle_y + GAP_BETWEEN_PADDLE_AND_BRICKS;
	let total_height_of_bricks = TOP_WALL - bottom_edge_of_bricks - GAP_BETWEEN_BRICKS_AND_CEILING;

	assert!(total_width_of_bricks > 0.0);
	assert!(total_height_of_bricks > 0.0);

	// Given the space available, compute how many rows and columns of bricks we can fit
	let n_columns = (total_width_of_bricks / (BRICK_SIZE.x + GAP_BETWEEN_BRICKS)).floor() as usize;
	let n_rows = (total_height_of_bricks / (BRICK_SIZE.y + GAP_BETWEEN_BRICKS)).floor() as usize;
	let n_vertical_gaps = n_columns - 1;

	// Because we need to round the number of columns,
	// the space on the top and sides of the bricks only captures a lower bound, not an exact value
	let center_of_bricks = (LEFT_WALL + RIGHT_WALL) / 2.0;
	let left_edge_of_bricks = center_of_bricks
=======
    // Camera
    commands.spawn_bundle(Camera2dBundle::default());

    // Sound
    let ball_collision_sound = asset_server.load("sounds/breakout_collision.ogg");
    commands.insert_resource(CollisionSound(ball_collision_sound));

    // Paddle
    let paddle_y = BOTTOM_WALL + GAP_BETWEEN_PADDLE_AND_FLOOR;

    commands
        .spawn()
        .insert(Paddle)
        .insert_bundle(SpriteBundle {
            transform: Transform {
                translation: Vec3::new(0.0, paddle_y, 0.0),
                scale: PADDLE_SIZE,
                ..default()
            },
            sprite: Sprite {
                color: PADDLE_COLOR,
                ..default()
            },
            ..default()
        })
        .insert(Collider);

    // Ball
    commands
        .spawn()
        .insert(Ball)
        .insert_bundle(SpriteBundle {
            transform: Transform {
                scale: BALL_SIZE,
                translation: BALL_STARTING_POSITION,
                ..default()
            },
            sprite: Sprite {
                color: BALL_COLOR,
                ..default()
            },
            ..default()
        })
        .insert(Velocity(INITIAL_BALL_DIRECTION.normalize() * BALL_SPEED));

    // Scoreboard
    commands.spawn_bundle(
        TextBundle::from_sections([
            TextSection::new(
                "Score: ",
                TextStyle {
                    font: asset_server.load("fonts/FiraSans-Bold.ttf"),
                    font_size: SCOREBOARD_FONT_SIZE,
                    color: TEXT_COLOR,
                },
            ),
            TextSection::from_style(TextStyle {
                font: asset_server.load("fonts/FiraMono-Medium.ttf"),
                font_size: SCOREBOARD_FONT_SIZE,
                color: SCORE_COLOR,
            }),
        ])
        .with_style(Style {
            position_type: PositionType::Absolute,
            position: UiRect {
                top: SCOREBOARD_TEXT_PADDING,
                left: SCOREBOARD_TEXT_PADDING,
                ..default()
            },
            ..default()
        }),
    );

    // Walls
    commands.spawn_bundle(WallBundle::new(WallLocation::Left));
    commands.spawn_bundle(WallBundle::new(WallLocation::Right));
    commands.spawn_bundle(WallBundle::new(WallLocation::Bottom));
    commands.spawn_bundle(WallBundle::new(WallLocation::Top));

    // Bricks
    // Negative scales result in flipped sprites / meshes,
    // which is definitely not what we want here
    assert!(BRICK_SIZE.x > 0.0);
    assert!(BRICK_SIZE.y > 0.0);

    let total_width_of_bricks = (RIGHT_WALL - LEFT_WALL) - 2. * GAP_BETWEEN_BRICKS_AND_SIDES;
    let bottom_edge_of_bricks = paddle_y + GAP_BETWEEN_PADDLE_AND_BRICKS;
    let total_height_of_bricks = TOP_WALL - bottom_edge_of_bricks - GAP_BETWEEN_BRICKS_AND_CEILING;

    assert!(total_width_of_bricks > 0.0);
    assert!(total_height_of_bricks > 0.0);

    // Given the space available, compute how many rows and columns of bricks we can fit
    let n_columns = (total_width_of_bricks / (BRICK_SIZE.x + GAP_BETWEEN_BRICKS)).floor() as usize;
    let n_rows = (total_height_of_bricks / (BRICK_SIZE.y + GAP_BETWEEN_BRICKS)).floor() as usize;
    let n_vertical_gaps = n_columns - 1;

    // Because we need to round the number of columns,
    // the space on the top and sides of the bricks only captures a lower bound, not an exact value
    let center_of_bricks = (LEFT_WALL + RIGHT_WALL) / 2.0;
    let left_edge_of_bricks = center_of_bricks
>>>>>>> 01f5f8cb
        // Space taken up by the bricks
        - (n_columns as f32 / 2.0 * BRICK_SIZE.x)
        // Space taken up by the gaps
        - n_vertical_gaps as f32 / 2.0 * GAP_BETWEEN_BRICKS;

	// In Bevy, the `translation` of an entity describes the center point,
	// not its bottom-left corner
	let offset_x = left_edge_of_bricks + BRICK_SIZE.x / 2.;
	let offset_y = bottom_edge_of_bricks + BRICK_SIZE.y / 2.;

	for row in 0..n_rows {
		for column in 0..n_columns {
			let brick_position = Vec2::new(
				offset_x + column as f32 * (BRICK_SIZE.x + GAP_BETWEEN_BRICKS),
				offset_y + row as f32 * (BRICK_SIZE.y + GAP_BETWEEN_BRICKS),
			);

			// brick
			commands
				.spawn()
				.insert(Brick)
				.insert_bundle(SpriteBundle {
					sprite: Sprite {
						color: BRICK_COLOR,
						..Default::default()
					},
					transform: Transform {
						translation: brick_position.extend(0.0),
						scale: Vec3::new(BRICK_SIZE.x, BRICK_SIZE.y, 1.0),
						..Default::default()
					},
					..Default::default()
				})
				.insert(Collider);
		}
	}
}

fn move_paddle(
	keyboard_input: Res<Input<KeyCode>>,
	mut query: Query<&mut Transform, With<Paddle>>,
) {
	let mut paddle_transform = query.single_mut();
	let mut direction = 0.0;

	if keyboard_input.pressed(KeyCode::Left) {
		direction -= 1.0;
	}

	if keyboard_input.pressed(KeyCode::Right) {
		direction += 1.0;
	}

	// Calculate the new horizontal paddle position based on player input
	let new_paddle_position = paddle_transform.translation.x + direction * PADDLE_SPEED * TIME_STEP;

	// Update the paddle position,
	// making sure it doesn't cause the paddle to leave the arena
	let left_bound = LEFT_WALL + WALL_THICKNESS / 2.0 + PADDLE_SIZE.x / 2.0 + PADDLE_PADDING;
	let right_bound = RIGHT_WALL - WALL_THICKNESS / 2.0 - PADDLE_SIZE.x / 2.0 - PADDLE_PADDING;

	paddle_transform.translation.x = new_paddle_position.clamp(left_bound, right_bound);
}

fn apply_velocity(mut query: Query<(&mut Transform, &Velocity)>) {
	for (mut transform, velocity) in &mut query {
		transform.translation.x += velocity.x * TIME_STEP;
		transform.translation.y += velocity.y * TIME_STEP;
	}
}

fn update_scoreboard(scoreboard: Res<Scoreboard>, mut query: Query<&mut Text>) {
<<<<<<< HEAD
	let mut text = query.single_mut();
	text.sections[1].value = format!("{}", scoreboard.score);
=======
    let mut text = query.single_mut();
    text.sections[1].value = scoreboard.score.to_string();
>>>>>>> 01f5f8cb
}

fn check_for_collisions(
	mut commands: Commands,
	mut scoreboard: ResMut<Scoreboard>,
	mut ball_query: Query<(&mut Velocity, &Transform), With<Ball>>,
	collider_query: Query<(Entity, &Transform, Option<&Brick>), With<Collider>>,
	mut collision_events: EventWriter<CollisionEvent>,
) {
	let (mut ball_velocity, ball_transform) = ball_query.single_mut();
	let ball_size = ball_transform.scale.truncate();

	// check collision with walls
	for (collider_entity, transform, maybe_brick) in &collider_query {
		let collision = collide(
			ball_transform.translation,
			ball_size,
			transform.translation,
			transform.scale.truncate(),
		);
		if let Some(collision) = collision {
			// Sends a collision event so that other systems can react to the collision
			collision_events.send_default();

			// Bricks should be despawned and increment the scoreboard on collision
			if maybe_brick.is_some() {
				scoreboard.score += 1;
				commands.entity(collider_entity).despawn();
			}

			// reflect the ball when it collides
			let mut reflect_x = false;
			let mut reflect_y = false;

			// only reflect if the ball's velocity is going in the opposite direction of the
			// collision
			match collision {
				Collision::Left => reflect_x = ball_velocity.x > 0.0,
				Collision::Right => reflect_x = ball_velocity.x < 0.0,
				Collision::Top => reflect_y = ball_velocity.y < 0.0,
				Collision::Bottom => reflect_y = ball_velocity.y > 0.0,
				Collision::Inside => { /* do nothing */ },
			}

			// reflect velocity on the x-axis if we hit something on the x-axis
			if reflect_x {
				ball_velocity.x = -ball_velocity.x;
			}

			// reflect velocity on the y-axis if we hit something on the y-axis
			if reflect_y {
				ball_velocity.y = -ball_velocity.y;
			}
		}
	}
}

fn play_collision_sound(
	collision_events: EventReader<CollisionEvent>,
	audio: Res<Audio>,
	sound: Res<CollisionSound>,
) {
	// Play a sound once per frame if a collision occurred.
	if !collision_events.is_empty() {
		// This prevents events staying active on the next frame.
		collision_events.clear();
		audio.play(sound.0.clone());
	}
}<|MERGE_RESOLUTION|>--- conflicted
+++ resolved
@@ -173,7 +173,6 @@
 
 // Add the game's entities to our world
 fn setup(mut commands: Commands, asset_server: Res<AssetServer>) {
-<<<<<<< HEAD
 	// Camera
 	commands.init_bundle::<Camera2dBundle>();
 
@@ -218,115 +217,6 @@
 			..Default::default()
 		})
 		.insert(Velocity(INITIAL_BALL_DIRECTION.normalize() * BALL_SPEED));
-
-	// Scoreboard
-	commands.spawn_bundle(TextBundle {
-		text: Text {
-			sections: vec![
-				TextSection {
-					value: "Score: ".to_string(),
-					style: TextStyle {
-						font: asset_server.load("fonts/FiraSans-Bold.ttf"),
-						font_size: SCOREBOARD_FONT_SIZE,
-						color: TEXT_COLOR,
-					},
-				},
-				TextSection {
-					value: "".to_string(),
-					style: TextStyle {
-						font: asset_server.load("fonts/FiraMono-Medium.ttf"),
-						font_size: SCOREBOARD_FONT_SIZE,
-						color: SCORE_COLOR,
-					},
-				},
-			],
-			..Default::default()
-		},
-		style: Style {
-			position_type: PositionType::Absolute,
-			position: UiRect {
-				top: SCOREBOARD_TEXT_PADDING,
-				left: SCOREBOARD_TEXT_PADDING,
-				..Default::default()
-			},
-			..Default::default()
-		},
-		..Default::default()
-	});
-
-	// Walls
-	commands.spawn_bundle(WallBundle::new(WallLocation::Left));
-	commands.spawn_bundle(WallBundle::new(WallLocation::Right));
-	commands.spawn_bundle(WallBundle::new(WallLocation::Bottom));
-	commands.spawn_bundle(WallBundle::new(WallLocation::Top));
-
-	// Bricks
-	// Negative scales result in flipped sprites / meshes,
-	// which is definitely not what we want here
-	assert!(BRICK_SIZE.x > 0.0);
-	assert!(BRICK_SIZE.y > 0.0);
-
-	let total_width_of_bricks = (RIGHT_WALL - LEFT_WALL) - 2. * GAP_BETWEEN_BRICKS_AND_SIDES;
-	let bottom_edge_of_bricks = paddle_y + GAP_BETWEEN_PADDLE_AND_BRICKS;
-	let total_height_of_bricks = TOP_WALL - bottom_edge_of_bricks - GAP_BETWEEN_BRICKS_AND_CEILING;
-
-	assert!(total_width_of_bricks > 0.0);
-	assert!(total_height_of_bricks > 0.0);
-
-	// Given the space available, compute how many rows and columns of bricks we can fit
-	let n_columns = (total_width_of_bricks / (BRICK_SIZE.x + GAP_BETWEEN_BRICKS)).floor() as usize;
-	let n_rows = (total_height_of_bricks / (BRICK_SIZE.y + GAP_BETWEEN_BRICKS)).floor() as usize;
-	let n_vertical_gaps = n_columns - 1;
-
-	// Because we need to round the number of columns,
-	// the space on the top and sides of the bricks only captures a lower bound, not an exact value
-	let center_of_bricks = (LEFT_WALL + RIGHT_WALL) / 2.0;
-	let left_edge_of_bricks = center_of_bricks
-=======
-    // Camera
-    commands.spawn_bundle(Camera2dBundle::default());
-
-    // Sound
-    let ball_collision_sound = asset_server.load("sounds/breakout_collision.ogg");
-    commands.insert_resource(CollisionSound(ball_collision_sound));
-
-    // Paddle
-    let paddle_y = BOTTOM_WALL + GAP_BETWEEN_PADDLE_AND_FLOOR;
-
-    commands
-        .spawn()
-        .insert(Paddle)
-        .insert_bundle(SpriteBundle {
-            transform: Transform {
-                translation: Vec3::new(0.0, paddle_y, 0.0),
-                scale: PADDLE_SIZE,
-                ..default()
-            },
-            sprite: Sprite {
-                color: PADDLE_COLOR,
-                ..default()
-            },
-            ..default()
-        })
-        .insert(Collider);
-
-    // Ball
-    commands
-        .spawn()
-        .insert(Ball)
-        .insert_bundle(SpriteBundle {
-            transform: Transform {
-                scale: BALL_SIZE,
-                translation: BALL_STARTING_POSITION,
-                ..default()
-            },
-            sprite: Sprite {
-                color: BALL_COLOR,
-                ..default()
-            },
-            ..default()
-        })
-        .insert(Velocity(INITIAL_BALL_DIRECTION.normalize() * BALL_SPEED));
 
     // Scoreboard
     commands.spawn_bundle(
@@ -350,41 +240,40 @@
             position: UiRect {
                 top: SCOREBOARD_TEXT_PADDING,
                 left: SCOREBOARD_TEXT_PADDING,
-                ..default()
+                ..Default::default()
             },
-            ..default()
+            ..Default::default()
         }),
     );
 
-    // Walls
-    commands.spawn_bundle(WallBundle::new(WallLocation::Left));
-    commands.spawn_bundle(WallBundle::new(WallLocation::Right));
-    commands.spawn_bundle(WallBundle::new(WallLocation::Bottom));
-    commands.spawn_bundle(WallBundle::new(WallLocation::Top));
-
-    // Bricks
-    // Negative scales result in flipped sprites / meshes,
-    // which is definitely not what we want here
-    assert!(BRICK_SIZE.x > 0.0);
-    assert!(BRICK_SIZE.y > 0.0);
-
-    let total_width_of_bricks = (RIGHT_WALL - LEFT_WALL) - 2. * GAP_BETWEEN_BRICKS_AND_SIDES;
-    let bottom_edge_of_bricks = paddle_y + GAP_BETWEEN_PADDLE_AND_BRICKS;
-    let total_height_of_bricks = TOP_WALL - bottom_edge_of_bricks - GAP_BETWEEN_BRICKS_AND_CEILING;
-
-    assert!(total_width_of_bricks > 0.0);
-    assert!(total_height_of_bricks > 0.0);
-
-    // Given the space available, compute how many rows and columns of bricks we can fit
-    let n_columns = (total_width_of_bricks / (BRICK_SIZE.x + GAP_BETWEEN_BRICKS)).floor() as usize;
-    let n_rows = (total_height_of_bricks / (BRICK_SIZE.y + GAP_BETWEEN_BRICKS)).floor() as usize;
-    let n_vertical_gaps = n_columns - 1;
-
-    // Because we need to round the number of columns,
-    // the space on the top and sides of the bricks only captures a lower bound, not an exact value
-    let center_of_bricks = (LEFT_WALL + RIGHT_WALL) / 2.0;
-    let left_edge_of_bricks = center_of_bricks
->>>>>>> 01f5f8cb
+	// Walls
+	commands.spawn_bundle(WallBundle::new(WallLocation::Left));
+	commands.spawn_bundle(WallBundle::new(WallLocation::Right));
+	commands.spawn_bundle(WallBundle::new(WallLocation::Bottom));
+	commands.spawn_bundle(WallBundle::new(WallLocation::Top));
+
+	// Bricks
+	// Negative scales result in flipped sprites / meshes,
+	// which is definitely not what we want here
+	assert!(BRICK_SIZE.x > 0.0);
+	assert!(BRICK_SIZE.y > 0.0);
+
+	let total_width_of_bricks = (RIGHT_WALL - LEFT_WALL) - 2. * GAP_BETWEEN_BRICKS_AND_SIDES;
+	let bottom_edge_of_bricks = paddle_y + GAP_BETWEEN_PADDLE_AND_BRICKS;
+	let total_height_of_bricks = TOP_WALL - bottom_edge_of_bricks - GAP_BETWEEN_BRICKS_AND_CEILING;
+
+	assert!(total_width_of_bricks > 0.0);
+	assert!(total_height_of_bricks > 0.0);
+
+	// Given the space available, compute how many rows and columns of bricks we can fit
+	let n_columns = (total_width_of_bricks / (BRICK_SIZE.x + GAP_BETWEEN_BRICKS)).floor() as usize;
+	let n_rows = (total_height_of_bricks / (BRICK_SIZE.y + GAP_BETWEEN_BRICKS)).floor() as usize;
+	let n_vertical_gaps = n_columns - 1;
+
+	// Because we need to round the number of columns,
+	// the space on the top and sides of the bricks only captures a lower bound, not an exact value
+	let center_of_bricks = (LEFT_WALL + RIGHT_WALL) / 2.0;
+	let left_edge_of_bricks = center_of_bricks
         // Space taken up by the bricks
         - (n_columns as f32 / 2.0 * BRICK_SIZE.x)
         // Space taken up by the gaps
@@ -457,13 +346,8 @@
 }
 
 fn update_scoreboard(scoreboard: Res<Scoreboard>, mut query: Query<&mut Text>) {
-<<<<<<< HEAD
-	let mut text = query.single_mut();
-	text.sections[1].value = format!("{}", scoreboard.score);
-=======
     let mut text = query.single_mut();
     text.sections[1].value = scoreboard.score.to_string();
->>>>>>> 01f5f8cb
 }
 
 fn check_for_collisions(
