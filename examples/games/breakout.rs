--- conflicted
+++ resolved
@@ -346,17 +346,10 @@
 }
 
 fn apply_velocity(mut query: Query<(&mut Transform, &Velocity)>) {
-<<<<<<< HEAD
-	for (mut transform, velocity) in query.iter_mut() {
+	for (mut transform, velocity) in &mut query {
 		transform.translation.x += velocity.x * TIME_STEP;
 		transform.translation.y += velocity.y * TIME_STEP;
 	}
-=======
-    for (mut transform, velocity) in &mut query {
-        transform.translation.x += velocity.x * TIME_STEP;
-        transform.translation.y += velocity.y * TIME_STEP;
-    }
->>>>>>> a1d3f1b3
 }
 
 fn update_scoreboard(scoreboard: Res<Scoreboard>, mut query: Query<&mut Text>) {
@@ -371,12 +364,11 @@
 	collider_query: Query<(Entity, &Transform, Option<&Brick>), With<Collider>>,
 	mut collision_events: EventWriter<CollisionEvent>,
 ) {
-<<<<<<< HEAD
 	let (mut ball_velocity, ball_transform) = ball_query.single_mut();
 	let ball_size = ball_transform.scale.truncate();
 
 	// check collision with walls
-	for (collider_entity, transform, maybe_brick) in collider_query.into_iter() {
+	for (collider_entity, transform, maybe_brick) in &collider_query {
 		let collision = collide(
 			ball_transform.translation,
 			ball_size,
@@ -418,54 +410,6 @@
 			}
 		}
 	}
-=======
-    let (mut ball_velocity, ball_transform) = ball_query.single_mut();
-    let ball_size = ball_transform.scale.truncate();
-
-    // check collision with walls
-    for (collider_entity, transform, maybe_brick) in &collider_query {
-        let collision = collide(
-            ball_transform.translation,
-            ball_size,
-            transform.translation,
-            transform.scale.truncate(),
-        );
-        if let Some(collision) = collision {
-            // Sends a collision event so that other systems can react to the collision
-            collision_events.send_default();
-
-            // Bricks should be despawned and increment the scoreboard on collision
-            if maybe_brick.is_some() {
-                scoreboard.score += 1;
-                commands.entity(collider_entity).despawn();
-            }
-
-            // reflect the ball when it collides
-            let mut reflect_x = false;
-            let mut reflect_y = false;
-
-            // only reflect if the ball's velocity is going in the opposite direction of the
-            // collision
-            match collision {
-                Collision::Left => reflect_x = ball_velocity.x > 0.0,
-                Collision::Right => reflect_x = ball_velocity.x < 0.0,
-                Collision::Top => reflect_y = ball_velocity.y < 0.0,
-                Collision::Bottom => reflect_y = ball_velocity.y > 0.0,
-                Collision::Inside => { /* do nothing */ }
-            }
-
-            // reflect velocity on the x-axis if we hit something on the x-axis
-            if reflect_x {
-                ball_velocity.x = -ball_velocity.x;
-            }
-
-            // reflect velocity on the y-axis if we hit something on the y-axis
-            if reflect_y {
-                ball_velocity.y = -ball_velocity.y;
-            }
-        }
-    }
->>>>>>> a1d3f1b3
 }
 
 fn play_collision_sound(
