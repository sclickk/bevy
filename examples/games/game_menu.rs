--- conflicted
+++ resolved
@@ -109,7 +109,6 @@
 }
 
 mod game {
-<<<<<<< HEAD
 	use bevy::prelude::*;
 
 	use super::{despawn_screen, DisplayQuality, GameState, Volume, TEXT_COLOR};
@@ -143,83 +142,77 @@
 	) {
 		let font = asset_server.load("fonts/FiraSans-Bold.ttf");
 
-		commands
-			// First create a `NodeBundle` for centering what we want to display
-			.spawn_bundle(NodeBundle {
-				style: Style {
-					// This will center the current node
-					margin: UiRect::all(Val::Auto),
-					// This will display its children in a column, from top to bottom. Unlike
-					// in Flexbox, Bevy origin is on bottom left, so the vertical axis is reversed
-					flex_direction: FlexDirection::ColumnReverse,
-					// `align_items` will align children on the cross axis. Here the main axis is
-					// vertical (column), so the cross axis is horizontal. This will center the
-					// children
-					align_items: AlignItems::Center,
-					..Default::default()
-				},
-				color: Color::BLACK.into(),
-				..Default::default()
-			})
-			.insert(OnGameScreen)
-			.with_children(|parent| {
-				// Display two lines of text, the second one with the current settings
-				parent.spawn_bundle(TextBundle {
-					style: Style {
-						margin: UiRect::all(Val::Px(50.0)),
-						..Default::default()
-					},
-					text: Text::with_section(
-						"Will be back to the menu shortly...",
-						TextStyle {
-							font: font.clone(),
-							font_size: 80.0,
-							color: TEXT_COLOR,
-						},
-						Default::default(),
-					),
-					..Default::default()
-				});
-				parent.spawn_bundle(TextBundle {
-					style: Style {
-						margin: UiRect::all(Val::Px(50.0)),
-						..Default::default()
-					},
-					text: Text {
-						sections: vec![
-							TextSection {
-								value: format!("quality: {:?}", *display_quality),
-								style: TextStyle {
-									font: font.clone(),
-									font_size: 60.0,
-									color: Color::BLUE,
-								},
-							},
-							TextSection {
-								value: " - ".to_string(),
-								style: TextStyle {
-									font: font.clone(),
-									font_size: 60.0,
-									color: TEXT_COLOR,
-								},
-							},
-							TextSection {
-								value: format!("volume: {:?}", *volume),
-								style: TextStyle {
-									font: font.clone(),
-									font_size: 60.0,
-									color: Color::GREEN,
-								},
-							},
-						],
-						..Default::default()
-					},
-					..Default::default()
-				});
-			});
-		// Spawn a 5 seconds timer to trigger going back to the menu
-		commands.insert_resource(GameTimer(Timer::from_seconds(5.0, false)));
-	}
+        commands
+            // First create a `NodeBundle` for centering what we want to display
+            .spawn_bundle(NodeBundle {
+                style: Style {
+                    // This will center the current node
+                    margin: UiRect::all(Val::Auto),
+                    // This will display its children in a column, from top to bottom. Unlike
+                    // in Flexbox, Bevy origin is on bottom left, so the vertical axis is reversed
+                    flex_direction: FlexDirection::ColumnReverse,
+                    // `align_items` will align children on the cross axis. Here the main axis is
+                    // vertical (column), so the cross axis is horizontal. This will center the
+                    // children
+                    align_items: AlignItems::Center,
+                    ..Default::default()
+                },
+                color: Color::BLACK.into(),
+                ..Default::default()
+            })
+            .insert(OnGameScreen)
+            .with_children(|parent| {
+                // Display two lines of text, the second one with the current settings
+                parent.spawn_bundle(
+                    TextBundle::from_section(
+                        "Will be back to the menu shortly...",
+                        TextStyle {
+                            font: font.clone(),
+                            font_size: 80.0,
+                            color: TEXT_COLOR,
+                        },
+                    )
+                    .with_style(Style {
+                        margin: UiRect::all(Val::Px(50.0)),
+                        ..Default::default()
+                    }),
+                );
+                parent.spawn_bundle(
+                    TextBundle::from_sections([
+                        TextSection::new(
+                            format!("quality: {:?}", *display_quality),
+                            TextStyle {
+                                font: font.clone(),
+                                font_size: 60.0,
+                                color: Color::BLUE,
+                            },
+                        ),
+                        TextSection::new(
+                            " - ",
+                            TextStyle {
+                                font: font.clone(),
+                                font_size: 60.0,
+                                color: TEXT_COLOR,
+                            },
+                        ),
+                        TextSection::new(
+                            format!("volume: {:?}", *volume),
+                            TextStyle {
+                                font: font.clone(),
+                                font_size: 60.0,
+                                color: Color::GREEN,
+                            },
+                        ),
+                    ])
+                    .with_style(Style {
+                        margin: UiRect::all(Val::Px(50.0)),
+                        ..Default::default()
+                    }),
+                );
+            });
+        // Spawn a 5 seconds timer to trigger going back to the menu
+        commands.insert_resource(GameTimer(Timer::from_seconds(5.0, false)));
+    }
 
 	// Tick the timer, and change state when finished
 	fn game(time: Res<Time>, mut game_state: ResMut<State<GameState>>, mut timer: ResMut<GameTimer>) {
@@ -407,171 +400,145 @@
 			color: TEXT_COLOR,
 		};
 
-		commands
-			.spawn_bundle(NodeBundle {
-				style: Style {
-					margin: UiRect::all(Val::Auto),
-					flex_direction: FlexDirection::ColumnReverse,
-					align_items: AlignItems::Center,
-					..Default::default()
-				},
-				color: Color::CRIMSON.into(),
-				..Default::default()
-			})
-			.insert(OnMainMenuScreen)
-			.with_children(|parent| {
-				// Display the game name
-				parent.spawn_bundle(TextBundle {
-					style: Style {
-						margin: UiRect::all(Val::Px(50.0)),
-						..Default::default()
-					},
-					text: Text::with_section(
-						"Bevy Game Menu UI",
-						TextStyle {
-							font: font.clone(),
-							font_size: 80.0,
-							color: TEXT_COLOR,
-						},
-						Default::default(),
-					),
-					..Default::default()
-				});
-
-				// Display three buttons for each action available from the main menu:
-				// - new game
-				// - settings
-				// - quit
-				parent
-					.spawn_bundle(ButtonBundle {
-						style: button_style.clone(),
-						color: NORMAL_BUTTON.into(),
-						..Default::default()
-					})
-					.insert(MenuButtonAction::Play)
-					.with_children(|parent| {
-						let icon = asset_server.load("textures/Game Icons/right.png");
-						parent.spawn_bundle(ImageBundle {
-							style: button_icon_style.clone(),
-							image: UiImage(icon),
-							..Default::default()
-						});
-						parent.spawn_bundle(TextBundle {
-							text: Text::with_section("New Game", button_text_style.clone(), Default::default()),
-							..Default::default()
-						});
-					});
-				parent
-					.spawn_bundle(ButtonBundle {
-						style: button_style.clone(),
-						color: NORMAL_BUTTON.into(),
-						..Default::default()
-					})
-					.insert(MenuButtonAction::Settings)
-					.with_children(|parent| {
-						let icon = asset_server.load("textures/Game Icons/wrench.png");
-						parent.spawn_bundle(ImageBundle {
-							style: button_icon_style.clone(),
-							image: UiImage(icon),
-							..Default::default()
-						});
-						parent.spawn_bundle(TextBundle {
-							text: Text::with_section("Settings", button_text_style.clone(), Default::default()),
-							..Default::default()
-						});
-					});
-				parent
-					.spawn_bundle(ButtonBundle {
-						style: button_style,
-						color: NORMAL_BUTTON.into(),
-						..Default::default()
-					})
-					.insert(MenuButtonAction::Quit)
-					.with_children(|parent| {
-						let icon = asset_server.load("textures/Game Icons/exitRight.png");
-						parent.spawn_bundle(ImageBundle {
-							style: button_icon_style,
-							image: UiImage(icon),
-							..Default::default()
-						});
-						parent.spawn_bundle(TextBundle {
-							text: Text::with_section("Quit", button_text_style, Default::default()),
-							..Default::default()
-						});
-					});
-			});
-	}
-
-	fn settings_menu_setup(mut commands: Commands, asset_server: Res<AssetServer>) {
-		let button_style = Style {
-			size: Size::new(Val::Px(200.0), Val::Px(65.0)),
-			margin: UiRect::all(Val::Px(20.0)),
-			justify_content: JustifyContent::Center,
-			align_items: AlignItems::Center,
-			..Default::default()
-		};
-		let button_text_style = TextStyle {
-			font: asset_server.load("fonts/FiraSans-Bold.ttf"),
-			font_size: 40.0,
-			color: TEXT_COLOR,
-		};
-
-		commands
-			.spawn_bundle(NodeBundle {
-				style: Style {
-					margin: UiRect::all(Val::Auto),
-					flex_direction: FlexDirection::ColumnReverse,
-					align_items: AlignItems::Center,
-					..Default::default()
-				},
-				color: Color::CRIMSON.into(),
-				..Default::default()
-			})
-			.insert(OnSettingsMenuScreen)
-			.with_children(|parent| {
-				// Display two buttons for the submenus
-				parent
-					.spawn_bundle(ButtonBundle {
-						style: button_style.clone(),
-						color: NORMAL_BUTTON.into(),
-						..Default::default()
-					})
-					.insert(MenuButtonAction::SettingsDisplay)
-					.with_children(|parent| {
-						parent.spawn_bundle(TextBundle {
-							text: Text::with_section("Display", button_text_style.clone(), Default::default()),
-							..Default::default()
-						});
-					});
-				parent
-					.spawn_bundle(ButtonBundle {
-						style: button_style.clone(),
-						color: NORMAL_BUTTON.into(),
-						..Default::default()
-					})
-					.insert(MenuButtonAction::SettingsSound)
-					.with_children(|parent| {
-						parent.spawn_bundle(TextBundle {
-							text: Text::with_section("Sound", button_text_style.clone(), Default::default()),
-							..Default::default()
-						});
-					});
-				// Display the back button to return to the main menu screen
-				parent
-					.spawn_bundle(ButtonBundle {
-						style: button_style,
-						color: NORMAL_BUTTON.into(),
-						..Default::default()
-					})
-					.insert(MenuButtonAction::BackToMainMenu)
-					.with_children(|parent| {
-						parent.spawn_bundle(TextBundle {
-							text: Text::with_section("Back", button_text_style, Default::default()),
-							..Default::default()
-						});
-					});
-			});
-	}
+        commands
+            .spawn_bundle(NodeBundle {
+                style: Style {
+                    margin: UiRect::all(Val::Auto),
+                    flex_direction: FlexDirection::ColumnReverse,
+                    align_items: AlignItems::Center,
+                    ..Default::default()
+                },
+                color: Color::CRIMSON.into(),
+                ..Default::default()
+            })
+            .insert(OnMainMenuScreen)
+            .with_children(|parent| {
+                // Display the game name
+                parent.spawn_bundle(
+                    TextBundle::from_section(
+                        "Bevy Game Menu UI",
+                        TextStyle {
+                            font: font.clone(),
+                            font_size: 80.0,
+                            color: TEXT_COLOR,
+                        },
+                    )
+                    .with_style(Style {
+                        margin: UiRect::all(Val::Px(50.0)),
+                        ..Default::default()
+                    }),
+                );
+
+                // Display three buttons for each action available from the main menu:
+                // - new game
+                // - settings
+                // - quit
+                parent
+                    .spawn_bundle(ButtonBundle {
+                        style: button_style.clone(),
+                        color: NORMAL_BUTTON.into(),
+                        ..Default::default()
+                    })
+                    .insert(MenuButtonAction::Play)
+                    .with_children(|parent| {
+                        let icon = asset_server.load("textures/Game Icons/right.png");
+                        parent.spawn_bundle(ImageBundle {
+                            style: button_icon_style.clone(),
+                            image: UiImage(icon),
+                            ..Default::default()
+                        });
+                        parent.spawn_bundle(TextBundle::from_section(
+                            "New Game",
+                            button_text_style.clone(),
+                        ));
+                    });
+                parent
+                    .spawn_bundle(ButtonBundle {
+                        style: button_style.clone(),
+                        color: NORMAL_BUTTON.into(),
+                        ..Default::default()
+                    })
+                    .insert(MenuButtonAction::Settings)
+                    .with_children(|parent| {
+                        let icon = asset_server.load("textures/Game Icons/wrench.png");
+                        parent.spawn_bundle(ImageBundle {
+                            style: button_icon_style.clone(),
+                            image: UiImage(icon),
+                            ..Default::default()
+                        });
+                        parent.spawn_bundle(TextBundle::from_section(
+                            "Settings",
+                            button_text_style.clone(),
+                        ));
+                    });
+                parent
+                    .spawn_bundle(ButtonBundle {
+                        style: button_style,
+                        color: NORMAL_BUTTON.into(),
+                        ..Default::default()
+                    })
+                    .insert(MenuButtonAction::Quit)
+                    .with_children(|parent| {
+                        let icon = asset_server.load("textures/Game Icons/exitRight.png");
+                        parent.spawn_bundle(ImageBundle {
+                            style: button_icon_style,
+                            image: UiImage(icon),
+                            ..Default::default()
+                        });
+                        parent.spawn_bundle(TextBundle::from_section("Quit", button_text_style));
+                    });
+            });
+    }
+
+    fn settings_menu_setup(mut commands: Commands, asset_server: Res<AssetServer>) {
+        let button_style = Style {
+            size: Size::new(Val::Px(200.0), Val::Px(65.0)),
+            margin: UiRect::all(Val::Px(20.0)),
+            justify_content: JustifyContent::Center,
+            align_items: AlignItems::Center,
+            ..Default::default()
+        };
+
+        let button_text_style = TextStyle {
+            font: asset_server.load("fonts/FiraSans-Bold.ttf"),
+            font_size: 40.0,
+            color: TEXT_COLOR,
+        };
+
+        commands
+            .spawn_bundle(NodeBundle {
+                style: Style {
+                    margin: UiRect::all(Val::Auto),
+                    flex_direction: FlexDirection::ColumnReverse,
+                    align_items: AlignItems::Center,
+                    ..Default::default()
+                },
+                color: Color::CRIMSON.into(),
+                ..Default::default()
+            })
+            .insert(OnSettingsMenuScreen)
+            .with_children(|parent| {
+                for (action, text) in [
+                    (MenuButtonAction::SettingsDisplay, "Display"),
+                    (MenuButtonAction::SettingsSound, "Sound"),
+                    (MenuButtonAction::BackToMainMenu, "Back"),
+                ] {
+                    parent
+                        .spawn_bundle(ButtonBundle {
+                            style: button_style.clone(),
+                            color: NORMAL_BUTTON.into(),
+                            ..Default::default()
+                        })
+                        .insert(action)
+                        .with_children(|parent| {
+                            parent.spawn_bundle(TextBundle::from_section(
+                                text,
+                                button_text_style.clone(),
+                            ));
+                        });
+                }
+            });
+    }
 
 	fn display_settings_menu_setup(
 		mut commands: Commands,
@@ -591,87 +558,74 @@
 			color: TEXT_COLOR,
 		};
 
-		commands
-			.spawn_bundle(NodeBundle {
-				style: Style {
-					margin: UiRect::all(Val::Auto),
-					flex_direction: FlexDirection::ColumnReverse,
-					align_items: AlignItems::Center,
-					..Default::default()
-				},
-				color: Color::CRIMSON.into(),
-				..Default::default()
-			})
-			.insert(OnDisplaySettingsMenuScreen)
-			.with_children(|parent| {
-				// Create a new `NodeBundle`, this time not setting its `flex_direction`. It will
-				// use the default value, `FlexDirection::Row`, from left to right.
-				parent
-					.spawn_bundle(NodeBundle {
-						style: Style {
-							align_items: AlignItems::Center,
-							..Default::default()
-						},
-						color: Color::CRIMSON.into(),
-						..Default::default()
-					})
-					.with_children(|parent| {
-						// Display a label for the current setting
-						parent.spawn_bundle(TextBundle {
-							text: Text::with_section(
-								"Display Quality",
-								button_text_style.clone(),
-								Default::default(),
-							),
-							..Default::default()
-						});
-						// Display a button for each possible value
-						for quality_setting in [
-							DisplayQuality::Low,
-							DisplayQuality::Medium,
-							DisplayQuality::High,
-						] {
-							let mut entity = parent.spawn_bundle(ButtonBundle {
-								style: Style {
-									size: Size::new(Val::Px(150.0), Val::Px(65.0)),
-									..button_style.clone()
-								},
-								color: NORMAL_BUTTON.into(),
-								..Default::default()
-							});
-							entity
-								.insert(quality_setting)
-								.with_children(|parent| {
-									parent.spawn_bundle(TextBundle {
-										text: Text::with_section(
-											format!("{:?}", quality_setting),
-											button_text_style.clone(),
-											Default::default(),
-										),
-										..Default::default()
-									});
-								});
-							if *display_quality == quality_setting {
-								entity.insert(SelectedOption);
-							}
-						}
-					});
-				// Display the back button to return to the settings screen
-				parent
-					.spawn_bundle(ButtonBundle {
-						style: button_style,
-						color: NORMAL_BUTTON.into(),
-						..Default::default()
-					})
-					.insert(MenuButtonAction::BackToSettings)
-					.with_children(|parent| {
-						parent.spawn_bundle(TextBundle {
-							text: Text::with_section("Back", button_text_style, Default::default()),
-							..Default::default()
-						});
-					});
-			});
-	}
+        commands
+            .spawn_bundle(NodeBundle {
+                style: Style {
+                    margin: UiRect::all(Val::Auto),
+                    flex_direction: FlexDirection::ColumnReverse,
+                    align_items: AlignItems::Center,
+                    ..Default::default()
+                },
+                color: Color::CRIMSON.into(),
+                ..Default::default()
+            })
+            .insert(OnDisplaySettingsMenuScreen)
+            .with_children(|parent| {
+                // Create a new `NodeBundle`, this time not setting its `flex_direction`. It will
+                // use the default value, `FlexDirection::Row`, from left to right.
+                parent
+                    .spawn_bundle(NodeBundle {
+                        style: Style {
+                            align_items: AlignItems::Center,
+                            ..Default::default()
+                        },
+                        color: Color::CRIMSON.into(),
+                        ..Default::default()
+                    })
+                    .with_children(|parent| {
+                        // Display a label for the current setting
+                        parent.spawn_bundle(TextBundle::from_section(
+                            "Display Quality",
+                            button_text_style.clone(),
+                        ));
+                        // Display a button for each possible value
+                        for quality_setting in [
+                            DisplayQuality::Low,
+                            DisplayQuality::Medium,
+                            DisplayQuality::High,
+                        ] {
+                            let mut entity = parent.spawn_bundle(ButtonBundle {
+                                style: Style {
+                                    size: Size::new(Val::Px(150.0), Val::Px(65.0)),
+                                    ..button_style.clone()
+                                },
+                                color: NORMAL_BUTTON.into(),
+                                ..Default::default()
+                            });
+                            entity.insert(quality_setting).with_children(|parent| {
+                                parent.spawn_bundle(TextBundle::from_section(
+                                    format!("{quality_setting:?}"),
+                                    button_text_style.clone(),
+                                ));
+                            });
+                            if *display_quality == quality_setting {
+                                entity.insert(SelectedOption);
+                            }
+                        }
+                    });
+                // Display the back button to return to the settings screen
+                parent
+                    .spawn_bundle(ButtonBundle {
+                        style: button_style,
+                        color: NORMAL_BUTTON.into(),
+                        ..Default::default()
+                    })
+                    .insert(MenuButtonAction::BackToSettings)
+                    .with_children(|parent| {
+                        parent.spawn_bundle(TextBundle::from_section("Back", button_text_style));
+                    });
+            });
+    }
 
 	fn sound_settings_menu_setup(
 		mut commands: Commands,
@@ -691,63 +645,60 @@
 			color: TEXT_COLOR,
 		};
 
-		commands
-			.spawn_bundle(NodeBundle {
-				style: Style {
-					margin: UiRect::all(Val::Auto),
-					flex_direction: FlexDirection::ColumnReverse,
-					align_items: AlignItems::Center,
-					..Default::default()
-				},
-				color: Color::CRIMSON.into(),
-				..Default::default()
-			})
-			.insert(OnSoundSettingsMenuScreen)
-			.with_children(|parent| {
-				parent
-					.spawn_bundle(NodeBundle {
-						style: Style {
-							align_items: AlignItems::Center,
-							..Default::default()
-						},
-						color: Color::CRIMSON.into(),
-						..Default::default()
-					})
-					.with_children(|parent| {
-						parent.spawn_bundle(TextBundle {
-							text: Text::with_section("Volume", button_text_style.clone(), Default::default()),
-							..Default::default()
-						});
-						for volume_setting in [0, 1, 2, 3, 4, 5, 6, 7, 8, 9] {
-							let mut entity = parent.spawn_bundle(ButtonBundle {
-								style: Style {
-									size: Size::new(Val::Px(30.0), Val::Px(65.0)),
-									..button_style.clone()
-								},
-								color: NORMAL_BUTTON.into(),
-								..Default::default()
-							});
-							entity.insert(Volume(volume_setting));
-							if *volume == Volume(volume_setting) {
-								entity.insert(SelectedOption);
-							}
-						}
-					});
-				parent
-					.spawn_bundle(ButtonBundle {
-						style: button_style,
-						color: NORMAL_BUTTON.into(),
-						..Default::default()
-					})
-					.insert(MenuButtonAction::BackToSettings)
-					.with_children(|parent| {
-						parent.spawn_bundle(TextBundle {
-							text: Text::with_section("Back", button_text_style, Default::default()),
-							..Default::default()
-						});
-					});
-			});
-	}
+        commands
+            .spawn_bundle(NodeBundle {
+                style: Style {
+                    margin: UiRect::all(Val::Auto),
+                    flex_direction: FlexDirection::ColumnReverse,
+                    align_items: AlignItems::Center,
+                    ..Default::default()
+                },
+                color: Color::CRIMSON.into(),
+                ..Default::default()
+            })
+            .insert(OnSoundSettingsMenuScreen)
+            .with_children(|parent| {
+                parent
+                    .spawn_bundle(NodeBundle {
+                        style: Style {
+                            align_items: AlignItems::Center,
+                            ..Default::default()
+                        },
+                        color: Color::CRIMSON.into(),
+                        ..Default::default()
+                    })
+                    .with_children(|parent| {
+                        parent.spawn_bundle(TextBundle::from_section(
+                            "Volume",
+                            button_text_style.clone(),
+                        ));
+                        for volume_setting in [0, 1, 2, 3, 4, 5, 6, 7, 8, 9] {
+                            let mut entity = parent.spawn_bundle(ButtonBundle {
+                                style: Style {
+                                    size: Size::new(Val::Px(30.0), Val::Px(65.0)),
+                                    ..button_style.clone()
+                                },
+                                color: NORMAL_BUTTON.into(),
+                                ..Default::default()
+                            });
+                            entity.insert(Volume(volume_setting));
+                            if *volume == Volume(volume_setting) {
+                                entity.insert(SelectedOption);
+                            }
+                        }
+                    });
+                parent
+                    .spawn_bundle(ButtonBundle {
+                        style: button_style,
+                        color: NORMAL_BUTTON.into(),
+                        ..Default::default()
+                    })
+                    .insert(MenuButtonAction::BackToSettings)
+                    .with_children(|parent| {
+                        parent.spawn_bundle(TextBundle::from_section("Back", button_text_style));
+                    });
+            });
+    }
 
 	fn menu_action(
 		interaction_query: Query<
@@ -785,641 +736,6 @@
 			}
 		}
 	}
-=======
-    use bevy::prelude::*;
-
-    use super::{despawn_screen, DisplayQuality, GameState, Volume, TEXT_COLOR};
-
-    // This plugin will contain the game. In this case, it's just be a screen that will
-    // display the current settings for 5 seconds before returning to the menu
-    pub struct GamePlugin;
-
-    impl Plugin for GamePlugin {
-        fn build(&self, app: &mut App) {
-            app.add_system_set(SystemSet::on_enter(GameState::Game).with_system(game_setup))
-                .add_system_set(SystemSet::on_update(GameState::Game).with_system(game))
-                .add_system_set(
-                    SystemSet::on_exit(GameState::Game).with_system(despawn_screen::<OnGameScreen>),
-                );
-        }
-    }
-
-    // Tag component used to tag entities added on the game screen
-    #[derive(Component)]
-    struct OnGameScreen;
-
-    #[derive(Deref, DerefMut)]
-    struct GameTimer(Timer);
-
-    fn game_setup(
-        mut commands: Commands,
-        asset_server: Res<AssetServer>,
-        display_quality: Res<DisplayQuality>,
-        volume: Res<Volume>,
-    ) {
-        let font = asset_server.load("fonts/FiraSans-Bold.ttf");
-
-        commands
-            // First create a `NodeBundle` for centering what we want to display
-            .spawn_bundle(NodeBundle {
-                style: Style {
-                    // This will center the current node
-                    margin: UiRect::all(Val::Auto),
-                    // This will display its children in a column, from top to bottom. Unlike
-                    // in Flexbox, Bevy origin is on bottom left, so the vertical axis is reversed
-                    flex_direction: FlexDirection::ColumnReverse,
-                    // `align_items` will align children on the cross axis. Here the main axis is
-                    // vertical (column), so the cross axis is horizontal. This will center the
-                    // children
-                    align_items: AlignItems::Center,
-                    ..default()
-                },
-                color: Color::BLACK.into(),
-                ..default()
-            })
-            .insert(OnGameScreen)
-            .with_children(|parent| {
-                // Display two lines of text, the second one with the current settings
-                parent.spawn_bundle(
-                    TextBundle::from_section(
-                        "Will be back to the menu shortly...",
-                        TextStyle {
-                            font: font.clone(),
-                            font_size: 80.0,
-                            color: TEXT_COLOR,
-                        },
-                    )
-                    .with_style(Style {
-                        margin: UiRect::all(Val::Px(50.0)),
-                        ..default()
-                    }),
-                );
-                parent.spawn_bundle(
-                    TextBundle::from_sections([
-                        TextSection::new(
-                            format!("quality: {:?}", *display_quality),
-                            TextStyle {
-                                font: font.clone(),
-                                font_size: 60.0,
-                                color: Color::BLUE,
-                            },
-                        ),
-                        TextSection::new(
-                            " - ",
-                            TextStyle {
-                                font: font.clone(),
-                                font_size: 60.0,
-                                color: TEXT_COLOR,
-                            },
-                        ),
-                        TextSection::new(
-                            format!("volume: {:?}", *volume),
-                            TextStyle {
-                                font: font.clone(),
-                                font_size: 60.0,
-                                color: Color::GREEN,
-                            },
-                        ),
-                    ])
-                    .with_style(Style {
-                        margin: UiRect::all(Val::Px(50.0)),
-                        ..default()
-                    }),
-                );
-            });
-        // Spawn a 5 seconds timer to trigger going back to the menu
-        commands.insert_resource(GameTimer(Timer::from_seconds(5.0, false)));
-    }
-
-    // Tick the timer, and change state when finished
-    fn game(
-        time: Res<Time>,
-        mut game_state: ResMut<State<GameState>>,
-        mut timer: ResMut<GameTimer>,
-    ) {
-        if timer.tick(time.delta()).finished() {
-            game_state.set(GameState::Menu).unwrap();
-        }
-    }
-}
-
-mod menu {
-    use bevy::{app::AppExit, prelude::*};
-
-    use super::{despawn_screen, DisplayQuality, GameState, Volume, TEXT_COLOR};
-
-    // This plugin manages the menu, with 5 different screens:
-    // - a main menu with "New Game", "Settings", "Quit"
-    // - a settings menu with two submenus and a back button
-    // - two settings screen with a setting that can be set and a back button
-    pub struct MenuPlugin;
-
-    impl Plugin for MenuPlugin {
-        fn build(&self, app: &mut App) {
-            app
-                // At start, the menu is not enabled. This will be changed in `menu_setup` when
-                // entering the `GameState::Menu` state.
-                // Current screen in the menu is handled by an independent state from `GameState`
-                .add_state(MenuState::Disabled)
-                .add_system_set(SystemSet::on_enter(GameState::Menu).with_system(menu_setup))
-                // Systems to handle the main menu screen
-                .add_system_set(SystemSet::on_enter(MenuState::Main).with_system(main_menu_setup))
-                .add_system_set(
-                    SystemSet::on_exit(MenuState::Main)
-                        .with_system(despawn_screen::<OnMainMenuScreen>),
-                )
-                // Systems to handle the settings menu screen
-                .add_system_set(
-                    SystemSet::on_enter(MenuState::Settings).with_system(settings_menu_setup),
-                )
-                .add_system_set(
-                    SystemSet::on_exit(MenuState::Settings)
-                        .with_system(despawn_screen::<OnSettingsMenuScreen>),
-                )
-                // Systems to handle the display settings screen
-                .add_system_set(
-                    SystemSet::on_enter(MenuState::SettingsDisplay)
-                        .with_system(display_settings_menu_setup),
-                )
-                .add_system_set(
-                    SystemSet::on_update(MenuState::SettingsDisplay)
-                        .with_system(setting_button::<DisplayQuality>),
-                )
-                .add_system_set(
-                    SystemSet::on_exit(MenuState::SettingsDisplay)
-                        .with_system(despawn_screen::<OnDisplaySettingsMenuScreen>),
-                )
-                // Systems to handle the sound settings screen
-                .add_system_set(
-                    SystemSet::on_enter(MenuState::SettingsSound)
-                        .with_system(sound_settings_menu_setup),
-                )
-                .add_system_set(
-                    SystemSet::on_update(MenuState::SettingsSound)
-                        .with_system(setting_button::<Volume>),
-                )
-                .add_system_set(
-                    SystemSet::on_exit(MenuState::SettingsSound)
-                        .with_system(despawn_screen::<OnSoundSettingsMenuScreen>),
-                )
-                // Common systems to all screens that handles buttons behaviour
-                .add_system_set(
-                    SystemSet::on_update(GameState::Menu)
-                        .with_system(menu_action)
-                        .with_system(button_system),
-                );
-        }
-    }
-
-    // State used for the current menu screen
-    #[derive(Clone, Eq, PartialEq, Debug, Hash)]
-    enum MenuState {
-        Main,
-        Settings,
-        SettingsDisplay,
-        SettingsSound,
-        Disabled,
-    }
-
-    // Tag component used to tag entities added on the main menu screen
-    #[derive(Component)]
-    struct OnMainMenuScreen;
-
-    // Tag component used to tag entities added on the settings menu screen
-    #[derive(Component)]
-    struct OnSettingsMenuScreen;
-
-    // Tag component used to tag entities added on the display settings menu screen
-    #[derive(Component)]
-    struct OnDisplaySettingsMenuScreen;
-
-    // Tag component used to tag entities added on the sound settings menu screen
-    #[derive(Component)]
-    struct OnSoundSettingsMenuScreen;
-
-    const NORMAL_BUTTON: Color = Color::rgb(0.15, 0.15, 0.15);
-    const HOVERED_BUTTON: Color = Color::rgb(0.25, 0.25, 0.25);
-    const HOVERED_PRESSED_BUTTON: Color = Color::rgb(0.25, 0.65, 0.25);
-    const PRESSED_BUTTON: Color = Color::rgb(0.35, 0.75, 0.35);
-
-    // Tag component used to mark wich setting is currently selected
-    #[derive(Component)]
-    struct SelectedOption;
-
-    // All actions that can be triggered from a button click
-    #[derive(Component)]
-    enum MenuButtonAction {
-        Play,
-        Settings,
-        SettingsDisplay,
-        SettingsSound,
-        BackToMainMenu,
-        BackToSettings,
-        Quit,
-    }
-
-    // This system handles changing all buttons color based on mouse interaction
-    fn button_system(
-        mut interaction_query: Query<
-            (&Interaction, &mut UiColor, Option<&SelectedOption>),
-            (Changed<Interaction>, With<Button>),
-        >,
-    ) {
-        for (interaction, mut color, selected) in &mut interaction_query {
-            *color = match (*interaction, selected) {
-                (Interaction::Clicked, _) | (Interaction::None, Some(_)) => PRESSED_BUTTON.into(),
-                (Interaction::Hovered, Some(_)) => HOVERED_PRESSED_BUTTON.into(),
-                (Interaction::Hovered, None) => HOVERED_BUTTON.into(),
-                (Interaction::None, None) => NORMAL_BUTTON.into(),
-            }
-        }
-    }
-
-    // This system updates the settings when a new value for a setting is selected, and marks
-    // the button as the one currently selected
-    fn setting_button<T: Component + PartialEq + Copy>(
-        interaction_query: Query<(&Interaction, &T, Entity), (Changed<Interaction>, With<Button>)>,
-        mut selected_query: Query<(Entity, &mut UiColor), With<SelectedOption>>,
-        mut commands: Commands,
-        mut setting: ResMut<T>,
-    ) {
-        for (interaction, button_setting, entity) in &interaction_query {
-            if *interaction == Interaction::Clicked && *setting != *button_setting {
-                let (previous_button, mut previous_color) = selected_query.single_mut();
-                *previous_color = NORMAL_BUTTON.into();
-                commands.entity(previous_button).remove::<SelectedOption>();
-                commands.entity(entity).insert(SelectedOption);
-                *setting = *button_setting;
-            }
-        }
-    }
-
-    fn menu_setup(mut menu_state: ResMut<State<MenuState>>) {
-        let _ = menu_state.set(MenuState::Main);
-    }
-
-    fn main_menu_setup(mut commands: Commands, asset_server: Res<AssetServer>) {
-        let font = asset_server.load("fonts/FiraSans-Bold.ttf");
-        // Common style for all buttons on the screen
-        let button_style = Style {
-            size: Size::new(Val::Px(250.0), Val::Px(65.0)),
-            margin: UiRect::all(Val::Px(20.0)),
-            justify_content: JustifyContent::Center,
-            align_items: AlignItems::Center,
-            ..default()
-        };
-        let button_icon_style = Style {
-            size: Size::new(Val::Px(30.0), Val::Auto),
-            // This takes the icons out of the flexbox flow, to be positioned exactly
-            position_type: PositionType::Absolute,
-            // The icon will be close to the left border of the button
-            position: UiRect {
-                left: Val::Px(10.0),
-                right: Val::Auto,
-                top: Val::Auto,
-                bottom: Val::Auto,
-            },
-            ..default()
-        };
-        let button_text_style = TextStyle {
-            font: font.clone(),
-            font_size: 40.0,
-            color: TEXT_COLOR,
-        };
-
-        commands
-            .spawn_bundle(NodeBundle {
-                style: Style {
-                    margin: UiRect::all(Val::Auto),
-                    flex_direction: FlexDirection::ColumnReverse,
-                    align_items: AlignItems::Center,
-                    ..default()
-                },
-                color: Color::CRIMSON.into(),
-                ..default()
-            })
-            .insert(OnMainMenuScreen)
-            .with_children(|parent| {
-                // Display the game name
-                parent.spawn_bundle(
-                    TextBundle::from_section(
-                        "Bevy Game Menu UI",
-                        TextStyle {
-                            font: font.clone(),
-                            font_size: 80.0,
-                            color: TEXT_COLOR,
-                        },
-                    )
-                    .with_style(Style {
-                        margin: UiRect::all(Val::Px(50.0)),
-                        ..default()
-                    }),
-                );
-
-                // Display three buttons for each action available from the main menu:
-                // - new game
-                // - settings
-                // - quit
-                parent
-                    .spawn_bundle(ButtonBundle {
-                        style: button_style.clone(),
-                        color: NORMAL_BUTTON.into(),
-                        ..default()
-                    })
-                    .insert(MenuButtonAction::Play)
-                    .with_children(|parent| {
-                        let icon = asset_server.load("textures/Game Icons/right.png");
-                        parent.spawn_bundle(ImageBundle {
-                            style: button_icon_style.clone(),
-                            image: UiImage(icon),
-                            ..default()
-                        });
-                        parent.spawn_bundle(TextBundle::from_section(
-                            "New Game",
-                            button_text_style.clone(),
-                        ));
-                    });
-                parent
-                    .spawn_bundle(ButtonBundle {
-                        style: button_style.clone(),
-                        color: NORMAL_BUTTON.into(),
-                        ..default()
-                    })
-                    .insert(MenuButtonAction::Settings)
-                    .with_children(|parent| {
-                        let icon = asset_server.load("textures/Game Icons/wrench.png");
-                        parent.spawn_bundle(ImageBundle {
-                            style: button_icon_style.clone(),
-                            image: UiImage(icon),
-                            ..default()
-                        });
-                        parent.spawn_bundle(TextBundle::from_section(
-                            "Settings",
-                            button_text_style.clone(),
-                        ));
-                    });
-                parent
-                    .spawn_bundle(ButtonBundle {
-                        style: button_style,
-                        color: NORMAL_BUTTON.into(),
-                        ..default()
-                    })
-                    .insert(MenuButtonAction::Quit)
-                    .with_children(|parent| {
-                        let icon = asset_server.load("textures/Game Icons/exitRight.png");
-                        parent.spawn_bundle(ImageBundle {
-                            style: button_icon_style,
-                            image: UiImage(icon),
-                            ..default()
-                        });
-                        parent.spawn_bundle(TextBundle::from_section("Quit", button_text_style));
-                    });
-            });
-    }
-
-    fn settings_menu_setup(mut commands: Commands, asset_server: Res<AssetServer>) {
-        let button_style = Style {
-            size: Size::new(Val::Px(200.0), Val::Px(65.0)),
-            margin: UiRect::all(Val::Px(20.0)),
-            justify_content: JustifyContent::Center,
-            align_items: AlignItems::Center,
-            ..default()
-        };
-
-        let button_text_style = TextStyle {
-            font: asset_server.load("fonts/FiraSans-Bold.ttf"),
-            font_size: 40.0,
-            color: TEXT_COLOR,
-        };
-
-        commands
-            .spawn_bundle(NodeBundle {
-                style: Style {
-                    margin: UiRect::all(Val::Auto),
-                    flex_direction: FlexDirection::ColumnReverse,
-                    align_items: AlignItems::Center,
-                    ..default()
-                },
-                color: Color::CRIMSON.into(),
-                ..default()
-            })
-            .insert(OnSettingsMenuScreen)
-            .with_children(|parent| {
-                for (action, text) in [
-                    (MenuButtonAction::SettingsDisplay, "Display"),
-                    (MenuButtonAction::SettingsSound, "Sound"),
-                    (MenuButtonAction::BackToMainMenu, "Back"),
-                ] {
-                    parent
-                        .spawn_bundle(ButtonBundle {
-                            style: button_style.clone(),
-                            color: NORMAL_BUTTON.into(),
-                            ..default()
-                        })
-                        .insert(action)
-                        .with_children(|parent| {
-                            parent.spawn_bundle(TextBundle::from_section(
-                                text,
-                                button_text_style.clone(),
-                            ));
-                        });
-                }
-            });
-    }
-
-    fn display_settings_menu_setup(
-        mut commands: Commands,
-        asset_server: Res<AssetServer>,
-        display_quality: Res<DisplayQuality>,
-    ) {
-        let button_style = Style {
-            size: Size::new(Val::Px(200.0), Val::Px(65.0)),
-            margin: UiRect::all(Val::Px(20.0)),
-            justify_content: JustifyContent::Center,
-            align_items: AlignItems::Center,
-            ..default()
-        };
-        let button_text_style = TextStyle {
-            font: asset_server.load("fonts/FiraSans-Bold.ttf"),
-            font_size: 40.0,
-            color: TEXT_COLOR,
-        };
-
-        commands
-            .spawn_bundle(NodeBundle {
-                style: Style {
-                    margin: UiRect::all(Val::Auto),
-                    flex_direction: FlexDirection::ColumnReverse,
-                    align_items: AlignItems::Center,
-                    ..default()
-                },
-                color: Color::CRIMSON.into(),
-                ..default()
-            })
-            .insert(OnDisplaySettingsMenuScreen)
-            .with_children(|parent| {
-                // Create a new `NodeBundle`, this time not setting its `flex_direction`. It will
-                // use the default value, `FlexDirection::Row`, from left to right.
-                parent
-                    .spawn_bundle(NodeBundle {
-                        style: Style {
-                            align_items: AlignItems::Center,
-                            ..default()
-                        },
-                        color: Color::CRIMSON.into(),
-                        ..default()
-                    })
-                    .with_children(|parent| {
-                        // Display a label for the current setting
-                        parent.spawn_bundle(TextBundle::from_section(
-                            "Display Quality",
-                            button_text_style.clone(),
-                        ));
-                        // Display a button for each possible value
-                        for quality_setting in [
-                            DisplayQuality::Low,
-                            DisplayQuality::Medium,
-                            DisplayQuality::High,
-                        ] {
-                            let mut entity = parent.spawn_bundle(ButtonBundle {
-                                style: Style {
-                                    size: Size::new(Val::Px(150.0), Val::Px(65.0)),
-                                    ..button_style.clone()
-                                },
-                                color: NORMAL_BUTTON.into(),
-                                ..default()
-                            });
-                            entity.insert(quality_setting).with_children(|parent| {
-                                parent.spawn_bundle(TextBundle::from_section(
-                                    format!("{quality_setting:?}"),
-                                    button_text_style.clone(),
-                                ));
-                            });
-                            if *display_quality == quality_setting {
-                                entity.insert(SelectedOption);
-                            }
-                        }
-                    });
-                // Display the back button to return to the settings screen
-                parent
-                    .spawn_bundle(ButtonBundle {
-                        style: button_style,
-                        color: NORMAL_BUTTON.into(),
-                        ..default()
-                    })
-                    .insert(MenuButtonAction::BackToSettings)
-                    .with_children(|parent| {
-                        parent.spawn_bundle(TextBundle::from_section("Back", button_text_style));
-                    });
-            });
-    }
-
-    fn sound_settings_menu_setup(
-        mut commands: Commands,
-        asset_server: Res<AssetServer>,
-        volume: Res<Volume>,
-    ) {
-        let button_style = Style {
-            size: Size::new(Val::Px(200.0), Val::Px(65.0)),
-            margin: UiRect::all(Val::Px(20.0)),
-            justify_content: JustifyContent::Center,
-            align_items: AlignItems::Center,
-            ..default()
-        };
-        let button_text_style = TextStyle {
-            font: asset_server.load("fonts/FiraSans-Bold.ttf"),
-            font_size: 40.0,
-            color: TEXT_COLOR,
-        };
-
-        commands
-            .spawn_bundle(NodeBundle {
-                style: Style {
-                    margin: UiRect::all(Val::Auto),
-                    flex_direction: FlexDirection::ColumnReverse,
-                    align_items: AlignItems::Center,
-                    ..default()
-                },
-                color: Color::CRIMSON.into(),
-                ..default()
-            })
-            .insert(OnSoundSettingsMenuScreen)
-            .with_children(|parent| {
-                parent
-                    .spawn_bundle(NodeBundle {
-                        style: Style {
-                            align_items: AlignItems::Center,
-                            ..default()
-                        },
-                        color: Color::CRIMSON.into(),
-                        ..default()
-                    })
-                    .with_children(|parent| {
-                        parent.spawn_bundle(TextBundle::from_section(
-                            "Volume",
-                            button_text_style.clone(),
-                        ));
-                        for volume_setting in [0, 1, 2, 3, 4, 5, 6, 7, 8, 9] {
-                            let mut entity = parent.spawn_bundle(ButtonBundle {
-                                style: Style {
-                                    size: Size::new(Val::Px(30.0), Val::Px(65.0)),
-                                    ..button_style.clone()
-                                },
-                                color: NORMAL_BUTTON.into(),
-                                ..default()
-                            });
-                            entity.insert(Volume(volume_setting));
-                            if *volume == Volume(volume_setting) {
-                                entity.insert(SelectedOption);
-                            }
-                        }
-                    });
-                parent
-                    .spawn_bundle(ButtonBundle {
-                        style: button_style,
-                        color: NORMAL_BUTTON.into(),
-                        ..default()
-                    })
-                    .insert(MenuButtonAction::BackToSettings)
-                    .with_children(|parent| {
-                        parent.spawn_bundle(TextBundle::from_section("Back", button_text_style));
-                    });
-            });
-    }
-
-    fn menu_action(
-        interaction_query: Query<
-            (&Interaction, &MenuButtonAction),
-            (Changed<Interaction>, With<Button>),
-        >,
-        mut app_exit_events: EventWriter<AppExit>,
-        mut menu_state: ResMut<State<MenuState>>,
-        mut game_state: ResMut<State<GameState>>,
-    ) {
-        for (interaction, menu_button_action) in &interaction_query {
-            if *interaction == Interaction::Clicked {
-                match menu_button_action {
-                    MenuButtonAction::Quit => app_exit_events.send(AppExit),
-                    MenuButtonAction::Play => {
-                        game_state.set(GameState::Game).unwrap();
-                        menu_state.set(MenuState::Disabled).unwrap();
-                    }
-                    MenuButtonAction::Settings => menu_state.set(MenuState::Settings).unwrap(),
-                    MenuButtonAction::SettingsDisplay => {
-                        menu_state.set(MenuState::SettingsDisplay).unwrap();
-                    }
-                    MenuButtonAction::SettingsSound => {
-                        menu_state.set(MenuState::SettingsSound).unwrap();
-                    }
-                    MenuButtonAction::BackToMainMenu => menu_state.set(MenuState::Main).unwrap(),
-                    MenuButtonAction::BackToSettings => {
-                        menu_state.set(MenuState::Settings).unwrap();
-                    }
-                }
-            }
-        }
-    }
->>>>>>> 01f5f8cb
 }
 
 // Generic system that takes a component as a parameter, and will despawn all entities with that component
