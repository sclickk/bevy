//! This example displays each contributor to the bevy source code as a bouncing bevy-ball.

use bevy::{prelude::*, utils::HashSet};
use rand::{prelude::SliceRandom, Rng};
use std::{
	env::VarError,
	io::{self, BufRead, BufReader},
	process::Stdio,
};

fn main() {
	let mut app = App::new();
	app.add_plugins(DefaultPlugins);
	app.add_startup_system(setup_contributor_selection);
	app.add_startup_system(setup);
	app.add_system(velocity_system);
	app.add_system(move_system);
	app.add_system(collision_system);
	app.add_system(select_system);
	app.init_resource::<SelectionState>();
	app.run();
}

// Store contributors in a collection that preserves the uniqueness
type Contributors = HashSet<String>;

struct ContributorSelection {
	order: Vec<Entity>,
	idx: usize,
}

struct SelectionState {
	timer: Timer,
	has_triggered: bool,
}

impl Default for SelectionState {
	fn default() -> Self {
		Self {
			timer: Timer::from_seconds(SHOWCASE_TIMER_SECS, true),
			has_triggered: false,
		}
	}
}

#[derive(Component)]
struct ContributorDisplay;

#[derive(Component)]
struct Contributor {
	name: String,
	hue: f32,
}

#[derive(Component)]
struct Velocity {
	translation: Vec3,
	rotation: f32,
}

const GRAVITY: f32 = 9.821 * 100.0;
const SPRITE_SIZE: f32 = 75.0;

const SATURATION_DESELECTED: f32 = 0.3;
const LIGHTNESS_DESELECTED: f32 = 0.2;
const SATURATION_SELECTED: f32 = 0.9;
const LIGHTNESS_SELECTED: f32 = 0.7;
const ALPHA: f32 = 0.92;

const SHOWCASE_TIMER_SECS: f32 = 3.0;

const CONTRIBUTORS_LIST: &[&str] = &["Carter Anderson", "And Many More"];

fn setup_contributor_selection(mut commands: Commands, asset_server: Res<AssetServer>) {
	// Load contributors from the git history log or use default values from
	// the constant array. Contributors must be unique, so they are stored in a HashSet
	let contribs = contributors().unwrap_or_else(|_| {
		CONTRIBUTORS_LIST
			.iter()
			.map(|name| name.to_string())
			.collect()
	});

	let texture_handle = asset_server.load("branding/icon.png");

	let mut contributor_selection = ContributorSelection {
		order: Vec::with_capacity(contribs.len()),
		idx: 0,
	};

	let mut rng = rand::thread_rng();

	for name in contribs {
		let pos = (rng.gen_range(-400.0..400.0), rng.gen_range(0.0..400.0));
		let dir = rng.gen_range(-1.0..1.0);
		let velocity = Vec3::new(dir * 500.0, 0.0, 0.0);
		let hue = rng.gen_range(0.0..=360.0);

		// some sprites should be flipped
		let flipped = rng.gen_bool(0.5);

		let transform = Transform::from_xyz(pos.0, pos.1, 0.0);

		let entity = commands
			.spawn()
			.insert_bundle((
				Contributor { name, hue },
				Velocity {
					translation: velocity,
					rotation: -dir * 5.0,
				},
			))
			.insert_bundle(SpriteBundle {
				sprite: Sprite {
					custom_size: Some(Vec2::new(1.0, 1.0) * SPRITE_SIZE),
					color: Color::hsla(hue, SATURATION_DESELECTED, LIGHTNESS_DESELECTED, ALPHA),
					flip_x: flipped,
					..Default::default()
				},
				texture: texture_handle.clone(),
				transform,
				..Default::default()
			})
			.id();

		contributor_selection.order.push(entity);
	}

	contributor_selection.order.shuffle(&mut rng);

	commands.insert_resource(contributor_selection);
}

fn setup(mut commands: Commands, asset_server: Res<AssetServer>) {
	commands.init_bundle::<Camera2dBundle>();

	let section = |value: String| -> TextSection {
		TextSection {
			value,
			style: TextStyle {
				font: asset_server.load("fonts/FiraSans-Bold.ttf"),
				font_size: 60.0,
				color: Color::WHITE,
			},
		}
	};

	commands
		.spawn()
		.insert(ContributorDisplay)
		.insert_bundle(TextBundle {
			style: Style {
				align_self: AlignSelf::FlexEnd,
				..Default::default()
			},
			text: Text {
				sections: vec![
					section("Contributor showcase".to_string()),
					section("".to_string()),
				],
				..Default::default()
			},
			..Default::default()
		});
}

/// Finds the next contributor to display and selects the entity
fn select_system(
	mut timer: ResMut<SelectionState>,
	mut contributor_selection: ResMut<ContributorSelection>,
	mut text_query: Query<&mut Text, With<ContributorDisplay>>,
	mut query: Query<(&Contributor, &mut Sprite, &mut Transform)>,
	time: Res<Time>,
) {
	if !timer.timer.tick(time.delta()).just_finished() {
		return;
	}
	if !timer.has_triggered {
		let mut text = text_query.single_mut();
		text.sections[0].value = "Contributor: ".to_string();

		timer.has_triggered = true;
	}

	let entity = contributor_selection.order[contributor_selection.idx];
	if let Ok((contributor, mut sprite, mut transform)) = query.get_mut(entity) {
		deselect(&mut sprite, contributor, &mut transform);
	}

	if (contributor_selection.idx + 1) < contributor_selection.order.len() {
		contributor_selection.idx += 1;
	} else {
		contributor_selection.idx = 0;
	}

	let entity = contributor_selection.order[contributor_selection.idx];

	if let Ok((contributor, mut sprite, mut transform)) = query.get_mut(entity) {
		let mut text = text_query.single_mut();
		select(&mut sprite, contributor, &mut transform, &mut text);
	}
}

/// Change the tint color to the "selected" color, bring the object to the front
/// and display the name.
fn select(
	sprite: &mut Sprite,
	contributor: &Contributor,
	transform: &mut Transform,
	text: &mut Text,
) {
	sprite.color = Color::hsla(
		contributor.hue,
		SATURATION_SELECTED,
		LIGHTNESS_SELECTED,
		ALPHA,
	);

	transform.translation.z = 100.0;

	text.sections[1]
		.value
		.clone_from(&contributor.name);
	text.sections[1].style.color = sprite.color;
}

/// Change the modulate color to the "deselected" colour and push
/// the object to the back.
fn deselect(sprite: &mut Sprite, contributor: &Contributor, transform: &mut Transform) {
	sprite.color = Color::hsla(
		contributor.hue,
		SATURATION_DESELECTED,
		LIGHTNESS_DESELECTED,
		ALPHA,
	);

	transform.translation.z = 0.0;
}

/// Applies gravity to all entities with velocity
fn velocity_system(time: Res<Time>, mut velocity_query: Query<&mut Velocity>) {
	let delta = time.delta_seconds();

<<<<<<< HEAD
	for mut velocity in &mut velocity_query {
		velocity.translation += Vec3::new(0.0, GRAVITY * delta, 0.0);
	}
=======
    for mut velocity in &mut velocity_query {
        velocity.translation.y -= GRAVITY * delta;
    }
>>>>>>> 4affc8cd
}

/// Checks for collisions of contributor-birds.
///
/// On collision with left-or-right wall it resets the horizontal
/// velocity. On collision with the ground it applies an upwards
/// force.
fn collision_system(
	windows: Res<Windows>,
	mut query: Query<(&mut Velocity, &mut Transform), With<Contributor>>,
) {
<<<<<<< HEAD
	let mut rng = rand::thread_rng();

	let window = windows.primary();

	let ceiling = window.height() / 2.;
	let ground = -(window.height() / 2.);

	let wall_left = -(window.width() / 2.);
	let wall_right = window.width() / 2.;

	for (mut velocity, mut transform) in &mut query {
		let left = transform.translation.x - SPRITE_SIZE / 2.0;
		let right = transform.translation.x + SPRITE_SIZE / 2.0;
		let top = transform.translation.y + SPRITE_SIZE / 2.0;
		let bottom = transform.translation.y - SPRITE_SIZE / 2.0;

		// clamp the translation to not go out of the bounds
		if bottom < ground {
			transform.translation.y = ground + SPRITE_SIZE / 2.0;
			// apply an impulse upwards
			velocity.translation.y = rng.gen_range(700.0..1000.0);
		}
		if top > ceiling {
			transform.translation.y = ceiling - SPRITE_SIZE / 2.0;
		}
		// on side walls flip the horizontal velocity
		if left < wall_left {
			transform.translation.x = wall_left + SPRITE_SIZE / 2.0;
			velocity.translation.x *= -1.0;
			velocity.rotation *= -1.0;
		}
		if right > wall_right {
			transform.translation.x = wall_right - SPRITE_SIZE / 2.0;
			velocity.translation.x *= -1.0;
			velocity.rotation *= -1.0;
		}
	}
=======
    let window = if let Some(window) = windows.get_primary() {
        window
    } else {
        return;
    };

    let ceiling = window.height() / 2.;
    let ground = -(window.height() / 2.);

    let wall_left = -(window.width() / 2.);
    let wall_right = window.width() / 2.;

    // The maximum height the birbs should try to reach is one birb below the top of the window.
    let max_bounce_height = window.height() - SPRITE_SIZE * 2.0;

    let mut rng = rand::thread_rng();

    for (mut velocity, mut transform) in &mut query {
        let left = transform.translation.x - SPRITE_SIZE / 2.0;
        let right = transform.translation.x + SPRITE_SIZE / 2.0;
        let top = transform.translation.y + SPRITE_SIZE / 2.0;
        let bottom = transform.translation.y - SPRITE_SIZE / 2.0;

        // clamp the translation to not go out of the bounds
        if bottom < ground {
            transform.translation.y = ground + SPRITE_SIZE / 2.0;

            // How high this birb will bounce.
            let bounce_height = rng.gen_range((max_bounce_height * 0.4)..max_bounce_height);

            // Apply the velocity that would bounce the birb up to bounce_height.
            velocity.translation.y = (bounce_height * GRAVITY * 2.).sqrt();
        }
        if top > ceiling {
            transform.translation.y = ceiling - SPRITE_SIZE / 2.0;
            velocity.translation.y *= -1.0;
        }
        // on side walls flip the horizontal velocity
        if left < wall_left {
            transform.translation.x = wall_left + SPRITE_SIZE / 2.0;
            velocity.translation.x *= -1.0;
            velocity.rotation *= -1.0;
        }
        if right > wall_right {
            transform.translation.x = wall_right - SPRITE_SIZE / 2.0;
            velocity.translation.x *= -1.0;
            velocity.rotation *= -1.0;
        }
    }
>>>>>>> 4affc8cd
}

/// Apply velocity to positions and rotations.
fn move_system(time: Res<Time>, mut query: Query<(&Velocity, &mut Transform)>) {
	let delta = time.delta_seconds();

	for (velocity, mut transform) in &mut query {
		transform.translation += delta * velocity.translation;
		transform.rotate_z(velocity.rotation * delta);
	}
}

enum LoadContributorsError {
	IO(io::Error),
	Var(VarError),
	Stdout,
}

/// Get the names of all contributors from the git log.
///
/// The names are deduplicated.
/// This function only works if `git` is installed and
/// the program is run through `cargo`.
fn contributors() -> Result<Contributors, LoadContributorsError> {
	let manifest_dir = std::env::var("CARGO_MANIFEST_DIR").map_err(LoadContributorsError::Var)?;

	let mut cmd = std::process::Command::new("git")
		.args(&["--no-pager", "log", "--pretty=format:%an"])
		.current_dir(manifest_dir)
		.stdout(Stdio::piped())
		.spawn()
		.map_err(LoadContributorsError::IO)?;

	let stdout = cmd
		.stdout
		.take()
		.ok_or(LoadContributorsError::Stdout)?;

	let contributors = BufReader::new(stdout)
		.lines()
		.filter_map(|x| x.ok())
		.collect();

	Ok(contributors)
}<|MERGE_RESOLUTION|>--- conflicted
+++ resolved
@@ -241,15 +241,9 @@
 fn velocity_system(time: Res<Time>, mut velocity_query: Query<&mut Velocity>) {
 	let delta = time.delta_seconds();
 
-<<<<<<< HEAD
 	for mut velocity in &mut velocity_query {
-		velocity.translation += Vec3::new(0.0, GRAVITY * delta, 0.0);
-	}
-=======
-    for mut velocity in &mut velocity_query {
-        velocity.translation.y -= GRAVITY * delta;
-    }
->>>>>>> 4affc8cd
+		velocity.translation.y -= GRAVITY * delta;
+	}
 }
 
 /// Checks for collisions of contributor-birds.
@@ -261,16 +255,22 @@
 	windows: Res<Windows>,
 	mut query: Query<(&mut Velocity, &mut Transform), With<Contributor>>,
 ) {
-<<<<<<< HEAD
-	let mut rng = rand::thread_rng();
-
-	let window = windows.primary();
+	let window = if let Some(window) = windows.get_primary() {
+		window
+	} else {
+		return;
+	};
 
 	let ceiling = window.height() / 2.;
 	let ground = -(window.height() / 2.);
 
 	let wall_left = -(window.width() / 2.);
 	let wall_right = window.width() / 2.;
+
+	// The maximum height the birbs should try to reach is one birb below the top of the window.
+	let max_bounce_height = window.height() - SPRITE_SIZE * 2.0;
+
+	let mut rng = rand::thread_rng();
 
 	for (mut velocity, mut transform) in &mut query {
 		let left = transform.translation.x - SPRITE_SIZE / 2.0;
@@ -281,11 +281,16 @@
 		// clamp the translation to not go out of the bounds
 		if bottom < ground {
 			transform.translation.y = ground + SPRITE_SIZE / 2.0;
-			// apply an impulse upwards
-			velocity.translation.y = rng.gen_range(700.0..1000.0);
+
+			// How high this birb will bounce.
+			let bounce_height = rng.gen_range((max_bounce_height * 0.4)..max_bounce_height);
+
+			// Apply the velocity that would bounce the birb up to bounce_height.
+			velocity.translation.y = (bounce_height * GRAVITY * 2.).sqrt();
 		}
 		if top > ceiling {
 			transform.translation.y = ceiling - SPRITE_SIZE / 2.0;
+			velocity.translation.y *= -1.0;
 		}
 		// on side walls flip the horizontal velocity
 		if left < wall_left {
@@ -299,57 +304,6 @@
 			velocity.rotation *= -1.0;
 		}
 	}
-=======
-    let window = if let Some(window) = windows.get_primary() {
-        window
-    } else {
-        return;
-    };
-
-    let ceiling = window.height() / 2.;
-    let ground = -(window.height() / 2.);
-
-    let wall_left = -(window.width() / 2.);
-    let wall_right = window.width() / 2.;
-
-    // The maximum height the birbs should try to reach is one birb below the top of the window.
-    let max_bounce_height = window.height() - SPRITE_SIZE * 2.0;
-
-    let mut rng = rand::thread_rng();
-
-    for (mut velocity, mut transform) in &mut query {
-        let left = transform.translation.x - SPRITE_SIZE / 2.0;
-        let right = transform.translation.x + SPRITE_SIZE / 2.0;
-        let top = transform.translation.y + SPRITE_SIZE / 2.0;
-        let bottom = transform.translation.y - SPRITE_SIZE / 2.0;
-
-        // clamp the translation to not go out of the bounds
-        if bottom < ground {
-            transform.translation.y = ground + SPRITE_SIZE / 2.0;
-
-            // How high this birb will bounce.
-            let bounce_height = rng.gen_range((max_bounce_height * 0.4)..max_bounce_height);
-
-            // Apply the velocity that would bounce the birb up to bounce_height.
-            velocity.translation.y = (bounce_height * GRAVITY * 2.).sqrt();
-        }
-        if top > ceiling {
-            transform.translation.y = ceiling - SPRITE_SIZE / 2.0;
-            velocity.translation.y *= -1.0;
-        }
-        // on side walls flip the horizontal velocity
-        if left < wall_left {
-            transform.translation.x = wall_left + SPRITE_SIZE / 2.0;
-            velocity.translation.x *= -1.0;
-            velocity.rotation *= -1.0;
-        }
-        if right > wall_right {
-            transform.translation.x = wall_right - SPRITE_SIZE / 2.0;
-            velocity.translation.x *= -1.0;
-            velocity.rotation *= -1.0;
-        }
-    }
->>>>>>> 4affc8cd
 }
 
 /// Apply velocity to positions and rotations.
