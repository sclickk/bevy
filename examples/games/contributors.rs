//! This example displays each contributor to the bevy source code as a bouncing bevy-ball.

use bevy::{prelude::*, utils::HashSet};
use rand::{prelude::SliceRandom, Rng};
use std::{
	env::VarError,
	io::{self, BufRead, BufReader},
	process::Stdio,
};

fn main() {
	let mut app = App::new();
	app.add_plugins(DefaultPlugins);
	app.add_startup_system(setup_contributor_selection);
	app.add_startup_system(setup);
	app.add_system(velocity_system);
	app.add_system(move_system);
	app.add_system(collision_system);
	app.add_system(select_system);
	app.init_resource::<SelectionState>();
	app.run();
}

// Store contributors in a collection that preserves the uniqueness
type Contributors = HashSet<String>;

struct ContributorSelection {
	order: Vec<Entity>,
	idx: usize,
}

struct SelectionState {
	timer: Timer,
	has_triggered: bool,
}

impl Default for SelectionState {
	fn default() -> Self {
		Self {
			timer: Timer::from_seconds(SHOWCASE_TIMER_SECS, true),
			has_triggered: false,
		}
	}
}

#[derive(Component)]
struct ContributorDisplay;

#[derive(Component)]
struct Contributor {
	name: String,
	hue: f32,
}

#[derive(Component)]
struct Velocity {
	translation: Vec3,
	rotation: f32,
}

const GRAVITY: f32 = -9.821 * 100.0;
const SPRITE_SIZE: f32 = 75.0;

const SATURATION_DESELECTED: f32 = 0.3;
const LIGHTNESS_DESELECTED: f32 = 0.2;
const SATURATION_SELECTED: f32 = 0.9;
const LIGHTNESS_SELECTED: f32 = 0.7;
const ALPHA: f32 = 0.92;

const SHOWCASE_TIMER_SECS: f32 = 3.0;

const CONTRIBUTORS_LIST: &[&str] = &["Carter Anderson", "And Many More"];

fn setup_contributor_selection(mut commands: Commands, asset_server: Res<AssetServer>) {
	// Load contributors from the git history log or use default values from
	// the constant array. Contributors must be unique, so they are stored in a HashSet
	let contribs = contributors().unwrap_or_else(|_| {
		CONTRIBUTORS_LIST
			.iter()
			.map(|name| name.to_string())
			.collect()
	});

	let texture_handle = asset_server.load("branding/icon.png");

	let mut contributor_selection = ContributorSelection {
		order: Vec::with_capacity(contribs.len()),
		idx: 0,
	};

	let mut rng = rand::thread_rng();

	for name in contribs {
		let pos = (rng.gen_range(-400.0..400.0), rng.gen_range(0.0..400.0));
		let dir = rng.gen_range(-1.0..1.0);
		let velocity = Vec3::new(dir * 500.0, 0.0, 0.0);
		let hue = rng.gen_range(0.0..=360.0);

		// some sprites should be flipped
		let flipped = rng.gen_bool(0.5);

		let transform = Transform::from_xyz(pos.0, pos.1, 0.0);

		let entity = commands
			.spawn()
			.insert_bundle((
				Contributor { name, hue },
				Velocity {
					translation: velocity,
					rotation: -dir * 5.0,
				},
			))
			.insert_bundle(SpriteBundle {
				sprite: Sprite {
					custom_size: Some(Vec2::new(1.0, 1.0) * SPRITE_SIZE),
					color: Color::hsla(hue, SATURATION_DESELECTED, LIGHTNESS_DESELECTED, ALPHA),
					flip_x: flipped,
					..Default::default()
				},
				texture: texture_handle.clone(),
				transform,
				..Default::default()
			})
			.id();

		contributor_selection.order.push(entity);
	}

	contributor_selection.order.shuffle(&mut rng);

	commands.insert_resource(contributor_selection);
}

fn setup(mut commands: Commands, asset_server: Res<AssetServer>) {
	commands.init_bundle::<Camera2dBundle>();

	let section = |value: String| -> TextSection {
		TextSection {
			value,
			style: TextStyle {
				font: asset_server.load("fonts/FiraSans-Bold.ttf"),
				font_size: 60.0,
				color: Color::WHITE,
			},
		}
	};

	commands
		.spawn()
		.insert(ContributorDisplay)
		.insert_bundle(TextBundle {
			style: Style {
				align_self: AlignSelf::FlexEnd,
				..Default::default()
			},
			text: Text {
				sections: vec![
					section("Contributor showcase".to_string()),
					section("".to_string()),
				],
				..Default::default()
			},
			..Default::default()
		});
}

/// Finds the next contributor to display and selects the entity
fn select_system(
	mut timer: ResMut<SelectionState>,
	mut contributor_selection: ResMut<ContributorSelection>,
	mut text_query: Query<&mut Text, With<ContributorDisplay>>,
	mut query: Query<(&Contributor, &mut Sprite, &mut Transform)>,
	time: Res<Time>,
) {
	if !timer.timer.tick(time.delta()).just_finished() {
		return;
	}
	if !timer.has_triggered {
		let mut text = text_query.single_mut();
		text.sections[0].value = "Contributor: ".to_string();

		timer.has_triggered = true;
	}

	let entity = contributor_selection.order[contributor_selection.idx];
	if let Ok((contributor, mut sprite, mut transform)) = query.get_mut(entity) {
		deselect(&mut sprite, contributor, &mut transform);
	}

	if (contributor_selection.idx + 1) < contributor_selection.order.len() {
		contributor_selection.idx += 1;
	} else {
		contributor_selection.idx = 0;
	}

	let entity = contributor_selection.order[contributor_selection.idx];

	if let Ok((contributor, mut sprite, mut transform)) = query.get_mut(entity) {
		let mut text = text_query.single_mut();
		select(&mut sprite, contributor, &mut transform, &mut text);
	}
}

/// Change the tint color to the "selected" color, bring the object to the front
/// and display the name.
fn select(
	sprite: &mut Sprite,
	contributor: &Contributor,
	transform: &mut Transform,
	text: &mut Text,
) {
	sprite.color = Color::hsla(
		contributor.hue,
		SATURATION_SELECTED,
		LIGHTNESS_SELECTED,
		ALPHA,
	);

	transform.translation.z = 100.0;

	text.sections[1]
		.value
		.clone_from(&contributor.name);
	text.sections[1].style.color = sprite.color;
}

/// Change the modulate color to the "deselected" colour and push
/// the object to the back.
fn deselect(sprite: &mut Sprite, contributor: &Contributor, transform: &mut Transform) {
	sprite.color = Color::hsla(
		contributor.hue,
		SATURATION_DESELECTED,
		LIGHTNESS_DESELECTED,
		ALPHA,
	);

	transform.translation.z = 0.0;
}

/// Applies gravity to all entities with velocity
fn velocity_system(time: Res<Time>, mut velocity_query: Query<&mut Velocity>) {
	let delta = time.delta_seconds();

	for mut velocity in velocity_query.iter_mut() {
		velocity.translation += Vec3::new(0.0, GRAVITY * delta, 0.0);
	}
}

/// Checks for collisions of contributor-birds.
///
/// On collision with left-or-right wall it resets the horizontal
/// velocity. On collision with the ground it applies an upwards
/// force.
fn collision_system(
	windows: Res<Windows>,
	mut query: Query<(&mut Velocity, &mut Transform), With<Contributor>>,
) {
	let mut rng = rand::thread_rng();

	let window = windows.primary();

	let ceiling = window.height() / 2.;
	let ground = -(window.height() / 2.);

	let wall_left = -(window.width() / 2.);
	let wall_right = window.width() / 2.;

	for (mut velocity, mut transform) in query.iter_mut() {
		let left = transform.translation.x - SPRITE_SIZE / 2.0;
		let right = transform.translation.x + SPRITE_SIZE / 2.0;
		let top = transform.translation.y + SPRITE_SIZE / 2.0;
		let bottom = transform.translation.y - SPRITE_SIZE / 2.0;

		// clamp the translation to not go out of the bounds
		if bottom < ground {
			transform.translation.y = ground + SPRITE_SIZE / 2.0;
			// apply an impulse upwards
			velocity.translation.y = rng.gen_range(700.0..1000.0);
		}
		if top > ceiling {
			transform.translation.y = ceiling - SPRITE_SIZE / 2.0;
		}
		// on side walls flip the horizontal velocity
		if left < wall_left {
			transform.translation.x = wall_left + SPRITE_SIZE / 2.0;
			velocity.translation.x *= -1.0;
			velocity.rotation *= -1.0;
		}
		if right > wall_right {
			transform.translation.x = wall_right - SPRITE_SIZE / 2.0;
			velocity.translation.x *= -1.0;
			velocity.rotation *= -1.0;
		}
	}
}

/// Apply velocity to positions and rotations.
fn move_system(time: Res<Time>, mut query: Query<(&Velocity, &mut Transform)>) {
	let delta = time.delta_seconds();

<<<<<<< HEAD
	for (velocity, mut transform) in query.iter_mut() {
		transform.translation += delta * velocity.translation;
		transform.rotate(Quat::from_rotation_z(velocity.rotation * delta));
	}
=======
    for (velocity, mut transform) in query.iter_mut() {
        transform.translation += delta * velocity.translation;
        transform.rotate_z(velocity.rotation * delta);
    }
>>>>>>> a1a07945
}

enum LoadContributorsError {
	IO(io::Error),
	Var(VarError),
	Stdout,
}

/// Get the names of all contributors from the git log.
///
/// The names are deduplicated.
/// This function only works if `git` is installed and
/// the program is run through `cargo`.
fn contributors() -> Result<Contributors, LoadContributorsError> {
	let manifest_dir = std::env::var("CARGO_MANIFEST_DIR").map_err(LoadContributorsError::Var)?;

	let mut cmd = std::process::Command::new("git")
		.args(&["--no-pager", "log", "--pretty=format:%an"])
		.current_dir(manifest_dir)
		.stdout(Stdio::piped())
		.spawn()
		.map_err(LoadContributorsError::IO)?;

	let stdout = cmd
		.stdout
		.take()
		.ok_or(LoadContributorsError::Stdout)?;

	let contributors = BufReader::new(stdout)
		.lines()
		.filter_map(|x| x.ok())
		.collect();

	Ok(contributors)
}<|MERGE_RESOLUTION|>--- conflicted
+++ resolved
@@ -298,17 +298,10 @@
 fn move_system(time: Res<Time>, mut query: Query<(&Velocity, &mut Transform)>) {
 	let delta = time.delta_seconds();
 
-<<<<<<< HEAD
-	for (velocity, mut transform) in query.iter_mut() {
+	query.for_each_mut(|(velocity, mut transform)| {
 		transform.translation += delta * velocity.translation;
-		transform.rotate(Quat::from_rotation_z(velocity.rotation * delta));
-	}
-=======
-    for (velocity, mut transform) in query.iter_mut() {
-        transform.translation += delta * velocity.translation;
-        transform.rotate_z(velocity.rotation * delta);
-    }
->>>>>>> a1a07945
+		transform.rotate_z(velocity.rotation * delta);
+	});
 }
 
 enum LoadContributorsError {
