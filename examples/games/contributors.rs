//! This example displays each contributor to the bevy source code as a bouncing bevy-ball.

use bevy::{prelude::*, utils::HashSet};
use rand::{prelude::SliceRandom, Rng};
use std::{
	env::VarError,
	io::{self, BufRead, BufReader},
	process::Stdio,
};

fn main() {
	let mut app = App::new();
	app.add_plugins(DefaultPlugins);
	app.add_startup_system(setup_contributor_selection);
	app.add_startup_system(setup);
	app.add_system(velocity_system);
	app.add_system(move_system);
	app.add_system(collision_system);
	app.add_system(select_system);
	app.init_resource::<SelectionState>();
	app.run();
}

// Store contributors in a collection that preserves the uniqueness
type Contributors = HashSet<String>;

struct ContributorSelection {
	order: Vec<Entity>,
	idx: usize,
}

struct SelectionState {
	timer: Timer,
	has_triggered: bool,
}

impl Default for SelectionState {
	fn default() -> Self {
		Self {
			timer: Timer::from_seconds(SHOWCASE_TIMER_SECS, true),
			has_triggered: false,
		}
	}
}

#[derive(Component)]
struct ContributorDisplay;

#[derive(Component)]
struct Contributor {
	name: String,
	hue: f32,
}

#[derive(Component)]
struct Velocity {
	translation: Vec3,
	rotation: f32,
}

const GRAVITY: f32 = 9.821 * 100.0;
const SPRITE_SIZE: f32 = 75.0;

const SATURATION_DESELECTED: f32 = 0.3;
const LIGHTNESS_DESELECTED: f32 = 0.2;
const SATURATION_SELECTED: f32 = 0.9;
const LIGHTNESS_SELECTED: f32 = 0.7;
const ALPHA: f32 = 0.92;

const SHOWCASE_TIMER_SECS: f32 = 3.0;

const CONTRIBUTORS_LIST: &[&str] = &["Carter Anderson", "And Many More"];

fn setup_contributor_selection(mut commands: Commands, asset_server: Res<AssetServer>) {
	// Load contributors from the git history log or use default values from
	// the constant array. Contributors must be unique, so they are stored in a HashSet
	let contribs = contributors().unwrap_or_else(|_| {
		CONTRIBUTORS_LIST
			.iter()
			.map(|name| name.to_string())
			.collect()
	});

	let texture_handle = asset_server.load("branding/icon.png");

	let mut contributor_selection = ContributorSelection {
		order: Vec::with_capacity(contribs.len()),
		idx: 0,
	};

	let mut rng = rand::thread_rng();

	for name in contribs {
		let pos = (rng.gen_range(-400.0..400.0), rng.gen_range(0.0..400.0));
		let dir = rng.gen_range(-1.0..1.0);
		let velocity = Vec3::new(dir * 500.0, 0.0, 0.0);
		let hue = rng.gen_range(0.0..=360.0);

		// some sprites should be flipped
		let flipped = rng.gen_bool(0.5);

		let transform = Transform::from_xyz(pos.0, pos.1, 0.0);

		let entity = commands
			.spawn()
			.insert_bundle((
				Contributor { name, hue },
				Velocity {
					translation: velocity,
					rotation: -dir * 5.0,
				},
			))
			.insert_bundle(SpriteBundle {
				sprite: Sprite {
					custom_size: Some(Vec2::new(1.0, 1.0) * SPRITE_SIZE),
					color: Color::hsla(hue, SATURATION_DESELECTED, LIGHTNESS_DESELECTED, ALPHA),
					flip_x: flipped,
					..Default::default()
				},
				texture: texture_handle.clone(),
				transform,
				..Default::default()
			})
			.id();

		contributor_selection.order.push(entity);
	}

	contributor_selection.order.shuffle(&mut rng);

	commands.insert_resource(contributor_selection);
}

fn setup(mut commands: Commands, asset_server: Res<AssetServer>) {
<<<<<<< HEAD
	commands.init_bundle::<Camera2dBundle>();

	let section = |value: String| -> TextSection {
		TextSection {
			value,
			style: TextStyle {
				font: asset_server.load("fonts/FiraSans-Bold.ttf"),
				font_size: 60.0,
				color: Color::WHITE,
			},
		}
	};

	commands
		.spawn()
		.insert(ContributorDisplay)
		.insert_bundle(TextBundle {
			style: Style {
				align_self: AlignSelf::FlexEnd,
				..Default::default()
			},
			text: Text {
				sections: vec![
					section("Contributor showcase".to_string()),
					section("".to_string()),
				],
				..Default::default()
			},
			..Default::default()
		});
=======
    commands.spawn_bundle(Camera2dBundle::default());

    commands.spawn().insert(ContributorDisplay).insert_bundle(
        TextBundle::from_sections([
            TextSection::new(
                "Contributor showcase",
                TextStyle {
                    font: asset_server.load("fonts/FiraSans-Bold.ttf"),
                    font_size: 60.0,
                    color: Color::WHITE,
                },
            ),
            TextSection::from_style(TextStyle {
                font: asset_server.load("fonts/FiraSans-Bold.ttf"),
                font_size: 60.0,
                color: Color::WHITE,
            }),
        ])
        .with_style(Style {
            align_self: AlignSelf::FlexEnd,
            ..default()
        }),
    );
>>>>>>> 01f5f8cb
}

/// Finds the next contributor to display and selects the entity
fn select_system(
	mut timer: ResMut<SelectionState>,
	mut contributor_selection: ResMut<ContributorSelection>,
	mut text_query: Query<&mut Text, With<ContributorDisplay>>,
	mut query: Query<(&Contributor, &mut Sprite, &mut Transform)>,
	time: Res<Time>,
) {
	if !timer.timer.tick(time.delta()).just_finished() {
		return;
	}
	if !timer.has_triggered {
		let mut text = text_query.single_mut();
		text.sections[0].value = "Contributor: ".to_string();

		timer.has_triggered = true;
	}

	let entity = contributor_selection.order[contributor_selection.idx];
	if let Ok((contributor, mut sprite, mut transform)) = query.get_mut(entity) {
		deselect(&mut sprite, contributor, &mut transform);
	}

	if (contributor_selection.idx + 1) < contributor_selection.order.len() {
		contributor_selection.idx += 1;
	} else {
		contributor_selection.idx = 0;
	}

	let entity = contributor_selection.order[contributor_selection.idx];

	if let Ok((contributor, mut sprite, mut transform)) = query.get_mut(entity) {
		let mut text = text_query.single_mut();
		select(&mut sprite, contributor, &mut transform, &mut text);
	}
}

/// Change the tint color to the "selected" color, bring the object to the front
/// and display the name.
fn select(
	sprite: &mut Sprite,
	contributor: &Contributor,
	transform: &mut Transform,
	text: &mut Text,
) {
	sprite.color = Color::hsla(
		contributor.hue,
		SATURATION_SELECTED,
		LIGHTNESS_SELECTED,
		ALPHA,
	);

	transform.translation.z = 100.0;

	text.sections[1]
		.value
		.clone_from(&contributor.name);
	text.sections[1].style.color = sprite.color;
}

/// Change the modulate color to the "deselected" colour and push
/// the object to the back.
fn deselect(sprite: &mut Sprite, contributor: &Contributor, transform: &mut Transform) {
	sprite.color = Color::hsla(
		contributor.hue,
		SATURATION_DESELECTED,
		LIGHTNESS_DESELECTED,
		ALPHA,
	);

	transform.translation.z = 0.0;
}

/// Applies gravity to all entities with velocity
fn velocity_system(time: Res<Time>, mut velocity_query: Query<&mut Velocity>) {
	let delta = time.delta_seconds();

	for mut velocity in &mut velocity_query {
		velocity.translation.y -= GRAVITY * delta;
	}
}

/// Checks for collisions of contributor-birds.
///
/// On collision with left-or-right wall it resets the horizontal
/// velocity. On collision with the ground it applies an upwards
/// force.
fn collision_system(
	windows: Res<Windows>,
	mut query: Query<(&mut Velocity, &mut Transform), With<Contributor>>,
) {
	let window = if let Some(window) = windows.get_primary() {
		window
	} else {
		return;
	};

	let ceiling = window.height() / 2.;
	let ground = -(window.height() / 2.);

	let wall_left = -(window.width() / 2.);
	let wall_right = window.width() / 2.;

	// The maximum height the birbs should try to reach is one birb below the top of the window.
	let max_bounce_height = window.height() - SPRITE_SIZE * 2.0;

	let mut rng = rand::thread_rng();

	for (mut velocity, mut transform) in &mut query {
		let left = transform.translation.x - SPRITE_SIZE / 2.0;
		let right = transform.translation.x + SPRITE_SIZE / 2.0;
		let top = transform.translation.y + SPRITE_SIZE / 2.0;
		let bottom = transform.translation.y - SPRITE_SIZE / 2.0;

		// clamp the translation to not go out of the bounds
		if bottom < ground {
			transform.translation.y = ground + SPRITE_SIZE / 2.0;

			// How high this birb will bounce.
			let bounce_height = rng.gen_range((max_bounce_height * 0.4)..max_bounce_height);

			// Apply the velocity that would bounce the birb up to bounce_height.
			velocity.translation.y = (bounce_height * GRAVITY * 2.).sqrt();
		}
		if top > ceiling {
			transform.translation.y = ceiling - SPRITE_SIZE / 2.0;
			velocity.translation.y *= -1.0;
		}
		// on side walls flip the horizontal velocity
		if left < wall_left {
			transform.translation.x = wall_left + SPRITE_SIZE / 2.0;
			velocity.translation.x *= -1.0;
			velocity.rotation *= -1.0;
		}
		if right > wall_right {
			transform.translation.x = wall_right - SPRITE_SIZE / 2.0;
			velocity.translation.x *= -1.0;
			velocity.rotation *= -1.0;
		}
	}
}

/// Apply velocity to positions and rotations.
fn move_system(time: Res<Time>, mut query: Query<(&Velocity, &mut Transform)>) {
	let delta = time.delta_seconds();

	for (velocity, mut transform) in &mut query {
		transform.translation += delta * velocity.translation;
		transform.rotate_z(velocity.rotation * delta);
	}
}

enum LoadContributorsError {
	IO(io::Error),
	Var(VarError),
	Stdout,
}

/// Get the names of all contributors from the git log.
///
/// The names are deduplicated.
/// This function only works if `git` is installed and
/// the program is run through `cargo`.
fn contributors() -> Result<Contributors, LoadContributorsError> {
	let manifest_dir = std::env::var("CARGO_MANIFEST_DIR").map_err(LoadContributorsError::Var)?;

	let mut cmd = std::process::Command::new("git")
		.args(&["--no-pager", "log", "--pretty=format:%an"])
		.current_dir(manifest_dir)
		.stdout(Stdio::piped())
		.spawn()
		.map_err(LoadContributorsError::IO)?;

	let stdout = cmd
		.stdout
		.take()
		.ok_or(LoadContributorsError::Stdout)?;

	let contributors = BufReader::new(stdout)
		.lines()
		.filter_map(|x| x.ok())
		.collect();

	Ok(contributors)
}<|MERGE_RESOLUTION|>--- conflicted
+++ resolved
@@ -132,39 +132,7 @@
 }
 
 fn setup(mut commands: Commands, asset_server: Res<AssetServer>) {
-<<<<<<< HEAD
 	commands.init_bundle::<Camera2dBundle>();
-
-	let section = |value: String| -> TextSection {
-		TextSection {
-			value,
-			style: TextStyle {
-				font: asset_server.load("fonts/FiraSans-Bold.ttf"),
-				font_size: 60.0,
-				color: Color::WHITE,
-			},
-		}
-	};
-
-	commands
-		.spawn()
-		.insert(ContributorDisplay)
-		.insert_bundle(TextBundle {
-			style: Style {
-				align_self: AlignSelf::FlexEnd,
-				..Default::default()
-			},
-			text: Text {
-				sections: vec![
-					section("Contributor showcase".to_string()),
-					section("".to_string()),
-				],
-				..Default::default()
-			},
-			..Default::default()
-		});
-=======
-    commands.spawn_bundle(Camera2dBundle::default());
 
     commands.spawn().insert(ContributorDisplay).insert_bundle(
         TextBundle::from_sections([
@@ -184,10 +152,9 @@
         ])
         .with_style(Style {
             align_self: AlignSelf::FlexEnd,
-            ..default()
+            ..Default::default()
         }),
     );
->>>>>>> 01f5f8cb
 }
 
 /// Finds the next contributor to display and selects the entity
