--- conflicted
+++ resolved
@@ -241,15 +241,9 @@
 fn velocity_system(time: Res<Time>, mut velocity_query: Query<&mut Velocity>) {
 	let delta = time.delta_seconds();
 
-<<<<<<< HEAD
-	for mut velocity in velocity_query.iter_mut() {
+	for mut velocity in &mut velocity_query {
 		velocity.translation += Vec3::new(0.0, GRAVITY * delta, 0.0);
 	}
-=======
-    for mut velocity in &mut velocity_query {
-        velocity.translation += Vec3::new(0.0, GRAVITY * delta, 0.0);
-    }
->>>>>>> a1d3f1b3
 }
 
 /// Checks for collisions of contributor-birds.
@@ -261,7 +255,6 @@
 	windows: Res<Windows>,
 	mut query: Query<(&mut Velocity, &mut Transform), With<Contributor>>,
 ) {
-<<<<<<< HEAD
 	let mut rng = rand::thread_rng();
 
 	let window = windows.primary();
@@ -272,7 +265,7 @@
 	let wall_left = -(window.width() / 2.);
 	let wall_right = window.width() / 2.;
 
-	for (mut velocity, mut transform) in query.iter_mut() {
+	for (mut velocity, mut transform) in &mut query {
 		let left = transform.translation.x - SPRITE_SIZE / 2.0;
 		let right = transform.translation.x + SPRITE_SIZE / 2.0;
 		let top = transform.translation.y + SPRITE_SIZE / 2.0;
@@ -299,62 +292,16 @@
 			velocity.rotation *= -1.0;
 		}
 	}
-=======
-    let mut rng = rand::thread_rng();
-
-    let window = windows.primary();
-
-    let ceiling = window.height() / 2.;
-    let ground = -(window.height() / 2.);
-
-    let wall_left = -(window.width() / 2.);
-    let wall_right = window.width() / 2.;
-
-    for (mut velocity, mut transform) in &mut query {
-        let left = transform.translation.x - SPRITE_SIZE / 2.0;
-        let right = transform.translation.x + SPRITE_SIZE / 2.0;
-        let top = transform.translation.y + SPRITE_SIZE / 2.0;
-        let bottom = transform.translation.y - SPRITE_SIZE / 2.0;
-
-        // clamp the translation to not go out of the bounds
-        if bottom < ground {
-            transform.translation.y = ground + SPRITE_SIZE / 2.0;
-            // apply an impulse upwards
-            velocity.translation.y = rng.gen_range(700.0..1000.0);
-        }
-        if top > ceiling {
-            transform.translation.y = ceiling - SPRITE_SIZE / 2.0;
-        }
-        // on side walls flip the horizontal velocity
-        if left < wall_left {
-            transform.translation.x = wall_left + SPRITE_SIZE / 2.0;
-            velocity.translation.x *= -1.0;
-            velocity.rotation *= -1.0;
-        }
-        if right > wall_right {
-            transform.translation.x = wall_right - SPRITE_SIZE / 2.0;
-            velocity.translation.x *= -1.0;
-            velocity.rotation *= -1.0;
-        }
-    }
->>>>>>> a1d3f1b3
 }
 
 /// Apply velocity to positions and rotations.
 fn move_system(time: Res<Time>, mut query: Query<(&Velocity, &mut Transform)>) {
 	let delta = time.delta_seconds();
 
-<<<<<<< HEAD
-	query.for_each_mut(|(velocity, mut transform)| {
+	for (velocity, mut transform) in &mut query {
 		transform.translation += delta * velocity.translation;
 		transform.rotate_z(velocity.rotation * delta);
-	});
-=======
-    for (velocity, mut transform) in &mut query {
-        transform.translation += delta * velocity.translation;
-        transform.rotate_z(velocity.rotation * delta);
-    }
->>>>>>> a1d3f1b3
+	}
 }
 
 enum LoadContributorsError {
