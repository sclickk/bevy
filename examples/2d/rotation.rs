--- conflicted
+++ resolved
@@ -1,14 +1,6 @@
 //! Demonstrates rotating entities in 2D using quaternions.
 
-<<<<<<< HEAD
-use bevy::{
-	math::{const_vec2, Vec3Swizzles},
-	prelude::*,
-	time::FixedTimestep,
-};
-=======
 use bevy::{math::Vec3Swizzles, prelude::*, time::FixedTimestep};
->>>>>>> 72e73586
 
 const TIME_STEP: f32 = 1.0 / 60.0;
 const BOUNDS: Vec2 = Vec2::new(1200.0, 640.0);
