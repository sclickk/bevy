--- conflicted
+++ resolved
@@ -25,77 +25,6 @@
 struct AnimateScale;
 
 fn setup(mut commands: Commands, asset_server: Res<AssetServer>) {
-<<<<<<< HEAD
-	let font = asset_server.load("fonts/FiraSans-Bold.ttf");
-	let text_style = TextStyle {
-		font,
-		font_size: 60.0,
-		color: Color::WHITE,
-	};
-	let text_alignment = TextAlignment {
-		vertical: VerticalAlign::Center,
-		horizontal: HorizontalAlign::Center,
-	};
-	// 2d camera
-	commands.init_bundle::<Camera2dBundle>();
-	// Demonstrate changing translation
-	commands
-		.spawn_bundle(Text2dBundle {
-			text: Text::with_section("translation", text_style.clone(), text_alignment),
-			..Default::default()
-		})
-		.insert(AnimateTranslation);
-	// Demonstrate changing rotation
-	commands
-		.spawn_bundle(Text2dBundle {
-			text: Text::with_section("rotation", text_style.clone(), text_alignment),
-			..Default::default()
-		})
-		.insert(AnimateRotation);
-	// Demonstrate changing scale
-	commands
-		.spawn_bundle(Text2dBundle {
-			text: Text::with_section("scale", text_style.clone(), text_alignment),
-			..Default::default()
-		})
-		.insert(AnimateScale);
-	// Demonstrate text wrapping
-	let box_size = Vec2::new(300.0, 200.0);
-	let box_position = Vec2::new(0.0, -250.0);
-	commands.spawn_bundle(SpriteBundle {
-		sprite: Sprite {
-			color: Color::rgb(0.25, 0.25, 0.75),
-			custom_size: Some(Vec2::new(box_size.x, box_size.y)),
-			..Default::default()
-		},
-		transform: Transform::from_translation(box_position.extend(0.0)),
-		..Default::default()
-	});
-	let text_alignment_topleft = TextAlignment {
-		vertical: VerticalAlign::Top,
-		horizontal: HorizontalAlign::Left,
-	};
-	commands.spawn_bundle(Text2dBundle {
-		text: Text::with_section(
-			"this text wraps in the box",
-			text_style,
-			text_alignment_topleft,
-		),
-		text_2d_bounds: Text2dBounds {
-			// Wrap text in the rectangle
-			size: box_size,
-		},
-		// We align text to the top-left, so this transform is the top-left corner of our text. The
-		// box is centered at box_position, so it is necessary to move by half of the box size to
-		// keep the text in the box.
-		transform: Transform::from_xyz(
-			box_position.x - box_size.x / 2.0,
-			box_position.y + box_size.y / 2.0,
-			1.0,
-		),
-		..Default::default()
-	});
-=======
     let font = asset_server.load("fonts/FiraSans-Bold.ttf");
     let text_style = TextStyle {
         font,
@@ -110,21 +39,21 @@
         .spawn_bundle(Text2dBundle {
             text: Text::from_section("translation", text_style.clone())
                 .with_alignment(text_alignment),
-            ..default()
+            ..Default::default()
         })
         .insert(AnimateTranslation);
     // Demonstrate changing rotation
     commands
         .spawn_bundle(Text2dBundle {
             text: Text::from_section("rotation", text_style.clone()).with_alignment(text_alignment),
-            ..default()
+            ..Default::default()
         })
         .insert(AnimateRotation);
     // Demonstrate changing scale
     commands
         .spawn_bundle(Text2dBundle {
             text: Text::from_section("scale", text_style.clone()).with_alignment(text_alignment),
-            ..default()
+            ..Default::default()
         })
         .insert(AnimateScale);
     // Demonstrate text wrapping
@@ -134,10 +63,10 @@
         sprite: Sprite {
             color: Color::rgb(0.25, 0.25, 0.75),
             custom_size: Some(Vec2::new(box_size.x, box_size.y)),
-            ..default()
+            ..Default::default()
         },
         transform: Transform::from_translation(box_position.extend(0.0)),
-        ..default()
+        ..Default::default()
     });
     commands.spawn_bundle(Text2dBundle {
         text: Text::from_section("this text wraps in the box", text_style),
@@ -153,9 +82,8 @@
             box_position.y + box_size.y / 2.0,
             1.0,
         ),
-        ..default()
+        ..Default::default()
     });
->>>>>>> 01f5f8cb
 }
 
 fn animate_translation(
