--- conflicted
+++ resolved
@@ -100,51 +100,29 @@
 	time: Res<Time>,
 	mut query: Query<&mut Transform, (With<Text>, With<AnimateTranslation>)>,
 ) {
-<<<<<<< HEAD
-	for mut transform in query.iter_mut() {
+	for mut transform in &mut query {
 		transform.translation.x = 100.0 * time.seconds_since_startup().sin() as f32 - 400.0;
 		transform.translation.y = 100.0 * time.seconds_since_startup().cos() as f32;
 	}
-=======
-    for mut transform in &mut query {
-        transform.translation.x = 100.0 * time.seconds_since_startup().sin() as f32 - 400.0;
-        transform.translation.y = 100.0 * time.seconds_since_startup().cos() as f32;
-    }
->>>>>>> a1d3f1b3
 }
 
 fn animate_rotation(
 	time: Res<Time>,
 	mut query: Query<&mut Transform, (With<Text>, With<AnimateRotation>)>,
 ) {
-<<<<<<< HEAD
-	for mut transform in query.iter_mut() {
+	for mut transform in &mut query {
 		transform.rotation = Quat::from_rotation_z(time.seconds_since_startup().cos() as f32);
 	}
-=======
-    for mut transform in &mut query {
-        transform.rotation = Quat::from_rotation_z(time.seconds_since_startup().cos() as f32);
-    }
->>>>>>> a1d3f1b3
 }
 
 fn animate_scale(
 	time: Res<Time>,
 	mut query: Query<&mut Transform, (With<Text>, With<AnimateScale>)>,
 ) {
-<<<<<<< HEAD
 	// Consider changing font-size instead of scaling the transform. Scaling a Text2D will scale the
 	// rendered quad, resulting in a pixellated look.
-	for mut transform in query.iter_mut() {
+	for mut transform in &mut query {
 		transform.translation = Vec3::new(400.0, 0.0, 0.0);
 		transform.scale = Vec3::splat((time.seconds_since_startup().sin() as f32 + 1.1) * 2.0);
 	}
-=======
-    // Consider changing font-size instead of scaling the transform. Scaling a Text2D will scale the
-    // rendered quad, resulting in a pixellated look.
-    for mut transform in &mut query {
-        transform.translation = Vec3::new(400.0, 0.0, 0.0);
-        transform.scale = Vec3::splat((time.seconds_since_startup().sin() as f32 + 1.1) * 2.0);
-    }
->>>>>>> a1d3f1b3
 }