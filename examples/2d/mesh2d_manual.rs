--- conflicted
+++ resolved
@@ -131,7 +131,6 @@
 
 // We implement `SpecializedPipeline` to customize the default rendering from `Mesh2dPipeline`
 impl SpecializedRenderPipeline for ColoredMesh2dPipeline {
-<<<<<<< HEAD
 	type Key = Mesh2dPipelineKey;
 
 	fn specialize(&self, key: Self::Key) -> RenderPipelineDescriptor {
@@ -147,6 +146,16 @@
 		let vertex_layout = VertexBufferLayout::from_vertex_formats(VertexStepMode::Vertex, formats);
 
 		RenderPipelineDescriptor {
+			meta: PipelineDescriptorMeta {
+				label: Some("colored_mesh2d_pipeline".into()),
+				// Use the two standard uniforms for 2d meshes
+				layout: Some(vec![
+					// Bind group 0 is the view uniform
+					self.mesh2d_pipeline.view_layout.clone(),
+					// Bind group 1 is the mesh uniform
+					self.mesh2d_pipeline.mesh_layout.clone(),
+				]),
+			},
 			vertex: VertexState {
 				// Use our custom shader
 				meta: ShaderMeta {
@@ -164,29 +173,19 @@
 					shader_defs: Vec::new(),
 					entry_point: "fragment".into(),
 				},
-				targets: vec![ColorTargetState {
+				targets: vec![Some(ColorTargetState {
 					format: TextureFormat::bevy_default(),
 					blend: Some(BlendState::ALPHA_BLENDING),
 					write_mask: ColorWrites::ALL,
-				}],
+				})],
 			}),
-			meta: PipelineDescriptorMeta {
-				// Use the two standard uniforms for 2d meshes
-				layout: Some(vec![
-					// Bind group 0 is the view uniform
-					self.mesh2d_pipeline.view_layout.clone(),
-					// Bind group 1 is the mesh uniform
-					self.mesh2d_pipeline.mesh_layout.clone(),
-				]),
-				label: Some("colored_mesh2d_pipeline".into()),
-			},
 			primitive: PrimitiveState {
 				front_face: FrontFace::Ccw,
 				cull_mode: Some(Face::Back),
 				unclipped_depth: false,
 				polygon_mode: PolygonMode::Fill,
 				conservative: false,
-				topology: key.into(),
+				topology: key.primitive_topology(),
 				strip_index_format: None,
 			},
 			depth_stencil: None,
@@ -197,68 +196,6 @@
 			},
 		}
 	}
-=======
-    type Key = Mesh2dPipelineKey;
-
-    fn specialize(&self, key: Self::Key) -> RenderPipelineDescriptor {
-        // Customize how to store the meshes' vertex attributes in the vertex buffer
-        // Our meshes only have position and color
-        let formats = vec![
-            // Position
-            VertexFormat::Float32x3,
-            // Color
-            VertexFormat::Uint32,
-        ];
-
-        let vertex_layout =
-            VertexBufferLayout::from_vertex_formats(VertexStepMode::Vertex, formats);
-
-        RenderPipelineDescriptor {
-            vertex: VertexState {
-                // Use our custom shader
-                shader: COLORED_MESH2D_SHADER_HANDLE.typed::<Shader>(),
-                entry_point: "vertex".into(),
-                shader_defs: Vec::new(),
-                // Use our custom vertex buffer
-                buffers: vec![vertex_layout],
-            },
-            fragment: Some(FragmentState {
-                // Use our custom shader
-                shader: COLORED_MESH2D_SHADER_HANDLE.typed::<Shader>(),
-                shader_defs: Vec::new(),
-                entry_point: "fragment".into(),
-                targets: vec![Some(ColorTargetState {
-                    format: TextureFormat::bevy_default(),
-                    blend: Some(BlendState::ALPHA_BLENDING),
-                    write_mask: ColorWrites::ALL,
-                })],
-            }),
-            // Use the two standard uniforms for 2d meshes
-            layout: Some(vec![
-                // Bind group 0 is the view uniform
-                self.mesh2d_pipeline.view_layout.clone(),
-                // Bind group 1 is the mesh uniform
-                self.mesh2d_pipeline.mesh_layout.clone(),
-            ]),
-            primitive: PrimitiveState {
-                front_face: FrontFace::Ccw,
-                cull_mode: Some(Face::Back),
-                unclipped_depth: false,
-                polygon_mode: PolygonMode::Fill,
-                conservative: false,
-                topology: key.primitive_topology(),
-                strip_index_format: None,
-            },
-            depth_stencil: None,
-            multisample: MultisampleState {
-                count: key.msaa_samples(),
-                mask: !0,
-                alpha_to_coverage_enabled: false,
-            },
-            label: Some("colored_mesh2d_pipeline".into()),
-        }
-    }
->>>>>>> 44566dba
 }
 
 // This specifies how to render a colored 2d mesh
