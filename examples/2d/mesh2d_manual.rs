--- conflicted
+++ resolved
@@ -4,7 +4,6 @@
 //! Check out the "mesh2d" example for simpler / higher level 2d meshes.
 
 use bevy::{
-<<<<<<< HEAD
 	core_pipeline::core_2d::Transparent2d,
 	prelude::*,
 	reflect::TypeUuid,
@@ -20,37 +19,13 @@
 		},
 		texture::BevyDefault,
 		view::VisibleEntities,
-		RenderApp, RenderStage,
+		Extract, RenderApp, RenderStage,
 	},
 	sprite::{
 		DrawMesh2d, Mesh2dHandle, Mesh2dPipeline, Mesh2dPipelineKey, Mesh2dUniform, SetMesh2dBindGroup,
 		SetMesh2dViewBindGroup,
 	},
 	utils::FloatOrd,
-=======
-    core_pipeline::core_2d::Transparent2d,
-    prelude::*,
-    reflect::TypeUuid,
-    render::{
-        mesh::{Indices, MeshVertexAttribute},
-        render_asset::RenderAssets,
-        render_phase::{AddRenderCommand, DrawFunctions, RenderPhase, SetItemPipeline},
-        render_resource::{
-            BlendState, ColorTargetState, ColorWrites, Face, FragmentState, FrontFace,
-            MultisampleState, PipelineCache, PolygonMode, PrimitiveState, PrimitiveTopology,
-            RenderPipelineDescriptor, SpecializedRenderPipeline, SpecializedRenderPipelines,
-            TextureFormat, VertexBufferLayout, VertexFormat, VertexState, VertexStepMode,
-        },
-        texture::BevyDefault,
-        view::VisibleEntities,
-        Extract, RenderApp, RenderStage,
-    },
-    sprite::{
-        DrawMesh2d, Mesh2dHandle, Mesh2dPipeline, Mesh2dPipelineKey, Mesh2dUniform,
-        SetMesh2dBindGroup, SetMesh2dViewBindGroup,
-    },
-    utils::FloatOrd,
->>>>>>> 518408df
 };
 
 fn main() {
@@ -314,17 +289,11 @@
 
 /// Extract the [`ColoredMesh2d`] marker component into the render app
 pub fn extract_colored_mesh2d(
-<<<<<<< HEAD
 	mut commands: Commands,
 	mut previous_len: Local<usize>,
-	query: Query<(Entity, &ComputedVisibility), With<ColoredMesh2d>>,
-=======
-    mut commands: Commands,
-    mut previous_len: Local<usize>,
-    // When extracting, you must use `Extract` to mark the `SystemParam`s
-    // which should be taken from the main world.
-    query: Extract<Query<(Entity, &ComputedVisibility), With<ColoredMesh2d>>>,
->>>>>>> 518408df
+	// When extracting, you must use `Extract` to mark the `SystemParam`s
+	// which should be taken from the main world.
+	query: Extract<Query<(Entity, &ComputedVisibility), With<ColoredMesh2d>>>,
 ) {
 	let mut values = Vec::with_capacity(*previous_len);
 	for (entity, computed_visibility) in query.into_iter() {
