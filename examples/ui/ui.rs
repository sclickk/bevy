//! This example illustrates the various features of Bevy UI.

use bevy::{
	input::mouse::{MouseScrollUnit, MouseWheel},
	prelude::*,
	winit::WinitSettings,
};

fn main() {
	let mut app = App::new();
	app.add_plugins(DefaultPlugins);
	// Only run the app when there is user input. This will significantly reduce CPU/GPU use.
	app.insert_resource(WinitSettings::desktop_app());
	app.add_startup_system(setup);
	app.add_system(mouse_scroll);
	app.run();
}

fn setup(mut commands: Commands, asset_server: Res<AssetServer>) {
	// Camera
	commands.init_bundle::<Camera2dBundle>();

<<<<<<< HEAD
	// root node
	commands
		.spawn_bundle(NodeBundle {
			style: Style {
				size: Size::new(Val::Percent(100.0), Val::Percent(100.0)),
				justify_content: JustifyContent::SpaceBetween,
				..Default::default()
			},
			color: Color::NONE.into(),
			..Default::default()
		})
		.with_children(|parent| {
			// left vertical fill (border)
			parent
				.spawn_bundle(NodeBundle {
					style: Style {
						size: Size::new(Val::Px(200.0), Val::Percent(100.0)),
						border: UiRect::all(Val::Px(2.0)),
						..Default::default()
					},
					color: Color::rgb(0.65, 0.65, 0.65).into(),
					..Default::default()
				})
				.with_children(|parent| {
					// left vertical fill (content)
					parent
						.spawn_bundle(NodeBundle {
							style: Style {
								size: Size::new(Val::Percent(100.0), Val::Percent(100.0)),
								align_items: AlignItems::FlexEnd,
								..Default::default()
							},
							color: Color::rgb(0.15, 0.15, 0.15).into(),
							..Default::default()
						})
						.with_children(|parent| {
							// text
							parent.spawn_bundle(TextBundle {
								style: Style {
									margin: UiRect::all(Val::Px(5.0)),
									..Default::default()
								},
								text: Text::with_section(
									"Text Example",
									TextStyle {
										font: asset_server.load("fonts/FiraSans-Bold.ttf"),
										font_size: 30.0,
										color: Color::WHITE,
									},
									Default::default(),
								),
								..Default::default()
							});
						});
				});
			// right vertical fill
			parent
				.spawn_bundle(NodeBundle {
					style: Style {
						flex_direction: FlexDirection::ColumnReverse,
						justify_content: JustifyContent::Center,
						size: Size::new(Val::Px(200.0), Val::Percent(100.0)),
						..Default::default()
					},
					color: Color::rgb(0.15, 0.15, 0.15).into(),
					..Default::default()
				})
				.with_children(|parent| {
					// Title
					parent.spawn_bundle(TextBundle {
						style: Style {
							size: Size::new(Val::Undefined, Val::Px(25.)),
							margin: UiRect {
								left: Val::Auto,
								right: Val::Auto,
								..Default::default()
							},
							..Default::default()
						},
						text: Text::with_section(
							"Scrolling list",
							TextStyle {
								font: asset_server.load("fonts/FiraSans-Bold.ttf"),
								font_size: 25.,
								color: Color::WHITE,
							},
							Default::default(),
						),
						..Default::default()
					});
					// List with hidden overflow
					parent
						.spawn_bundle(NodeBundle {
							style: Style {
								flex_direction: FlexDirection::ColumnReverse,
								align_self: AlignSelf::Center,
								size: Size::new(Val::Percent(100.0), Val::Percent(50.0)),
								overflow: Overflow::Hidden,
								..Default::default()
							},
							color: Color::rgb(0.10, 0.10, 0.10).into(),
							..Default::default()
						})
						.with_children(|parent| {
							// Moving panel
							parent
								.spawn_bundle(NodeBundle {
									style: Style {
										flex_direction: FlexDirection::ColumnReverse,
										flex_grow: 1.0,
										max_size: Size::new(Val::Undefined, Val::Undefined),
										..Default::default()
									},
									color: Color::NONE.into(),
									..Default::default()
								})
								.insert(ScrollingList::default())
								.with_children(|parent| {
									// List items
									for i in 0..30 {
										parent.spawn_bundle(TextBundle {
											style: Style {
												flex_shrink: 0.,
												size: Size::new(Val::Undefined, Val::Px(20.)),
												margin: UiRect {
													left: Val::Auto,
													right: Val::Auto,
													..Default::default()
												},
												..Default::default()
											},
											text: Text::with_section(
												format!("Item {}", i),
												TextStyle {
													font: asset_server.load("fonts/FiraSans-Bold.ttf"),
													font_size: 20.,
													color: Color::WHITE,
												},
												Default::default(),
											),
											..Default::default()
										});
									}
								});
						});
				});
			// absolute positioning
			parent
				.spawn_bundle(NodeBundle {
					style: Style {
						size: Size::new(Val::Px(200.0), Val::Px(200.0)),
						position_type: PositionType::Absolute,
						position: UiRect {
							left: Val::Px(210.0),
							bottom: Val::Px(10.0),
							..Default::default()
						},
						border: UiRect::all(Val::Px(20.0)),
						..Default::default()
					},
					color: Color::rgb(0.4, 0.4, 1.0).into(),
					..Default::default()
				})
				.with_children(|parent| {
					parent.spawn_bundle(NodeBundle {
						style: Style {
							size: Size::new(Val::Percent(100.0), Val::Percent(100.0)),
							..Default::default()
						},
						color: Color::rgb(0.8, 0.8, 1.0).into(),
						..Default::default()
					});
				});
			// render order test: reddest in the back, whitest in the front (flex center)
			parent
				.spawn_bundle(NodeBundle {
					style: Style {
						size: Size::new(Val::Percent(100.0), Val::Percent(100.0)),
						position_type: PositionType::Absolute,
						align_items: AlignItems::Center,
						justify_content: JustifyContent::Center,
						..Default::default()
					},
					color: Color::NONE.into(),
					..Default::default()
				})
				.with_children(|parent| {
					parent
						.spawn_bundle(NodeBundle {
							style: Style {
								size: Size::new(Val::Px(100.0), Val::Px(100.0)),
								..Default::default()
							},
							color: Color::rgb(1.0, 0.0, 0.0).into(),
							..Default::default()
						})
						.with_children(|parent| {
							parent.spawn_bundle(NodeBundle {
								style: Style {
									size: Size::new(Val::Px(100.0), Val::Px(100.0)),
									position_type: PositionType::Absolute,
									position: UiRect {
										left: Val::Px(20.0),
										bottom: Val::Px(20.0),
										..Default::default()
									},
									..Default::default()
								},
								color: Color::rgb(1.0, 0.3, 0.3).into(),
								..Default::default()
							});
							parent.spawn_bundle(NodeBundle {
								style: Style {
									size: Size::new(Val::Px(100.0), Val::Px(100.0)),
									position_type: PositionType::Absolute,
									position: UiRect {
										left: Val::Px(40.0),
										bottom: Val::Px(40.0),
										..Default::default()
									},
									..Default::default()
								},
								color: Color::rgb(1.0, 0.5, 0.5).into(),
								..Default::default()
							});
							parent.spawn_bundle(NodeBundle {
								style: Style {
									size: Size::new(Val::Px(100.0), Val::Px(100.0)),
									position_type: PositionType::Absolute,
									position: UiRect {
										left: Val::Px(60.0),
										bottom: Val::Px(60.0),
										..Default::default()
									},
									..Default::default()
								},
								color: Color::rgb(1.0, 0.7, 0.7).into(),
								..Default::default()
							});
							// alpha test
							parent.spawn_bundle(NodeBundle {
								style: Style {
									size: Size::new(Val::Px(100.0), Val::Px(100.0)),
									position_type: PositionType::Absolute,
									position: UiRect {
										left: Val::Px(80.0),
										bottom: Val::Px(80.0),
										..Default::default()
									},
									..Default::default()
								},
								color: Color::rgba(1.0, 0.9, 0.9, 0.4).into(),
								..Default::default()
							});
						});
				});
			// bevy logo (flex center)
			parent
				.spawn_bundle(NodeBundle {
					style: Style {
						size: Size::new(Val::Percent(100.0), Val::Percent(100.0)),
						position_type: PositionType::Absolute,
						justify_content: JustifyContent::Center,
						align_items: AlignItems::FlexEnd,
						..Default::default()
					},
					color: Color::NONE.into(),
					..Default::default()
				})
				.with_children(|parent| {
					// bevy logo (image)
					parent.spawn_bundle(ImageBundle {
						style: Style {
							size: Size::new(Val::Px(500.0), Val::Auto),
							..Default::default()
						},
						image: asset_server
							.load("branding/bevy_logo_dark_big.png")
							.into(),
						..Default::default()
					});
				});
		});
=======
    // root node
    commands
        .spawn_bundle(NodeBundle {
            style: Style {
                size: Size::new(Val::Percent(100.0), Val::Percent(100.0)),
                justify_content: JustifyContent::SpaceBetween,
                ..default()
            },
            color: Color::NONE.into(),
            ..default()
        })
        .with_children(|parent| {
            // left vertical fill (border)
            parent
                .spawn_bundle(NodeBundle {
                    style: Style {
                        size: Size::new(Val::Px(200.0), Val::Percent(100.0)),
                        border: UiRect::all(Val::Px(2.0)),
                        ..default()
                    },
                    color: Color::rgb(0.65, 0.65, 0.65).into(),
                    ..default()
                })
                .with_children(|parent| {
                    // left vertical fill (content)
                    parent
                        .spawn_bundle(NodeBundle {
                            style: Style {
                                size: Size::new(Val::Percent(100.0), Val::Percent(100.0)),
                                align_items: AlignItems::FlexEnd,
                                ..default()
                            },
                            color: Color::rgb(0.15, 0.15, 0.15).into(),
                            ..default()
                        })
                        .with_children(|parent| {
                            // text
                            parent.spawn_bundle(
                                TextBundle::from_section(
                                    "Text Example",
                                    TextStyle {
                                        font: asset_server.load("fonts/FiraSans-Bold.ttf"),
                                        font_size: 30.0,
                                        color: Color::WHITE,
                                    },
                                )
                                .with_style(Style {
                                    margin: UiRect::all(Val::Px(5.0)),
                                    ..default()
                                }),
                            );
                        });
                });
            // right vertical fill
            parent
                .spawn_bundle(NodeBundle {
                    style: Style {
                        flex_direction: FlexDirection::ColumnReverse,
                        justify_content: JustifyContent::Center,
                        size: Size::new(Val::Px(200.0), Val::Percent(100.0)),
                        ..default()
                    },
                    color: Color::rgb(0.15, 0.15, 0.15).into(),
                    ..default()
                })
                .with_children(|parent| {
                    // Title
                    parent.spawn_bundle(
                        TextBundle::from_section(
                            "Scrolling list",
                            TextStyle {
                                font: asset_server.load("fonts/FiraSans-Bold.ttf"),
                                font_size: 25.,
                                color: Color::WHITE,
                            },
                        )
                        .with_style(Style {
                            size: Size::new(Val::Undefined, Val::Px(25.)),
                            margin: UiRect {
                                left: Val::Auto,
                                right: Val::Auto,
                                ..default()
                            },
                            ..default()
                        }),
                    );
                    // List with hidden overflow
                    parent
                        .spawn_bundle(NodeBundle {
                            style: Style {
                                flex_direction: FlexDirection::ColumnReverse,
                                align_self: AlignSelf::Center,
                                size: Size::new(Val::Percent(100.0), Val::Percent(50.0)),
                                overflow: Overflow::Hidden,
                                ..default()
                            },
                            color: Color::rgb(0.10, 0.10, 0.10).into(),
                            ..default()
                        })
                        .with_children(|parent| {
                            // Moving panel
                            parent
                                .spawn_bundle(NodeBundle {
                                    style: Style {
                                        flex_direction: FlexDirection::ColumnReverse,
                                        flex_grow: 1.0,
                                        max_size: Size::new(Val::Undefined, Val::Undefined),
                                        ..default()
                                    },
                                    color: Color::NONE.into(),
                                    ..default()
                                })
                                .insert(ScrollingList::default())
                                .with_children(|parent| {
                                    // List items
                                    for i in 0..30 {
                                        parent.spawn_bundle(
                                            TextBundle::from_section(
                                                format!("Item {i}"),
                                                TextStyle {
                                                    font: asset_server
                                                        .load("fonts/FiraSans-Bold.ttf"),
                                                    font_size: 20.,
                                                    color: Color::WHITE,
                                                },
                                            )
                                            .with_style(Style {
                                                flex_shrink: 0.,
                                                size: Size::new(Val::Undefined, Val::Px(20.)),
                                                margin: UiRect {
                                                    left: Val::Auto,
                                                    right: Val::Auto,
                                                    ..default()
                                                },
                                                ..default()
                                            }),
                                        );
                                    }
                                });
                        });
                });
            // absolute positioning
            parent
                .spawn_bundle(NodeBundle {
                    style: Style {
                        size: Size::new(Val::Px(200.0), Val::Px(200.0)),
                        position_type: PositionType::Absolute,
                        position: UiRect {
                            left: Val::Px(210.0),
                            bottom: Val::Px(10.0),
                            ..default()
                        },
                        border: UiRect::all(Val::Px(20.0)),
                        ..default()
                    },
                    color: Color::rgb(0.4, 0.4, 1.0).into(),
                    ..default()
                })
                .with_children(|parent| {
                    parent.spawn_bundle(NodeBundle {
                        style: Style {
                            size: Size::new(Val::Percent(100.0), Val::Percent(100.0)),
                            ..default()
                        },
                        color: Color::rgb(0.8, 0.8, 1.0).into(),
                        ..default()
                    });
                });
            // render order test: reddest in the back, whitest in the front (flex center)
            parent
                .spawn_bundle(NodeBundle {
                    style: Style {
                        size: Size::new(Val::Percent(100.0), Val::Percent(100.0)),
                        position_type: PositionType::Absolute,
                        align_items: AlignItems::Center,
                        justify_content: JustifyContent::Center,
                        ..default()
                    },
                    color: Color::NONE.into(),
                    ..default()
                })
                .with_children(|parent| {
                    parent
                        .spawn_bundle(NodeBundle {
                            style: Style {
                                size: Size::new(Val::Px(100.0), Val::Px(100.0)),
                                ..default()
                            },
                            color: Color::rgb(1.0, 0.0, 0.0).into(),
                            ..default()
                        })
                        .with_children(|parent| {
                            parent.spawn_bundle(NodeBundle {
                                style: Style {
                                    size: Size::new(Val::Px(100.0), Val::Px(100.0)),
                                    position_type: PositionType::Absolute,
                                    position: UiRect {
                                        left: Val::Px(20.0),
                                        bottom: Val::Px(20.0),
                                        ..default()
                                    },
                                    ..default()
                                },
                                color: Color::rgb(1.0, 0.3, 0.3).into(),
                                ..default()
                            });
                            parent.spawn_bundle(NodeBundle {
                                style: Style {
                                    size: Size::new(Val::Px(100.0), Val::Px(100.0)),
                                    position_type: PositionType::Absolute,
                                    position: UiRect {
                                        left: Val::Px(40.0),
                                        bottom: Val::Px(40.0),
                                        ..default()
                                    },
                                    ..default()
                                },
                                color: Color::rgb(1.0, 0.5, 0.5).into(),
                                ..default()
                            });
                            parent.spawn_bundle(NodeBundle {
                                style: Style {
                                    size: Size::new(Val::Px(100.0), Val::Px(100.0)),
                                    position_type: PositionType::Absolute,
                                    position: UiRect {
                                        left: Val::Px(60.0),
                                        bottom: Val::Px(60.0),
                                        ..default()
                                    },
                                    ..default()
                                },
                                color: Color::rgb(1.0, 0.7, 0.7).into(),
                                ..default()
                            });
                            // alpha test
                            parent.spawn_bundle(NodeBundle {
                                style: Style {
                                    size: Size::new(Val::Px(100.0), Val::Px(100.0)),
                                    position_type: PositionType::Absolute,
                                    position: UiRect {
                                        left: Val::Px(80.0),
                                        bottom: Val::Px(80.0),
                                        ..default()
                                    },
                                    ..default()
                                },
                                color: Color::rgba(1.0, 0.9, 0.9, 0.4).into(),
                                ..default()
                            });
                        });
                });
            // bevy logo (flex center)
            parent
                .spawn_bundle(NodeBundle {
                    style: Style {
                        size: Size::new(Val::Percent(100.0), Val::Percent(100.0)),
                        position_type: PositionType::Absolute,
                        justify_content: JustifyContent::Center,
                        align_items: AlignItems::FlexEnd,
                        ..default()
                    },
                    color: Color::NONE.into(),
                    ..default()
                })
                .with_children(|parent| {
                    // bevy logo (image)
                    parent.spawn_bundle(ImageBundle {
                        style: Style {
                            size: Size::new(Val::Px(500.0), Val::Auto),
                            ..default()
                        },
                        image: asset_server.load("branding/bevy_logo_dark_big.png").into(),
                        ..default()
                    });
                });
        });
>>>>>>> 01f5f8cb
}

#[derive(Component, Default)]
struct ScrollingList {
	position: f32,
}

fn mouse_scroll(
	mut mouse_wheel_events: EventReader<MouseWheel>,
	mut query_list: Query<(&mut ScrollingList, &mut Style, &Children, &Node)>,
	query_item: Query<&Node>,
) {
	for mouse_wheel_event in mouse_wheel_events.iter() {
		for (mut scrolling_list, mut style, children, uinode) in &mut query_list {
			let items_height: f32 = children
				.iter()
				.map(|entity| query_item.get(*entity).unwrap().size.y)
				.sum();
			let panel_height = uinode.size.y;
			let max_scroll = (items_height - panel_height).max(0.);
			let dy = match mouse_wheel_event.unit {
				MouseScrollUnit::Line => mouse_wheel_event.y * 20.,
				MouseScrollUnit::Pixel => mouse_wheel_event.y,
			};
			scrolling_list.position += dy;
			scrolling_list.position = scrolling_list.position.clamp(-max_scroll, 0.);
			style.position.top = Val::Px(scrolling_list.position);
		}
	}
}<|MERGE_RESOLUTION|>--- conflicted
+++ resolved
@@ -20,7 +20,6 @@
 	// Camera
 	commands.init_bundle::<Camera2dBundle>();
 
-<<<<<<< HEAD
 	// root node
 	commands
 		.spawn_bundle(NodeBundle {
@@ -58,22 +57,20 @@
 						})
 						.with_children(|parent| {
 							// text
-							parent.spawn_bundle(TextBundle {
-								style: Style {
-									margin: UiRect::all(Val::Px(5.0)),
-									..Default::default()
-								},
-								text: Text::with_section(
+							parent.spawn_bundle(
+								TextBundle::from_section(
 									"Text Example",
 									TextStyle {
 										font: asset_server.load("fonts/FiraSans-Bold.ttf"),
 										font_size: 30.0,
 										color: Color::WHITE,
 									},
-									Default::default(),
-								),
-								..Default::default()
-							});
+								)
+								.with_style(Style {
+									margin: UiRect::all(Val::Px(5.0)),
+									..Default::default()
+								}),
+							);
 						});
 				});
 			// right vertical fill
@@ -90,27 +87,25 @@
 				})
 				.with_children(|parent| {
 					// Title
-					parent.spawn_bundle(TextBundle {
-						style: Style {
-							size: Size::new(Val::Undefined, Val::Px(25.)),
-							margin: UiRect {
-								left: Val::Auto,
-								right: Val::Auto,
-								..Default::default()
-							},
-							..Default::default()
-						},
-						text: Text::with_section(
+					parent.spawn_bundle(
+						TextBundle::from_section(
 							"Scrolling list",
 							TextStyle {
 								font: asset_server.load("fonts/FiraSans-Bold.ttf"),
 								font_size: 25.,
 								color: Color::WHITE,
 							},
-							Default::default(),
-						),
-						..Default::default()
-					});
+						)
+						.with_style(Style {
+							size: Size::new(Val::Undefined, Val::Px(25.)),
+							margin: UiRect {
+								left: Val::Auto,
+								right: Val::Auto,
+								..Default::default()
+							},
+							..Default::default()
+						}),
+					);
 					// List with hidden overflow
 					parent
 						.spawn_bundle(NodeBundle {
@@ -141,8 +136,16 @@
 								.with_children(|parent| {
 									// List items
 									for i in 0..30 {
-										parent.spawn_bundle(TextBundle {
-											style: Style {
+										parent.spawn_bundle(
+											TextBundle::from_section(
+												format!("Item {i}"),
+												TextStyle {
+													font: asset_server.load("fonts/FiraSans-Bold.ttf"),
+													font_size: 20.,
+													color: Color::WHITE,
+												},
+											)
+											.with_style(Style {
 												flex_shrink: 0.,
 												size: Size::new(Val::Undefined, Val::Px(20.)),
 												margin: UiRect {
@@ -151,18 +154,8 @@
 													..Default::default()
 												},
 												..Default::default()
-											},
-											text: Text::with_section(
-												format!("Item {}", i),
-												TextStyle {
-													font: asset_server.load("fonts/FiraSans-Bold.ttf"),
-													font_size: 20.,
-													color: Color::WHITE,
-												},
-												Default::default(),
-											),
-											..Default::default()
-										});
+											}),
+										);
 									}
 								});
 						});
@@ -304,284 +297,6 @@
 					});
 				});
 		});
-=======
-    // root node
-    commands
-        .spawn_bundle(NodeBundle {
-            style: Style {
-                size: Size::new(Val::Percent(100.0), Val::Percent(100.0)),
-                justify_content: JustifyContent::SpaceBetween,
-                ..default()
-            },
-            color: Color::NONE.into(),
-            ..default()
-        })
-        .with_children(|parent| {
-            // left vertical fill (border)
-            parent
-                .spawn_bundle(NodeBundle {
-                    style: Style {
-                        size: Size::new(Val::Px(200.0), Val::Percent(100.0)),
-                        border: UiRect::all(Val::Px(2.0)),
-                        ..default()
-                    },
-                    color: Color::rgb(0.65, 0.65, 0.65).into(),
-                    ..default()
-                })
-                .with_children(|parent| {
-                    // left vertical fill (content)
-                    parent
-                        .spawn_bundle(NodeBundle {
-                            style: Style {
-                                size: Size::new(Val::Percent(100.0), Val::Percent(100.0)),
-                                align_items: AlignItems::FlexEnd,
-                                ..default()
-                            },
-                            color: Color::rgb(0.15, 0.15, 0.15).into(),
-                            ..default()
-                        })
-                        .with_children(|parent| {
-                            // text
-                            parent.spawn_bundle(
-                                TextBundle::from_section(
-                                    "Text Example",
-                                    TextStyle {
-                                        font: asset_server.load("fonts/FiraSans-Bold.ttf"),
-                                        font_size: 30.0,
-                                        color: Color::WHITE,
-                                    },
-                                )
-                                .with_style(Style {
-                                    margin: UiRect::all(Val::Px(5.0)),
-                                    ..default()
-                                }),
-                            );
-                        });
-                });
-            // right vertical fill
-            parent
-                .spawn_bundle(NodeBundle {
-                    style: Style {
-                        flex_direction: FlexDirection::ColumnReverse,
-                        justify_content: JustifyContent::Center,
-                        size: Size::new(Val::Px(200.0), Val::Percent(100.0)),
-                        ..default()
-                    },
-                    color: Color::rgb(0.15, 0.15, 0.15).into(),
-                    ..default()
-                })
-                .with_children(|parent| {
-                    // Title
-                    parent.spawn_bundle(
-                        TextBundle::from_section(
-                            "Scrolling list",
-                            TextStyle {
-                                font: asset_server.load("fonts/FiraSans-Bold.ttf"),
-                                font_size: 25.,
-                                color: Color::WHITE,
-                            },
-                        )
-                        .with_style(Style {
-                            size: Size::new(Val::Undefined, Val::Px(25.)),
-                            margin: UiRect {
-                                left: Val::Auto,
-                                right: Val::Auto,
-                                ..default()
-                            },
-                            ..default()
-                        }),
-                    );
-                    // List with hidden overflow
-                    parent
-                        .spawn_bundle(NodeBundle {
-                            style: Style {
-                                flex_direction: FlexDirection::ColumnReverse,
-                                align_self: AlignSelf::Center,
-                                size: Size::new(Val::Percent(100.0), Val::Percent(50.0)),
-                                overflow: Overflow::Hidden,
-                                ..default()
-                            },
-                            color: Color::rgb(0.10, 0.10, 0.10).into(),
-                            ..default()
-                        })
-                        .with_children(|parent| {
-                            // Moving panel
-                            parent
-                                .spawn_bundle(NodeBundle {
-                                    style: Style {
-                                        flex_direction: FlexDirection::ColumnReverse,
-                                        flex_grow: 1.0,
-                                        max_size: Size::new(Val::Undefined, Val::Undefined),
-                                        ..default()
-                                    },
-                                    color: Color::NONE.into(),
-                                    ..default()
-                                })
-                                .insert(ScrollingList::default())
-                                .with_children(|parent| {
-                                    // List items
-                                    for i in 0..30 {
-                                        parent.spawn_bundle(
-                                            TextBundle::from_section(
-                                                format!("Item {i}"),
-                                                TextStyle {
-                                                    font: asset_server
-                                                        .load("fonts/FiraSans-Bold.ttf"),
-                                                    font_size: 20.,
-                                                    color: Color::WHITE,
-                                                },
-                                            )
-                                            .with_style(Style {
-                                                flex_shrink: 0.,
-                                                size: Size::new(Val::Undefined, Val::Px(20.)),
-                                                margin: UiRect {
-                                                    left: Val::Auto,
-                                                    right: Val::Auto,
-                                                    ..default()
-                                                },
-                                                ..default()
-                                            }),
-                                        );
-                                    }
-                                });
-                        });
-                });
-            // absolute positioning
-            parent
-                .spawn_bundle(NodeBundle {
-                    style: Style {
-                        size: Size::new(Val::Px(200.0), Val::Px(200.0)),
-                        position_type: PositionType::Absolute,
-                        position: UiRect {
-                            left: Val::Px(210.0),
-                            bottom: Val::Px(10.0),
-                            ..default()
-                        },
-                        border: UiRect::all(Val::Px(20.0)),
-                        ..default()
-                    },
-                    color: Color::rgb(0.4, 0.4, 1.0).into(),
-                    ..default()
-                })
-                .with_children(|parent| {
-                    parent.spawn_bundle(NodeBundle {
-                        style: Style {
-                            size: Size::new(Val::Percent(100.0), Val::Percent(100.0)),
-                            ..default()
-                        },
-                        color: Color::rgb(0.8, 0.8, 1.0).into(),
-                        ..default()
-                    });
-                });
-            // render order test: reddest in the back, whitest in the front (flex center)
-            parent
-                .spawn_bundle(NodeBundle {
-                    style: Style {
-                        size: Size::new(Val::Percent(100.0), Val::Percent(100.0)),
-                        position_type: PositionType::Absolute,
-                        align_items: AlignItems::Center,
-                        justify_content: JustifyContent::Center,
-                        ..default()
-                    },
-                    color: Color::NONE.into(),
-                    ..default()
-                })
-                .with_children(|parent| {
-                    parent
-                        .spawn_bundle(NodeBundle {
-                            style: Style {
-                                size: Size::new(Val::Px(100.0), Val::Px(100.0)),
-                                ..default()
-                            },
-                            color: Color::rgb(1.0, 0.0, 0.0).into(),
-                            ..default()
-                        })
-                        .with_children(|parent| {
-                            parent.spawn_bundle(NodeBundle {
-                                style: Style {
-                                    size: Size::new(Val::Px(100.0), Val::Px(100.0)),
-                                    position_type: PositionType::Absolute,
-                                    position: UiRect {
-                                        left: Val::Px(20.0),
-                                        bottom: Val::Px(20.0),
-                                        ..default()
-                                    },
-                                    ..default()
-                                },
-                                color: Color::rgb(1.0, 0.3, 0.3).into(),
-                                ..default()
-                            });
-                            parent.spawn_bundle(NodeBundle {
-                                style: Style {
-                                    size: Size::new(Val::Px(100.0), Val::Px(100.0)),
-                                    position_type: PositionType::Absolute,
-                                    position: UiRect {
-                                        left: Val::Px(40.0),
-                                        bottom: Val::Px(40.0),
-                                        ..default()
-                                    },
-                                    ..default()
-                                },
-                                color: Color::rgb(1.0, 0.5, 0.5).into(),
-                                ..default()
-                            });
-                            parent.spawn_bundle(NodeBundle {
-                                style: Style {
-                                    size: Size::new(Val::Px(100.0), Val::Px(100.0)),
-                                    position_type: PositionType::Absolute,
-                                    position: UiRect {
-                                        left: Val::Px(60.0),
-                                        bottom: Val::Px(60.0),
-                                        ..default()
-                                    },
-                                    ..default()
-                                },
-                                color: Color::rgb(1.0, 0.7, 0.7).into(),
-                                ..default()
-                            });
-                            // alpha test
-                            parent.spawn_bundle(NodeBundle {
-                                style: Style {
-                                    size: Size::new(Val::Px(100.0), Val::Px(100.0)),
-                                    position_type: PositionType::Absolute,
-                                    position: UiRect {
-                                        left: Val::Px(80.0),
-                                        bottom: Val::Px(80.0),
-                                        ..default()
-                                    },
-                                    ..default()
-                                },
-                                color: Color::rgba(1.0, 0.9, 0.9, 0.4).into(),
-                                ..default()
-                            });
-                        });
-                });
-            // bevy logo (flex center)
-            parent
-                .spawn_bundle(NodeBundle {
-                    style: Style {
-                        size: Size::new(Val::Percent(100.0), Val::Percent(100.0)),
-                        position_type: PositionType::Absolute,
-                        justify_content: JustifyContent::Center,
-                        align_items: AlignItems::FlexEnd,
-                        ..default()
-                    },
-                    color: Color::NONE.into(),
-                    ..default()
-                })
-                .with_children(|parent| {
-                    // bevy logo (image)
-                    parent.spawn_bundle(ImageBundle {
-                        style: Style {
-                            size: Size::new(Val::Px(500.0), Val::Auto),
-                            ..default()
-                        },
-                        image: asset_server.load("branding/bevy_logo_dark_big.png").into(),
-                        ..default()
-                    });
-                });
-        });
->>>>>>> 01f5f8cb
 }
 
 #[derive(Component, Default)]
