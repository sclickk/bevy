--- conflicted
+++ resolved
@@ -44,9 +44,8 @@
 }
 
 fn setup(mut commands: Commands, asset_server: Res<AssetServer>) {
-<<<<<<< HEAD
 	// ui camera
-	commands.init_bundle::<Camera2dBundle>();
+	commands.spawn_bundle(Camera2dBundle::default());
 	commands
 		.spawn_bundle(ButtonBundle {
 			style: Style {
@@ -63,46 +62,13 @@
 			..Default::default()
 		})
 		.with_children(|parent| {
-			parent.spawn_bundle(TextBundle {
-				text: Text::with_section(
-					"Button",
-					TextStyle {
-						font: asset_server.load("fonts/FiraSans-Bold.ttf"),
-						font_size: 40.0,
-						color: Color::rgb(0.9, 0.9, 0.9),
-					},
-					Default::default(),
-				),
-				..Default::default()
-			});
+			parent.spawn_bundle(TextBundle::from_section(
+				"Button",
+				TextStyle {
+					font: asset_server.load("fonts/FiraSans-Bold.ttf"),
+					font_size: 40.0,
+					color: Color::rgb(0.9, 0.9, 0.9),
+				},
+			));
 		});
-=======
-    // ui camera
-    commands.spawn_bundle(Camera2dBundle::default());
-    commands
-        .spawn_bundle(ButtonBundle {
-            style: Style {
-                size: Size::new(Val::Px(150.0), Val::Px(65.0)),
-                // center button
-                margin: UiRect::all(Val::Auto),
-                // horizontally center child text
-                justify_content: JustifyContent::Center,
-                // vertically center child text
-                align_items: AlignItems::Center,
-                ..default()
-            },
-            color: NORMAL_BUTTON.into(),
-            ..default()
-        })
-        .with_children(|parent| {
-            parent.spawn_bundle(TextBundle::from_section(
-                "Button",
-                TextStyle {
-                    font: asset_server.load("fonts/FiraSans-Bold.ttf"),
-                    font_size: 40.0,
-                    color: Color::rgb(0.9, 0.9, 0.9),
-                },
-            ));
-        });
->>>>>>> 01f5f8cb
 }