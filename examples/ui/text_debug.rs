//! Shows various text layout options.

use bevy::{
	diagnostic::{Diagnostics, FrameTimeDiagnosticsPlugin},
	prelude::*,
	window::PresentMode,
};

fn main() {
<<<<<<< HEAD
	let mut app = App::new();
	app.insert_resource(WindowDescriptor {
		present_mode: PresentMode::Immediate,
		..Default::default()
	});
	app.add_plugins(DefaultPlugins);
	app.add_plugin(FrameTimeDiagnosticsPlugin);
	app.add_startup_system(infotext_system);
	app.add_system(change_text_system);
	app.run();
=======
    App::new()
        .insert_resource(WindowDescriptor {
            present_mode: PresentMode::AutoNoVsync,
            ..default()
        })
        .add_plugins(DefaultPlugins)
        .add_plugin(FrameTimeDiagnosticsPlugin)
        .add_startup_system(infotext_system)
        .add_system(change_text_system)
        .run();
>>>>>>> 44566dba
}

#[derive(Component)]
struct TextChanges;

fn infotext_system(mut commands: Commands, asset_server: Res<AssetServer>) {
	let font = asset_server.load("fonts/FiraSans-Bold.ttf");
	commands.init_bundle::<Camera2dBundle>();
	commands.spawn_bundle(TextBundle {
		style: Style {
			align_self: AlignSelf::FlexEnd,
			position_type: PositionType::Absolute,
			position: UiRect {
				top: Val::Px(5.0),
				left: Val::Px(15.0),
				..Default::default()
			},
			..Default::default()
		},
		text: Text::with_section(
			"This is\ntext with\nline breaks\nin the top left",
			TextStyle {
				font: font.clone(),
				font_size: 50.0,
				color: Color::WHITE,
			},
			Default::default(),
		),
		..Default::default()
	});
	commands.spawn_bundle(TextBundle {
        style: Style {
            align_self: AlignSelf::FlexEnd,
            position_type: PositionType::Absolute,
            position: UiRect {
                top: Val::Px(5.0),
                right: Val::Px(15.0),
                ..Default::default()
            },
            max_size: Size {
                width: Val::Px(400.),
                height: Val::Undefined,
            },
            ..Default::default()
        },
        text: Text::with_section(
                    "This text is very long, has a limited width, is centred, is positioned in the top right and is also coloured pink.",
                        TextStyle {
                    font: font.clone(),
                    font_size: 50.0,
                    color: Color::rgb(0.8, 0.2, 0.7),
                },
            TextAlignment {
                horizontal: HorizontalAlign::Center,
                vertical: VerticalAlign::Center,
            },
        ),
        ..Default::default()
    });
	commands
		.spawn_bundle(TextBundle {
			style: Style {
				align_self: AlignSelf::FlexEnd,
				position_type: PositionType::Absolute,
				position: UiRect {
					bottom: Val::Px(5.0),
					right: Val::Px(15.0),
					..Default::default()
				},
				..Default::default()
			},
			text: Text {
				sections: vec![
					TextSection {
						value: "This text changes in the bottom right".to_string(),
						style: TextStyle {
							font: font.clone(),
							font_size: 30.0,
							color: Color::WHITE,
						},
					},
					TextSection {
						value: "\nThis text changes in the bottom right - ".to_string(),
						style: TextStyle {
							font: font.clone(),
							font_size: 30.0,
							color: Color::RED,
						},
					},
					TextSection {
						value: "".to_string(),
						style: TextStyle {
							font: font.clone(),
							font_size: 30.0,
							color: Color::ORANGE_RED,
						},
					},
					TextSection {
						value: " fps, ".to_string(),
						style: TextStyle {
							font: font.clone(),
							font_size: 30.0,
							color: Color::YELLOW,
						},
					},
					TextSection {
						value: "".to_string(),
						style: TextStyle {
							font: font.clone(),
							font_size: 30.0,
							color: Color::GREEN,
						},
					},
					TextSection {
						value: " ms/frame".to_string(),
						style: TextStyle {
							font: font.clone(),
							font_size: 30.0,
							color: Color::BLUE,
						},
					},
				],
				alignment: Default::default(),
			},
			..Default::default()
		})
		.insert(TextChanges);
	commands.spawn_bundle(TextBundle {
		style: Style {
			align_self: AlignSelf::FlexEnd,
			position_type: PositionType::Absolute,
			position: UiRect {
				bottom: Val::Px(5.0),
				left: Val::Px(15.0),
				..Default::default()
			},
			size: Size {
				width: Val::Px(200.0),
				..Default::default()
			},
			..Default::default()
		},
		text: Text::with_section(
			"This\ntext has\nline breaks and also a set width in the bottom left".to_string(),
			TextStyle {
				font,
				font_size: 50.0,
				color: Color::WHITE,
			},
			Default::default(),
		),
		..Default::default()
	});
}

fn change_text_system(
	time: Res<Time>,
	diagnostics: Res<Diagnostics>,
	mut query: Query<&mut Text, With<TextChanges>>,
) {
	for mut text in &mut query {
		let mut fps = 0.0;
		if let Some(fps_diagnostic) = diagnostics.get(FrameTimeDiagnosticsPlugin::FPS) {
			if let Some(fps_avg) = fps_diagnostic.average() {
				fps = fps_avg;
			}
		}

		let mut frame_time = time.delta_seconds_f64();
		if let Some(frame_time_diagnostic) = diagnostics.get(FrameTimeDiagnosticsPlugin::FRAME_TIME) {
			if let Some(frame_time_avg) = frame_time_diagnostic.average() {
				frame_time = frame_time_avg;
			}
		}

		text.sections[0].value = format!(
			"This text changes in the bottom right - {:.1} fps, {:.3} ms/frame",
			fps,
			frame_time * 1000.0,
		);

		text.sections[2].value = format!("{:.1}", fps);

		text.sections[4].value = format!("{:.3}", frame_time * 1000.0);
	}
}<|MERGE_RESOLUTION|>--- conflicted
+++ resolved
@@ -7,10 +7,9 @@
 };
 
 fn main() {
-<<<<<<< HEAD
 	let mut app = App::new();
 	app.insert_resource(WindowDescriptor {
-		present_mode: PresentMode::Immediate,
+		present_mode: PresentMode::AutoNoVsync,
 		..Default::default()
 	});
 	app.add_plugins(DefaultPlugins);
@@ -18,18 +17,6 @@
 	app.add_startup_system(infotext_system);
 	app.add_system(change_text_system);
 	app.run();
-=======
-    App::new()
-        .insert_resource(WindowDescriptor {
-            present_mode: PresentMode::AutoNoVsync,
-            ..default()
-        })
-        .add_plugins(DefaultPlugins)
-        .add_plugin(FrameTimeDiagnosticsPlugin)
-        .add_startup_system(infotext_system)
-        .add_system(change_text_system)
-        .run();
->>>>>>> 44566dba
 }
 
 #[derive(Component)]
