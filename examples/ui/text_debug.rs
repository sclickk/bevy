//! Shows various text layout options.

use bevy::{
	diagnostic::{Diagnostics, FrameTimeDiagnosticsPlugin},
	prelude::*,
	window::PresentMode,
};

fn main() {
	let mut app = App::new();
	app.insert_resource(WindowDescriptor {
		present_mode: PresentMode::AutoNoVsync,
		..Default::default()
	});
	app.add_plugins(DefaultPlugins);
	app.add_plugin(FrameTimeDiagnosticsPlugin);
	app.add_startup_system(infotext_system);
	app.add_system(change_text_system);
	app.run();
}

#[derive(Component)]
struct TextChanges;

fn infotext_system(mut commands: Commands, asset_server: Res<AssetServer>) {
<<<<<<< HEAD
	let font = asset_server.load("fonts/FiraSans-Bold.ttf");
	commands.init_bundle::<Camera2dBundle>();
	commands.spawn_bundle(TextBundle {
		style: Style {
			align_self: AlignSelf::FlexEnd,
			position_type: PositionType::Absolute,
			position: UiRect {
				top: Val::Px(5.0),
				left: Val::Px(15.0),
				..Default::default()
			},
			..Default::default()
		},
		text: Text::with_section(
			"This is\ntext with\nline breaks\nin the top left",
			TextStyle {
				font: font.clone(),
				font_size: 50.0,
				color: Color::WHITE,
			},
			Default::default(),
		),
		..Default::default()
	});
	commands.spawn_bundle(TextBundle {
        style: Style {
=======
    let font = asset_server.load("fonts/FiraSans-Bold.ttf");
    commands.spawn_bundle(Camera2dBundle::default());
    commands.spawn_bundle(
        TextBundle::from_section(
            "This is\ntext with\nline breaks\nin the top left",
            TextStyle {
                font: font.clone(),
                font_size: 50.0,
                color: Color::WHITE,
            },
        )
        .with_style(Style {
            align_self: AlignSelf::FlexEnd,
            position_type: PositionType::Absolute,
            position: UiRect {
                top: Val::Px(5.0),
                left: Val::Px(15.0),
                ..default()
            },
            ..default()
        }),
    );
    commands.spawn_bundle(TextBundle::from_section(
            "This text is very long, has a limited width, is centred, is positioned in the top right and is also coloured pink.",
            TextStyle {
                font: font.clone(),
                font_size: 50.0,
                color: Color::rgb(0.8, 0.2, 0.7),
            },
        )
        .with_text_alignment(TextAlignment::CENTER)
        .with_style(Style {
>>>>>>> 01f5f8cb
            align_self: AlignSelf::FlexEnd,
            position_type: PositionType::Absolute,
            position: UiRect {
                top: Val::Px(5.0),
                right: Val::Px(15.0),
                ..Default::default()
            },
            max_size: Size {
                width: Val::Px(400.),
                height: Val::Undefined,
            },
<<<<<<< HEAD
            ..Default::default()
        },
        text: Text::with_section(
                    "This text is very long, has a limited width, is centred, is positioned in the top right and is also coloured pink.",
                        TextStyle {
                    font: font.clone(),
                    font_size: 50.0,
                    color: Color::rgb(0.8, 0.2, 0.7),
                },
            TextAlignment {
                horizontal: HorizontalAlign::Center,
                vertical: VerticalAlign::Center,
            },
        ),
        ..Default::default()
    });
	commands
		.spawn_bundle(TextBundle {
			style: Style {
				align_self: AlignSelf::FlexEnd,
				position_type: PositionType::Absolute,
				position: UiRect {
					bottom: Val::Px(5.0),
					right: Val::Px(15.0),
					..Default::default()
				},
				..Default::default()
			},
			text: Text {
				sections: vec![
					TextSection {
						value: "This text changes in the bottom right".to_string(),
						style: TextStyle {
							font: font.clone(),
							font_size: 30.0,
							color: Color::WHITE,
						},
					},
					TextSection {
						value: "\nThis text changes in the bottom right - ".to_string(),
						style: TextStyle {
							font: font.clone(),
							font_size: 30.0,
							color: Color::RED,
						},
					},
					TextSection {
						value: "".to_string(),
						style: TextStyle {
							font: font.clone(),
							font_size: 30.0,
							color: Color::ORANGE_RED,
						},
					},
					TextSection {
						value: " fps, ".to_string(),
						style: TextStyle {
							font: font.clone(),
							font_size: 30.0,
							color: Color::YELLOW,
						},
					},
					TextSection {
						value: "".to_string(),
						style: TextStyle {
							font: font.clone(),
							font_size: 30.0,
							color: Color::GREEN,
						},
					},
					TextSection {
						value: " ms/frame".to_string(),
						style: TextStyle {
							font: font.clone(),
							font_size: 30.0,
							color: Color::BLUE,
						},
					},
				],
				alignment: Default::default(),
			},
			..Default::default()
		})
		.insert(TextChanges);
	commands.spawn_bundle(TextBundle {
		style: Style {
			align_self: AlignSelf::FlexEnd,
			position_type: PositionType::Absolute,
			position: UiRect {
				bottom: Val::Px(5.0),
				left: Val::Px(15.0),
				..Default::default()
			},
			size: Size {
				width: Val::Px(200.0),
				..Default::default()
			},
			..Default::default()
		},
		text: Text::with_section(
			"This\ntext has\nline breaks and also a set width in the bottom left".to_string(),
			TextStyle {
				font,
				font_size: 50.0,
				color: Color::WHITE,
			},
			Default::default(),
		),
		..Default::default()
	});
=======
            ..default()
        })
    );
    commands
        .spawn_bundle(
            TextBundle::from_sections([
                TextSection::new(
                    "This text changes in the bottom right",
                    TextStyle {
                        font: font.clone(),
                        font_size: 30.0,
                        color: Color::WHITE,
                    },
                ),
                TextSection::new(
                    "\nThis text changes in the bottom right - ",
                    TextStyle {
                        font: font.clone(),
                        font_size: 30.0,
                        color: Color::RED,
                    },
                ),
                TextSection::from_style(TextStyle {
                    font: font.clone(),
                    font_size: 30.0,
                    color: Color::ORANGE_RED,
                }),
                TextSection::new(
                    " fps, ",
                    TextStyle {
                        font: font.clone(),
                        font_size: 30.0,
                        color: Color::YELLOW,
                    },
                ),
                TextSection::from_style(TextStyle {
                    font: font.clone(),
                    font_size: 30.0,
                    color: Color::GREEN,
                }),
                TextSection::new(
                    " ms/frame",
                    TextStyle {
                        font: font.clone(),
                        font_size: 30.0,
                        color: Color::BLUE,
                    },
                ),
            ])
            .with_style(Style {
                align_self: AlignSelf::FlexEnd,
                position_type: PositionType::Absolute,
                position: UiRect {
                    bottom: Val::Px(5.0),
                    right: Val::Px(15.0),
                    ..default()
                },
                ..default()
            }),
        )
        .insert(TextChanges);
    commands.spawn_bundle(
        TextBundle::from_section(
            "This\ntext has\nline breaks and also a set width in the bottom left",
            TextStyle {
                font,
                font_size: 50.0,
                color: Color::WHITE,
            },
        )
        .with_style(Style {
            align_self: AlignSelf::FlexEnd,
            position_type: PositionType::Absolute,
            position: UiRect {
                bottom: Val::Px(5.0),
                left: Val::Px(15.0),
                ..default()
            },
            size: Size {
                width: Val::Px(200.0),
                ..default()
            },
            ..default()
        }),
    );
>>>>>>> 01f5f8cb
}

fn change_text_system(
	time: Res<Time>,
	diagnostics: Res<Diagnostics>,
	mut query: Query<&mut Text, With<TextChanges>>,
) {
	for mut text in &mut query {
		let mut fps = 0.0;
		if let Some(fps_diagnostic) = diagnostics.get(FrameTimeDiagnosticsPlugin::FPS) {
			if let Some(fps_avg) = fps_diagnostic.average() {
				fps = fps_avg;
			}
		}

		let mut frame_time = time.delta_seconds_f64();
		if let Some(frame_time_diagnostic) = diagnostics.get(FrameTimeDiagnosticsPlugin::FRAME_TIME) {
			if let Some(frame_time_avg) = frame_time_diagnostic.average() {
				frame_time = frame_time_avg;
			}
		}

		text.sections[0].value = format!(
			"This text changes in the bottom right - {:.1} fps, {:.3} ms/frame",
			fps,
			frame_time * 1000.0,
		);

		text.sections[2].value = format!("{:.1}", fps);

		text.sections[4].value = format!("{:.3}", frame_time * 1000.0);
	}
}<|MERGE_RESOLUTION|>--- conflicted
+++ resolved
@@ -23,11 +23,18 @@
 struct TextChanges;
 
 fn infotext_system(mut commands: Commands, asset_server: Res<AssetServer>) {
-<<<<<<< HEAD
 	let font = asset_server.load("fonts/FiraSans-Bold.ttf");
-	commands.init_bundle::<Camera2dBundle>();
-	commands.spawn_bundle(TextBundle {
-		style: Style {
+	commands.spawn_bundle(Camera2dBundle::default());
+	commands.spawn_bundle(
+		TextBundle::from_section(
+			"This is\ntext with\nline breaks\nin the top left",
+			TextStyle {
+				font: font.clone(),
+				font_size: 50.0,
+				color: Color::WHITE,
+			},
+		)
+		.with_style(Style {
 			align_self: AlignSelf::FlexEnd,
 			position_type: PositionType::Absolute,
 			position: UiRect {
@@ -36,44 +43,9 @@
 				..Default::default()
 			},
 			..Default::default()
-		},
-		text: Text::with_section(
-			"This is\ntext with\nline breaks\nin the top left",
-			TextStyle {
-				font: font.clone(),
-				font_size: 50.0,
-				color: Color::WHITE,
-			},
-			Default::default(),
-		),
-		..Default::default()
-	});
-	commands.spawn_bundle(TextBundle {
-        style: Style {
-=======
-    let font = asset_server.load("fonts/FiraSans-Bold.ttf");
-    commands.spawn_bundle(Camera2dBundle::default());
-    commands.spawn_bundle(
-        TextBundle::from_section(
-            "This is\ntext with\nline breaks\nin the top left",
-            TextStyle {
-                font: font.clone(),
-                font_size: 50.0,
-                color: Color::WHITE,
-            },
-        )
-        .with_style(Style {
-            align_self: AlignSelf::FlexEnd,
-            position_type: PositionType::Absolute,
-            position: UiRect {
-                top: Val::Px(5.0),
-                left: Val::Px(15.0),
-                ..default()
-            },
-            ..default()
-        }),
-    );
-    commands.spawn_bundle(TextBundle::from_section(
+		}),
+	);
+	commands.spawn_bundle(TextBundle::from_section(
             "This text is very long, has a limited width, is centred, is positioned in the top right and is also coloured pink.",
             TextStyle {
                 font: font.clone(),
@@ -83,7 +55,6 @@
         )
         .with_text_alignment(TextAlignment::CENTER)
         .with_style(Style {
->>>>>>> 01f5f8cb
             align_self: AlignSelf::FlexEnd,
             position_type: PositionType::Absolute,
             position: UiRect {
@@ -95,26 +66,56 @@
                 width: Val::Px(400.),
                 height: Val::Undefined,
             },
-<<<<<<< HEAD
             ..Default::default()
-        },
-        text: Text::with_section(
-                    "This text is very long, has a limited width, is centred, is positioned in the top right and is also coloured pink.",
-                        TextStyle {
-                    font: font.clone(),
-                    font_size: 50.0,
-                    color: Color::rgb(0.8, 0.2, 0.7),
-                },
-            TextAlignment {
-                horizontal: HorizontalAlign::Center,
-                vertical: VerticalAlign::Center,
-            },
-        ),
-        ..Default::default()
-    });
+        })
+    );
 	commands
-		.spawn_bundle(TextBundle {
-			style: Style {
+		.spawn_bundle(
+			TextBundle::from_sections([
+				TextSection::new(
+					"This text changes in the bottom right",
+					TextStyle {
+						font: font.clone(),
+						font_size: 30.0,
+						color: Color::WHITE,
+					},
+				),
+				TextSection::new(
+					"\nThis text changes in the bottom right - ",
+					TextStyle {
+						font: font.clone(),
+						font_size: 30.0,
+						color: Color::RED,
+					},
+				),
+				TextSection::from_style(TextStyle {
+					font: font.clone(),
+					font_size: 30.0,
+					color: Color::ORANGE_RED,
+				}),
+				TextSection::new(
+					" fps, ",
+					TextStyle {
+						font: font.clone(),
+						font_size: 30.0,
+						color: Color::YELLOW,
+					},
+				),
+				TextSection::from_style(TextStyle {
+					font: font.clone(),
+					font_size: 30.0,
+					color: Color::GREEN,
+				}),
+				TextSection::new(
+					" ms/frame",
+					TextStyle {
+						font: font.clone(),
+						font_size: 30.0,
+						color: Color::BLUE,
+					},
+				),
+			])
+			.with_style(Style {
 				align_self: AlignSelf::FlexEnd,
 				position_type: PositionType::Absolute,
 				position: UiRect {
@@ -123,65 +124,19 @@
 					..Default::default()
 				},
 				..Default::default()
+			}),
+		)
+		.insert(TextChanges);
+	commands.spawn_bundle(
+		TextBundle::from_section(
+			"This\ntext has\nline breaks and also a set width in the bottom left",
+			TextStyle {
+				font,
+				font_size: 50.0,
+				color: Color::WHITE,
 			},
-			text: Text {
-				sections: vec![
-					TextSection {
-						value: "This text changes in the bottom right".to_string(),
-						style: TextStyle {
-							font: font.clone(),
-							font_size: 30.0,
-							color: Color::WHITE,
-						},
-					},
-					TextSection {
-						value: "\nThis text changes in the bottom right - ".to_string(),
-						style: TextStyle {
-							font: font.clone(),
-							font_size: 30.0,
-							color: Color::RED,
-						},
-					},
-					TextSection {
-						value: "".to_string(),
-						style: TextStyle {
-							font: font.clone(),
-							font_size: 30.0,
-							color: Color::ORANGE_RED,
-						},
-					},
-					TextSection {
-						value: " fps, ".to_string(),
-						style: TextStyle {
-							font: font.clone(),
-							font_size: 30.0,
-							color: Color::YELLOW,
-						},
-					},
-					TextSection {
-						value: "".to_string(),
-						style: TextStyle {
-							font: font.clone(),
-							font_size: 30.0,
-							color: Color::GREEN,
-						},
-					},
-					TextSection {
-						value: " ms/frame".to_string(),
-						style: TextStyle {
-							font: font.clone(),
-							font_size: 30.0,
-							color: Color::BLUE,
-						},
-					},
-				],
-				alignment: Default::default(),
-			},
-			..Default::default()
-		})
-		.insert(TextChanges);
-	commands.spawn_bundle(TextBundle {
-		style: Style {
+		)
+		.with_style(Style {
 			align_self: AlignSelf::FlexEnd,
 			position_type: PositionType::Absolute,
 			position: UiRect {
@@ -194,105 +149,8 @@
 				..Default::default()
 			},
 			..Default::default()
-		},
-		text: Text::with_section(
-			"This\ntext has\nline breaks and also a set width in the bottom left".to_string(),
-			TextStyle {
-				font,
-				font_size: 50.0,
-				color: Color::WHITE,
-			},
-			Default::default(),
-		),
-		..Default::default()
-	});
-=======
-            ..default()
-        })
-    );
-    commands
-        .spawn_bundle(
-            TextBundle::from_sections([
-                TextSection::new(
-                    "This text changes in the bottom right",
-                    TextStyle {
-                        font: font.clone(),
-                        font_size: 30.0,
-                        color: Color::WHITE,
-                    },
-                ),
-                TextSection::new(
-                    "\nThis text changes in the bottom right - ",
-                    TextStyle {
-                        font: font.clone(),
-                        font_size: 30.0,
-                        color: Color::RED,
-                    },
-                ),
-                TextSection::from_style(TextStyle {
-                    font: font.clone(),
-                    font_size: 30.0,
-                    color: Color::ORANGE_RED,
-                }),
-                TextSection::new(
-                    " fps, ",
-                    TextStyle {
-                        font: font.clone(),
-                        font_size: 30.0,
-                        color: Color::YELLOW,
-                    },
-                ),
-                TextSection::from_style(TextStyle {
-                    font: font.clone(),
-                    font_size: 30.0,
-                    color: Color::GREEN,
-                }),
-                TextSection::new(
-                    " ms/frame",
-                    TextStyle {
-                        font: font.clone(),
-                        font_size: 30.0,
-                        color: Color::BLUE,
-                    },
-                ),
-            ])
-            .with_style(Style {
-                align_self: AlignSelf::FlexEnd,
-                position_type: PositionType::Absolute,
-                position: UiRect {
-                    bottom: Val::Px(5.0),
-                    right: Val::Px(15.0),
-                    ..default()
-                },
-                ..default()
-            }),
-        )
-        .insert(TextChanges);
-    commands.spawn_bundle(
-        TextBundle::from_section(
-            "This\ntext has\nline breaks and also a set width in the bottom left",
-            TextStyle {
-                font,
-                font_size: 50.0,
-                color: Color::WHITE,
-            },
-        )
-        .with_style(Style {
-            align_self: AlignSelf::FlexEnd,
-            position_type: PositionType::Absolute,
-            position: UiRect {
-                bottom: Val::Px(5.0),
-                left: Val::Px(15.0),
-                ..default()
-            },
-            size: Size {
-                width: Val::Px(200.0),
-                ..default()
-            },
-            ..default()
-        }),
-    );
->>>>>>> 01f5f8cb
+		}),
+	);
 }
 
 fn change_text_system(
