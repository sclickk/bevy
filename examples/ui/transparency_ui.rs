//! Demonstrates how to use transparency with UI.
//! Shows two colored buttons with transparent text.

use bevy::prelude::*;

fn main() {
	let mut app = App::new();
	app.insert_resource(ClearColor(Color::BLACK));
	app.add_plugins(DefaultPlugins);
	app.add_startup_system(setup);
	app.run();
}

fn setup(mut commands: Commands, asset_server: Res<AssetServer>) {
	commands.init_bundle::<Camera2dBundle>();

	let font_handle = asset_server.load("fonts/FiraSans-Bold.ttf");

<<<<<<< HEAD
	commands
		.spawn_bundle(ButtonBundle {
			style: Style {
				size: Size::new(Val::Px(150.0), Val::Px(65.0)),
				margin: UiRect::all(Val::Auto),
				justify_content: JustifyContent::Center,
				align_items: AlignItems::Center,
				..Default::default()
			},
			color: Color::rgb(0.1, 0.5, 0.1).into(),
			..Default::default()
		})
		.with_children(|parent| {
			parent.spawn_bundle(TextBundle {
				text: Text::with_section(
					"Button 1",
					TextStyle {
						font: font_handle.clone(),
						font_size: 40.0,
						// Alpha channel of the color controls transparency.
						color: Color::rgba(1.0, 1.0, 1.0, 0.2),
					},
					Default::default(),
				),
				..Default::default()
			});
		});

	// Button with a different color,
	// to demonstrate the text looks different due to its transparency.
	commands
		.spawn_bundle(ButtonBundle {
			style: Style {
				size: Size::new(Val::Px(150.0), Val::Px(65.0)),
				margin: UiRect::all(Val::Auto),
				justify_content: JustifyContent::Center,
				align_items: AlignItems::Center,
				..Default::default()
			},
			color: Color::rgb(0.5, 0.1, 0.5).into(),
			..Default::default()
		})
		.with_children(|parent| {
			parent.spawn_bundle(TextBundle {
				text: Text::with_section(
					"Button 2",
					TextStyle {
						font: font_handle.clone(),
						font_size: 40.0,
						// Alpha channel of the color controls transparency.
						color: Color::rgba(1.0, 1.0, 1.0, 0.2),
					},
					Default::default(),
				),
				..Default::default()
			});
		});
=======
    commands
        .spawn_bundle(ButtonBundle {
            style: Style {
                size: Size::new(Val::Px(150.0), Val::Px(65.0)),
                margin: UiRect::all(Val::Auto),
                justify_content: JustifyContent::Center,
                align_items: AlignItems::Center,
                ..default()
            },
            color: Color::rgb(0.1, 0.5, 0.1).into(),
            ..default()
        })
        .with_children(|parent| {
            parent.spawn_bundle(TextBundle::from_section(
                "Button 1",
                TextStyle {
                    font: font_handle.clone(),
                    font_size: 40.0,
                    // Alpha channel of the color controls transparency.
                    color: Color::rgba(1.0, 1.0, 1.0, 0.2),
                },
            ));
        });

    // Button with a different color,
    // to demonstrate the text looks different due to its transparency.
    commands
        .spawn_bundle(ButtonBundle {
            style: Style {
                size: Size::new(Val::Px(150.0), Val::Px(65.0)),
                margin: UiRect::all(Val::Auto),
                justify_content: JustifyContent::Center,
                align_items: AlignItems::Center,
                ..default()
            },
            color: Color::rgb(0.5, 0.1, 0.5).into(),
            ..default()
        })
        .with_children(|parent| {
            parent.spawn_bundle(TextBundle::from_section(
                "Button 2",
                TextStyle {
                    font: font_handle.clone(),
                    font_size: 40.0,
                    // Alpha channel of the color controls transparency.
                    color: Color::rgba(1.0, 1.0, 1.0, 0.2),
                },
            ));
        });
>>>>>>> 01f5f8cb
}<|MERGE_RESOLUTION|>--- conflicted
+++ resolved
@@ -16,7 +16,6 @@
 
 	let font_handle = asset_server.load("fonts/FiraSans-Bold.ttf");
 
-<<<<<<< HEAD
 	commands
 		.spawn_bundle(ButtonBundle {
 			style: Style {
@@ -30,19 +29,15 @@
 			..Default::default()
 		})
 		.with_children(|parent| {
-			parent.spawn_bundle(TextBundle {
-				text: Text::with_section(
-					"Button 1",
-					TextStyle {
-						font: font_handle.clone(),
-						font_size: 40.0,
-						// Alpha channel of the color controls transparency.
-						color: Color::rgba(1.0, 1.0, 1.0, 0.2),
-					},
-					Default::default(),
-				),
-				..Default::default()
-			});
+			parent.spawn_bundle(TextBundle::from_section(
+				"Button 1",
+				TextStyle {
+					font: font_handle.clone(),
+					font_size: 40.0,
+					// Alpha channel of the color controls transparency.
+					color: Color::rgba(1.0, 1.0, 1.0, 0.2),
+				},
+			));
 		});
 
 	// Button with a different color,
@@ -60,69 +55,14 @@
 			..Default::default()
 		})
 		.with_children(|parent| {
-			parent.spawn_bundle(TextBundle {
-				text: Text::with_section(
-					"Button 2",
-					TextStyle {
-						font: font_handle.clone(),
-						font_size: 40.0,
-						// Alpha channel of the color controls transparency.
-						color: Color::rgba(1.0, 1.0, 1.0, 0.2),
-					},
-					Default::default(),
-				),
-				..Default::default()
-			});
+			parent.spawn_bundle(TextBundle::from_section(
+				"Button 2",
+				TextStyle {
+					font: font_handle.clone(),
+					font_size: 40.0,
+					// Alpha channel of the color controls transparency.
+					color: Color::rgba(1.0, 1.0, 1.0, 0.2),
+				},
+			));
 		});
-=======
-    commands
-        .spawn_bundle(ButtonBundle {
-            style: Style {
-                size: Size::new(Val::Px(150.0), Val::Px(65.0)),
-                margin: UiRect::all(Val::Auto),
-                justify_content: JustifyContent::Center,
-                align_items: AlignItems::Center,
-                ..default()
-            },
-            color: Color::rgb(0.1, 0.5, 0.1).into(),
-            ..default()
-        })
-        .with_children(|parent| {
-            parent.spawn_bundle(TextBundle::from_section(
-                "Button 1",
-                TextStyle {
-                    font: font_handle.clone(),
-                    font_size: 40.0,
-                    // Alpha channel of the color controls transparency.
-                    color: Color::rgba(1.0, 1.0, 1.0, 0.2),
-                },
-            ));
-        });
-
-    // Button with a different color,
-    // to demonstrate the text looks different due to its transparency.
-    commands
-        .spawn_bundle(ButtonBundle {
-            style: Style {
-                size: Size::new(Val::Px(150.0), Val::Px(65.0)),
-                margin: UiRect::all(Val::Auto),
-                justify_content: JustifyContent::Center,
-                align_items: AlignItems::Center,
-                ..default()
-            },
-            color: Color::rgb(0.5, 0.1, 0.5).into(),
-            ..default()
-        })
-        .with_children(|parent| {
-            parent.spawn_bundle(TextBundle::from_section(
-                "Button 2",
-                TextStyle {
-                    font: font_handle.clone(),
-                    font_size: 40.0,
-                    // Alpha channel of the color controls transparency.
-                    color: Color::rgba(1.0, 1.0, 1.0, 0.2),
-                },
-            ));
-        });
->>>>>>> 01f5f8cb
 }