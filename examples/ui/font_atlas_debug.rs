//! This example illustrates how `FontAtlas`'s are populated.
//! Bevy uses `FontAtlas`'s under the hood to optimize text rendering.

use bevy::{prelude::*, text::FontAtlasSet};

fn main() {
	let mut app = App::new();
	app.init_resource::<State>();
	app.insert_resource(ClearColor(Color::BLACK));
	app.add_plugins(DefaultPlugins);
	app.add_startup_system(setup);
	app.add_system(text_update_system);
	app.add_system(atlas_render_system);
	app.run();
}

struct State {
	atlas_count: u32,
	handle: Handle<Font>,
	timer: Timer,
}

impl Default for State {
	fn default() -> Self {
		Self {
			atlas_count: 0,
			handle: Handle::default(),
			timer: Timer::from_seconds(0.05, true),
		}
	}
}

fn atlas_render_system(
	mut commands: Commands,
	mut state: ResMut<State>,
	font_atlas_sets: Res<Assets<FontAtlasSet>>,
	texture_atlases: Res<Assets<TextureAtlas>>,
) {
	if let Some(set) = font_atlas_sets.get(&state.handle.as_weak::<FontAtlasSet>()) {
		if let Some((_size, font_atlas)) = set.iter().next() {
			let x_offset = state.atlas_count as f32;
			if state.atlas_count == font_atlas.len() as u32 {
				return;
			}
			let texture_atlas = texture_atlases
				.get(&font_atlas[state.atlas_count as usize].texture_atlas)
				.unwrap();
			state.atlas_count += 1;
			commands.spawn_bundle(ImageBundle {
				image: texture_atlas.texture.clone().into(),
				style: Style {
					position_type: PositionType::Absolute,
					position: UiRect {
						top: Val::Px(0.0),
						left: Val::Px(512.0 * x_offset),
						..Default::default()
					},
					..Default::default()
				},
				..Default::default()
			});
		}
	}
}

fn text_update_system(mut state: ResMut<State>, time: Res<Time>, mut query: Query<&mut Text>) {
<<<<<<< HEAD
	if state.timer.tick(time.delta()).finished() {
		for mut text in &mut query {
			let c = rand::random::<u8>() as char;
			if !text.sections[0].value.contains(c) {
				text.sections[0].value.push(c);
			}
		}
=======
    if state.timer.tick(time.delta()).finished() {
        for mut text in &mut query {
            let c = rand::random::<u8>() as char;
            let string = &mut text.sections[0].value;
            if !string.contains(c) {
                string.push(c);
            }
        }
>>>>>>> 01f5f8cb

		state.timer.reset();
	}
}

fn setup(mut commands: Commands, asset_server: Res<AssetServer>, mut state: ResMut<State>) {
<<<<<<< HEAD
	let font_handle = asset_server.load("fonts/FiraSans-Bold.ttf");
	state.handle = font_handle.clone();
	commands.init_bundle::<Camera2dBundle>();
	commands.spawn_bundle(TextBundle {
		text: Text::with_section(
			"a",
			TextStyle {
				font: font_handle,
				font_size: 60.0,
				color: Color::YELLOW,
			},
			Default::default(),
		),
		..Default::default()
	});
=======
    let font_handle = asset_server.load("fonts/FiraSans-Bold.ttf");
    state.handle = font_handle.clone();
    commands.spawn_bundle(Camera2dBundle::default());
    commands.spawn_bundle(TextBundle::from_section(
        "a",
        TextStyle {
            font: font_handle,
            font_size: 60.0,
            color: Color::YELLOW,
        },
    ));
>>>>>>> 01f5f8cb
}<|MERGE_RESOLUTION|>--- conflicted
+++ resolved
@@ -64,57 +64,29 @@
 }
 
 fn text_update_system(mut state: ResMut<State>, time: Res<Time>, mut query: Query<&mut Text>) {
-<<<<<<< HEAD
 	if state.timer.tick(time.delta()).finished() {
 		for mut text in &mut query {
 			let c = rand::random::<u8>() as char;
-			if !text.sections[0].value.contains(c) {
-				text.sections[0].value.push(c);
+			let string = &mut text.sections[0].value;
+			if !string.contains(c) {
+				string.push(c);
 			}
 		}
-=======
-    if state.timer.tick(time.delta()).finished() {
-        for mut text in &mut query {
-            let c = rand::random::<u8>() as char;
-            let string = &mut text.sections[0].value;
-            if !string.contains(c) {
-                string.push(c);
-            }
-        }
->>>>>>> 01f5f8cb
 
 		state.timer.reset();
 	}
 }
 
 fn setup(mut commands: Commands, asset_server: Res<AssetServer>, mut state: ResMut<State>) {
-<<<<<<< HEAD
 	let font_handle = asset_server.load("fonts/FiraSans-Bold.ttf");
 	state.handle = font_handle.clone();
-	commands.init_bundle::<Camera2dBundle>();
-	commands.spawn_bundle(TextBundle {
-		text: Text::with_section(
-			"a",
-			TextStyle {
-				font: font_handle,
-				font_size: 60.0,
-				color: Color::YELLOW,
-			},
-			Default::default(),
-		),
-		..Default::default()
-	});
-=======
-    let font_handle = asset_server.load("fonts/FiraSans-Bold.ttf");
-    state.handle = font_handle.clone();
-    commands.spawn_bundle(Camera2dBundle::default());
-    commands.spawn_bundle(TextBundle::from_section(
-        "a",
-        TextStyle {
-            font: font_handle,
-            font_size: 60.0,
-            color: Color::YELLOW,
-        },
-    ));
->>>>>>> 01f5f8cb
+	commands.spawn_bundle(Camera2dBundle::default());
+	commands.spawn_bundle(TextBundle::from_section(
+		"a",
+		TextStyle {
+			font: font_handle,
+			font_size: 60.0,
+			color: Color::YELLOW,
+		},
+	));
 }