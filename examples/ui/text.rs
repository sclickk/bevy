//! This example illustrates how to create UI text and update it in a system.
//!
//! It displays the current FPS in the top left corner, as well as text that changes color
//! in the bottom right. For text within a scene, please see the text2d example.

use bevy::{
	diagnostic::{Diagnostics, FrameTimeDiagnosticsPlugin},
	prelude::*,
};

fn main() {
	let mut app = App::new();
	app.add_plugins(DefaultPlugins);
	app.init_plugin::<FrameTimeDiagnosticsPlugin>();
	app.add_startup_system(setup);
	app.add_system(text_update_system);
	app.add_system(text_color_system);
	app.run();
}

// A unit struct to help identify the FPS UI component, since there may be many Text components
#[derive(Component)]
struct FpsText;

// A unit struct to help identify the color-changing Text component
#[derive(Component)]
struct ColorText;

fn setup(mut commands: Commands, asset_server: Res<AssetServer>) {
	// UI camera
	commands.init_bundle::<Camera2dBundle>();
	// Text with one section
	commands
		.spawn_bundle(TextBundle {
			style: Style {
				align_self: AlignSelf::FlexEnd,
				position_type: PositionType::Absolute,
				position: UiRect {
					bottom: Val::Px(5.0),
					right: Val::Px(15.0),
					..Default::default()
				},
				..Default::default()
			},
			// Use the `Text::with_section` constructor
			text: Text::with_section(
				// Accepts a `String` or any type that converts into a `String`, such as `&str`
				"hello\nbevy!",
				TextStyle {
					font: asset_server.load("fonts/FiraSans-Bold.ttf"),
					font_size: 100.0,
					color: Color::WHITE,
				},
				// Note: You can use `Default::default()` in place of the `TextAlignment`
				TextAlignment {
					horizontal: HorizontalAlign::Center,
					..Default::default()
				},
			),
			..Default::default()
		})
		.insert(ColorText);
	// Rich text with multiple sections
	commands
		.spawn_bundle(TextBundle {
			style: Style {
				align_self: AlignSelf::FlexEnd,
				..Default::default()
			},
			// Use `Text` directly
			text: Text {
				// Construct a `Vec` of `TextSection`s
				sections: vec![
					TextSection {
						value: "FPS: ".to_string(),
						style: TextStyle {
							font: asset_server.load("fonts/FiraSans-Bold.ttf"),
							font_size: 60.0,
							color: Color::WHITE,
						},
					},
					TextSection {
						value: "".to_string(),
						style: TextStyle {
							font: asset_server.load("fonts/FiraMono-Medium.ttf"),
							font_size: 60.0,
							color: Color::GOLD,
						},
					},
				],
				..Default::default()
			},
			..Default::default()
		})
		.insert(FpsText);
}

fn text_update_system(diagnostics: Res<Diagnostics>, mut query: Query<&mut Text, With<FpsText>>) {
<<<<<<< HEAD
	for mut text in query.iter_mut() {
		if let Some(fps) = diagnostics.get(FrameTimeDiagnosticsPlugin::FPS) {
			if let Some(average) = fps.average() {
				// Update the value of the second section
				text.sections[1].value = format!("{:.2}", average);
			}
		}
	}
}

fn text_color_system(time: Res<Time>, mut query: Query<&mut Text, With<ColorText>>) {
	for mut text in query.iter_mut() {
		let seconds = time.seconds_since_startup() as f32;
		// We used the `Text::with_section` helper method, but it is still just a `Text`,
		// so to update it, we are still updating the one and only section
		text.sections[0].style.color = Color::Rgba {
			red: (1.25 * seconds).sin() / 2.0 + 0.5,
			green: (0.75 * seconds).sin() / 2.0 + 0.5,
			blue: (0.50 * seconds).sin() / 2.0 + 0.5,
			alpha: 1.0,
		};
	}
=======
    for mut text in &mut query {
        if let Some(fps) = diagnostics.get(FrameTimeDiagnosticsPlugin::FPS) {
            if let Some(average) = fps.average() {
                // Update the value of the second section
                text.sections[1].value = format!("{:.2}", average);
            }
        }
    }
}

fn text_color_system(time: Res<Time>, mut query: Query<&mut Text, With<ColorText>>) {
    for mut text in &mut query {
        let seconds = time.seconds_since_startup() as f32;
        // We used the `Text::with_section` helper method, but it is still just a `Text`,
        // so to update it, we are still updating the one and only section
        text.sections[0].style.color = Color::Rgba {
            red: (1.25 * seconds).sin() / 2.0 + 0.5,
            green: (0.75 * seconds).sin() / 2.0 + 0.5,
            blue: (0.50 * seconds).sin() / 2.0 + 0.5,
            alpha: 1.0,
        };
    }
>>>>>>> a1d3f1b3
}<|MERGE_RESOLUTION|>--- conflicted
+++ resolved
@@ -96,8 +96,7 @@
 }
 
 fn text_update_system(diagnostics: Res<Diagnostics>, mut query: Query<&mut Text, With<FpsText>>) {
-<<<<<<< HEAD
-	for mut text in query.iter_mut() {
+	for mut text in &mut query {
 		if let Some(fps) = diagnostics.get(FrameTimeDiagnosticsPlugin::FPS) {
 			if let Some(average) = fps.average() {
 				// Update the value of the second section
@@ -108,7 +107,7 @@
 }
 
 fn text_color_system(time: Res<Time>, mut query: Query<&mut Text, With<ColorText>>) {
-	for mut text in query.iter_mut() {
+	for mut text in &mut query {
 		let seconds = time.seconds_since_startup() as f32;
 		// We used the `Text::with_section` helper method, but it is still just a `Text`,
 		// so to update it, we are still updating the one and only section
@@ -119,28 +118,4 @@
 			alpha: 1.0,
 		};
 	}
-=======
-    for mut text in &mut query {
-        if let Some(fps) = diagnostics.get(FrameTimeDiagnosticsPlugin::FPS) {
-            if let Some(average) = fps.average() {
-                // Update the value of the second section
-                text.sections[1].value = format!("{:.2}", average);
-            }
-        }
-    }
-}
-
-fn text_color_system(time: Res<Time>, mut query: Query<&mut Text, With<ColorText>>) {
-    for mut text in &mut query {
-        let seconds = time.seconds_since_startup() as f32;
-        // We used the `Text::with_section` helper method, but it is still just a `Text`,
-        // so to update it, we are still updating the one and only section
-        text.sections[0].style.color = Color::Rgba {
-            red: (1.25 * seconds).sin() / 2.0 + 0.5,
-            green: (0.75 * seconds).sin() / 2.0 + 0.5,
-            blue: (0.50 * seconds).sin() / 2.0 + 0.5,
-            alpha: 1.0,
-        };
-    }
->>>>>>> a1d3f1b3
 }