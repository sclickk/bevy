//! This example illustrates how to create UI text and update it in a system.
//!
//! It displays the current FPS in the top left corner, as well as text that changes color
//! in the bottom right. For text within a scene, please see the text2d example.

use bevy::{
	diagnostic::{Diagnostics, FrameTimeDiagnosticsPlugin},
	prelude::*,
};

fn main() {
	let mut app = App::new();
	app.add_plugins(DefaultPlugins);
	app.init_plugin::<FrameTimeDiagnosticsPlugin>();
	app.add_startup_system(setup);
	app.add_system(text_update_system);
	app.add_system(text_color_system);
	app.run();
}

// A unit struct to help identify the FPS UI component, since there may be many Text components
#[derive(Component)]
struct FpsText;

// A unit struct to help identify the color-changing Text component
#[derive(Component)]
struct ColorText;

fn setup(mut commands: Commands, asset_server: Res<AssetServer>) {
<<<<<<< HEAD
	// UI camera
	commands.init_bundle::<Camera2dBundle>();
	// Text with one section
	commands
		.spawn_bundle(TextBundle {
			style: Style {
				align_self: AlignSelf::FlexEnd,
				position_type: PositionType::Absolute,
				position: UiRect {
					bottom: Val::Px(5.0),
					right: Val::Px(15.0),
					..Default::default()
				},
				..Default::default()
			},
			// Use the `Text::with_section` constructor
			text: Text::with_section(
				// Accepts a `String` or any type that converts into a `String`, such as `&str`
				"hello\nbevy!",
				TextStyle {
					font: asset_server.load("fonts/FiraSans-Bold.ttf"),
					font_size: 100.0,
					color: Color::WHITE,
				},
				// Note: You can use `Default::default()` in place of the `TextAlignment`
				TextAlignment {
					horizontal: HorizontalAlign::Center,
					..Default::default()
				},
			),
			..Default::default()
		})
		.insert(ColorText);
	// Rich text with multiple sections
	commands
		.spawn_bundle(TextBundle {
			style: Style {
				align_self: AlignSelf::FlexEnd,
				..Default::default()
			},
			// Use `Text` directly
			text: Text {
				// Construct a `Vec` of `TextSection`s
				sections: vec![
					TextSection {
						value: "FPS: ".to_string(),
						style: TextStyle {
							font: asset_server.load("fonts/FiraSans-Bold.ttf"),
							font_size: 60.0,
							color: Color::WHITE,
						},
					},
					TextSection {
						value: "".to_string(),
						style: TextStyle {
							font: asset_server.load("fonts/FiraMono-Medium.ttf"),
							font_size: 60.0,
							color: Color::GOLD,
						},
					},
				],
				..Default::default()
			},
			..Default::default()
		})
		.insert(FpsText);
}

fn text_update_system(diagnostics: Res<Diagnostics>, mut query: Query<&mut Text, With<FpsText>>) {
	for mut text in &mut query {
		if let Some(fps) = diagnostics.get(FrameTimeDiagnosticsPlugin::FPS) {
			if let Some(average) = fps.average() {
				// Update the value of the second section
				text.sections[1].value = format!("{:.2}", average);
			}
		}
	}
}

fn text_color_system(time: Res<Time>, mut query: Query<&mut Text, With<ColorText>>) {
	for mut text in &mut query {
		let seconds = time.seconds_since_startup() as f32;
		// We used the `Text::with_section` helper method, but it is still just a `Text`,
		// so to update it, we are still updating the one and only section
		text.sections[0].style.color = Color::Rgba {
			red: (1.25 * seconds).sin() / 2.0 + 0.5,
			green: (0.75 * seconds).sin() / 2.0 + 0.5,
			blue: (0.50 * seconds).sin() / 2.0 + 0.5,
			alpha: 1.0,
		};
	}
=======
    // UI camera
    commands.spawn_bundle(Camera2dBundle::default());
    // Text with one section
    commands
        .spawn_bundle(
            // Create a TextBundle that has a Text with a single section.
            TextBundle::from_section(
                // Accepts a `String` or any type that converts into a `String`, such as `&str`
                "hello\nbevy!",
                TextStyle {
                    font: asset_server.load("fonts/FiraSans-Bold.ttf"),
                    font_size: 100.0,
                    color: Color::WHITE,
                },
            ) // Set the alignment of the Text
            .with_text_alignment(TextAlignment::TOP_CENTER)
            // Set the style of the TextBundle itself.
            .with_style(Style {
                align_self: AlignSelf::FlexEnd,
                position_type: PositionType::Absolute,
                position: UiRect {
                    bottom: Val::Px(5.0),
                    right: Val::Px(15.0),
                    ..default()
                },
                ..default()
            }),
        )
        .insert(ColorText);
    // Text with multiple sections
    commands
        .spawn_bundle(
            // Create a TextBundle that has a Text with a list of sections.
            TextBundle::from_sections([
                TextSection::new(
                    "FPS: ",
                    TextStyle {
                        font: asset_server.load("fonts/FiraSans-Bold.ttf"),
                        font_size: 60.0,
                        color: Color::WHITE,
                    },
                ),
                TextSection::from_style(TextStyle {
                    font: asset_server.load("fonts/FiraMono-Medium.ttf"),
                    font_size: 60.0,
                    color: Color::GOLD,
                }),
            ])
            .with_style(Style {
                align_self: AlignSelf::FlexEnd,
                ..default()
            }),
        )
        .insert(FpsText);
}

fn text_color_system(time: Res<Time>, mut query: Query<&mut Text, With<ColorText>>) {
    for mut text in &mut query {
        let seconds = time.seconds_since_startup() as f32;

        // Update the color of the first and only section.
        text.sections[0].style.color = Color::Rgba {
            red: (1.25 * seconds).sin() / 2.0 + 0.5,
            green: (0.75 * seconds).sin() / 2.0 + 0.5,
            blue: (0.50 * seconds).sin() / 2.0 + 0.5,
            alpha: 1.0,
        };
    }
}

fn text_update_system(diagnostics: Res<Diagnostics>, mut query: Query<&mut Text, With<FpsText>>) {
    for mut text in &mut query {
        if let Some(fps) = diagnostics.get(FrameTimeDiagnosticsPlugin::FPS) {
            if let Some(average) = fps.average() {
                // Update the value of the second section
                text.sections[1].value = format!("{average:.2}");
            }
        }
    }
>>>>>>> 01f5f8cb
}<|MERGE_RESOLUTION|>--- conflicted
+++ resolved
@@ -27,13 +27,24 @@
 struct ColorText;
 
 fn setup(mut commands: Commands, asset_server: Res<AssetServer>) {
-<<<<<<< HEAD
 	// UI camera
-	commands.init_bundle::<Camera2dBundle>();
+	commands.spawn_bundle(Camera2dBundle::default());
 	// Text with one section
 	commands
-		.spawn_bundle(TextBundle {
-			style: Style {
+		.spawn_bundle(
+			// Create a TextBundle that has a Text with a single section.
+			TextBundle::from_section(
+				// Accepts a `String` or any type that converts into a `String`, such as `&str`
+				"hello\nbevy!",
+				TextStyle {
+					font: asset_server.load("fonts/FiraSans-Bold.ttf"),
+					font_size: 100.0,
+					color: Color::WHITE,
+				},
+			) // Set the alignment of the Text
+			.with_text_alignment(TextAlignment::TOP_CENTER)
+			// Set the style of the TextBundle itself.
+			.with_style(Style {
 				align_self: AlignSelf::FlexEnd,
 				position_type: PositionType::Absolute,
 				position: UiRect {
@@ -42,58 +53,48 @@
 					..Default::default()
 				},
 				..Default::default()
-			},
-			// Use the `Text::with_section` constructor
-			text: Text::with_section(
-				// Accepts a `String` or any type that converts into a `String`, such as `&str`
-				"hello\nbevy!",
-				TextStyle {
-					font: asset_server.load("fonts/FiraSans-Bold.ttf"),
-					font_size: 100.0,
-					color: Color::WHITE,
-				},
-				// Note: You can use `Default::default()` in place of the `TextAlignment`
-				TextAlignment {
-					horizontal: HorizontalAlign::Center,
-					..Default::default()
-				},
-			),
-			..Default::default()
-		})
+			}),
+		)
 		.insert(ColorText);
-	// Rich text with multiple sections
+	// Text with multiple sections
 	commands
-		.spawn_bundle(TextBundle {
-			style: Style {
+		.spawn_bundle(
+			// Create a TextBundle that has a Text with a list of sections.
+			TextBundle::from_sections([
+				TextSection::new(
+					"FPS: ",
+					TextStyle {
+						font: asset_server.load("fonts/FiraSans-Bold.ttf"),
+						font_size: 60.0,
+						color: Color::WHITE,
+					},
+				),
+				TextSection::from_style(TextStyle {
+					font: asset_server.load("fonts/FiraMono-Medium.ttf"),
+					font_size: 60.0,
+					color: Color::GOLD,
+				}),
+			])
+			.with_style(Style {
 				align_self: AlignSelf::FlexEnd,
 				..Default::default()
-			},
-			// Use `Text` directly
-			text: Text {
-				// Construct a `Vec` of `TextSection`s
-				sections: vec![
-					TextSection {
-						value: "FPS: ".to_string(),
-						style: TextStyle {
-							font: asset_server.load("fonts/FiraSans-Bold.ttf"),
-							font_size: 60.0,
-							color: Color::WHITE,
-						},
-					},
-					TextSection {
-						value: "".to_string(),
-						style: TextStyle {
-							font: asset_server.load("fonts/FiraMono-Medium.ttf"),
-							font_size: 60.0,
-							color: Color::GOLD,
-						},
-					},
-				],
-				..Default::default()
-			},
-			..Default::default()
-		})
+			}),
+		)
 		.insert(FpsText);
+}
+
+fn text_color_system(time: Res<Time>, mut query: Query<&mut Text, With<ColorText>>) {
+	for mut text in &mut query {
+		let seconds = time.seconds_since_startup() as f32;
+
+		// Update the color of the first and only section.
+		text.sections[0].style.color = Color::Rgba {
+			red: (1.25 * seconds).sin() / 2.0 + 0.5,
+			green: (0.75 * seconds).sin() / 2.0 + 0.5,
+			blue: (0.50 * seconds).sin() / 2.0 + 0.5,
+			alpha: 1.0,
+		};
+	}
 }
 
 fn text_update_system(diagnostics: Res<Diagnostics>, mut query: Query<&mut Text, With<FpsText>>) {
@@ -101,103 +102,8 @@
 		if let Some(fps) = diagnostics.get(FrameTimeDiagnosticsPlugin::FPS) {
 			if let Some(average) = fps.average() {
 				// Update the value of the second section
-				text.sections[1].value = format!("{:.2}", average);
+				text.sections[1].value = format!("{average:.2}");
 			}
 		}
 	}
-}
-
-fn text_color_system(time: Res<Time>, mut query: Query<&mut Text, With<ColorText>>) {
-	for mut text in &mut query {
-		let seconds = time.seconds_since_startup() as f32;
-		// We used the `Text::with_section` helper method, but it is still just a `Text`,
-		// so to update it, we are still updating the one and only section
-		text.sections[0].style.color = Color::Rgba {
-			red: (1.25 * seconds).sin() / 2.0 + 0.5,
-			green: (0.75 * seconds).sin() / 2.0 + 0.5,
-			blue: (0.50 * seconds).sin() / 2.0 + 0.5,
-			alpha: 1.0,
-		};
-	}
-=======
-    // UI camera
-    commands.spawn_bundle(Camera2dBundle::default());
-    // Text with one section
-    commands
-        .spawn_bundle(
-            // Create a TextBundle that has a Text with a single section.
-            TextBundle::from_section(
-                // Accepts a `String` or any type that converts into a `String`, such as `&str`
-                "hello\nbevy!",
-                TextStyle {
-                    font: asset_server.load("fonts/FiraSans-Bold.ttf"),
-                    font_size: 100.0,
-                    color: Color::WHITE,
-                },
-            ) // Set the alignment of the Text
-            .with_text_alignment(TextAlignment::TOP_CENTER)
-            // Set the style of the TextBundle itself.
-            .with_style(Style {
-                align_self: AlignSelf::FlexEnd,
-                position_type: PositionType::Absolute,
-                position: UiRect {
-                    bottom: Val::Px(5.0),
-                    right: Val::Px(15.0),
-                    ..default()
-                },
-                ..default()
-            }),
-        )
-        .insert(ColorText);
-    // Text with multiple sections
-    commands
-        .spawn_bundle(
-            // Create a TextBundle that has a Text with a list of sections.
-            TextBundle::from_sections([
-                TextSection::new(
-                    "FPS: ",
-                    TextStyle {
-                        font: asset_server.load("fonts/FiraSans-Bold.ttf"),
-                        font_size: 60.0,
-                        color: Color::WHITE,
-                    },
-                ),
-                TextSection::from_style(TextStyle {
-                    font: asset_server.load("fonts/FiraMono-Medium.ttf"),
-                    font_size: 60.0,
-                    color: Color::GOLD,
-                }),
-            ])
-            .with_style(Style {
-                align_self: AlignSelf::FlexEnd,
-                ..default()
-            }),
-        )
-        .insert(FpsText);
-}
-
-fn text_color_system(time: Res<Time>, mut query: Query<&mut Text, With<ColorText>>) {
-    for mut text in &mut query {
-        let seconds = time.seconds_since_startup() as f32;
-
-        // Update the color of the first and only section.
-        text.sections[0].style.color = Color::Rgba {
-            red: (1.25 * seconds).sin() / 2.0 + 0.5,
-            green: (0.75 * seconds).sin() / 2.0 + 0.5,
-            blue: (0.50 * seconds).sin() / 2.0 + 0.5,
-            alpha: 1.0,
-        };
-    }
-}
-
-fn text_update_system(diagnostics: Res<Diagnostics>, mut query: Query<&mut Text, With<FpsText>>) {
-    for mut text in &mut query {
-        if let Some(fps) = diagnostics.get(FrameTimeDiagnosticsPlugin::FPS) {
-            if let Some(average) = fps.average() {
-                // Update the value of the second section
-                text.sections[1].value = format!("{average:.2}");
-            }
-        }
-    }
->>>>>>> 01f5f8cb
 }