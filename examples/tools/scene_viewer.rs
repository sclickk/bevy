//! A simple glTF scene viewer made with Bevy.
//!
//! Just run `cargo run --release --example scene_viewer /path/to/model.gltf#Scene0`,
//! replacing the path as appropriate.
//! With no arguments it will load the `FieldHelmet` glTF model from the repository assets subdirectory.

use bevy::diagnostic::FrameTimeDiagnosticsPlugin;
use bevy::diagnostic::LogDiagnosticsPlugin;
use bevy::{
	asset::{AssetServerSettings, LoadState},
	gltf::Gltf,
	input::mouse::MouseMotion,
	math::Vec3A,
	prelude::*,
	render::primitives::{Aabb, Sphere},
	scene::InstanceId,
};

use std::f32::consts::TAU;

#[derive(Debug, Hash, PartialEq, Eq, Clone, SystemLabel)]
struct CameraControllerCheckSystem;

fn main() {
	println!(
		"
Controls:
    MOUSE       - Move camera orientation
    LClick/M    - Enable mouse movement
    WSAD        - forward/back/strafe left/right
    LShift      - 'run'
    E           - up
    Q           - down
    L           - animate light direction
    U           - toggle shadows
    C           - cycle through cameras
    5/6         - decrease/increase shadow projection width
    7/8         - decrease/increase shadow projection height
    9/0         - decrease/increase shadow projection near/far

    Space       - Play/Pause animation
    Enter       - Cycle through animations
"
	);
	let mut app = App::new();
	app.insert_resource(AmbientLight {
		color: Color::WHITE,
		brightness: 1.0 / 5.0f32,
	});
	app.insert_resource(AssetServerSettings {
		asset_folder: std::env::var("CARGO_MANIFEST_DIR").unwrap_or(".".into()),
		watch_for_changes: true,
	});
	app.insert_resource(WindowDescriptor {
		title: "bevy scene viewer".to_string(),
		..Default::default()
	});
	app.init_resource::<CameraTracker>();
	app.add_plugins(DefaultPlugins);
	app.init_plugin::<LogDiagnosticsPlugin>();
	app.init_plugin::<FrameTimeDiagnosticsPlugin>();
	app.add_startup_system(setup);
	app.add_system_to_stage(CoreStage::PreUpdate, scene_load_check);
	app.add_system_to_stage(CoreStage::PreUpdate, setup_scene_after_load);
	app.add_system(update_lights);
	app.add_system(camera_controller);
	app.add_system(camera_tracker);

	#[cfg(feature = "animation")]
	app
		.add_system(start_animation)
		.add_system(keyboard_animation_control);

	app.run();
}

struct SceneHandle {
	handle: Handle<Gltf>,
	#[cfg(feature = "animation")]
	animations: Vec<Handle<AnimationClip>>,
	instance_id: Option<InstanceId>,
	is_loaded: bool,
	has_light: bool,
}

fn setup(mut commands: Commands, asset_server: Res<AssetServer>) {
	let scene_path = std::env::args()
		.nth(1)
		.unwrap_or("assets/models/FlightHelmet/FlightHelmet.gltf".to_string());
	info!("Loading {}", scene_path);
	commands.insert_resource(SceneHandle {
		handle: asset_server.load(&scene_path),
		#[cfg(feature = "animation")]
		animations: Vec::new(),
		instance_id: None,
		is_loaded: false,
		has_light: false,
	});
}

fn scene_load_check(
	asset_server: Res<AssetServer>,
	mut scenes: ResMut<Assets<Scene>>,
	gltf_assets: ResMut<Assets<Gltf>>,
	mut scene_handle: ResMut<SceneHandle>,
	mut scene_spawner: ResMut<SceneSpawner>,
) {
	match scene_handle.instance_id {
		None => {
			if asset_server.get_load_state(&scene_handle.handle) == LoadState::Loaded {
				let gltf = gltf_assets.get(&scene_handle.handle).unwrap();
				let gltf_scene_handle = gltf
					.scenes
					.first()
					.expect("glTF file contains no scenes!");
				let scene = scenes.get_mut(gltf_scene_handle).unwrap();

				let mut query = scene
					.world
					.query::<(Option<&DirectionalLight>, Option<&PointLight>)>();
				scene_handle.has_light =
					query
						.iter(&scene.world)
						.any(|(maybe_directional_light, maybe_point_light)| {
							maybe_directional_light.is_some() || maybe_point_light.is_some()
						});

				scene_handle.instance_id = Some(scene_spawner.spawn(gltf_scene_handle.clone_weak()));

				#[cfg(feature = "animation")]
				{
					scene_handle.animations = gltf.animations.clone();
					if !scene_handle.animations.is_empty() {
						info!(
							"Found {} animation{}",
							scene_handle.animations.len(),
							if scene_handle.animations.len() == 1 {
								""
							} else {
								"s"
							}
						);
					}
				}

				info!("Spawning scene...");
			}
		}
		Some(instance_id) if !scene_handle.is_loaded => {
			if scene_spawner.instance_is_ready(instance_id) {
				info!("...done!");
				scene_handle.is_loaded = true;
			}
		}
		Some(_) => {}
	}
}

#[cfg(feature = "animation")]
fn start_animation(
	mut player: Query<&mut AnimationPlayer>,
	mut done: Local<bool>,
	scene_handle: Res<SceneHandle>,
) {
	if !*done {
		if let Ok(mut player) = player.get_single_mut() {
			if let Some(animation) = scene_handle.animations.first() {
				player.play(animation.clone_weak()).repeat();
				*done = true;
			}
		}
	}
}

#[cfg(feature = "animation")]
fn keyboard_animation_control(
	keyboard_input: Res<Input<KeyCode>>,
	mut animation_player: Query<&mut AnimationPlayer>,
	scene_handle: Res<SceneHandle>,
	mut current_animation: Local<usize>,
	mut changing: Local<bool>,
) {
	if scene_handle.animations.is_empty() {
		return;
	}

	if let Ok(mut player) = animation_player.get_single_mut() {
		if keyboard_input.just_pressed(KeyCode::Space) {
			if player.is_paused() {
				player.resume();
			} else {
				player.pause();
			}
		}

		if *changing {
			// change the animation the frame after return was pressed
			*current_animation = (*current_animation + 1) % scene_handle.animations.len();
			player
				.play(scene_handle.animations[*current_animation].clone_weak())
				.repeat();
			*changing = false;
		}

		if keyboard_input.just_pressed(KeyCode::Return) {
			// delay the animation change for one frame
			*changing = true;
			// set the current animation to its start and pause it to reset to its starting state
			player.set_elapsed(0.0);
			player.pause();
		}
	}
}

fn setup_scene_after_load(
	mut commands: Commands,
	mut setup: Local<bool>,
	mut scene_handle: ResMut<SceneHandle>,
	meshes: Query<(&GlobalTransform, Option<&Aabb>), With<Handle<Mesh>>>,
) {
	if scene_handle.is_loaded && !*setup {
		*setup = true;
		// Find an approximate bounding box of the scene from its meshes
		if meshes
			.iter()
			.any(|(_, maybe_aabb)| maybe_aabb.is_none())
		{
			return;
		}

		let mut min = Vec3A::splat(f32::MAX);
		let mut max = Vec3A::splat(f32::MIN);
		for (transform, maybe_aabb) in meshes.into_iter() {
			let aabb = maybe_aabb.unwrap();
			// If the Aabb had not been rotated, applying the non-uniform scale would produce the
			// correct bounds. However, it could very well be rotated and so we first convert to
			// a Sphere, and then back to an Aabb to find the conservative min and max points.
			let sphere = Sphere {
				center: Vec3A::from(transform.mul_vec3(Vec3::from(aabb.center))),
				radius: (Vec3A::from(transform.scale) * aabb.half_extents).length(),
			};
			let aabb = Aabb::from(sphere);
			min = min.min(aabb.min());
			max = max.max(aabb.max());
		}

		let size = (max - min).length();
		let aabb = Aabb::from_min_max(Vec3::from(min), Vec3::from(max));

		info!("Spawning a controllable 3D perspective camera");
		let mut projection = PerspectiveProjection::default();
		projection.far = projection.far.max(size * 10.0);
		commands
			.spawn_bundle(Camera3dBundle {
				projection: projection.into(),
				transform: Transform::from_translation(
					Vec3::from(aabb.center) + size * Vec3::new(0.5, 0.25, 0.5),
				)
				.looking_at(Vec3::from(aabb.center), Vec3::Y),
				camera: Camera {
					is_active: false,
					..Default::default()
				},
				..Default::default()
			})
			.insert(CameraController::default());

		// Spawn a default light if the scene does not have one
		if !scene_handle.has_light {
			let sphere = Sphere {
				center: aabb.center,
				radius: aabb.half_extents.length(),
			};
			let aabb = Aabb::from(sphere);
			let min = aabb.min();
			let max = aabb.max();

			info!("Spawning a directional light");
			commands.spawn_bundle(DirectionalLightBundle {
				directional_light: DirectionalLight {
					shadow_projection: OrthographicProjection {
						left: min.x,
						right: max.x,
						bottom: min.y,
						top: max.y,
						near: min.z,
						far: max.z,
						..Default::default()
					},
					shadows_enabled: false,
					..Default::default()
				},
				..Default::default()
			});

			scene_handle.has_light = true;
		}
	}
}

const SCALE_STEP: f32 = 0.1;

fn update_lights(
	key_input: Res<Input<KeyCode>>,
	time: Res<Time>,
	mut query: Query<(&mut Transform, &mut DirectionalLight)>,
	mut animate_directional_light: Local<bool>,
) {
<<<<<<< HEAD
	let mut projection_adjustment = Vec3::ONE;
	if key_input.just_pressed(KeyCode::Key5) {
		projection_adjustment.x -= SCALE_STEP;
	} else if key_input.just_pressed(KeyCode::Key6) {
		projection_adjustment.x += SCALE_STEP;
	} else if key_input.just_pressed(KeyCode::Key7) {
		projection_adjustment.y -= SCALE_STEP;
	} else if key_input.just_pressed(KeyCode::Key8) {
		projection_adjustment.y += SCALE_STEP;
	} else if key_input.just_pressed(KeyCode::Key9) {
		projection_adjustment.z -= SCALE_STEP;
	} else if key_input.just_pressed(KeyCode::Key0) {
		projection_adjustment.z += SCALE_STEP;
	}
	for (_, mut light) in query.iter_mut() {
		light.shadow_projection.left *= projection_adjustment.x;
		light.shadow_projection.right *= projection_adjustment.x;
		light.shadow_projection.bottom *= projection_adjustment.y;
		light.shadow_projection.top *= projection_adjustment.y;
		light.shadow_projection.near *= projection_adjustment.z;
		light.shadow_projection.far *= projection_adjustment.z;
		if key_input.just_pressed(KeyCode::U) {
			light.shadows_enabled = !light.shadows_enabled;
		}
	}

	if key_input.just_pressed(KeyCode::L) {
		*animate_directional_light = !*animate_directional_light;
	}
	if *animate_directional_light {
		for (mut transform, _) in query.iter_mut() {
			transform.rotation = Quat::from_euler(
				EulerRot::ZYX,
				0.0,
				time.seconds_since_startup() as f32 * std::f32::consts::TAU / 30.0,
				-std::f32::consts::FRAC_PI_4,
			);
		}
	}
=======
    let mut projection_adjustment = Vec3::ONE;
    if key_input.just_pressed(KeyCode::Key5) {
        projection_adjustment.x -= SCALE_STEP;
    } else if key_input.just_pressed(KeyCode::Key6) {
        projection_adjustment.x += SCALE_STEP;
    } else if key_input.just_pressed(KeyCode::Key7) {
        projection_adjustment.y -= SCALE_STEP;
    } else if key_input.just_pressed(KeyCode::Key8) {
        projection_adjustment.y += SCALE_STEP;
    } else if key_input.just_pressed(KeyCode::Key9) {
        projection_adjustment.z -= SCALE_STEP;
    } else if key_input.just_pressed(KeyCode::Key0) {
        projection_adjustment.z += SCALE_STEP;
    }
    for (_, mut light) in query.iter_mut() {
        light.shadow_projection.left *= projection_adjustment.x;
        light.shadow_projection.right *= projection_adjustment.x;
        light.shadow_projection.bottom *= projection_adjustment.y;
        light.shadow_projection.top *= projection_adjustment.y;
        light.shadow_projection.near *= projection_adjustment.z;
        light.shadow_projection.far *= projection_adjustment.z;
        if key_input.just_pressed(KeyCode::U) {
            light.shadows_enabled = !light.shadows_enabled;
        }
    }

    if key_input.just_pressed(KeyCode::L) {
        *animate_directional_light = !*animate_directional_light;
    }
    if *animate_directional_light {
        for (mut transform, _) in query.iter_mut() {
            transform.rotation = Quat::from_euler(
                EulerRot::ZYX,
                0.0,
                time.seconds_since_startup() as f32 * TAU / 30.0,
                -TAU / 8.,
            );
        }
    }
>>>>>>> a1a07945
}

#[derive(Default)]
struct CameraTracker {
	active_index: Option<usize>,
	cameras: Vec<Entity>,
}

impl CameraTracker {
	fn track_camera(&mut self, entity: Entity) -> bool {
		self.cameras.push(entity);
		if self.active_index.is_none() {
			self.active_index = Some(self.cameras.len() - 1);
			true
		} else {
			false
		}
	}

	fn active_camera(&self) -> Option<Entity> {
		self.active_index.map(|i| self.cameras[i])
	}

	fn set_next_active(&mut self) -> Option<Entity> {
		let active_index = self.active_index?;
		let new_i = (active_index + 1) % self.cameras.len();
		self.active_index = Some(new_i);
		Some(self.cameras[new_i])
	}
}

fn camera_tracker(
	mut camera_tracker: ResMut<CameraTracker>,
	keyboard_input: Res<Input<KeyCode>>,
	mut queries: ParamSet<(
		Query<(Entity, &mut Camera), (Added<Camera>, Without<CameraController>)>,
		Query<(Entity, &mut Camera), (Added<Camera>, With<CameraController>)>,
		Query<&mut Camera>,
	)>,
) {
	// track added scene camera entities first, to ensure they are preferred for the
	// default active camera
	for (entity, mut camera) in queries.p0().iter_mut() {
		camera.is_active = camera_tracker.track_camera(entity);
	}

	// iterate added custom camera entities second
	for (entity, mut camera) in queries.p1().iter_mut() {
		camera.is_active = camera_tracker.track_camera(entity);
	}

	if keyboard_input.just_pressed(KeyCode::C) {
		// disable currently active camera
		if let Some(e) = camera_tracker.active_camera() {
			if let Ok(mut camera) = queries.p2().get_mut(e) {
				camera.is_active = false;
			}
		}

		// enable next active camera
		if let Some(e) = camera_tracker.set_next_active() {
			if let Ok(mut camera) = queries.p2().get_mut(e) {
				camera.is_active = true;
			}
		}
	}
}

#[derive(Component)]
struct CameraController {
	pub enabled: bool,
	pub initialized: bool,
	pub sensitivity: f32,
	pub key_forward: KeyCode,
	pub key_back: KeyCode,
	pub key_left: KeyCode,
	pub key_right: KeyCode,
	pub key_up: KeyCode,
	pub key_down: KeyCode,
	pub key_run: KeyCode,
	pub mouse_key_enable_mouse: MouseButton,
	pub keyboard_key_enable_mouse: KeyCode,
	pub walk_speed: f32,
	pub run_speed: f32,
	pub friction: f32,
	pub pitch: f32,
	pub yaw: f32,
	pub velocity: Vec3,
}

impl Default for CameraController {
	fn default() -> Self {
		Self {
			enabled: true,
			initialized: false,
			sensitivity: 0.5,
			key_forward: KeyCode::W,
			key_back: KeyCode::S,
			key_left: KeyCode::A,
			key_right: KeyCode::D,
			key_up: KeyCode::E,
			key_down: KeyCode::Q,
			key_run: KeyCode::LShift,
			mouse_key_enable_mouse: MouseButton::Left,
			keyboard_key_enable_mouse: KeyCode::M,
			walk_speed: 5.0,
			run_speed: 15.0,
			friction: 0.5,
			pitch: 0.0,
			yaw: 0.0,
			velocity: Vec3::ZERO,
		}
	}
}

fn camera_controller(
	time: Res<Time>,
	mut mouse_events: EventReader<MouseMotion>,
	mouse_button_input: Res<Input<MouseButton>>,
	key_input: Res<Input<KeyCode>>,
	mut move_toggled: Local<bool>,
	mut query: Query<(&mut Transform, &mut CameraController), With<Camera>>,
) {
	let dt = time.delta_seconds();

	if let Ok((mut transform, mut options)) = query.get_single_mut() {
		if !options.initialized {
			let (yaw, pitch, _roll) = transform.rotation.to_euler(EulerRot::YXZ);
			options.yaw = yaw;
			options.pitch = pitch;
			options.initialized = true;
		}
		if !options.enabled {
			return;
		}

		// Handle key input
		let mut axis_input = Vec3::ZERO;
		if key_input.pressed(options.key_forward) {
			axis_input.z += 1.0;
		}
		if key_input.pressed(options.key_back) {
			axis_input.z -= 1.0;
		}
		if key_input.pressed(options.key_right) {
			axis_input.x += 1.0;
		}
		if key_input.pressed(options.key_left) {
			axis_input.x -= 1.0;
		}
		if key_input.pressed(options.key_up) {
			axis_input.y += 1.0;
		}
		if key_input.pressed(options.key_down) {
			axis_input.y -= 1.0;
		}
		if key_input.just_pressed(options.keyboard_key_enable_mouse) {
			*move_toggled = !*move_toggled;
		}

		// Apply movement update
		if axis_input != Vec3::ZERO {
			let max_speed = if key_input.pressed(options.key_run) {
				options.run_speed
			} else {
				options.walk_speed
			};
			options.velocity = axis_input.normalize() * max_speed;
		} else {
			let friction = options.friction.clamp(0.0, 1.0);
			options.velocity *= 1.0 - friction;
			if options.velocity.length_squared() < 1e-6 {
				options.velocity = Vec3::ZERO;
			}
		}
		let forward = transform.forward();
		let right = transform.right();
		transform.translation += options.velocity.x * dt * right
			+ options.velocity.y * dt * Vec3::Y
			+ options.velocity.z * dt * forward;

		// Handle mouse input
		let mut mouse_delta = Vec2::ZERO;
		if mouse_button_input.pressed(options.mouse_key_enable_mouse) || *move_toggled {
			for mouse_event in mouse_events.iter() {
				mouse_delta += mouse_event.delta;
			}
		}

		if mouse_delta != Vec2::ZERO {
			// Apply look update
			let (pitch, yaw) = (
				(options.pitch - mouse_delta.y * 0.5 * options.sensitivity * dt).clamp(
					-0.99 * std::f32::consts::FRAC_PI_2,
					0.99 * std::f32::consts::FRAC_PI_2,
				),
				options.yaw - mouse_delta.x * options.sensitivity * dt,
			);
			transform.rotation = Quat::from_euler(EulerRot::ZYX, 0.0, yaw, pitch);
			options.pitch = pitch;
			options.yaw = yaw;
		}
	}
}<|MERGE_RESOLUTION|>--- conflicted
+++ resolved
@@ -306,7 +306,6 @@
 	mut query: Query<(&mut Transform, &mut DirectionalLight)>,
 	mut animate_directional_light: Local<bool>,
 ) {
-<<<<<<< HEAD
 	let mut projection_adjustment = Vec3::ONE;
 	if key_input.just_pressed(KeyCode::Key5) {
 		projection_adjustment.x -= SCALE_STEP;
@@ -341,52 +340,11 @@
 			transform.rotation = Quat::from_euler(
 				EulerRot::ZYX,
 				0.0,
-				time.seconds_since_startup() as f32 * std::f32::consts::TAU / 30.0,
-				-std::f32::consts::FRAC_PI_4,
+				time.seconds_since_startup() as f32 * TAU / 30.0,
+				-TAU / 8.,
 			);
 		}
 	}
-=======
-    let mut projection_adjustment = Vec3::ONE;
-    if key_input.just_pressed(KeyCode::Key5) {
-        projection_adjustment.x -= SCALE_STEP;
-    } else if key_input.just_pressed(KeyCode::Key6) {
-        projection_adjustment.x += SCALE_STEP;
-    } else if key_input.just_pressed(KeyCode::Key7) {
-        projection_adjustment.y -= SCALE_STEP;
-    } else if key_input.just_pressed(KeyCode::Key8) {
-        projection_adjustment.y += SCALE_STEP;
-    } else if key_input.just_pressed(KeyCode::Key9) {
-        projection_adjustment.z -= SCALE_STEP;
-    } else if key_input.just_pressed(KeyCode::Key0) {
-        projection_adjustment.z += SCALE_STEP;
-    }
-    for (_, mut light) in query.iter_mut() {
-        light.shadow_projection.left *= projection_adjustment.x;
-        light.shadow_projection.right *= projection_adjustment.x;
-        light.shadow_projection.bottom *= projection_adjustment.y;
-        light.shadow_projection.top *= projection_adjustment.y;
-        light.shadow_projection.near *= projection_adjustment.z;
-        light.shadow_projection.far *= projection_adjustment.z;
-        if key_input.just_pressed(KeyCode::U) {
-            light.shadows_enabled = !light.shadows_enabled;
-        }
-    }
-
-    if key_input.just_pressed(KeyCode::L) {
-        *animate_directional_light = !*animate_directional_light;
-    }
-    if *animate_directional_light {
-        for (mut transform, _) in query.iter_mut() {
-            transform.rotation = Quat::from_euler(
-                EulerRot::ZYX,
-                0.0,
-                time.seconds_since_startup() as f32 * TAU / 30.0,
-                -TAU / 8.,
-            );
-        }
-    }
->>>>>>> a1a07945
 }
 
 #[derive(Default)]
