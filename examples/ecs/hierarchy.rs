--- conflicted
+++ resolved
@@ -91,35 +91,19 @@
 	mut parents_query: Query<(Entity, &Children), With<Sprite>>,
 	mut transform_query: Query<&mut Transform, With<Sprite>>,
 ) {
-<<<<<<< HEAD
 	let angle = std::f32::consts::PI / 2.0;
 	for (parent, children) in parents_query.iter_mut() {
 		if let Ok(mut transform) = transform_query.get_mut(parent) {
-			transform.rotate(Quat::from_rotation_z(-angle * time.delta_seconds()));
+			transform.rotate_z(-angle * time.delta_seconds());
 		}
 
 		// To iterate through the entities children, just treat the Children component as a Vec
 		// Alternatively, you could query entities that have a Parent component
 		for child in children.iter() {
 			if let Ok(mut transform) = transform_query.get_mut(*child) {
-				transform.rotate(Quat::from_rotation_z(angle * 2.0 * time.delta_seconds()));
+				transform.rotate_z(angle * 2.0 * time.delta_seconds());
 			}
 		}
-=======
-    let angle = std::f32::consts::PI / 2.0;
-    for (parent, children) in parents_query.iter_mut() {
-        if let Ok(mut transform) = transform_query.get_mut(parent) {
-            transform.rotate_z(-angle * time.delta_seconds());
-        }
-
-        // To iterate through the entities children, just treat the Children component as a Vec
-        // Alternatively, you could query entities that have a Parent component
-        for child in children.iter() {
-            if let Ok(mut transform) = transform_query.get_mut(*child) {
-                transform.rotate_z(angle * 2.0 * time.delta_seconds());
-            }
-        }
->>>>>>> a1a07945
 
 		// To demonstrate removing children, we'll start to remove the children after a couple of
 		// seconds
