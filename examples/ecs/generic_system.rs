--- conflicted
+++ resolved
@@ -66,19 +66,11 @@
 }
 
 fn print_text_system(time: Res<Time>, mut query: Query<(&mut PrinterTick, &TextToPrint)>) {
-<<<<<<< HEAD
-	for (mut timer, text) in query.iter_mut() {
+	for (mut timer, text) in &mut query {
 		if timer.tick(time.delta()).just_finished() {
 			info!("{}", text.0);
 		}
 	}
-=======
-    for (mut timer, text) in &mut query {
-        if timer.tick(time.delta()).just_finished() {
-            info!("{}", text.0);
-        }
-    }
->>>>>>> a1d3f1b3
 }
 
 fn transition_to_in_game_system(
@@ -93,13 +85,7 @@
 // Type arguments on functions come after the function name, but before ordinary arguments.
 // Here, the `Component` trait is a trait bound on T, our generic type
 fn cleanup_system<T: Component>(mut commands: Commands, query: Query<Entity, With<T>>) {
-<<<<<<< HEAD
-	for e in query.into_iter() {
+	for e in &query {
 		commands.entity(e).despawn_recursive();
 	}
-=======
-    for e in &query {
-        commands.entity(e).despawn_recursive();
-    }
->>>>>>> a1d3f1b3
 }