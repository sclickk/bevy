//! This example illustrates how to use [`States`] to control transitioning from a `Menu` state to
//! an `InGame` state.

use bevy::prelude::*;

fn main() {
	let mut app = App::new();
	app.add_plugins(DefaultPlugins);
	app.add_state(AppState::Menu);
	app.add_startup_system(setup);
	app.add_system_set(SystemSet::on_enter(AppState::Menu).with_system(setup_menu));
	app.add_system_set(SystemSet::on_update(AppState::Menu).with_system(menu));
	app.add_system_set(SystemSet::on_exit(AppState::Menu).with_system(cleanup_menu));
	app.add_system_set(SystemSet::on_enter(AppState::InGame).with_system(setup_game));
	app.add_system_set(
		SystemSet::on_update(AppState::InGame)
			.with_system(movement)
			.with_system(change_color),
	);
	app.run();
}

#[derive(Debug, Clone, Eq, PartialEq, Hash)]
enum AppState {
	Menu,
	InGame,
}

struct MenuData {
	button_entity: Entity,
}

const NORMAL_BUTTON: Color = Color::rgb(0.15, 0.15, 0.15);
const HOVERED_BUTTON: Color = Color::rgb(0.25, 0.25, 0.25);
const PRESSED_BUTTON: Color = Color::rgb(0.35, 0.75, 0.35);

fn setup(mut commands: Commands) {
	commands.init_bundle::<Camera2dBundle>();
}

fn setup_menu(mut commands: Commands, asset_server: Res<AssetServer>) {
<<<<<<< HEAD
	let button_entity = commands
		.spawn_bundle(ButtonBundle {
			style: Style {
				size: Size::new(Val::Px(150.0), Val::Px(65.0)),
				// center button
				margin: UiRect::all(Val::Auto),
				// horizontally center child text
				justify_content: JustifyContent::Center,
				// vertically center child text
				align_items: AlignItems::Center,
				..Default::default()
			},
			color: NORMAL_BUTTON.into(),
			..Default::default()
		})
		.with_children(|parent| {
			parent.spawn_bundle(TextBundle {
				text: Text::with_section(
					"Play",
					TextStyle {
						font: asset_server.load("fonts/FiraSans-Bold.ttf"),
						font_size: 40.0,
						color: Color::rgb(0.9, 0.9, 0.9),
					},
					Default::default(),
				),
				..Default::default()
			});
		})
		.id();
	commands.insert_resource(MenuData { button_entity });
=======
    let button_entity = commands
        .spawn_bundle(ButtonBundle {
            style: Style {
                size: Size::new(Val::Px(150.0), Val::Px(65.0)),
                // center button
                margin: UiRect::all(Val::Auto),
                // horizontally center child text
                justify_content: JustifyContent::Center,
                // vertically center child text
                align_items: AlignItems::Center,
                ..default()
            },
            color: NORMAL_BUTTON.into(),
            ..default()
        })
        .with_children(|parent| {
            parent.spawn_bundle(TextBundle::from_section(
                "Play",
                TextStyle {
                    font: asset_server.load("fonts/FiraSans-Bold.ttf"),
                    font_size: 40.0,
                    color: Color::rgb(0.9, 0.9, 0.9),
                },
            ));
        })
        .id();
    commands.insert_resource(MenuData { button_entity });
>>>>>>> 01f5f8cb
}

fn menu(
	mut state: ResMut<State<AppState>>,
	mut interaction_query: Query<(&Interaction, &mut UiColor), (Changed<Interaction>, With<Button>)>,
) {
	for (interaction, mut color) in &mut interaction_query {
		match *interaction {
			Interaction::Clicked => {
				*color = PRESSED_BUTTON.into();
				state.set(AppState::InGame).unwrap();
			},
			Interaction::Hovered => {
				*color = HOVERED_BUTTON.into();
			},
			Interaction::None => {
				*color = NORMAL_BUTTON.into();
			},
		}
	}
}

fn cleanup_menu(mut commands: Commands, menu_data: Res<MenuData>) {
	commands
		.entity(menu_data.button_entity)
		.despawn_recursive();
}

fn setup_game(mut commands: Commands, asset_server: Res<AssetServer>) {
	commands.spawn_bundle(SpriteBundle {
		texture: asset_server.load("branding/icon.png"),
		..Default::default()
	});
}

const SPEED: f32 = 100.0;
fn movement(
	time: Res<Time>,
	input: Res<Input<KeyCode>>,
	mut query: Query<&mut Transform, With<Sprite>>,
) {
	for mut transform in &mut query {
		let mut direction = Vec3::ZERO;
		if input.pressed(KeyCode::Left) {
			direction.x -= 1.0;
		}
		if input.pressed(KeyCode::Right) {
			direction.x += 1.0;
		}
		if input.pressed(KeyCode::Up) {
			direction.y += 1.0;
		}
		if input.pressed(KeyCode::Down) {
			direction.y -= 1.0;
		}

		if direction != Vec3::ZERO {
			transform.translation += direction.normalize() * SPEED * time.delta_seconds();
		}
	}
}

fn change_color(time: Res<Time>, mut query: Query<&mut Sprite>) {
	for mut sprite in &mut query {
		sprite
			.color
			.set_b((time.seconds_since_startup() * 0.5).sin() as f32 + 2.0);
	}
}<|MERGE_RESOLUTION|>--- conflicted
+++ resolved
@@ -39,39 +39,6 @@
 }
 
 fn setup_menu(mut commands: Commands, asset_server: Res<AssetServer>) {
-<<<<<<< HEAD
-	let button_entity = commands
-		.spawn_bundle(ButtonBundle {
-			style: Style {
-				size: Size::new(Val::Px(150.0), Val::Px(65.0)),
-				// center button
-				margin: UiRect::all(Val::Auto),
-				// horizontally center child text
-				justify_content: JustifyContent::Center,
-				// vertically center child text
-				align_items: AlignItems::Center,
-				..Default::default()
-			},
-			color: NORMAL_BUTTON.into(),
-			..Default::default()
-		})
-		.with_children(|parent| {
-			parent.spawn_bundle(TextBundle {
-				text: Text::with_section(
-					"Play",
-					TextStyle {
-						font: asset_server.load("fonts/FiraSans-Bold.ttf"),
-						font_size: 40.0,
-						color: Color::rgb(0.9, 0.9, 0.9),
-					},
-					Default::default(),
-				),
-				..Default::default()
-			});
-		})
-		.id();
-	commands.insert_resource(MenuData { button_entity });
-=======
     let button_entity = commands
         .spawn_bundle(ButtonBundle {
             style: Style {
@@ -82,10 +49,10 @@
                 justify_content: JustifyContent::Center,
                 // vertically center child text
                 align_items: AlignItems::Center,
-                ..default()
+                ..Default::default()
             },
             color: NORMAL_BUTTON.into(),
-            ..default()
+            ..Default::default()
         })
         .with_children(|parent| {
             parent.spawn_bundle(TextBundle::from_section(
@@ -99,7 +66,6 @@
         })
         .id();
     commands.insert_resource(MenuData { button_entity });
->>>>>>> 01f5f8cb
 }
 
 fn menu(
