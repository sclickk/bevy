//! This example illustrates how to use [`States`] to control transitioning from a `Menu` state to
//! an `InGame` state.

use bevy::prelude::*;

fn main() {
	let mut app = App::new();
	app.add_plugins(DefaultPlugins);
	app.add_state(AppState::Menu);
	app.add_startup_system(setup);
	app.add_system_set(SystemSet::on_enter(AppState::Menu).with_system(setup_menu));
	app.add_system_set(SystemSet::on_update(AppState::Menu).with_system(menu));
	app.add_system_set(SystemSet::on_exit(AppState::Menu).with_system(cleanup_menu));
	app.add_system_set(SystemSet::on_enter(AppState::InGame).with_system(setup_game));
	app.add_system_set(
		SystemSet::on_update(AppState::InGame)
			.with_system(movement)
			.with_system(change_color),
	);
	app.run();
}

#[derive(Debug, Clone, Eq, PartialEq, Hash)]
enum AppState {
	Menu,
	InGame,
}

struct MenuData {
	button_entity: Entity,
}

const NORMAL_BUTTON: Color = Color::rgb(0.15, 0.15, 0.15);
const HOVERED_BUTTON: Color = Color::rgb(0.25, 0.25, 0.25);
const PRESSED_BUTTON: Color = Color::rgb(0.35, 0.75, 0.35);

fn setup(mut commands: Commands) {
	commands.init_bundle::<Camera2dBundle>();
}

fn setup_menu(mut commands: Commands, asset_server: Res<AssetServer>) {
	let button_entity = commands
		.spawn_bundle(ButtonBundle {
			style: Style {
				size: Size::new(Val::Px(150.0), Val::Px(65.0)),
				// center button
				margin: UiRect::all(Val::Auto),
				// horizontally center child text
				justify_content: JustifyContent::Center,
				// vertically center child text
				align_items: AlignItems::Center,
				..Default::default()
			},
			color: NORMAL_BUTTON.into(),
			..Default::default()
		})
		.with_children(|parent| {
			parent.spawn_bundle(TextBundle {
				text: Text::with_section(
					"Play",
					TextStyle {
						font: asset_server.load("fonts/FiraSans-Bold.ttf"),
						font_size: 40.0,
						color: Color::rgb(0.9, 0.9, 0.9),
					},
					Default::default(),
				),
				..Default::default()
			});
		})
		.id();
	commands.insert_resource(MenuData { button_entity });
}

fn menu(
	mut state: ResMut<State<AppState>>,
	mut interaction_query: Query<(&Interaction, &mut UiColor), (Changed<Interaction>, With<Button>)>,
) {
<<<<<<< HEAD
	for (interaction, mut color) in interaction_query.iter_mut() {
		match *interaction {
			Interaction::Clicked => {
				*color = PRESSED_BUTTON.into();
				state.set(AppState::InGame).unwrap();
			}
			Interaction::Hovered => {
				*color = HOVERED_BUTTON.into();
			}
			Interaction::None => {
				*color = NORMAL_BUTTON.into();
			}
		}
	}
=======
    for (interaction, mut color) in &mut interaction_query {
        match *interaction {
            Interaction::Clicked => {
                *color = PRESSED_BUTTON.into();
                state.set(AppState::InGame).unwrap();
            }
            Interaction::Hovered => {
                *color = HOVERED_BUTTON.into();
            }
            Interaction::None => {
                *color = NORMAL_BUTTON.into();
            }
        }
    }
>>>>>>> a1d3f1b3
}

fn cleanup_menu(mut commands: Commands, menu_data: Res<MenuData>) {
	commands
		.entity(menu_data.button_entity)
		.despawn_recursive();
}

fn setup_game(mut commands: Commands, asset_server: Res<AssetServer>) {
	commands.spawn_bundle(SpriteBundle {
		texture: asset_server.load("branding/icon.png"),
		..Default::default()
	});
}

const SPEED: f32 = 100.0;
fn movement(
	time: Res<Time>,
	input: Res<Input<KeyCode>>,
	mut query: Query<&mut Transform, With<Sprite>>,
) {
<<<<<<< HEAD
	for mut transform in query.iter_mut() {
		let mut direction = Vec3::ZERO;
		if input.pressed(KeyCode::Left) {
			direction.x -= 1.0;
		}
		if input.pressed(KeyCode::Right) {
			direction.x += 1.0;
		}
		if input.pressed(KeyCode::Up) {
			direction.y += 1.0;
		}
		if input.pressed(KeyCode::Down) {
			direction.y -= 1.0;
		}
=======
    for mut transform in &mut query {
        let mut direction = Vec3::ZERO;
        if input.pressed(KeyCode::Left) {
            direction.x -= 1.0;
        }
        if input.pressed(KeyCode::Right) {
            direction.x += 1.0;
        }
        if input.pressed(KeyCode::Up) {
            direction.y += 1.0;
        }
        if input.pressed(KeyCode::Down) {
            direction.y -= 1.0;
        }
>>>>>>> a1d3f1b3

		if direction != Vec3::ZERO {
			transform.translation += direction.normalize() * SPEED * time.delta_seconds();
		}
	}
}

fn change_color(time: Res<Time>, mut query: Query<&mut Sprite>) {
<<<<<<< HEAD
	for mut sprite in query.iter_mut() {
		sprite
			.color
			.set_b((time.seconds_since_startup() * 0.5).sin() as f32 + 2.0);
	}
=======
    for mut sprite in &mut query {
        sprite
            .color
            .set_b((time.seconds_since_startup() * 0.5).sin() as f32 + 2.0);
    }
>>>>>>> a1d3f1b3
}<|MERGE_RESOLUTION|>--- conflicted
+++ resolved
@@ -76,8 +76,7 @@
 	mut state: ResMut<State<AppState>>,
 	mut interaction_query: Query<(&Interaction, &mut UiColor), (Changed<Interaction>, With<Button>)>,
 ) {
-<<<<<<< HEAD
-	for (interaction, mut color) in interaction_query.iter_mut() {
+	for (interaction, mut color) in &mut interaction_query {
 		match *interaction {
 			Interaction::Clicked => {
 				*color = PRESSED_BUTTON.into();
@@ -91,22 +90,6 @@
 			}
 		}
 	}
-=======
-    for (interaction, mut color) in &mut interaction_query {
-        match *interaction {
-            Interaction::Clicked => {
-                *color = PRESSED_BUTTON.into();
-                state.set(AppState::InGame).unwrap();
-            }
-            Interaction::Hovered => {
-                *color = HOVERED_BUTTON.into();
-            }
-            Interaction::None => {
-                *color = NORMAL_BUTTON.into();
-            }
-        }
-    }
->>>>>>> a1d3f1b3
 }
 
 fn cleanup_menu(mut commands: Commands, menu_data: Res<MenuData>) {
@@ -128,8 +111,7 @@
 	input: Res<Input<KeyCode>>,
 	mut query: Query<&mut Transform, With<Sprite>>,
 ) {
-<<<<<<< HEAD
-	for mut transform in query.iter_mut() {
+	for mut transform in &mut query {
 		let mut direction = Vec3::ZERO;
 		if input.pressed(KeyCode::Left) {
 			direction.x -= 1.0;
@@ -143,22 +125,6 @@
 		if input.pressed(KeyCode::Down) {
 			direction.y -= 1.0;
 		}
-=======
-    for mut transform in &mut query {
-        let mut direction = Vec3::ZERO;
-        if input.pressed(KeyCode::Left) {
-            direction.x -= 1.0;
-        }
-        if input.pressed(KeyCode::Right) {
-            direction.x += 1.0;
-        }
-        if input.pressed(KeyCode::Up) {
-            direction.y += 1.0;
-        }
-        if input.pressed(KeyCode::Down) {
-            direction.y -= 1.0;
-        }
->>>>>>> a1d3f1b3
 
 		if direction != Vec3::ZERO {
 			transform.translation += direction.normalize() * SPEED * time.delta_seconds();
@@ -167,17 +133,9 @@
 }
 
 fn change_color(time: Res<Time>, mut query: Query<&mut Sprite>) {
-<<<<<<< HEAD
-	for mut sprite in query.iter_mut() {
+	for mut sprite in &mut query {
 		sprite
 			.color
 			.set_b((time.seconds_since_startup() * 0.5).sin() as f32 + 2.0);
 	}
-=======
-    for mut sprite in &mut query {
-        sprite
-            .color
-            .set_b((time.seconds_since_startup() * 0.5).sin() as f32 + 2.0);
-    }
->>>>>>> a1d3f1b3
 }