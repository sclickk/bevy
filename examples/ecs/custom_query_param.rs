--- conflicted
+++ resolved
@@ -55,9 +55,8 @@
 fn print_components_read_only(
 	query: Query<ReadOnlyCustomQuery<ComponentC, ComponentD>, QueryFilter<ComponentC, ComponentD>>,
 ) {
-<<<<<<< HEAD
 	println!("Print components (read_only):");
-	for e in query.into_iter() {
+	for e in &query {
 		println!("Entity: {:?}", e.entity);
 		println!("A: {:?}", e.a);
 		println!("B: {:?}", e.b);
@@ -67,19 +66,6 @@
 		println!("Generic: {:?}", e.generic);
 	}
 	println!();
-=======
-    println!("Print components (read_only):");
-    for e in &query {
-        println!("Entity: {:?}", e.entity);
-        println!("A: {:?}", e.a);
-        println!("B: {:?}", e.b);
-        println!("Nested: {:?}", e.nested);
-        println!("Optional nested: {:?}", e.optional_nested);
-        println!("Optional tuple: {:?}", e.optional_tuple);
-        println!("Generic: {:?}", e.generic);
-    }
-    println!();
->>>>>>> a1d3f1b3
 }
 
 // If you are going to mutate the data in a query, you must mark it with the `mutable` attribute.
@@ -140,9 +126,8 @@
 fn print_components_iter_mut(
 	mut query: Query<CustomQuery<ComponentC, ComponentD>, QueryFilter<ComponentC, ComponentD>>,
 ) {
-<<<<<<< HEAD
 	println!("Print components (iter_mut):");
-	for e in query.iter_mut() {
+	for e in &mut query {
 		// Re-declaring the variable to illustrate the type of the actual iterator item.
 		let e: CustomQueryItem<'_, _, _> = e;
 		println!("Entity: {:?}", e.entity);
@@ -154,29 +139,13 @@
 		println!("Generic: {:?}", e.generic);
 	}
 	println!();
-=======
-    println!("Print components (iter_mut):");
-    for e in &mut query {
-        // Re-declaring the variable to illustrate the type of the actual iterator item.
-        let e: CustomQueryItem<'_, _, _> = e;
-        println!("Entity: {:?}", e.entity);
-        println!("A: {:?}", e.a);
-        println!("B: {:?}", e.b);
-        println!("Optional nested: {:?}", e.optional_nested);
-        println!("Optional tuple: {:?}", e.optional_tuple);
-        println!("Nested: {:?}", e.nested);
-        println!("Generic: {:?}", e.generic);
-    }
-    println!();
->>>>>>> a1d3f1b3
 }
 
 fn print_components_iter(
 	query: Query<CustomQuery<ComponentC, ComponentD>, QueryFilter<ComponentC, ComponentD>>,
 ) {
-<<<<<<< HEAD
 	println!("Print components (iter):");
-	for e in query.into_iter() {
+	for e in &query {
 		// Re-declaring the variable to illustrate the type of the actual iterator item.
 		let e: CustomQueryReadOnlyItem<'_, _, _> = e;
 		println!("Entity: {:?}", e.entity);
@@ -186,19 +155,6 @@
 		println!("Generic: {:?}", e.generic);
 	}
 	println!();
-=======
-    println!("Print components (iter):");
-    for e in &query {
-        // Re-declaring the variable to illustrate the type of the actual iterator item.
-        let e: CustomQueryReadOnlyItem<'_, _, _> = e;
-        println!("Entity: {:?}", e.entity);
-        println!("A: {:?}", e.a);
-        println!("B: {:?}", e.b);
-        println!("Nested: {:?}", e.nested);
-        println!("Generic: {:?}", e.generic);
-    }
-    println!();
->>>>>>> a1d3f1b3
 }
 
 type NestedTupleQuery<'w> = (&'w ComponentC, &'w ComponentD);
@@ -220,23 +176,12 @@
 		),
 	>,
 ) {
-<<<<<<< HEAD
 	println!("Print components (tuple):");
-	for (entity, a, b, nested, (generic_c, generic_d)) in query.into_iter() {
+	for (entity, a, b, nested, (generic_c, generic_d)) in &query {
 		println!("Entity: {:?}", entity);
 		println!("A: {:?}", a);
 		println!("B: {:?}", b);
 		println!("Nested: {:?} {:?}", nested.0, nested.1);
 		println!("Generic: {:?} {:?}", generic_c, generic_d);
 	}
-=======
-    println!("Print components (tuple):");
-    for (entity, a, b, nested, (generic_c, generic_d)) in &query {
-        println!("Entity: {:?}", entity);
-        println!("A: {:?}", a);
-        println!("B: {:?}", b);
-        println!("Nested: {:?} {:?}", nested.0, nested.1);
-        println!("Generic: {:?} {:?}", generic_c, generic_d);
-    }
->>>>>>> a1d3f1b3
 }