//! This is a guided introduction to Bevy's "Entity Component System" (ECS)
//! All Bevy app logic is built using the ECS pattern, so definitely pay attention!
//!
//! Why ECS?
//! * Data oriented: Functionality is driven by data
//! * Clean Architecture: Loose coupling of functionality / prevents deeply nested inheritance
//! * High Performance: Massively parallel and cache friendly
//!
//! ECS Definitions:
//!
//! Component: just a normal Rust data type. generally scoped to a single piece of functionality
//!     Examples: position, velocity, health, color, name
//!
//! Entity: a collection of components with a unique id
//!     Examples: Entity1 { Name("Alice"), Position(0, 0) },
//!               Entity2 { Name("Bill"), Position(10, 5) }
//!
//! Resource: a shared global piece of data
//!     Examples: asset storage, events, system state
//!
//! System: runs logic on entities, components, and resources
//!     Examples: move system, damage system
//!
//! Now that you know a little bit about ECS, lets look at some Bevy code!
//! We will now make a simple "game" to illustrate what Bevy's ECS looks like in practice.

use bevy::{
	app::{AppExit, ScheduleRunnerPlugin, ScheduleRunnerSettings},
	ecs::schedule::ReportExecutionOrderAmbiguities,
	log::LogPlugin,
	prelude::*,
	utils::Duration,
};
use rand::random;

// COMPONENTS: Pieces of functionality we add to entities. These are just normal Rust data types
//

// Our game will have a number of "players". Each player has a name that identifies them
#[derive(Component)]
struct Player {
	name: String,
}

// Each player also has a score. This component holds on to that score
#[derive(Component)]
struct Score {
	value: usize,
}

// RESOURCES: "Global" state accessible by systems. These are also just normal Rust data types!
//

// This resource holds information about the game:
#[derive(Default)]
struct GameState {
	current_round: usize,
	total_players: usize,
	winning_player: Option<String>,
}

// This resource provides rules for our "game".
struct GameRules {
	winning_score: usize,
	max_rounds: usize,
	max_players: usize,
}

// SYSTEMS: Logic that runs on entities, components, and resources. These generally run once each
// time the app updates.
//

// This is the simplest type of system. It just prints "This game is fun!" on each run:
fn print_message_system() {
	println!("This game is fun!");
}

// Systems can also read and modify resources. This system starts a new "round" on each update:
// NOTE: "mut" denotes that the resource is "mutable"
// Res<GameRules> is read-only. ResMut<GameState> can modify the resource
fn new_round_system(game_rules: Res<GameRules>, mut game_state: ResMut<GameState>) {
	game_state.current_round += 1;
	println!(
		"Begin round {} of {}",
		game_state.current_round, game_rules.max_rounds
	);
}

// This system updates the score for each entity with the "Player" and "Score" component.
fn score_system(mut query: Query<(&Player, &mut Score)>) {
	for (player, mut score) in query.iter_mut() {
		let scored_a_point = random::<bool>();
		if scored_a_point {
			score.value += 1;
			println!(
				"{} scored a point! Their score is: {}",
				player.name, score.value
			);
		} else {
			println!(
				"{} did not score a point! Their score is: {}",
				player.name, score.value
			);
		}
	}

	// this game isn't very fun is it :)
}

// This system runs on all entities with the "Player" and "Score" components, but it also
// accesses the "GameRules" resource to determine if a player has won.
fn score_check_system(
	game_rules: Res<GameRules>,
	mut game_state: ResMut<GameState>,
	query: Query<(&Player, &Score)>,
) {
	for (player, score) in query.iter() {
		if score.value == game_rules.winning_score {
			game_state.winning_player = Some(player.name.clone());
		}
	}
}

// This system ends the game if we meet the right conditions. This fires an AppExit event, which
// tells our App to quit. Check out the "event.rs" example if you want to learn more about using
// events.
fn game_over_system(
	game_rules: Res<GameRules>,
	game_state: Res<GameState>,
	mut app_exit_events: EventWriter<AppExit>,
) {
	if let Some(ref player) = game_state.winning_player {
		println!("{} won the game!", player);
		app_exit_events.send(AppExit);
	} else if game_state.current_round == game_rules.max_rounds {
		println!("Ran out of rounds. Nobody wins!");
		app_exit_events.send(AppExit);
	}
}

// This is a "startup" system that runs exactly once when the app starts up. Startup systems are
// generally used to create the initial "state" of our game. The only thing that distinguishes a
// "startup" system from a "normal" system is how it is registered:      Startup:
// app.add_startup_system(startup_system)      Normal:  app.add_system(normal_system)
fn startup_system(mut commands: Commands, mut game_state: ResMut<GameState>) {
	// Create our game rules resource
	commands.insert_resource(GameRules {
		max_rounds: 10,
		winning_score: 4,
		max_players: 4,
	});

	// Add some players to our world. Players start with a score of 0 ... we want our game to be
	// fair!
	commands.spawn_batch(vec![
		(
			Player {
				name: "Alice".to_string(),
			},
			Score { value: 0 },
		),
		(
			Player {
				name: "Bob".to_string(),
			},
			Score { value: 0 },
		),
	]);

	// set the total players to "2"
	game_state.total_players = 2;
}

// This system uses a command buffer to (potentially) add a new player to our game on each
// iteration. Normal systems cannot safely access the World instance directly because they run in
// parallel. Our World contains all of our components, so mutating arbitrary parts of it in parallel
// is not thread safe. Command buffers give us the ability to queue up changes to our World without
// directly accessing it
fn new_player_system(
	mut commands: Commands,
	game_rules: Res<GameRules>,
	mut game_state: ResMut<GameState>,
) {
	// Randomly add a new player
	let add_new_player = random::<bool>();
	if add_new_player && game_state.total_players < game_rules.max_players {
		game_state.total_players += 1;
		commands.spawn_bundle((
			Player {
				name: format!("Player {}", game_state.total_players),
			},
			Score { value: 0 },
		));

		println!("Player {} joined the game!", game_state.total_players);
	}
}

// If you really need full, immediate read/write access to the world or resources, you can use an
// "exclusive system".
// WARNING: These will block all parallel execution of other systems until they finish, so they
// should generally be avoided if you care about performance.
#[allow(dead_code)]
fn exclusive_player_system(world: &mut World) {
<<<<<<< HEAD
	// this does the same thing as "new_player_system"
	let total_players = world.resource_mut::<GameState>().total_players;
	let should_add_player = {
		let game_rules = world.resource::<GameRules>();
		let add_new_player = random::<bool>();
		add_new_player && total_players < game_rules.max_players
	};
	// Randomly add a new player
	if should_add_player {
		world.spawn().insert_bundle((
			Player {
				name: format!("Player {}", total_players),
			},
			Score { value: 0 },
		));
=======
    // this does the same thing as "new_player_system"
    let total_players = world.resource_mut::<GameState>().total_players;
    let should_add_player = {
        let game_rules = world.resource::<GameRules>();
        let add_new_player = random::<bool>();
        add_new_player && total_players < game_rules.max_players
    };
    // Randomly add a new player
    if should_add_player {
        println!("Player {} has joined the game!", total_players + 1);
        world.spawn().insert_bundle((
            Player {
                name: format!("Player {}", total_players + 1),
            },
            Score { value: 0 },
        ));
>>>>>>> e57abc1c

		let mut game_state = world.resource_mut::<GameState>();
		game_state.total_players += 1;
	}
}

// Sometimes systems need to be stateful. Bevy's ECS provides the `Local` system parameter
// for this case. A `Local<T>` refers to a value owned by the system of type `T`, which is automatically
// initialized using `T`'s `FromWorld`* implementation. In this system's `Local` (`counter`), `T` is `u32`.
// Therefore, on the first turn, `counter` has a value of 0.
//
// *: `FromWorld` is a trait which creates a value using the contents of the `World`.
// For any type which is `Default`, like `u32` in this example, `FromWorld` creates the default value.
fn print_at_end_round(mut counter: Local<u32>) {
	*counter += 1;
	println!("In stage 'Last' for the {}th time", *counter);
	// Print an empty line between rounds
	println!();
}

#[derive(Debug, Hash, PartialEq, Eq, Clone, StageLabel)]
enum MyStage {
	BeforeRound,
	AfterRound,
}

// Our Bevy app's entry point
fn main() {
	// Bevy apps are created using the builder pattern. We use the builder to add systems,
	// resources, and plugins to our app
	let mut app = App::new();
	// Resources that implement the Default or FromWorld trait can be added like this:
	app.init_resource::<GameState>();
	// Some systems are configured by adding their settings as a resource.
	app.insert_resource(ScheduleRunnerSettings::run_loop(Duration::from_secs(5)));
	// Plugins are just a grouped set of app builder calls (just like we're doing here).
	// We could easily turn our game into a plugin, but you can check out the plugin example for
	// that :) The plugin below runs our app's "system schedule" once every 5 seconds
	// (configured above).
	app.init_plugin::<ScheduleRunnerPlugin>();
	// Startup systems run exactly once BEFORE all other systems. These are generally used for
	// app initialization code (ex: adding entities and resources)
	app.add_startup_system(startup_system);
	app.add_system(print_message_system);
	// SYSTEM EXECUTION ORDER
	//
	// Each system belongs to a `Stage`, which controls the execution strategy and broad order
	// of the systems within each tick. Startup stages (which startup systems are
	// registered in) will always complete before ordinary stages begin,
	// and every system in a stage must complete before the next stage advances.
	// Once every stage has concluded, the main loop is complete and begins again.
	//
	// By default, all systems run in parallel, except when they require mutable access to a
	// piece of data. This is efficient, but sometimes order matters.
	// For example, we want our "game over" system to execute after all other systems to ensure
	// we don't accidentally run the game for an extra round.
	//
	// Rather than splitting each of your systems into separate stages, you should force an
	// explicit ordering between them by giving the relevant systems a label with
	// `.label`, then using the `.before` or `.after` methods. Systems will not be
	// scheduled until all of the systems that they have an "ordering dependency" on have
	// completed.
	//
	// Doing that will, in just about all cases, lead to better performance compared to
	// splitting systems between stages, because it gives the scheduling algorithm more
	// opportunities to run systems in parallel.
	// Stages are still necessary, however: end of a stage is a hard sync point
	// (meaning, no systems are running) where `Commands` issued by systems are processed.
	// This is required because commands can perform operations that are incompatible with
	// having systems in flight, such as spawning or deleting entities,
	// adding or removing resources, etc.
	//
	// add_system(system) adds systems to the UPDATE stage by default
	// However we can manually specify the stage if we want to. The following is equivalent to
	// add_system(score_system)
	app.add_system_to_stage(CoreStage::Update, score_system);
	// There are other `CoreStages`, such as `Last` which runs at the very end of each run.
	app.add_system_to_stage(CoreStage::Last, print_at_end_round);
	// We can also create new stages. Here is what our games stage order will look like:
	// "before_round": new_player_system, new_round_system
	// "update": print_message_system, score_system
	// "after_round": score_check_system, game_over_system
	app.add_stage_before(
		CoreStage::Update,
		MyStage::BeforeRound,
		SystemStage::parallel(),
	);
	app.add_stage_after(
		CoreStage::Update,
		MyStage::AfterRound,
		SystemStage::parallel(),
	);
	app.add_system_to_stage(MyStage::BeforeRound, new_round_system);
	app.add_system_to_stage(
		MyStage::BeforeRound,
		new_player_system.after(new_round_system),
	);
	app.add_system_to_stage(
		MyStage::BeforeRound,
		// Systems which take `&mut World` as an argument must call `.exclusive_system()`.
		// The following will not compile.
		//.add_system_to_stage(MyStage::BeforeRound, exclusive_player_system)
		exclusive_player_system.exclusive_system(),
	);
	app.add_system_to_stage(MyStage::AfterRound, score_check_system);
	app.add_system_to_stage(
		// We can ensure that `game_over_system` runs after `score_check_system` using explicit ordering
		// To do this we use either `.before` or `.after` to describe the order we want the relationship
		// Since we are using `after`, `game_over_system` runs after `score_check_system`
		MyStage::AfterRound,
		game_over_system.after(score_check_system),
	);
	// We can check our systems for execution order ambiguities by examining the output produced
	// in the console by using the `LogPlugin` and adding the following Resource to our App :)
	// Be aware that not everything reported by this checker is a potential problem, you'll have
	// to make that judgement yourself.
	app.init_plugin::<LogPlugin>();
	app.init_resource::<ReportExecutionOrderAmbiguities>();
	// This call to run() starts the app we just built!
	app.run();
}<|MERGE_RESOLUTION|>--- conflicted
+++ resolved
@@ -202,7 +202,6 @@
 // should generally be avoided if you care about performance.
 #[allow(dead_code)]
 fn exclusive_player_system(world: &mut World) {
-<<<<<<< HEAD
 	// this does the same thing as "new_player_system"
 	let total_players = world.resource_mut::<GameState>().total_players;
 	let should_add_player = {
@@ -212,30 +211,13 @@
 	};
 	// Randomly add a new player
 	if should_add_player {
+		println!("Player {} has joined the game!", total_players + 1);
 		world.spawn().insert_bundle((
 			Player {
-				name: format!("Player {}", total_players),
+				name: format!("Player {}", total_players + 1),
 			},
 			Score { value: 0 },
 		));
-=======
-    // this does the same thing as "new_player_system"
-    let total_players = world.resource_mut::<GameState>().total_players;
-    let should_add_player = {
-        let game_rules = world.resource::<GameRules>();
-        let add_new_player = random::<bool>();
-        add_new_player && total_players < game_rules.max_players
-    };
-    // Randomly add a new player
-    if should_add_player {
-        println!("Player {} has joined the game!", total_players + 1);
-        world.spawn().insert_bundle((
-            Player {
-                name: format!("Player {}", total_players + 1),
-            },
-            Score { value: 0 },
-        ));
->>>>>>> e57abc1c
 
 		let mut game_state = world.resource_mut::<GameState>();
 		game_state.total_players += 1;
