--- conflicted
+++ resolved
@@ -105,15 +105,7 @@
 
 /// Another run criteria, simply using a resource.
 fn is_done(done: Res<Done>) -> ShouldRun {
-<<<<<<< HEAD
-	if done.0 {
-		ShouldRun::Yes
-	} else {
-		ShouldRun::No
-	}
-=======
-    done.0.into()
->>>>>>> c43295af
+	done.0.into()
 }
 
 /// Used with [`RunCritera::pipe`], inverts the result of the
