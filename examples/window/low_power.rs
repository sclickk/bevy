--- conflicted
+++ resolved
@@ -12,7 +12,6 @@
 };
 
 fn main() {
-<<<<<<< HEAD
 	let mut app = App::new();
 	// Continuous rendering for games - bevy's default.
 	app.insert_resource(WinitSettings::game());
@@ -28,7 +27,7 @@
 	});
 	// Turn off vsync to maximize CPU/GPU usage
 	app.insert_resource(WindowDescriptor {
-		present_mode: PresentMode::Immediate,
+		present_mode: PresentMode::AutoNoVsync,
 		..Default::default()
 	});
 	app.insert_resource(ExampleMode::Game);
@@ -39,34 +38,6 @@
 	app.add_system(test_setup::update_text);
 	app.add_system(update_winit);
 	app.run();
-=======
-    App::new()
-        // Continuous rendering for games - bevy's default.
-        .insert_resource(WinitSettings::game())
-        // Power-saving reactive rendering for applications.
-        .insert_resource(WinitSettings::desktop_app())
-        // You can also customize update behavior with the fields of [`WinitConfig`]
-        .insert_resource(WinitSettings {
-            focused_mode: bevy::winit::UpdateMode::Continuous,
-            unfocused_mode: bevy::winit::UpdateMode::ReactiveLowPower {
-                max_wait: Duration::from_millis(10),
-            },
-            ..default()
-        })
-        // Turn off vsync to maximize CPU/GPU usage
-        .insert_resource(WindowDescriptor {
-            present_mode: PresentMode::AutoNoVsync,
-            ..default()
-        })
-        .insert_resource(ExampleMode::Game)
-        .add_plugins(DefaultPlugins)
-        .add_startup_system(test_setup::setup)
-        .add_system(test_setup::cycle_modes)
-        .add_system(test_setup::rotate_cube)
-        .add_system(test_setup::update_text)
-        .add_system(update_winit)
-        .run();
->>>>>>> 44566dba
 }
 
 #[derive(Debug)]
