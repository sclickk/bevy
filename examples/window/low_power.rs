//! This example illustrates how to run a winit window in a reactive, low power mode.
//!
//! This is useful for making desktop applications, or any other program that doesn't need to be
//! running the event loop non-stop.

use std::time::Duration;

use bevy::{
	prelude::*,
	window::{PresentMode, RequestRedraw},
	winit::WinitSettings,
};

fn main() {
	let mut app = App::new();
	// Continuous rendering for games - bevy's default.
	app.insert_resource(WinitSettings::game());
	// Power-saving reactive rendering for applications.
	app.insert_resource(WinitSettings::desktop_app());
	// You can also customize update behavior with the fields of [`WinitConfig`]
	app.insert_resource(WinitSettings {
		focused_mode: bevy::winit::UpdateMode::Continuous,
		unfocused_mode: bevy::winit::UpdateMode::ReactiveLowPower {
			max_wait: Duration::from_millis(10),
		},
		..Default::default()
	});
	// Turn off vsync to maximize CPU/GPU usage
	app.insert_resource(WindowDescriptor {
		present_mode: PresentMode::AutoNoVsync,
		..Default::default()
	});
	app.insert_resource(ExampleMode::Game);
	app.add_plugins(DefaultPlugins);
	app.add_startup_system(test_setup::setup);
	app.add_system(test_setup::cycle_modes);
	app.add_system(test_setup::rotate_cube);
	app.add_system(test_setup::update_text);
	app.add_system(update_winit);
	app.run();
}

#[derive(Debug)]
enum ExampleMode {
	Game,
	Application,
	ApplicationWithRedraw,
}

/// Update winit based on the current `ExampleMode`
fn update_winit(
	mode: Res<ExampleMode>,
	mut event: EventWriter<RequestRedraw>,
	mut winit_config: ResMut<WinitSettings>,
) {
	use ExampleMode::*;
	*winit_config = match *mode {
		Game => {
			// In the default `WinitConfig::game()` mode:
			//   * When focused: the event loop runs as fast as possible
			//   * When not focused: the event loop runs as fast as possible
			WinitSettings::game()
		},
		Application => {
			// While in `WinitConfig::desktop_app()` mode:
			//   * When focused: the app will update any time a winit event (e.g. the window is
			//     moved/resized, the mouse moves, a button is pressed, etc.), a [`RequestRedraw`]
			//     event is received, or after 5 seconds if the app has not updated.
			//   * When not focused: the app will update when the window is directly interacted with
			//     (e.g. the mouse hovers over a visible part of the out of focus window), a
			//     [`RequestRedraw`] event is received, or one minute has passed without the app
			//     updating.
			WinitSettings::desktop_app()
		},
		ApplicationWithRedraw => {
			// Sending a `RequestRedraw` event is useful when you want the app to update the next
			// frame regardless of any user input. For example, your application might use
			// `WinitConfig::desktop_app()` to reduce power use, but UI animations need to play even
			// when there are no inputs, so you send redraw requests while the animation is playing.
			event.send(RequestRedraw);
			WinitSettings::desktop_app()
		},
	};
}

/// Everything in this module is for setting up and animating the scene, and is not important to the
/// demonstrated features.
pub(crate) mod test_setup {
	use crate::ExampleMode;
	use bevy::{prelude::*, window::RequestRedraw};

	/// Switch between update modes when the mouse is clicked.
	pub(crate) fn cycle_modes(
		mut mode: ResMut<ExampleMode>,
		mouse_button_input: Res<Input<KeyCode>>,
	) {
		if mouse_button_input.just_pressed(KeyCode::Space) {
			*mode = match *mode {
				ExampleMode::Game => ExampleMode::Application,
				ExampleMode::Application => ExampleMode::ApplicationWithRedraw,
				ExampleMode::ApplicationWithRedraw => ExampleMode::Game,
			};
		}
	}

	#[derive(Component)]
	pub(crate) struct Rotator;

	/// Rotate the cube to make it clear when the app is updating
	pub(crate) fn rotate_cube(
		time: Res<Time>,
		mut cube_transform: Query<&mut Transform, With<Rotator>>,
	) {
		for mut transform in &mut cube_transform {
			transform.rotate_x(time.delta_seconds());
			transform.rotate_local_y(time.delta_seconds());
		}
	}

	#[derive(Component)]
	pub struct ModeText;

<<<<<<< HEAD
	pub(crate) fn update_text(
		mut frame: Local<usize>,
		mode: Res<ExampleMode>,
		mut query: Query<&mut Text, With<ModeText>>,
	) {
		*frame += 1;
		let mode = match *mode {
			ExampleMode::Game => "game(), continuous, default",
			ExampleMode::Application => "desktop_app(), reactive",
			ExampleMode::ApplicationWithRedraw => "desktop_app(), reactive, RequestRedraw sent",
		};
		query.get_single_mut().unwrap().sections[1].value = mode.to_string();
		query.get_single_mut().unwrap().sections[3].value = format!("{}", *frame);
	}

	/// Set up a scene with a cube and some text
	pub fn setup(
		mut commands: Commands,
		mut meshes: ResMut<Assets<Mesh>>,
		mut materials: ResMut<Assets<StandardMaterial>>,
		mut event: EventWriter<RequestRedraw>,
		asset_server: Res<AssetServer>,
	) {
		commands
			.spawn_bundle(PbrBundle {
				mesh: meshes.add(Mesh::from(shape::Cube { size: 0.5 })),
				material: materials.add(Color::rgb(0.8, 0.7, 0.6).into()),
				..Default::default()
			})
			.insert(Rotator);
		commands.spawn_bundle(PointLightBundle {
			point_light: PointLight {
				intensity: 1500.0,
				shadows_enabled: true,
				..Default::default()
			},
			transform: Transform::from_xyz(4.0, 8.0, 4.0),
			..Default::default()
		});
		commands.spawn_bundle(Camera3dBundle {
			transform: Transform::from_xyz(-2.0, 2.0, 2.0).looking_at(Vec3::ZERO, Vec3::Y),
			..Default::default()
		});
		event.send(RequestRedraw);
		commands
			.spawn_bundle(TextBundle {
				style: Style {
					align_self: AlignSelf::FlexStart,
					position_type: PositionType::Absolute,
					position: UiRect {
						top: Val::Px(5.0),
						left: Val::Px(5.0),
						..Default::default()
					},
					..Default::default()
				},
				text: Text {
					sections: vec![
						TextSection {
							value: "Press spacebar to cycle modes\n".into(),
							style: TextStyle {
								font: asset_server.load("fonts/FiraSans-Bold.ttf"),
								font_size: 50.0,
								color: Color::WHITE,
							},
						},
						TextSection {
							value: "".into(),
							style: TextStyle {
								font: asset_server.load("fonts/FiraSans-Bold.ttf"),
								font_size: 50.0,
								color: Color::GREEN,
							},
						},
						TextSection {
							value: "\nFrame: ".into(),
							style: TextStyle {
								font: asset_server.load("fonts/FiraSans-Bold.ttf"),
								font_size: 50.0,
								color: Color::YELLOW,
							},
						},
						TextSection {
							value: "".into(),
							style: TextStyle {
								font: asset_server.load("fonts/FiraSans-Bold.ttf"),
								font_size: 50.0,
								color: Color::YELLOW,
							},
						},
					],
					alignment: TextAlignment::default(),
				},
				..Default::default()
			})
			.insert(ModeText);
	}
=======
    pub(crate) fn update_text(
        mut frame: Local<usize>,
        mode: Res<ExampleMode>,
        mut query: Query<&mut Text, With<ModeText>>,
    ) {
        *frame += 1;
        let mode = match *mode {
            ExampleMode::Game => "game(), continuous, default",
            ExampleMode::Application => "desktop_app(), reactive",
            ExampleMode::ApplicationWithRedraw => "desktop_app(), reactive, RequestRedraw sent",
        };
        let mut text = query.single_mut();
        text.sections[1].value = mode.to_string();
        text.sections[3].value = frame.to_string();
    }

    /// Set up a scene with a cube and some text
    pub fn setup(
        mut commands: Commands,
        mut meshes: ResMut<Assets<Mesh>>,
        mut materials: ResMut<Assets<StandardMaterial>>,
        mut event: EventWriter<RequestRedraw>,
        asset_server: Res<AssetServer>,
    ) {
        commands
            .spawn_bundle(PbrBundle {
                mesh: meshes.add(Mesh::from(shape::Cube { size: 0.5 })),
                material: materials.add(Color::rgb(0.8, 0.7, 0.6).into()),
                ..default()
            })
            .insert(Rotator);
        commands.spawn_bundle(PointLightBundle {
            point_light: PointLight {
                intensity: 1500.0,
                shadows_enabled: true,
                ..default()
            },
            transform: Transform::from_xyz(4.0, 8.0, 4.0),
            ..default()
        });
        commands.spawn_bundle(Camera3dBundle {
            transform: Transform::from_xyz(-2.0, 2.0, 2.0).looking_at(Vec3::ZERO, Vec3::Y),
            ..default()
        });
        event.send(RequestRedraw);
        commands
            .spawn_bundle(
                TextBundle::from_sections([
                    TextSection::new(
                        "Press spacebar to cycle modes\n",
                        TextStyle {
                            font: asset_server.load("fonts/FiraSans-Bold.ttf"),
                            font_size: 50.0,
                            color: Color::WHITE,
                        },
                    ),
                    TextSection::from_style(TextStyle {
                        font: asset_server.load("fonts/FiraSans-Bold.ttf"),
                        font_size: 50.0,
                        color: Color::GREEN,
                    }),
                    TextSection::new(
                        "\nFrame: ",
                        TextStyle {
                            font: asset_server.load("fonts/FiraSans-Bold.ttf"),
                            font_size: 50.0,
                            color: Color::YELLOW,
                        },
                    ),
                    TextSection::from_style(TextStyle {
                        font: asset_server.load("fonts/FiraSans-Bold.ttf"),
                        font_size: 50.0,
                        color: Color::YELLOW,
                    }),
                ])
                .with_style(Style {
                    align_self: AlignSelf::FlexStart,
                    position_type: PositionType::Absolute,
                    position: UiRect {
                        top: Val::Px(5.0),
                        left: Val::Px(5.0),
                        ..default()
                    },
                    ..default()
                }),
            )
            .insert(ModeText);
    }
>>>>>>> 01f5f8cb
}<|MERGE_RESOLUTION|>--- conflicted
+++ resolved
@@ -120,7 +120,6 @@
 	#[derive(Component)]
 	pub struct ModeText;
 
-<<<<<<< HEAD
 	pub(crate) fn update_text(
 		mut frame: Local<usize>,
 		mode: Res<ExampleMode>,
@@ -132,8 +131,9 @@
 			ExampleMode::Application => "desktop_app(), reactive",
 			ExampleMode::ApplicationWithRedraw => "desktop_app(), reactive, RequestRedraw sent",
 		};
-		query.get_single_mut().unwrap().sections[1].value = mode.to_string();
-		query.get_single_mut().unwrap().sections[3].value = format!("{}", *frame);
+		let mut text = query.single_mut();
+		text.sections[1].value = mode.to_string();
+		text.sections[3].value = frame.to_string();
 	}
 
 	/// Set up a scene with a cube and some text
@@ -166,8 +166,36 @@
 		});
 		event.send(RequestRedraw);
 		commands
-			.spawn_bundle(TextBundle {
-				style: Style {
+			.spawn_bundle(
+				TextBundle::from_sections([
+					TextSection::new(
+						"Press spacebar to cycle modes\n",
+						TextStyle {
+							font: asset_server.load("fonts/FiraSans-Bold.ttf"),
+							font_size: 50.0,
+							color: Color::WHITE,
+						},
+					),
+					TextSection::from_style(TextStyle {
+						font: asset_server.load("fonts/FiraSans-Bold.ttf"),
+						font_size: 50.0,
+						color: Color::GREEN,
+					}),
+					TextSection::new(
+						"\nFrame: ",
+						TextStyle {
+							font: asset_server.load("fonts/FiraSans-Bold.ttf"),
+							font_size: 50.0,
+							color: Color::YELLOW,
+						},
+					),
+					TextSection::from_style(TextStyle {
+						font: asset_server.load("fonts/FiraSans-Bold.ttf"),
+						font_size: 50.0,
+						color: Color::YELLOW,
+					}),
+				])
+				.with_style(Style {
 					align_self: AlignSelf::FlexStart,
 					position_type: PositionType::Absolute,
 					position: UiRect {
@@ -176,136 +204,8 @@
 						..Default::default()
 					},
 					..Default::default()
-				},
-				text: Text {
-					sections: vec![
-						TextSection {
-							value: "Press spacebar to cycle modes\n".into(),
-							style: TextStyle {
-								font: asset_server.load("fonts/FiraSans-Bold.ttf"),
-								font_size: 50.0,
-								color: Color::WHITE,
-							},
-						},
-						TextSection {
-							value: "".into(),
-							style: TextStyle {
-								font: asset_server.load("fonts/FiraSans-Bold.ttf"),
-								font_size: 50.0,
-								color: Color::GREEN,
-							},
-						},
-						TextSection {
-							value: "\nFrame: ".into(),
-							style: TextStyle {
-								font: asset_server.load("fonts/FiraSans-Bold.ttf"),
-								font_size: 50.0,
-								color: Color::YELLOW,
-							},
-						},
-						TextSection {
-							value: "".into(),
-							style: TextStyle {
-								font: asset_server.load("fonts/FiraSans-Bold.ttf"),
-								font_size: 50.0,
-								color: Color::YELLOW,
-							},
-						},
-					],
-					alignment: TextAlignment::default(),
-				},
-				..Default::default()
-			})
+				}),
+			)
 			.insert(ModeText);
 	}
-=======
-    pub(crate) fn update_text(
-        mut frame: Local<usize>,
-        mode: Res<ExampleMode>,
-        mut query: Query<&mut Text, With<ModeText>>,
-    ) {
-        *frame += 1;
-        let mode = match *mode {
-            ExampleMode::Game => "game(), continuous, default",
-            ExampleMode::Application => "desktop_app(), reactive",
-            ExampleMode::ApplicationWithRedraw => "desktop_app(), reactive, RequestRedraw sent",
-        };
-        let mut text = query.single_mut();
-        text.sections[1].value = mode.to_string();
-        text.sections[3].value = frame.to_string();
-    }
-
-    /// Set up a scene with a cube and some text
-    pub fn setup(
-        mut commands: Commands,
-        mut meshes: ResMut<Assets<Mesh>>,
-        mut materials: ResMut<Assets<StandardMaterial>>,
-        mut event: EventWriter<RequestRedraw>,
-        asset_server: Res<AssetServer>,
-    ) {
-        commands
-            .spawn_bundle(PbrBundle {
-                mesh: meshes.add(Mesh::from(shape::Cube { size: 0.5 })),
-                material: materials.add(Color::rgb(0.8, 0.7, 0.6).into()),
-                ..default()
-            })
-            .insert(Rotator);
-        commands.spawn_bundle(PointLightBundle {
-            point_light: PointLight {
-                intensity: 1500.0,
-                shadows_enabled: true,
-                ..default()
-            },
-            transform: Transform::from_xyz(4.0, 8.0, 4.0),
-            ..default()
-        });
-        commands.spawn_bundle(Camera3dBundle {
-            transform: Transform::from_xyz(-2.0, 2.0, 2.0).looking_at(Vec3::ZERO, Vec3::Y),
-            ..default()
-        });
-        event.send(RequestRedraw);
-        commands
-            .spawn_bundle(
-                TextBundle::from_sections([
-                    TextSection::new(
-                        "Press spacebar to cycle modes\n",
-                        TextStyle {
-                            font: asset_server.load("fonts/FiraSans-Bold.ttf"),
-                            font_size: 50.0,
-                            color: Color::WHITE,
-                        },
-                    ),
-                    TextSection::from_style(TextStyle {
-                        font: asset_server.load("fonts/FiraSans-Bold.ttf"),
-                        font_size: 50.0,
-                        color: Color::GREEN,
-                    }),
-                    TextSection::new(
-                        "\nFrame: ",
-                        TextStyle {
-                            font: asset_server.load("fonts/FiraSans-Bold.ttf"),
-                            font_size: 50.0,
-                            color: Color::YELLOW,
-                        },
-                    ),
-                    TextSection::from_style(TextStyle {
-                        font: asset_server.load("fonts/FiraSans-Bold.ttf"),
-                        font_size: 50.0,
-                        color: Color::YELLOW,
-                    }),
-                ])
-                .with_style(Style {
-                    align_self: AlignSelf::FlexStart,
-                    position_type: PositionType::Absolute,
-                    position: UiRect {
-                        top: Val::Px(5.0),
-                        left: Val::Px(5.0),
-                        ..default()
-                    },
-                    ..default()
-                }),
-            )
-            .insert(ModeText);
-    }
->>>>>>> 01f5f8cb
 }