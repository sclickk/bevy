--- conflicted
+++ resolved
@@ -4,13 +4,12 @@
 use bevy::{prelude::*, window::PresentMode};
 
 fn main() {
-<<<<<<< HEAD
 	let mut app = App::new();
 	app.insert_resource(WindowDescriptor {
 		title: "I am a window!".to_string(),
 		width: 500.,
 		height: 300.,
-		present_mode: PresentMode::Fifo,
+		present_mode: PresentMode::AutoVsync,
 		..Default::default()
 	});
 	app.add_plugins(DefaultPlugins);
@@ -18,21 +17,6 @@
 	app.add_system(toggle_cursor);
 	app.add_system(cycle_cursor_icon);
 	app.run();
-=======
-    App::new()
-        .insert_resource(WindowDescriptor {
-            title: "I am a window!".to_string(),
-            width: 500.,
-            height: 300.,
-            present_mode: PresentMode::AutoVsync,
-            ..default()
-        })
-        .add_plugins(DefaultPlugins)
-        .add_system(change_title)
-        .add_system(toggle_cursor)
-        .add_system(cycle_cursor_icon)
-        .run();
->>>>>>> 44566dba
 }
 
 /// This system will then change the title during execution
