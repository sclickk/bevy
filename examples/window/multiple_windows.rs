--- conflicted
+++ resolved
@@ -37,31 +37,17 @@
 
 	let window_id = WindowId::new();
 
-<<<<<<< HEAD
 	// sends out a "CreateWindow" event, which will be received by the windowing backend
 	create_window_events.send(CreateWindow {
 		id: window_id,
 		descriptor: WindowDescriptor {
 			width: 800.,
 			height: 600.,
-			present_mode: PresentMode::Immediate,
+			present_mode: PresentMode::AutoNoVsync,
 			title: "Second window".to_string(),
 			..Default::default()
 		},
 	});
-=======
-    // sends out a "CreateWindow" event, which will be received by the windowing backend
-    create_window_events.send(CreateWindow {
-        id: window_id,
-        descriptor: WindowDescriptor {
-            width: 800.,
-            height: 600.,
-            present_mode: PresentMode::AutoNoVsync,
-            title: "Second window".to_string(),
-            ..default()
-        },
-    });
->>>>>>> 44566dba
 
 	// second window camera
 	commands.spawn_bundle(Camera3dBundle {
