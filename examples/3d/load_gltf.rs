//! Loads and renders a glTF file as a scene.

use bevy::prelude::*;

fn main() {
	let mut app = App::new();
	app.insert_resource(AmbientLight {
		color: Color::WHITE,
		brightness: 1.0 / 5.0f32,
	});
	app.add_plugins(DefaultPlugins);
	app.add_startup_system(setup);
	app.add_system(animate_light_direction);
	app.run();
}

fn setup(mut commands: Commands, asset_server: Res<AssetServer>) {
	commands.spawn_bundle(Camera3dBundle {
		transform: Transform::from_xyz(0.7, 0.7, 1.0).looking_at(Vec3::new(0.0, 0.3, 0.0), Vec3::Y),
		..Default::default()
	});
	const HALF_SIZE: f32 = 1.0;
	commands.spawn_bundle(DirectionalLightBundle {
		directional_light: DirectionalLight {
			shadow_projection: OrthographicProjection {
				left: -HALF_SIZE,
				right: HALF_SIZE,
				bottom: -HALF_SIZE,
				top: HALF_SIZE,
				near: -10.0 * HALF_SIZE,
				far: 10.0 * HALF_SIZE,
				..Default::default()
			},
			shadows_enabled: true,
			..Default::default()
		},
		..Default::default()
	});
	commands.spawn_bundle(SceneBundle {
		scene: asset_server.load("models/FlightHelmet/FlightHelmet.gltf#Scene0"),
		..Default::default()
	});
}

fn animate_light_direction(
	time: Res<Time>,
	mut query: Query<&mut Transform, With<DirectionalLight>>,
) {
<<<<<<< HEAD
	query.for_each_mut(|mut transform| {
		transform.rotation = Quat::from_euler(
			EulerRot::ZYX,
			0.0,
			time.seconds_since_startup() as f32 * std::f32::consts::TAU / 10.0,
			-std::f32::consts::FRAC_PI_4,
		);
	});
=======
    for mut transform in &mut query {
        transform.rotation = Quat::from_euler(
            EulerRot::ZYX,
            0.0,
            time.seconds_since_startup() as f32 * std::f32::consts::TAU / 10.0,
            -std::f32::consts::FRAC_PI_4,
        );
    }
>>>>>>> a1d3f1b3
}<|MERGE_RESOLUTION|>--- conflicted
+++ resolved
@@ -46,23 +46,12 @@
 	time: Res<Time>,
 	mut query: Query<&mut Transform, With<DirectionalLight>>,
 ) {
-<<<<<<< HEAD
-	query.for_each_mut(|mut transform| {
+	for mut transform in &mut query {
 		transform.rotation = Quat::from_euler(
 			EulerRot::ZYX,
 			0.0,
 			time.seconds_since_startup() as f32 * std::f32::consts::TAU / 10.0,
 			-std::f32::consts::FRAC_PI_4,
 		);
-	});
-=======
-    for mut transform in &mut query {
-        transform.rotation = Quat::from_euler(
-            EulerRot::ZYX,
-            0.0,
-            time.seconds_since_startup() as f32 * std::f32::consts::TAU / 10.0,
-            -std::f32::consts::FRAC_PI_4,
-        );
-    }
->>>>>>> a1d3f1b3
+	}
 }