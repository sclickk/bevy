--- conflicted
+++ resolved
@@ -18,14 +18,13 @@
 	mut meshes: ResMut<Assets<Mesh>>,
 	mut materials: ResMut<Assets<StandardMaterial>>,
 ) {
-<<<<<<< HEAD
-	// Opaque plane
+	// opaque plane, uses `alpha_mode: Opaque` by default
 	commands.spawn_bundle(PbrBundle {
 		mesh: meshes.add(Mesh::from(shape::Plane { size: 6.0 })),
 		material: materials.add(Color::rgb(0.3, 0.5, 0.3).into()),
 		..Default::default()
 	});
-	// transparent sphere, using alpha_mode: Mask
+	// transparent sphere, uses `alpha_mode: Mask(f32)`
 	commands.spawn_bundle(PbrBundle {
 		mesh: meshes.add(Mesh::from(shape::Icosphere {
 			radius: 0.5,
@@ -37,7 +36,7 @@
 			// `fade_transparency` function.
 			// Note that the transparency has no effect on the objects shadow.
 			base_color: Color::rgba(0.2, 0.7, 0.1, 0.0),
-			// Maks sets a cutoff for transparency. Alpha values below are fully transparent,
+			// Mask sets a cutoff for transparency. Alpha values below are fully transparent,
 			// alpha values above are fully opaque.
 			alpha_mode: AlphaMode::Mask(0.5),
 			..Default::default()
@@ -45,7 +44,7 @@
 		transform: Transform::from_xyz(1.0, 0.5, -1.5),
 		..Default::default()
 	});
-	// transparent cube, using alpha_mode: Blend
+	// transparent cube, uses `alpha_mode: Blend`
 	commands.spawn_bundle(PbrBundle {
 		mesh: meshes.add(Mesh::from(shape::Cube { size: 1.0 })),
 		// Notice how there is no need to set the `alpha_mode` explicitly here.
@@ -55,7 +54,7 @@
 		transform: Transform::from_xyz(0.0, 0.5, 0.0),
 		..Default::default()
 	});
-	// sphere
+	// opaque sphere
 	commands.spawn_bundle(PbrBundle {
 		mesh: meshes.add(Mesh::from(shape::Icosphere {
 			radius: 0.5,
@@ -80,69 +79,6 @@
 		transform: Transform::from_xyz(-2.0, 3.0, 5.0).looking_at(Vec3::ZERO, Vec3::Y),
 		..Default::default()
 	});
-=======
-    // opaque plane, uses `alpha_mode: Opaque` by default
-    commands.spawn_bundle(PbrBundle {
-        mesh: meshes.add(Mesh::from(shape::Plane { size: 6.0 })),
-        material: materials.add(Color::rgb(0.3, 0.5, 0.3).into()),
-        ..default()
-    });
-    // transparent sphere, uses `alpha_mode: Mask(f32)`
-    commands.spawn_bundle(PbrBundle {
-        mesh: meshes.add(Mesh::from(shape::Icosphere {
-            radius: 0.5,
-            subdivisions: 3,
-        })),
-        material: materials.add(StandardMaterial {
-            // Alpha channel of the color controls transparency.
-            // We set it to 0.0 here, because it will be changed over time in the
-            // `fade_transparency` function.
-            // Note that the transparency has no effect on the objects shadow.
-            base_color: Color::rgba(0.2, 0.7, 0.1, 0.0),
-            // Mask sets a cutoff for transparency. Alpha values below are fully transparent,
-            // alpha values above are fully opaque.
-            alpha_mode: AlphaMode::Mask(0.5),
-            ..default()
-        }),
-        transform: Transform::from_xyz(1.0, 0.5, -1.5),
-        ..default()
-    });
-    // transparent cube, uses `alpha_mode: Blend`
-    commands.spawn_bundle(PbrBundle {
-        mesh: meshes.add(Mesh::from(shape::Cube { size: 1.0 })),
-        // Notice how there is no need to set the `alpha_mode` explicitly here.
-        // When converting a color to a material using `into()`, the alpha mode is
-        // automatically set to `Blend` if the alpha channel is anything lower than 1.0.
-        material: materials.add(Color::rgba(0.5, 0.5, 1.0, 0.0).into()),
-        transform: Transform::from_xyz(0.0, 0.5, 0.0),
-        ..default()
-    });
-    // opaque sphere
-    commands.spawn_bundle(PbrBundle {
-        mesh: meshes.add(Mesh::from(shape::Icosphere {
-            radius: 0.5,
-            subdivisions: 3,
-        })),
-        material: materials.add(Color::rgb(0.7, 0.2, 0.1).into()),
-        transform: Transform::from_xyz(0.0, 0.5, -1.5),
-        ..default()
-    });
-    // light
-    commands.spawn_bundle(PointLightBundle {
-        point_light: PointLight {
-            intensity: 1500.0,
-            shadows_enabled: true,
-            ..default()
-        },
-        transform: Transform::from_xyz(4.0, 8.0, 4.0),
-        ..default()
-    });
-    // camera
-    commands.spawn_bundle(Camera3dBundle {
-        transform: Transform::from_xyz(-2.0, 3.0, 5.0).looking_at(Vec3::ZERO, Vec3::Y),
-        ..default()
-    });
->>>>>>> 33a5f2b9
 }
 
 /// Fades the alpha channel of all materials between 0 and 1 over time.
