--- conflicted
+++ resolved
@@ -144,30 +144,16 @@
 
 /// Rotates the inner cube (first pass)
 fn rotator_system(time: Res<Time>, mut query: Query<&mut Transform, With<FirstPassCube>>) {
-<<<<<<< HEAD
 	for mut transform in query.iter_mut() {
-		transform.rotation *= Quat::from_rotation_x(1.5 * time.delta_seconds());
-		transform.rotation *= Quat::from_rotation_z(1.3 * time.delta_seconds());
+		transform.rotate_x(1.5 * time.delta_seconds());
+		transform.rotate_z(1.3 * time.delta_seconds());
 	}
-=======
-    for mut transform in query.iter_mut() {
-        transform.rotate_x(1.5 * time.delta_seconds());
-        transform.rotate_z(1.3 * time.delta_seconds());
-    }
->>>>>>> a1a07945
 }
 
 /// Rotates the outer cube (main pass)
 fn cube_rotator_system(time: Res<Time>, mut query: Query<&mut Transform, With<MainPassCube>>) {
-<<<<<<< HEAD
 	for mut transform in query.iter_mut() {
-		transform.rotation *= Quat::from_rotation_x(1.0 * time.delta_seconds());
-		transform.rotation *= Quat::from_rotation_y(0.7 * time.delta_seconds());
+		transform.rotate_x(1.0 * time.delta_seconds());
+		transform.rotate_y(0.7 * time.delta_seconds());
 	}
-=======
-    for mut transform in query.iter_mut() {
-        transform.rotate_x(1.0 * time.delta_seconds());
-        transform.rotate_y(0.7 * time.delta_seconds());
-    }
->>>>>>> a1a07945
 }