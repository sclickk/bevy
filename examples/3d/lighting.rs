//! Illustrates different lights of various types and colors, some static, some moving over
//! a simple scene.

use bevy::prelude::*;

fn main() {
	let mut app = App::new();
	app.add_plugins(DefaultPlugins);
	app.add_startup_system(setup);
	app.add_system(movement);
	app.add_system(animate_light_direction);
	app.run();
}

#[derive(Component)]
struct Movable;

/// set up a simple 3D scene
fn setup(
	mut commands: Commands,
	mut meshes: ResMut<Assets<Mesh>>,
	mut materials: ResMut<Assets<StandardMaterial>>,
) {
	// ground plane
	commands.spawn_bundle(PbrBundle {
		mesh: meshes.add(Mesh::from(shape::Plane { size: 10.0 })),
		material: materials.add(StandardMaterial {
			base_color: Color::WHITE,
			perceptual_roughness: 1.0,
			..Default::default()
		}),
		..Default::default()
	});

	// left wall
	let mut transform = Transform::from_xyz(2.5, 2.5, 0.0);
	transform.rotate_z(std::f32::consts::FRAC_PI_2);
	commands.spawn_bundle(PbrBundle {
		mesh: meshes.add(Mesh::from(shape::Box::new(5.0, 0.15, 5.0))),
		transform,
		material: materials.add(StandardMaterial {
			base_color: Color::INDIGO,
			perceptual_roughness: 1.0,
			..Default::default()
		}),
		..Default::default()
	});
	// back (right) wall
	let mut transform = Transform::from_xyz(0.0, 2.5, -2.5);
	transform.rotate_x(std::f32::consts::FRAC_PI_2);
	commands.spawn_bundle(PbrBundle {
		mesh: meshes.add(Mesh::from(shape::Box::new(5.0, 0.15, 5.0))),
		transform,
		material: materials.add(StandardMaterial {
			base_color: Color::INDIGO,
			perceptual_roughness: 1.0,
			..Default::default()
		}),
		..Default::default()
	});

	// cube
	commands
		.spawn_bundle(PbrBundle {
			mesh: meshes.add(Mesh::from(shape::Cube { size: 1.0 })),
			material: materials.add(StandardMaterial {
				base_color: Color::PINK,
				..Default::default()
			}),
			transform: Transform::from_xyz(0.0, 0.5, 0.0),
			..Default::default()
		})
		.insert(Movable);
	// sphere
	commands
		.spawn_bundle(PbrBundle {
			mesh: meshes.add(Mesh::from(shape::UVSphere {
				radius: 0.5,
				..Default::default()
			})),
			material: materials.add(StandardMaterial {
				base_color: Color::LIME_GREEN,
				..Default::default()
			}),
			transform: Transform::from_xyz(1.5, 1.0, 1.5),
			..Default::default()
		})
		.insert(Movable);

	// ambient light
	commands.insert_resource(AmbientLight {
		color: Color::ORANGE_RED,
		brightness: 0.02,
	});

	// red point light
	commands
		.spawn_bundle(PointLightBundle {
			// transform: Transform::from_xyz(5.0, 8.0, 2.0),
			transform: Transform::from_xyz(1.0, 2.0, 0.0),
			point_light: PointLight {
				intensity: 1600.0, // lumens - roughly a 100W non-halogen incandescent bulb
				color: Color::RED,
				shadows_enabled: true,
				..Default::default()
			},
			..Default::default()
		})
		.with_children(|builder| {
			builder.spawn_bundle(PbrBundle {
				mesh: meshes.add(Mesh::from(shape::UVSphere {
					radius: 0.1,
					..Default::default()
				})),
				material: materials.add(StandardMaterial {
					base_color: Color::RED,
					emissive: Color::rgba_linear(100.0, 0.0, 0.0, 0.0),
					..Default::default()
				}),
				..Default::default()
			});
		});

<<<<<<< HEAD
	// green point light
	commands
		.spawn_bundle(PointLightBundle {
			// transform: Transform::from_xyz(5.0, 8.0, 2.0),
			transform: Transform::from_xyz(-1.0, 2.0, 0.0),
			point_light: PointLight {
				intensity: 1600.0, // lumens - roughly a 100W non-halogen incandescent bulb
				color: Color::GREEN,
				shadows_enabled: true,
				..Default::default()
			},
			..Default::default()
		})
		.with_children(|builder| {
			builder.spawn_bundle(PbrBundle {
				mesh: meshes.add(Mesh::from(shape::UVSphere {
					radius: 0.1,
					..Default::default()
				})),
				material: materials.add(StandardMaterial {
					base_color: Color::GREEN,
					emissive: Color::rgba_linear(0.0, 100.0, 0.0, 0.0),
					..Default::default()
				}),
				..Default::default()
			});
		});
=======
    // green spot light
    commands
        .spawn_bundle(SpotLightBundle {
            transform: Transform::from_xyz(-1.0, 2.0, 0.0)
                .looking_at(Vec3::new(-1.0, 0.0, 0.0), Vec3::Z),
            spot_light: SpotLight {
                intensity: 1600.0, // lumens - roughly a 100W non-halogen incandescent bulb
                color: Color::GREEN,
                shadows_enabled: true,
                inner_angle: 0.6,
                outer_angle: 0.8,
                ..default()
            },
            ..default()
        })
        .with_children(|builder| {
            builder.spawn_bundle(PbrBundle {
                transform: Transform::from_rotation(Quat::from_rotation_x(
                    std::f32::consts::PI / 2.0,
                )),
                mesh: meshes.add(Mesh::from(shape::Capsule {
                    depth: 0.125,
                    radius: 0.1,
                    ..default()
                })),
                material: materials.add(StandardMaterial {
                    base_color: Color::GREEN,
                    emissive: Color::rgba_linear(0.0, 100.0, 0.0, 0.0),
                    ..default()
                }),
                ..default()
            });
        });
>>>>>>> 518408df

	// blue point light
	commands
		.spawn_bundle(PointLightBundle {
			// transform: Transform::from_xyz(5.0, 8.0, 2.0),
			transform: Transform::from_xyz(0.0, 4.0, 0.0),
			point_light: PointLight {
				intensity: 1600.0, // lumens - roughly a 100W non-halogen incandescent bulb
				color: Color::BLUE,
				shadows_enabled: true,
				..Default::default()
			},
			..Default::default()
		})
		.with_children(|builder| {
			builder.spawn_bundle(PbrBundle {
				mesh: meshes.add(Mesh::from(shape::UVSphere {
					radius: 0.1,
					..Default::default()
				})),
				material: materials.add(StandardMaterial {
					base_color: Color::BLUE,
					emissive: Color::rgba_linear(0.0, 0.0, 100.0, 0.0),
					..Default::default()
				}),
				..Default::default()
			});
		});

	// directional 'sun' light
	const HALF_SIZE: f32 = 10.0;
	commands.spawn_bundle(DirectionalLightBundle {
		directional_light: DirectionalLight {
			// Configure the projection to better fit the scene
			shadow_projection: OrthographicProjection {
				left: -HALF_SIZE,
				right: HALF_SIZE,
				bottom: -HALF_SIZE,
				top: HALF_SIZE,
				near: -10.0 * HALF_SIZE,
				far: 10.0 * HALF_SIZE,
				..Default::default()
			},
			shadows_enabled: true,
			..Default::default()
		},
		transform: Transform {
			translation: Vec3::new(0.0, 2.0, 0.0),
			rotation: Quat::from_rotation_x(-std::f32::consts::FRAC_PI_4),
			..Default::default()
		},
		..Default::default()
	});

	// camera
	commands.spawn_bundle(Camera3dBundle {
		transform: Transform::from_xyz(-2.0, 2.5, 5.0).looking_at(Vec3::ZERO, Vec3::Y),
		..Default::default()
	});
}

fn animate_light_direction(
	time: Res<Time>,
	mut query: Query<&mut Transform, With<DirectionalLight>>,
) {
	query.for_each_mut(|mut transform| {
		transform.rotate_y(time.delta_seconds() * 0.5);
	});
}

fn movement(
	input: Res<Input<KeyCode>>,
	time: Res<Time>,
	mut query: Query<&mut Transform, With<Movable>>,
) {
	for mut transform in query.iter_mut() {
		let mut direction = Vec3::ZERO;
		if input.pressed(KeyCode::Up) {
			direction.y += 1.0;
		}
		if input.pressed(KeyCode::Down) {
			direction.y -= 1.0;
		}
		if input.pressed(KeyCode::Left) {
			direction.x -= 1.0;
		}
		if input.pressed(KeyCode::Right) {
			direction.x += 1.0;
		}

		transform.translation += time.delta_seconds() * 2.0 * direction;
	}
}<|MERGE_RESOLUTION|>--- conflicted
+++ resolved
@@ -121,23 +121,25 @@
 			});
 		});
 
-<<<<<<< HEAD
-	// green point light
-	commands
-		.spawn_bundle(PointLightBundle {
-			// transform: Transform::from_xyz(5.0, 8.0, 2.0),
-			transform: Transform::from_xyz(-1.0, 2.0, 0.0),
-			point_light: PointLight {
+	// green spot light
+	commands
+		.spawn_bundle(SpotLightBundle {
+			transform: Transform::from_xyz(-1.0, 2.0, 0.0).looking_at(Vec3::new(-1.0, 0.0, 0.0), Vec3::Z),
+			spot_light: SpotLight {
 				intensity: 1600.0, // lumens - roughly a 100W non-halogen incandescent bulb
 				color: Color::GREEN,
 				shadows_enabled: true,
+				inner_angle: 0.6,
+				outer_angle: 0.8,
 				..Default::default()
 			},
 			..Default::default()
 		})
 		.with_children(|builder| {
 			builder.spawn_bundle(PbrBundle {
-				mesh: meshes.add(Mesh::from(shape::UVSphere {
+				transform: Transform::from_rotation(Quat::from_rotation_x(std::f32::consts::PI / 2.0)),
+				mesh: meshes.add(Mesh::from(shape::Capsule {
+					depth: 0.125,
 					radius: 0.1,
 					..Default::default()
 				})),
@@ -149,41 +151,6 @@
 				..Default::default()
 			});
 		});
-=======
-    // green spot light
-    commands
-        .spawn_bundle(SpotLightBundle {
-            transform: Transform::from_xyz(-1.0, 2.0, 0.0)
-                .looking_at(Vec3::new(-1.0, 0.0, 0.0), Vec3::Z),
-            spot_light: SpotLight {
-                intensity: 1600.0, // lumens - roughly a 100W non-halogen incandescent bulb
-                color: Color::GREEN,
-                shadows_enabled: true,
-                inner_angle: 0.6,
-                outer_angle: 0.8,
-                ..default()
-            },
-            ..default()
-        })
-        .with_children(|builder| {
-            builder.spawn_bundle(PbrBundle {
-                transform: Transform::from_rotation(Quat::from_rotation_x(
-                    std::f32::consts::PI / 2.0,
-                )),
-                mesh: meshes.add(Mesh::from(shape::Capsule {
-                    depth: 0.125,
-                    radius: 0.1,
-                    ..default()
-                })),
-                material: materials.add(StandardMaterial {
-                    base_color: Color::GREEN,
-                    emissive: Color::rgba_linear(0.0, 100.0, 0.0, 0.0),
-                    ..default()
-                }),
-                ..default()
-            });
-        });
->>>>>>> 518408df
 
 	// blue point light
 	commands
