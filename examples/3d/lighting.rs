--- conflicted
+++ resolved
@@ -216,15 +216,9 @@
 	time: Res<Time>,
 	mut query: Query<&mut Transform, With<DirectionalLight>>,
 ) {
-<<<<<<< HEAD
-	query.for_each_mut(|mut transform| {
+	for mut transform in &mut query {
 		transform.rotate_y(time.delta_seconds() * 0.5);
-	});
-=======
-    for mut transform in &mut query {
-        transform.rotate_y(time.delta_seconds() * 0.5);
-    }
->>>>>>> a1d3f1b3
+	}
 }
 
 fn movement(
@@ -232,8 +226,7 @@
 	time: Res<Time>,
 	mut query: Query<&mut Transform, With<Movable>>,
 ) {
-<<<<<<< HEAD
-	for mut transform in query.iter_mut() {
+	for mut transform in &mut query {
 		let mut direction = Vec3::ZERO;
 		if input.pressed(KeyCode::Up) {
 			direction.y += 1.0;
@@ -247,22 +240,6 @@
 		if input.pressed(KeyCode::Right) {
 			direction.x += 1.0;
 		}
-=======
-    for mut transform in &mut query {
-        let mut direction = Vec3::ZERO;
-        if input.pressed(KeyCode::Up) {
-            direction.y += 1.0;
-        }
-        if input.pressed(KeyCode::Down) {
-            direction.y -= 1.0;
-        }
-        if input.pressed(KeyCode::Left) {
-            direction.x -= 1.0;
-        }
-        if input.pressed(KeyCode::Right) {
-            direction.x += 1.0;
-        }
->>>>>>> a1d3f1b3
 
 		transform.translation += time.delta_seconds() * 2.0 * direction;
 	}
