--- conflicted
+++ resolved
@@ -32,10 +32,9 @@
 		..Default::default()
 	});
 
-<<<<<<< HEAD
 	// left wall
 	let mut transform = Transform::from_xyz(2.5, 2.5, 0.0);
-	transform.rotate(Quat::from_rotation_z(std::f32::consts::FRAC_PI_2));
+	transform.rotate_z(std::f32::consts::FRAC_PI_2);
 	commands.spawn_bundle(PbrBundle {
 		mesh: meshes.add(Mesh::from(shape::Box::new(5.0, 0.15, 5.0))),
 		transform,
@@ -48,7 +47,7 @@
 	});
 	// back (right) wall
 	let mut transform = Transform::from_xyz(0.0, 2.5, -2.5);
-	transform.rotate(Quat::from_rotation_x(std::f32::consts::FRAC_PI_2));
+	transform.rotate_x(std::f32::consts::FRAC_PI_2);
 	commands.spawn_bundle(PbrBundle {
 		mesh: meshes.add(Mesh::from(shape::Box::new(5.0, 0.15, 5.0))),
 		transform,
@@ -59,34 +58,6 @@
 		}),
 		..Default::default()
 	});
-=======
-    // left wall
-    let mut transform = Transform::from_xyz(2.5, 2.5, 0.0);
-    transform.rotate_z(std::f32::consts::FRAC_PI_2);
-    commands.spawn_bundle(PbrBundle {
-        mesh: meshes.add(Mesh::from(shape::Box::new(5.0, 0.15, 5.0))),
-        transform,
-        material: materials.add(StandardMaterial {
-            base_color: Color::INDIGO,
-            perceptual_roughness: 1.0,
-            ..default()
-        }),
-        ..default()
-    });
-    // back (right) wall
-    let mut transform = Transform::from_xyz(0.0, 2.5, -2.5);
-    transform.rotate_x(std::f32::consts::FRAC_PI_2);
-    commands.spawn_bundle(PbrBundle {
-        mesh: meshes.add(Mesh::from(shape::Box::new(5.0, 0.15, 5.0))),
-        transform,
-        material: materials.add(StandardMaterial {
-            base_color: Color::INDIGO,
-            perceptual_roughness: 1.0,
-            ..default()
-        }),
-        ..default()
-    });
->>>>>>> a1a07945
 
 	// cube
 	commands
@@ -242,15 +213,9 @@
 	time: Res<Time>,
 	mut query: Query<&mut Transform, With<DirectionalLight>>,
 ) {
-<<<<<<< HEAD
-	for mut transform in query.iter_mut() {
-		transform.rotate(Quat::from_rotation_y(time.delta_seconds() * 0.5));
-	}
-=======
-    for mut transform in query.iter_mut() {
-        transform.rotate_y(time.delta_seconds() * 0.5);
-    }
->>>>>>> a1a07945
+	query.for_each_mut(|mut transform| {
+		transform.rotate_y(time.delta_seconds() * 0.5);
+	});
 }
 
 fn movement(
