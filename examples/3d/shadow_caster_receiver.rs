--- conflicted
+++ resolved
@@ -122,45 +122,24 @@
 	mut point_lights: Query<&mut PointLight>,
 	mut directional_lights: Query<&mut DirectionalLight>,
 ) {
-<<<<<<< HEAD
 	if input.just_pressed(KeyCode::L) {
-		for mut light in point_lights.iter_mut() {
+		for mut light in &mut point_lights {
 			light.intensity = if light.intensity == 0.0 {
-				info!("Using PointLight");
+				println!("Using PointLight");
 				100000000.0
 			} else {
 				0.0
 			};
 		}
-		for mut light in directional_lights.iter_mut() {
+		for mut light in &mut directional_lights {
 			light.illuminance = if light.illuminance == 0.0 {
-				info!("Using DirectionalLight");
+				println!("Using DirectionalLight");
 				100000.0
 			} else {
 				0.0
 			};
 		}
 	}
-=======
-    if input.just_pressed(KeyCode::L) {
-        for mut light in &mut point_lights {
-            light.intensity = if light.intensity == 0.0 {
-                println!("Using PointLight");
-                100000000.0
-            } else {
-                0.0
-            };
-        }
-        for mut light in &mut directional_lights {
-            light.illuminance = if light.illuminance == 0.0 {
-                println!("Using DirectionalLight");
-                100000.0
-            } else {
-                0.0
-            };
-        }
-    }
->>>>>>> a1d3f1b3
 }
 
 fn toggle_shadows(
