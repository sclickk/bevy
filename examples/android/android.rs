--- conflicted
+++ resolved
@@ -1,28 +1,21 @@
 use bevy::{
-    prelude::*,
-    render::settings::{WgpuSettings, WgpuSettingsPriority},
+	prelude::*,
+	render::settings::{WgpuSettings, WgpuSettingsPriority},
 };
 
 // the `bevy_main` proc_macro generates the required android boilerplate
 #[bevy_main]
 fn main() {
-<<<<<<< HEAD
 	let mut app = App::new();
+	// This configures the app to use the most compatible rendering settings.
+	// They help with compatibilty with as many devices as possible.
+	app.insert_resource(WgpuSettings {
+		priority: WgpuSettingsPriority::Compatibility,
+		..Default::default()
+	});
 	app.add_plugins(DefaultPlugins);
 	app.add_startup_system(setup);
 	app.run();
-=======
-    App::new()
-        // This configures the app to use the most compatible rendering settings.
-        // They help with compatibilty with as many devices as possible.
-        .insert_resource(WgpuSettings {
-            priority: WgpuSettingsPriority::Compatibility,
-            ..default()
-        })
-        .add_plugins(DefaultPlugins)
-        .add_startup_system(setup)
-        .run();
->>>>>>> a1a07945
 }
 
 /// set up a simple 3D scene
