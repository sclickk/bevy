--- conflicted
+++ resolved
@@ -49,21 +49,12 @@
 	children_query: Query<&Children>,
 	mut transform_query: Query<&mut Transform>,
 ) {
-<<<<<<< HEAD
 	// Iter skinned mesh entity
 	parent_query.for_each(|skinned_mesh_parent| {
 		// Mesh node is the parent of the skinned mesh entity.
-		let mesh_node_entity = skinned_mesh_parent.0;
+		let mesh_node_entity = skinned_mesh_parent.get();
 		// Get `Children` in the mesh node.
 		let mesh_node_children = children_query.get(mesh_node_entity).unwrap();
-=======
-    // Iter skinned mesh entity
-    for skinned_mesh_parent in parent_query.iter() {
-        // Mesh node is the parent of the skinned mesh entity.
-        let mesh_node_entity = skinned_mesh_parent.get();
-        // Get `Children` in the mesh node.
-        let mesh_node_children = children_query.get(mesh_node_entity).unwrap();
->>>>>>> 8de03b08
 
 		// First joint is the second child of the mesh node.
 		let first_joint_entity = mesh_node_children[1];
@@ -81,5 +72,5 @@
 			Vec3::Z,
 			0.5 * PI * time.time_since_startup().as_secs_f32().sin(),
 		);
-	})
+	});
 }