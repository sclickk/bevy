--- conflicted
+++ resolved
@@ -113,7 +113,6 @@
 	let mut player = AnimationPlayer::default();
 	player.play(animations.add(animation)).repeat();
 
-<<<<<<< HEAD
 	// Create the scene that will be animated
 	// First entity is the planet
 	commands
@@ -126,50 +125,19 @@
 		.insert_bundle((planet, player))
 		.with_children(|p| {
 			// This entity is just used for animation, but doesn't display anything
-			p.spawn_bundle(TransformBundle {
-				..Default::default()
-			})
-			// Add the Name component
-			.insert(orbit_controller)
-			.with_children(|p| {
-				// The satellite, placed at a distance of the planet
-				p.spawn_bundle(PbrBundle {
-					transform: Transform::from_xyz(1.5, 0.0, 0.0),
-					mesh: meshes.add(Mesh::from(shape::Cube { size: 0.5 })),
-					material: materials.add(Color::rgb(0.3, 0.9, 0.3).into()),
-					..Default::default()
-				})
+			p.spawn_bundle(SpatialBundle::default())
 				// Add the Name component
-				.insert(satellite);
-			});
+				.insert(orbit_controller)
+				.with_children(|p| {
+					// The satellite, placed at a distance of the planet
+					p.spawn_bundle(PbrBundle {
+						transform: Transform::from_xyz(1.5, 0.0, 0.0),
+						mesh: meshes.add(Mesh::from(shape::Cube { size: 0.5 })),
+						material: materials.add(Color::rgb(0.3, 0.9, 0.3).into()),
+						..Default::default()
+					})
+					// Add the Name component
+					.insert(satellite);
+				});
 		});
-=======
-    // Create the scene that will be animated
-    // First entity is the planet
-    commands
-        .spawn_bundle(PbrBundle {
-            mesh: meshes.add(Mesh::from(shape::Icosphere::default())),
-            material: materials.add(Color::rgb(0.8, 0.7, 0.6).into()),
-            ..default()
-        })
-        // Add the Name component, and the animation player
-        .insert_bundle((planet, player))
-        .with_children(|p| {
-            // This entity is just used for animation, but doesn't display anything
-            p.spawn_bundle(SpatialBundle::default())
-                // Add the Name component
-                .insert(orbit_controller)
-                .with_children(|p| {
-                    // The satellite, placed at a distance of the planet
-                    p.spawn_bundle(PbrBundle {
-                        transform: Transform::from_xyz(1.5, 0.0, 0.0),
-                        mesh: meshes.add(Mesh::from(shape::Cube { size: 0.5 })),
-                        material: materials.add(Color::rgb(0.3, 0.9, 0.3).into()),
-                        ..default()
-                    })
-                    // Add the Name component
-                    .insert(satellite);
-                });
-        });
->>>>>>> 4affc8cd
 }