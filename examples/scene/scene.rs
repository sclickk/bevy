//! This example illustrates loading scenes from files.

use bevy::{prelude::*, reflect::TypeRegistry, utils::Duration};

fn main() {
	let mut app = App::new();
	app.add_plugins(DefaultPlugins);
	app.register_type::<ComponentA>();
	app.register_type::<ComponentB>();
	app.add_startup_system(save_scene_system.exclusive_system());
	app.add_startup_system(load_scene_system);
	app.add_startup_system(infotext_system);
	app.add_system(log_system);
	app.run();
}

// Registered components must implement the `Reflect` and `FromWorld` traits.
// The `Reflect` trait enables serialization, deserialization, and dynamic property access.
// `Reflect` enable a bunch of cool behaviors, so its worth checking out the dedicated `reflect.rs`
// example. The `FromWorld` trait determines how your component is constructed when it loads.
// For simple use cases you can just implement the `Default` trait (which automatically implements
// FromResources). The simplest registered component just needs these two derives:
#[derive(Component, Reflect, Default)]
#[reflect(Component)] // this tells the reflect derive to also reflect component behaviors
struct ComponentA {
	pub x: f32,
	pub y: f32,
}

// Some components have fields that cannot (or should not) be written to scene files. These can be
// ignored with the #[reflect(ignore)] attribute. This is also generally where the `FromWorld`
// trait comes into play. `FromWorld` gives you access to your App's current ECS `Resources`
// when you construct your component.
#[derive(Component, Reflect)]
#[reflect(Component)]
struct ComponentB {
	pub value: String,
	#[reflect(ignore)]
	pub _time_since_startup: Duration,
}

impl FromWorld for ComponentB {
	fn from_world(world: &mut World) -> Self {
		let time = world.resource::<Time>();
		ComponentB {
			_time_since_startup: time.time_since_startup(),
			value: "Default Value".to_string(),
		}
	}
}

fn load_scene_system(mut commands: Commands, asset_server: Res<AssetServer>) {
	// "Spawning" a scene bundle creates a new entity and spawns new instances
	// of the given scene's entities as children of that entity.
	commands.spawn_bundle(DynamicSceneBundle {
		// Scenes are loaded just like any other asset.
		scene: asset_server.load("scenes/load_scene_example.scn.ron"),
		..Default::default()
	});

	// This tells the AssetServer to watch for changes to assets.
	// It enables our scenes to automatically reload in game when we modify their files
	asset_server.watch_for_changes().unwrap();
}

// This system logs all ComponentA components in our world. Try making a change to a ComponentA in
// load_scene_example.scn. You should immediately see the changes appear in the console.
fn log_system(query: Query<(Entity, &ComponentA), Changed<ComponentA>>) {
<<<<<<< HEAD
	for (entity, component_a) in query.into_iter() {
		info!("  Entity({})", entity.id());
		info!(
			"    ComponentA: {{ x: {} y: {} }}\n",
			component_a.x, component_a.y
		);
	}
=======
    for (entity, component_a) in &query {
        info!("  Entity({})", entity.id());
        info!(
            "    ComponentA: {{ x: {} y: {} }}\n",
            component_a.x, component_a.y
        );
    }
>>>>>>> a1d3f1b3
}

fn save_scene_system(world: &mut World) {
	// Scenes can be created from any ECS World. You can either create a new one for the scene or
	// use the current World.
	let mut scene_world = World::new();
	let mut component_b = ComponentB::from_world(world);
	component_b.value = "hello".to_string();
	scene_world.spawn().insert_bundle((
		component_b,
		ComponentA { x: 1.0, y: 2.0 },
		Transform::IDENTITY,
	));
	scene_world
		.spawn()
		.insert_bundle((ComponentA { x: 3.0, y: 4.0 },));

	// The TypeRegistry resource contains information about all registered types (including
	// components). This is used to construct scenes.
	let type_registry = world.resource::<TypeRegistry>();
	let scene = DynamicScene::from_world(&scene_world, type_registry);

	// Scenes can be serialized like this:
	info!("{}", scene.serialize_ron(type_registry).unwrap());

	// TODO: save scene
}

// This is only necessary for the info message in the UI. See examples/ui/text.rs for a standalone
// text example.
fn infotext_system(mut commands: Commands, asset_server: Res<AssetServer>) {
	commands.init_bundle::<Camera2dBundle>();
	commands.spawn_bundle(TextBundle {
		style: Style {
			align_self: AlignSelf::FlexEnd,
			..Default::default()
		},
		text: Text::with_section(
			"Nothing to see in this window! Check the console output!",
			TextStyle {
				font: asset_server.load("fonts/FiraSans-Bold.ttf"),
				font_size: 50.0,
				color: Color::WHITE,
			},
			Default::default(),
		),
		..Default::default()
	});
}<|MERGE_RESOLUTION|>--- conflicted
+++ resolved
@@ -66,23 +66,13 @@
 // This system logs all ComponentA components in our world. Try making a change to a ComponentA in
 // load_scene_example.scn. You should immediately see the changes appear in the console.
 fn log_system(query: Query<(Entity, &ComponentA), Changed<ComponentA>>) {
-<<<<<<< HEAD
-	for (entity, component_a) in query.into_iter() {
+	for (entity, component_a) in &query {
 		info!("  Entity({})", entity.id());
 		info!(
 			"    ComponentA: {{ x: {} y: {} }}\n",
 			component_a.x, component_a.y
 		);
 	}
-=======
-    for (entity, component_a) in &query {
-        info!("  Entity({})", entity.id());
-        info!(
-            "    ComponentA: {{ x: {} y: {} }}\n",
-            component_a.x, component_a.y
-        );
-    }
->>>>>>> a1d3f1b3
 }
 
 fn save_scene_system(world: &mut World) {
