--- conflicted
+++ resolved
@@ -104,39 +104,19 @@
 // This is only necessary for the info message in the UI. See examples/ui/text.rs for a standalone
 // text example.
 fn infotext_system(mut commands: Commands, asset_server: Res<AssetServer>) {
-<<<<<<< HEAD
-	commands.init_bundle::<Camera2dBundle>();
-	commands.spawn_bundle(TextBundle {
-		style: Style {
-			align_self: AlignSelf::FlexEnd,
-			..Default::default()
-		},
-		text: Text::with_section(
+	commands.spawn_bundle(Camera2dBundle::default());
+	commands.spawn_bundle(
+		TextBundle::from_section(
 			"Nothing to see in this window! Check the console output!",
 			TextStyle {
 				font: asset_server.load("fonts/FiraSans-Bold.ttf"),
 				font_size: 50.0,
 				color: Color::WHITE,
 			},
-			Default::default(),
-		),
-		..Default::default()
-	});
-=======
-    commands.spawn_bundle(Camera2dBundle::default());
-    commands.spawn_bundle(
-        TextBundle::from_section(
-            "Nothing to see in this window! Check the console output!",
-            TextStyle {
-                font: asset_server.load("fonts/FiraSans-Bold.ttf"),
-                font_size: 50.0,
-                color: Color::WHITE,
-            },
-        )
-        .with_style(Style {
-            align_self: AlignSelf::FlexEnd,
-            ..default()
-        }),
-    );
->>>>>>> 01f5f8cb
+		)
+		.with_style(Style {
+			align_self: AlignSelf::FlexEnd,
+			..Default::default()
+		}),
+	);
 }