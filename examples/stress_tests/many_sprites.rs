//! Renders a lot of sprites to allow performance testing.
//! See <https://github.com/bevyengine/bevy/pull/1492>
//!
//! It sets up many sprites in different sizes and rotations, and at different scales in the world,
//! and moves the camera over them to see how well frustum culling works.

use bevy::{
<<<<<<< HEAD
	diagnostic::{FrameTimeDiagnosticsPlugin, LogDiagnosticsPlugin},
	math::Quat,
	prelude::*,
	render::camera::Camera,
=======
    diagnostic::{FrameTimeDiagnosticsPlugin, LogDiagnosticsPlugin},
    math::Quat,
    prelude::*,
    render::camera::Camera,
    window::PresentMode,
>>>>>>> 72e73586
};

use rand::Rng;

const CAMERA_SPEED: f32 = 1000.0;

fn main() {
<<<<<<< HEAD
	let mut app = App::new();
	// Since this is also used as a benchmark, we want it to display performance data.
	app.init_plugin::<LogDiagnosticsPlugin>();
	app.init_plugin::<FrameTimeDiagnosticsPlugin>();
	app.add_plugins(DefaultPlugins);
	app.add_startup_system(setup);
	app.add_system(print_sprite_count);
	app.add_system(move_camera.after(print_sprite_count));
	app.run();
=======
    App::new()
        .insert_resource(WindowDescriptor {
            present_mode: PresentMode::Immediate,
            ..default()
        })
        // Since this is also used as a benchmark, we want it to display performance data.
        .add_plugin(LogDiagnosticsPlugin::default())
        .add_plugin(FrameTimeDiagnosticsPlugin::default())
        .add_plugins(DefaultPlugins)
        .add_startup_system(setup)
        .add_system(print_sprite_count)
        .add_system(move_camera.after(print_sprite_count))
        .run();
>>>>>>> 72e73586
}

fn setup(mut commands: Commands, assets: Res<AssetServer>) {
	let mut rng = rand::thread_rng();

	let tile_size = Vec2::splat(64.0);
	let map_size = Vec2::splat(320.0);

	let half_x = (map_size.x / 2.0) as i32;
	let half_y = (map_size.y / 2.0) as i32;

	let sprite_handle = assets.load("branding/icon.png");

	// Spawns the camera
	commands
		.spawn()
		.insert_bundle(Camera2dBundle::default())
		.insert(Transform::from_xyz(0.0, 0.0, 1000.0));

	// Builds and spawns the sprites
	let mut sprites = vec![];
	for y in -half_y..half_y {
		for x in -half_x..half_x {
			let position = Vec2::new(x as f32, y as f32);
			let translation = (position * tile_size).extend(rng.gen::<f32>());
			let rotation = Quat::from_rotation_z(rng.gen::<f32>());
			let scale = Vec3::splat(rng.gen::<f32>() * 2.0);

			sprites.push(SpriteBundle {
				texture: sprite_handle.clone(),
				transform: Transform {
					translation,
					rotation,
					scale,
				},
				sprite: Sprite {
					custom_size: Some(tile_size),
					..Default::default()
				},
				..Default::default()
			});
		}
	}
	commands.spawn_batch(sprites);
}

// System for rotating and translating the camera
fn move_camera(time: Res<Time>, mut camera_query: Query<&mut Transform, With<Camera>>) {
	let mut camera_transform = camera_query.single_mut();
	camera_transform.rotate_z(time.delta_seconds() * 0.5);
	*camera_transform =
		*camera_transform * Transform::from_translation(Vec3::X * CAMERA_SPEED * time.delta_seconds());
}

#[derive(Deref, DerefMut)]
struct PrintingTimer(Timer);

impl Default for PrintingTimer {
	fn default() -> Self {
		Self(Timer::from_seconds(1.0, true))
	}
}

// System for printing the number of sprites on every tick of the timer
fn print_sprite_count(time: Res<Time>, mut timer: Local<PrintingTimer>, sprites: Query<&Sprite>) {
	timer.tick(time.delta());

	if timer.just_finished() {
		info!("Sprites: {}", sprites.into_iter().count(),);
	}
}<|MERGE_RESOLUTION|>--- conflicted
+++ resolved
@@ -5,18 +5,11 @@
 //! and moves the camera over them to see how well frustum culling works.
 
 use bevy::{
-<<<<<<< HEAD
 	diagnostic::{FrameTimeDiagnosticsPlugin, LogDiagnosticsPlugin},
 	math::Quat,
 	prelude::*,
 	render::camera::Camera,
-=======
-    diagnostic::{FrameTimeDiagnosticsPlugin, LogDiagnosticsPlugin},
-    math::Quat,
-    prelude::*,
-    render::camera::Camera,
-    window::PresentMode,
->>>>>>> 72e73586
+	window::PresentMode,
 };
 
 use rand::Rng;
@@ -24,8 +17,11 @@
 const CAMERA_SPEED: f32 = 1000.0;
 
 fn main() {
-<<<<<<< HEAD
 	let mut app = App::new();
+	app.insert_resource(WindowDescriptor {
+		present_mode: PresentMode::Immediate,
+		..Default::default()
+	});
 	// Since this is also used as a benchmark, we want it to display performance data.
 	app.init_plugin::<LogDiagnosticsPlugin>();
 	app.init_plugin::<FrameTimeDiagnosticsPlugin>();
@@ -34,21 +30,6 @@
 	app.add_system(print_sprite_count);
 	app.add_system(move_camera.after(print_sprite_count));
 	app.run();
-=======
-    App::new()
-        .insert_resource(WindowDescriptor {
-            present_mode: PresentMode::Immediate,
-            ..default()
-        })
-        // Since this is also used as a benchmark, we want it to display performance data.
-        .add_plugin(LogDiagnosticsPlugin::default())
-        .add_plugin(FrameTimeDiagnosticsPlugin::default())
-        .add_plugins(DefaultPlugins)
-        .add_startup_system(setup)
-        .add_system(print_sprite_count)
-        .add_system(move_camera.after(print_sprite_count))
-        .run();
->>>>>>> 72e73586
 }
 
 fn setup(mut commands: Commands, assets: Res<AssetServer>) {
