//! This example provides a 2D benchmark.
//!
//! Usage: spawn more entities by clicking on the screen.

use bevy::{
	diagnostic::{Diagnostics, FrameTimeDiagnosticsPlugin, LogDiagnosticsPlugin},
	prelude::*,
	time::FixedTimestep,
	window::PresentMode,
};
use rand::{thread_rng, Rng};

const BIRDS_PER_SECOND: u32 = 10000;
const GRAVITY: f32 = -9.8 * 100.0;
const MAX_VELOCITY: f32 = 750.;
const BIRD_SCALE: f32 = 0.15;
const HALF_BIRD_SIZE: f32 = 256. * BIRD_SCALE * 0.5;

struct BevyCounter {
	pub count: usize,
	pub color: Color,
}

#[derive(Component)]
struct Bird {
	velocity: Vec3,
}

fn main() {
<<<<<<< HEAD
	let mut app = App::new();
	app.insert_resource(WindowDescriptor {
		title: "BevyMark".to_string(),
		width: 800.,
		height: 600.,
		present_mode: PresentMode::Immediate,
		resizable: true,
		..Default::default()
	});
	app.add_plugins(DefaultPlugins);
	app.init_plugin::<FrameTimeDiagnosticsPlugin>();
	app.init_plugin::<LogDiagnosticsPlugin>();
	app.insert_resource(BevyCounter {
		count: 0,
		color: Color::WHITE,
	});
	app.add_startup_system(setup);
	app.add_system(mouse_handler);
	app.add_system(movement_system);
	app.add_system(collision_system);
	app.add_system(counter_system);
	app.add_system_set(
		SystemSet::new()
			.with_run_criteria(FixedTimestep::step(0.2))
			.with_system(scheduled_spawner),
	);
	app.run();
=======
    App::new()
        .insert_resource(WindowDescriptor {
            title: "BevyMark".to_string(),
            width: 800.,
            height: 600.,
            present_mode: PresentMode::AutoNoVsync,
            resizable: true,
            ..default()
        })
        .add_plugins(DefaultPlugins)
        .add_plugin(FrameTimeDiagnosticsPlugin::default())
        .add_plugin(LogDiagnosticsPlugin::default())
        .insert_resource(BevyCounter {
            count: 0,
            color: Color::WHITE,
        })
        .add_startup_system(setup)
        .add_system(mouse_handler)
        .add_system(movement_system)
        .add_system(collision_system)
        .add_system(counter_system)
        .add_system_set(
            SystemSet::new()
                .with_run_criteria(FixedTimestep::step(0.2))
                .with_system(scheduled_spawner),
        )
        .run();
>>>>>>> 44566dba
}

struct BirdScheduled {
	wave: usize,
	per_wave: usize,
}

fn scheduled_spawner(
	mut commands: Commands,
	windows: Res<Windows>,
	mut scheduled: ResMut<BirdScheduled>,
	mut counter: ResMut<BevyCounter>,
	bird_texture: Res<BirdTexture>,
) {
	if scheduled.wave > 0 {
		spawn_birds(
			&mut commands,
			&windows,
			&mut counter,
			scheduled.per_wave,
			bird_texture.clone_weak(),
		);

		let mut rng = thread_rng();
		counter.color = Color::rgb_linear(rng.gen(), rng.gen(), rng.gen());
		scheduled.wave -= 1;
	}
}

#[derive(Deref)]
struct BirdTexture(Handle<Image>);

#[derive(Component)]
struct StatsText;

fn setup(mut commands: Commands, asset_server: Res<AssetServer>) {
	warn!(include_str!("warning_string.txt"));

	let texture = asset_server.load("branding/icon.png");

	commands.init_bundle::<Camera2dBundle>();
	commands
		.spawn_bundle(TextBundle {
			text: Text {
				sections: vec![
					TextSection {
						value: "Bird Count: ".to_string(),
						style: TextStyle {
							font: asset_server.load("fonts/FiraSans-Bold.ttf"),
							font_size: 40.0,
							color: Color::rgb(0.0, 1.0, 0.0),
						},
					},
					TextSection {
						value: "".to_string(),
						style: TextStyle {
							font: asset_server.load("fonts/FiraSans-Bold.ttf"),
							font_size: 40.0,
							color: Color::rgb(0.0, 1.0, 1.0),
						},
					},
					TextSection {
						value: "\nAverage FPS: ".to_string(),
						style: TextStyle {
							font: asset_server.load("fonts/FiraSans-Bold.ttf"),
							font_size: 40.0,
							color: Color::rgb(0.0, 1.0, 0.0),
						},
					},
					TextSection {
						value: "".to_string(),
						style: TextStyle {
							font: asset_server.load("fonts/FiraSans-Bold.ttf"),
							font_size: 40.0,
							color: Color::rgb(0.0, 1.0, 1.0),
						},
					},
				],
				..Default::default()
			},
			style: Style {
				position_type: PositionType::Absolute,
				position: UiRect {
					top: Val::Px(5.0),
					left: Val::Px(5.0),
					..Default::default()
				},
				..Default::default()
			},
			..Default::default()
		})
		.insert(StatsText);

	commands.insert_resource(BirdTexture(texture));
	commands.insert_resource(BirdScheduled {
		per_wave: std::env::args()
			.nth(1)
			.and_then(|arg| arg.parse::<usize>().ok())
			.unwrap_or_default(),
		wave: std::env::args()
			.nth(2)
			.and_then(|arg| arg.parse::<usize>().ok())
			.unwrap_or(1),
	});
}

fn mouse_handler(
	mut commands: Commands,
	time: Res<Time>,
	mouse_button_input: Res<Input<MouseButton>>,
	windows: Res<Windows>,
	bird_texture: Res<BirdTexture>,
	mut counter: ResMut<BevyCounter>,
) {
	if mouse_button_input.just_released(MouseButton::Left) {
		let mut rng = thread_rng();
		counter.color = Color::rgb_linear(rng.gen(), rng.gen(), rng.gen());
	}

	if mouse_button_input.pressed(MouseButton::Left) {
		let spawn_count = (BIRDS_PER_SECOND as f64 * time.delta_seconds_f64()) as usize;
		spawn_birds(
			&mut commands,
			&windows,
			&mut counter,
			spawn_count,
			bird_texture.clone_weak(),
		);
	}
}

fn spawn_birds(
	commands: &mut Commands,
	windows: &Windows,
	counter: &mut BevyCounter,
	spawn_count: usize,
	texture: Handle<Image>,
) {
	let window = windows.primary();
	let bird_x = (window.width() as f32 / -2.) + HALF_BIRD_SIZE;
	let bird_y = (window.height() as f32 / 2.) - HALF_BIRD_SIZE;
	let mut rng = thread_rng();

	for count in 0..spawn_count {
		let bird_z = (counter.count + count) as f32 * 0.00001;
		commands
			.spawn_bundle(SpriteBundle {
				texture: texture.clone(),
				transform: Transform {
					translation: Vec3::new(bird_x, bird_y, bird_z),
					scale: Vec3::splat(BIRD_SCALE),
					..Default::default()
				},
				sprite: Sprite {
					color: counter.color,
					..Default::default()
				},
				..Default::default()
			})
			.insert(Bird {
				velocity: Vec3::new(
					rng.gen::<f32>() * MAX_VELOCITY - (MAX_VELOCITY * 0.5),
					0.,
					0.,
				),
			});
	}
	counter.count += spawn_count;
}

fn movement_system(time: Res<Time>, mut bird_query: Query<(&mut Bird, &mut Transform)>) {
	for (mut bird, mut transform) in &mut bird_query {
		transform.translation.x += bird.velocity.x * time.delta_seconds();
		transform.translation.y += bird.velocity.y * time.delta_seconds();
		bird.velocity.y += GRAVITY * time.delta_seconds();
	}
}

fn collision_system(windows: Res<Windows>, mut bird_query: Query<(&mut Bird, &Transform)>) {
	let window = windows.primary();
	let half_width = window.width() as f32 * 0.5;
	let half_height = window.height() as f32 * 0.5;

	for (mut bird, transform) in &mut bird_query {
		let x_vel = bird.velocity.x;
		let y_vel = bird.velocity.y;
		let x_pos = transform.translation.x;
		let y_pos = transform.translation.y;

		if (x_vel > 0. && x_pos + HALF_BIRD_SIZE > half_width)
			|| (x_vel <= 0. && x_pos - HALF_BIRD_SIZE < -(half_width))
		{
			bird.velocity.x = -x_vel;
		}
		if y_vel < 0. && y_pos - HALF_BIRD_SIZE < -half_height {
			bird.velocity.y = -y_vel;
		}
		if y_pos + HALF_BIRD_SIZE > half_height && y_vel > 0.0 {
			bird.velocity.y = 0.0;
		}
	}
}

fn counter_system(
	diagnostics: Res<Diagnostics>,
	counter: Res<BevyCounter>,
	mut query: Query<&mut Text, With<StatsText>>,
) {
	let mut text = query.single_mut();

	if counter.is_changed() {
		text.sections[1].value = format!("{}", counter.count);
	}

	if let Some(fps) = diagnostics.get(FrameTimeDiagnosticsPlugin::FPS) {
		if let Some(average) = fps.average() {
			text.sections[3].value = format!("{:.2}", average);
		}
	};
}<|MERGE_RESOLUTION|>--- conflicted
+++ resolved
@@ -27,13 +27,12 @@
 }
 
 fn main() {
-<<<<<<< HEAD
 	let mut app = App::new();
 	app.insert_resource(WindowDescriptor {
 		title: "BevyMark".to_string(),
 		width: 800.,
 		height: 600.,
-		present_mode: PresentMode::Immediate,
+		present_mode: PresentMode::AutoNoVsync,
 		resizable: true,
 		..Default::default()
 	});
@@ -55,35 +54,6 @@
 			.with_system(scheduled_spawner),
 	);
 	app.run();
-=======
-    App::new()
-        .insert_resource(WindowDescriptor {
-            title: "BevyMark".to_string(),
-            width: 800.,
-            height: 600.,
-            present_mode: PresentMode::AutoNoVsync,
-            resizable: true,
-            ..default()
-        })
-        .add_plugins(DefaultPlugins)
-        .add_plugin(FrameTimeDiagnosticsPlugin::default())
-        .add_plugin(LogDiagnosticsPlugin::default())
-        .insert_resource(BevyCounter {
-            count: 0,
-            color: Color::WHITE,
-        })
-        .add_startup_system(setup)
-        .add_system(mouse_handler)
-        .add_system(movement_system)
-        .add_system(collision_system)
-        .add_system(counter_system)
-        .add_system_set(
-            SystemSet::new()
-                .with_run_criteria(FixedTimestep::step(0.2))
-                .with_system(scheduled_spawner),
-        )
-        .run();
->>>>>>> 44566dba
 }
 
 struct BirdScheduled {
