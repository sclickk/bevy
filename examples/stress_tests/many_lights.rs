//! Simple benchmark to test rendering many point lights.
//! Run with `WGPU_SETTINGS_PRIO=webgl2` to restrict to uniform buffers and max 256 lights.

use bevy::{
	diagnostic::{FrameTimeDiagnosticsPlugin, LogDiagnosticsPlugin},
	math::{DVec2, DVec3},
	pbr::{ExtractedPointLight, GlobalLightMeta},
	prelude::*,
	render::{camera::ScalingMode, Extract, RenderApp, RenderStage},
	window::PresentMode,
};
use rand::{thread_rng, Rng};

fn main() {
	let mut app = App::new();
	app.insert_resource(WindowDescriptor {
		width: 1024.0,
		height: 768.0,
		title: "many_lights".to_string(),
		present_mode: PresentMode::Immediate,
		..Default::default()
	});
	app.add_plugins(DefaultPlugins);
	app.init_plugin::<FrameTimeDiagnosticsPlugin>();
	app.init_plugin::<LogDiagnosticsPlugin>();
	app.add_startup_system(setup);
	app.add_system(move_camera);
	app.add_system(print_light_count);
	app.add_plugin(LogVisibleLights);
	app.run();
}

fn setup(
	mut commands: Commands,
	mut meshes: ResMut<Assets<Mesh>>,
	mut materials: ResMut<Assets<StandardMaterial>>,
) {
<<<<<<< HEAD
	const LIGHT_RADIUS: f32 = 0.3;
	const LIGHT_INTENSITY: f32 = 5.0;
	const RADIUS: f32 = 50.0;
	const N_LIGHTS: usize = 100_000;

	commands.spawn_bundle(PbrBundle {
		mesh: meshes.add(Mesh::from(shape::Icosphere {
			radius: RADIUS,
			subdivisions: 9,
		})),
		material: materials.add(StandardMaterial::from(Color::WHITE)),
		transform: Transform::from_scale(Vec3::NEG_ONE),
		..Default::default()
	});

	let mesh = meshes.add(Mesh::from(shape::Cube { size: 1.0 }));
	let material = materials.add(StandardMaterial {
		base_color: Color::PINK,
		..Default::default()
	});

	// NOTE: This pattern is good for testing performance of culling as it provides roughly
	// the same number of visible meshes regardless of the viewing angle.
	// NOTE: f64 is used to avoid precision issues that produce visual artifacts in the distribution
	let golden_ratio = 0.5f64 * (1.0f64 + 5.0f64.sqrt());
	let mut rng = thread_rng();
	for i in 0..N_LIGHTS {
		let spherical_polar_theta_phi = fibonacci_spiral_on_sphere(golden_ratio, i, N_LIGHTS);
		let unit_sphere_p = spherical_polar_to_cartesian(spherical_polar_theta_phi);
		commands.spawn_bundle(PointLightBundle {
			point_light: PointLight {
				range: LIGHT_RADIUS,
				intensity: LIGHT_INTENSITY,
				color: Color::hsl(rng.gen_range(0.0..360.0), 1.0, 0.5),
				..Default::default()
			},
			transform: Transform::from_translation((RADIUS as f64 * unit_sphere_p).as_vec3()),
			..Default::default()
		});
	}

	// camera
	match std::env::args().nth(1).as_deref() {
		Some("orthographic") => commands.spawn_bundle(Camera3dBundle {
			projection: OrthographicProjection {
				scale: 20.0,
				scaling_mode: ScalingMode::FixedHorizontal(1.0),
				..Default::default()
			}
			.into(),
			..Default::default()
		}),
		_ => commands.spawn_bundle(Camera3dBundle::default()),
	};

	// add one cube, the only one with strong handles
	// also serves as a reference point during rotation
	commands.spawn_bundle(PbrBundle {
		mesh,
		material,
		transform: Transform {
			translation: Vec3::new(0.0, RADIUS as f32, 0.0),
			scale: Vec3::splat(5.0),
			..Default::default()
		},
		..Default::default()
	});
=======
    warn!(include_str!("warning_string.txt"));

    const LIGHT_RADIUS: f32 = 0.3;
    const LIGHT_INTENSITY: f32 = 5.0;
    const RADIUS: f32 = 50.0;
    const N_LIGHTS: usize = 100_000;

    commands.spawn_bundle(PbrBundle {
        mesh: meshes.add(Mesh::from(shape::Icosphere {
            radius: RADIUS,
            subdivisions: 9,
        })),
        material: materials.add(StandardMaterial::from(Color::WHITE)),
        transform: Transform::from_scale(Vec3::NEG_ONE),
        ..default()
    });

    let mesh = meshes.add(Mesh::from(shape::Cube { size: 1.0 }));
    let material = materials.add(StandardMaterial {
        base_color: Color::PINK,
        ..default()
    });

    // NOTE: This pattern is good for testing performance of culling as it provides roughly
    // the same number of visible meshes regardless of the viewing angle.
    // NOTE: f64 is used to avoid precision issues that produce visual artifacts in the distribution
    let golden_ratio = 0.5f64 * (1.0f64 + 5.0f64.sqrt());
    let mut rng = thread_rng();
    for i in 0..N_LIGHTS {
        let spherical_polar_theta_phi = fibonacci_spiral_on_sphere(golden_ratio, i, N_LIGHTS);
        let unit_sphere_p = spherical_polar_to_cartesian(spherical_polar_theta_phi);
        commands.spawn_bundle(PointLightBundle {
            point_light: PointLight {
                range: LIGHT_RADIUS,
                intensity: LIGHT_INTENSITY,
                color: Color::hsl(rng.gen_range(0.0..360.0), 1.0, 0.5),
                ..default()
            },
            transform: Transform::from_translation((RADIUS as f64 * unit_sphere_p).as_vec3()),
            ..default()
        });
    }

    // camera
    match std::env::args().nth(1).as_deref() {
        Some("orthographic") => commands.spawn_bundle(Camera3dBundle {
            projection: OrthographicProjection {
                scale: 20.0,
                scaling_mode: ScalingMode::FixedHorizontal(1.0),
                ..default()
            }
            .into(),
            ..default()
        }),
        _ => commands.spawn_bundle(Camera3dBundle::default()),
    };

    // add one cube, the only one with strong handles
    // also serves as a reference point during rotation
    commands.spawn_bundle(PbrBundle {
        mesh,
        material,
        transform: Transform {
            translation: Vec3::new(0.0, RADIUS as f32, 0.0),
            scale: Vec3::splat(5.0),
            ..default()
        },
        ..default()
    });
>>>>>>> b3d15153
}

// NOTE: This epsilon value is apparently optimal for optimizing for the average
// nearest-neighbor distance. See:
// http://extremelearning.com.au/how-to-evenly-distribute-points-on-a-sphere-more-effectively-than-the-canonical-fibonacci-lattice/
// for details.
const EPSILON: f64 = 0.36;
fn fibonacci_spiral_on_sphere(golden_ratio: f64, i: usize, n: usize) -> DVec2 {
	DVec2::new(
		2.0 * std::f64::consts::PI * (i as f64 / golden_ratio),
		(1.0 - 2.0 * (i as f64 + EPSILON) / (n as f64 - 1.0 + 2.0 * EPSILON)).acos(),
	)
}

fn spherical_polar_to_cartesian(p: DVec2) -> DVec3 {
	let (sin_theta, cos_theta) = p.x.sin_cos();
	let (sin_phi, cos_phi) = p.y.sin_cos();
	DVec3::new(cos_theta * sin_phi, sin_theta * sin_phi, cos_phi)
}

// System for rotating the camera
fn move_camera(time: Res<Time>, mut camera_query: Query<&mut Transform, With<Camera>>) {
	let mut camera_transform = camera_query.single_mut();
	let delta = time.delta_seconds() * 0.15;
	camera_transform.rotate_z(delta);
	camera_transform.rotate_x(delta);
}

// System for printing the number of meshes on every tick of the timer
fn print_light_count(time: Res<Time>, mut timer: Local<PrintingTimer>, lights: Query<&PointLight>) {
	timer.0.tick(time.delta());

	if timer.0.just_finished() {
		info!("Lights: {}", lights.into_iter().len(),);
	}
}

struct LogVisibleLights;

impl Plugin for LogVisibleLights {
	fn build(&self, app: &mut App) {
		if let Ok(render_app) = app.get_sub_app_mut(RenderApp) {
			render_app.add_system_to_stage(RenderStage::Extract, extract_time);
			render_app.add_system_to_stage(RenderStage::Prepare, print_visible_light_count);
		};
	}
}

// System for printing the number of meshes on every tick of the timer
fn print_visible_light_count(
	time: Res<ExtractedTime>,
	mut timer: Local<PrintingTimer>,
	visible: Query<&ExtractedPointLight>,
	global_light_meta: Res<GlobalLightMeta>,
) {
	timer.0.tick(time.delta());

	if timer.0.just_finished() {
		info!(
			"Visible Lights: {}, Rendered Lights: {}",
			visible.into_iter().len(),
			global_light_meta.entity_to_index.len()
		);
	}
}

#[derive(Deref, DerefMut)]
pub struct ExtractedTime(Time);

fn extract_time(mut commands: Commands, time: Extract<Res<Time>>) {
	commands.insert_resource(ExtractedTime(time.clone()));
}

struct PrintingTimer(Timer);

impl Default for PrintingTimer {
	fn default() -> Self {
		Self(Timer::from_seconds(1.0, true))
	}
}<|MERGE_RESOLUTION|>--- conflicted
+++ resolved
@@ -35,7 +35,8 @@
 	mut meshes: ResMut<Assets<Mesh>>,
 	mut materials: ResMut<Assets<StandardMaterial>>,
 ) {
-<<<<<<< HEAD
+	warn!(include_str!("warning_string.txt"));
+
 	const LIGHT_RADIUS: f32 = 0.3;
 	const LIGHT_INTENSITY: f32 = 5.0;
 	const RADIUS: f32 = 50.0;
@@ -103,77 +104,6 @@
 		},
 		..Default::default()
 	});
-=======
-    warn!(include_str!("warning_string.txt"));
-
-    const LIGHT_RADIUS: f32 = 0.3;
-    const LIGHT_INTENSITY: f32 = 5.0;
-    const RADIUS: f32 = 50.0;
-    const N_LIGHTS: usize = 100_000;
-
-    commands.spawn_bundle(PbrBundle {
-        mesh: meshes.add(Mesh::from(shape::Icosphere {
-            radius: RADIUS,
-            subdivisions: 9,
-        })),
-        material: materials.add(StandardMaterial::from(Color::WHITE)),
-        transform: Transform::from_scale(Vec3::NEG_ONE),
-        ..default()
-    });
-
-    let mesh = meshes.add(Mesh::from(shape::Cube { size: 1.0 }));
-    let material = materials.add(StandardMaterial {
-        base_color: Color::PINK,
-        ..default()
-    });
-
-    // NOTE: This pattern is good for testing performance of culling as it provides roughly
-    // the same number of visible meshes regardless of the viewing angle.
-    // NOTE: f64 is used to avoid precision issues that produce visual artifacts in the distribution
-    let golden_ratio = 0.5f64 * (1.0f64 + 5.0f64.sqrt());
-    let mut rng = thread_rng();
-    for i in 0..N_LIGHTS {
-        let spherical_polar_theta_phi = fibonacci_spiral_on_sphere(golden_ratio, i, N_LIGHTS);
-        let unit_sphere_p = spherical_polar_to_cartesian(spherical_polar_theta_phi);
-        commands.spawn_bundle(PointLightBundle {
-            point_light: PointLight {
-                range: LIGHT_RADIUS,
-                intensity: LIGHT_INTENSITY,
-                color: Color::hsl(rng.gen_range(0.0..360.0), 1.0, 0.5),
-                ..default()
-            },
-            transform: Transform::from_translation((RADIUS as f64 * unit_sphere_p).as_vec3()),
-            ..default()
-        });
-    }
-
-    // camera
-    match std::env::args().nth(1).as_deref() {
-        Some("orthographic") => commands.spawn_bundle(Camera3dBundle {
-            projection: OrthographicProjection {
-                scale: 20.0,
-                scaling_mode: ScalingMode::FixedHorizontal(1.0),
-                ..default()
-            }
-            .into(),
-            ..default()
-        }),
-        _ => commands.spawn_bundle(Camera3dBundle::default()),
-    };
-
-    // add one cube, the only one with strong handles
-    // also serves as a reference point during rotation
-    commands.spawn_bundle(PbrBundle {
-        mesh,
-        material,
-        transform: Transform {
-            translation: Vec3::new(0.0, RADIUS as f32, 0.0),
-            scale: Vec3::splat(5.0),
-            ..default()
-        },
-        ..default()
-    });
->>>>>>> b3d15153
 }
 
 // NOTE: This epsilon value is apparently optimal for optimizing for the average
