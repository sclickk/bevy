--- conflicted
+++ resolved
@@ -2,21 +2,12 @@
 //! Run with `WGPU_SETTINGS_PRIO=webgl2` to restrict to uniform buffers and max 256 lights.
 
 use bevy::{
-<<<<<<< HEAD
 	diagnostic::{FrameTimeDiagnosticsPlugin, LogDiagnosticsPlugin},
 	math::{DVec2, DVec3},
 	pbr::{ExtractedPointLight, GlobalLightMeta},
 	prelude::*,
-	render::{camera::ScalingMode, RenderApp, RenderStage},
+	render::{camera::ScalingMode, Extract, RenderApp, RenderStage},
 	window::PresentMode,
-=======
-    diagnostic::{FrameTimeDiagnosticsPlugin, LogDiagnosticsPlugin},
-    math::{DVec2, DVec3},
-    pbr::{ExtractedPointLight, GlobalLightMeta},
-    prelude::*,
-    render::{camera::ScalingMode, Extract, RenderApp, RenderStage},
-    window::PresentMode,
->>>>>>> 518408df
 };
 use rand::{thread_rng, Rng};
 
@@ -161,17 +152,10 @@
 
 // System for printing the number of meshes on every tick of the timer
 fn print_visible_light_count(
-<<<<<<< HEAD
-	time: Res<Time>,
+	time: Res<ExtractedTime>,
 	mut timer: Local<PrintingTimer>,
 	visible: Query<&ExtractedPointLight>,
 	global_light_meta: Res<GlobalLightMeta>,
-=======
-    time: Res<ExtractedTime>,
-    mut timer: Local<PrintingTimer>,
-    visible: Query<&ExtractedPointLight>,
-    global_light_meta: Res<GlobalLightMeta>,
->>>>>>> 518408df
 ) {
 	timer.0.tick(time.delta());
 
@@ -184,16 +168,11 @@
 	}
 }
 
-<<<<<<< HEAD
-fn extract_time(mut commands: Commands, time: Res<Time>) {
-	commands.insert_resource(time.into_inner().clone());
-=======
 #[derive(Deref, DerefMut)]
 pub struct ExtractedTime(Time);
 
 fn extract_time(mut commands: Commands, time: Extract<Res<Time>>) {
-    commands.insert_resource(ExtractedTime(time.clone()));
->>>>>>> 518408df
+	commands.insert_resource(ExtractedTime(time.clone()));
 }
 
 struct PrintingTimer(Timer);
