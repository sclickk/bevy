--- conflicted
+++ resolved
@@ -164,7 +164,6 @@
 	mut timer: Local<PrintingTimer>,
 	sprites: Query<(&Handle<Mesh>, &ComputedVisibility)>,
 ) {
-<<<<<<< HEAD
 	timer.tick(time.delta());
 	let sprites = sprites.into_iter();
 
@@ -172,20 +171,11 @@
 		info!(
 			"Meshes: {} - Visible Meshes {}",
 			sprites.len(),
-			sprites.filter(|(_, cv)| cv.is_visible).count(),
+			sprites
+				.filter(|(_, cv)| cv.is_visible())
+				.count(),
 		);
 	}
-=======
-    timer.tick(time.delta());
-
-    if timer.just_finished() {
-        info!(
-            "Meshes: {} - Visible Meshes {}",
-            sprites.iter().len(),
-            sprites.iter().filter(|(_, cv)| cv.is_visible()).count(),
-        );
-    }
->>>>>>> 4affc8cd
 }
 
 #[derive(Deref, DerefMut)]
