//! Loads animations from a skinned glTF, spawns many of them, and plays the
//! animation to stress test skinned meshes.

use bevy::{
	diagnostic::{FrameTimeDiagnosticsPlugin, LogDiagnosticsPlugin},
	prelude::*,
};

struct Foxes {
	count: usize,
	speed: f32,
	moving: bool,
}

fn main() {
	let mut app = App::new();
	app.insert_resource(WindowDescriptor {
		title: "🦊🦊🦊 Many Foxes! 🦊🦊🦊".to_string(),
		..Default::default()
	});
	app.add_plugins(DefaultPlugins);
	app.add_plugin(FrameTimeDiagnosticsPlugin);
	app.init_plugin::<LogDiagnosticsPlugin>();
	app.insert_resource(Foxes {
		count: std::env::args()
			.nth(1)
			.map_or(1000, |s| s.parse::<usize>().unwrap()),
		speed: 2.0,
		moving: true,
	});
	app.insert_resource(AmbientLight {
		color: Color::WHITE,
		brightness: 1.0,
	});
	app.add_startup_system(setup);
	app.add_system(setup_scene_once_loaded);
	app.add_system(keyboard_animation_control);
	app.add_system(update_fox_rings.after(keyboard_animation_control));
	app.run();
}

struct Animations(Vec<Handle<AnimationClip>>);

const RING_SPACING: f32 = 2.0;
const FOX_SPACING: f32 = 2.0;

#[derive(Component, Clone, Copy)]
enum RotationDirection {
	CounterClockwise,
	Clockwise,
}

impl RotationDirection {
	fn sign(&self) -> f32 {
		match self {
			RotationDirection::CounterClockwise => 1.0,
			RotationDirection::Clockwise => -1.0,
		}
	}
}

#[derive(Component)]
struct Ring {
	radius: f32,
}

fn setup(
	mut commands: Commands,
	asset_server: Res<AssetServer>,
	mut meshes: ResMut<Assets<Mesh>>,
	mut materials: ResMut<Assets<StandardMaterial>>,
	foxes: Res<Foxes>,
) {
	// Insert a resource with the current scene information
	commands.insert_resource(Animations(vec![
		asset_server.load("models/animated/Fox.glb#Animation2"),
		asset_server.load("models/animated/Fox.glb#Animation1"),
		asset_server.load("models/animated/Fox.glb#Animation0"),
	]));

	// Foxes
	// Concentric rings of foxes, running in opposite directions. The rings are spaced at 2m radius intervals.
	// The foxes in each ring are spaced at least 2m apart around its circumference.'

	// NOTE: This fox model faces +z
	let fox_handle = asset_server.load("models/animated/Fox.glb#Scene0");

	let ring_directions = [
		(
			Quat::from_rotation_y(std::f32::consts::PI),
			RotationDirection::CounterClockwise,
		),
		(Quat::IDENTITY, RotationDirection::Clockwise),
	];

	let mut ring_index = 0;
	let mut radius = RING_SPACING;
	let mut foxes_remaining = foxes.count;

	info!("Spawning {} foxes...", foxes.count);

	while foxes_remaining > 0 {
		let (base_rotation, ring_direction) = ring_directions[ring_index % 2];
		let ring_parent = commands
			.spawn_bundle((
				Transform::default(),
				GlobalTransform::default(),
				ring_direction,
				Ring { radius },
			))
			.id();

		let circumference = std::f32::consts::TAU * radius;
		let foxes_in_ring = ((circumference / FOX_SPACING) as usize).min(foxes_remaining);
		let fox_spacing_angle = circumference / (foxes_in_ring as f32 * radius);

		for fox_i in 0..foxes_in_ring {
			let fox_angle = fox_i as f32 * fox_spacing_angle;
			let (s, c) = fox_angle.sin_cos();
			let (x, z) = (radius * c, radius * s);

			commands
				.entity(ring_parent)
				.with_children(|builder| {
					builder.spawn_bundle(SceneBundle {
						scene: fox_handle.clone(),
						transform: Transform::from_xyz(x as f32, 0.0, z as f32)
							.with_scale(Vec3::splat(0.01))
							.with_rotation(base_rotation * Quat::from_rotation_y(-fox_angle)),
						..Default::default()
					});
				});
		}

		foxes_remaining -= foxes_in_ring;
		radius += RING_SPACING;
		ring_index += 1;
	}

	// Camera
	let zoom = 0.8;
	let translation = Vec3::new(
		radius * 1.25 * zoom,
		radius * 0.5 * zoom,
		radius * 1.5 * zoom,
	);
	commands.spawn_bundle(Camera3dBundle {
		transform: Transform::from_translation(translation)
			.looking_at(0.2 * Vec3::new(translation.x, 0.0, translation.z), Vec3::Y),
		..Default::default()
	});

	// Plane
	commands.spawn_bundle(PbrBundle {
		mesh: meshes.add(Mesh::from(shape::Plane { size: 500000.0 })),
		material: materials.add(Color::rgb(0.3, 0.5, 0.3).into()),
		..Default::default()
	});

	// Light
	commands.spawn_bundle(DirectionalLightBundle {
		transform: Transform::from_rotation(Quat::from_euler(
			EulerRot::ZYX,
			0.0,
			1.0,
			-std::f32::consts::FRAC_PI_4,
		)),
		directional_light: DirectionalLight {
			shadows_enabled: true,
			..Default::default()
		},
		..Default::default()
	});

	println!("Animation controls:");
	println!("  - spacebar: play / pause");
	println!("  - arrow up / down: speed up / slow down animation playback");
	println!("  - arrow left / right: seek backward / forward");
	println!("  - return: change animation");
}

// Once the scene is loaded, start the animation
fn setup_scene_once_loaded(
	animations: Res<Animations>,
	foxes: Res<Foxes>,
	mut player: Query<&mut AnimationPlayer>,
	mut done: Local<bool>,
) {
	if !*done && player.iter().len() == foxes.count {
		for mut player in player.iter_mut() {
			player
				.play(animations.0[0].clone_weak())
				.repeat();
		}
		*done = true;
	}
}

fn update_fox_rings(
	time: Res<Time>,
	foxes: Res<Foxes>,
	mut rings: Query<(&Ring, &RotationDirection, &mut Transform)>,
) {
	if !foxes.moving {
		return;
	}

	let dt = time.delta_seconds();
	for (ring, rotation_direction, mut transform) in rings.iter_mut() {
		let angular_velocity = foxes.speed / ring.radius;
		transform.rotate(Quat::from_rotation_y(
			rotation_direction.sign() * angular_velocity * dt,
		));
	}
}

fn keyboard_animation_control(
	keyboard_input: Res<Input<KeyCode>>,
	mut animation_player: Query<&mut AnimationPlayer>,
	animations: Res<Animations>,
	mut current_animation: Local<usize>,
	mut foxes: ResMut<Foxes>,
) {
<<<<<<< HEAD
	if keyboard_input.just_pressed(KeyCode::Space) {
		foxes.moving = !foxes.moving;
	}

	if keyboard_input.just_pressed(KeyCode::Up) {
		foxes.speed *= 1.25;
	}

	if keyboard_input.just_pressed(KeyCode::Down) {
		foxes.speed *= 0.8;
	}

	for mut player in animation_player.iter_mut() {
		if keyboard_input.just_pressed(KeyCode::Space) {
			if player.is_paused() {
				player.resume();
			} else {
				player.pause();
			}
		}

		if keyboard_input.just_pressed(KeyCode::Up) {
			let speed = player.speed();
			player.set_speed(speed * 1.25);
		}

		if keyboard_input.just_pressed(KeyCode::Down) {
			let speed = player.speed();
			player.set_speed(speed * 0.8);
		}

		if keyboard_input.just_pressed(KeyCode::Left) {
			let elapsed = player.elapsed();
			player.set_elapsed(elapsed - 0.1);
		}

		if keyboard_input.just_pressed(KeyCode::Right) {
			let elapsed = player.elapsed();
			player.set_elapsed(elapsed + 0.1);
		}

		if keyboard_input.just_pressed(KeyCode::Return) {
			*current_animation = (*current_animation + 1) % animations.0.len();
			player
				.play(animations.0[*current_animation].clone_weak())
				.repeat();
		}
	}
=======
    if keyboard_input.just_pressed(KeyCode::Space) {
        foxes.moving = !foxes.moving;
    }

    if keyboard_input.just_pressed(KeyCode::Up) {
        foxes.speed *= 1.25;
    }

    if keyboard_input.just_pressed(KeyCode::Down) {
        foxes.speed *= 0.8;
    }

    if keyboard_input.just_pressed(KeyCode::Return) {
        *current_animation = (*current_animation + 1) % animations.0.len();
    }

    for mut player in animation_player.iter_mut() {
        if keyboard_input.just_pressed(KeyCode::Space) {
            if player.is_paused() {
                player.resume();
            } else {
                player.pause();
            }
        }

        if keyboard_input.just_pressed(KeyCode::Up) {
            let speed = player.speed();
            player.set_speed(speed * 1.25);
        }

        if keyboard_input.just_pressed(KeyCode::Down) {
            let speed = player.speed();
            player.set_speed(speed * 0.8);
        }

        if keyboard_input.just_pressed(KeyCode::Left) {
            let elapsed = player.elapsed();
            player.set_elapsed(elapsed - 0.1);
        }

        if keyboard_input.just_pressed(KeyCode::Right) {
            let elapsed = player.elapsed();
            player.set_elapsed(elapsed + 0.1);
        }

        if keyboard_input.just_pressed(KeyCode::Return) {
            player
                .play(animations.0[*current_animation].clone_weak())
                .repeat();
        }
    }
>>>>>>> 49673518
}<|MERGE_RESOLUTION|>--- conflicted
+++ resolved
@@ -221,7 +221,6 @@
 	mut current_animation: Local<usize>,
 	mut foxes: ResMut<Foxes>,
 ) {
-<<<<<<< HEAD
 	if keyboard_input.just_pressed(KeyCode::Space) {
 		foxes.moving = !foxes.moving;
 	}
@@ -232,6 +231,10 @@
 
 	if keyboard_input.just_pressed(KeyCode::Down) {
 		foxes.speed *= 0.8;
+	}
+
+	if keyboard_input.just_pressed(KeyCode::Return) {
+		*current_animation = (*current_animation + 1) % animations.0.len();
 	}
 
 	for mut player in animation_player.iter_mut() {
@@ -264,63 +267,9 @@
 		}
 
 		if keyboard_input.just_pressed(KeyCode::Return) {
-			*current_animation = (*current_animation + 1) % animations.0.len();
 			player
 				.play(animations.0[*current_animation].clone_weak())
 				.repeat();
 		}
 	}
-=======
-    if keyboard_input.just_pressed(KeyCode::Space) {
-        foxes.moving = !foxes.moving;
-    }
-
-    if keyboard_input.just_pressed(KeyCode::Up) {
-        foxes.speed *= 1.25;
-    }
-
-    if keyboard_input.just_pressed(KeyCode::Down) {
-        foxes.speed *= 0.8;
-    }
-
-    if keyboard_input.just_pressed(KeyCode::Return) {
-        *current_animation = (*current_animation + 1) % animations.0.len();
-    }
-
-    for mut player in animation_player.iter_mut() {
-        if keyboard_input.just_pressed(KeyCode::Space) {
-            if player.is_paused() {
-                player.resume();
-            } else {
-                player.pause();
-            }
-        }
-
-        if keyboard_input.just_pressed(KeyCode::Up) {
-            let speed = player.speed();
-            player.set_speed(speed * 1.25);
-        }
-
-        if keyboard_input.just_pressed(KeyCode::Down) {
-            let speed = player.speed();
-            player.set_speed(speed * 0.8);
-        }
-
-        if keyboard_input.just_pressed(KeyCode::Left) {
-            let elapsed = player.elapsed();
-            player.set_elapsed(elapsed - 0.1);
-        }
-
-        if keyboard_input.just_pressed(KeyCode::Right) {
-            let elapsed = player.elapsed();
-            player.set_elapsed(elapsed + 0.1);
-        }
-
-        if keyboard_input.just_pressed(KeyCode::Return) {
-            player
-                .play(animations.0[*current_animation].clone_weak())
-                .repeat();
-        }
-    }
->>>>>>> 49673518
 }