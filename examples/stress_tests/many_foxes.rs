//! Loads animations from a skinned glTF, spawns many of them, and plays the
//! animation to stress test skinned meshes.

use bevy::{
	diagnostic::{FrameTimeDiagnosticsPlugin, LogDiagnosticsPlugin},
	prelude::*,
	window::PresentMode,
};

struct Foxes {
	count: usize,
	speed: f32,
	moving: bool,
}

fn main() {
	let mut app = App::new();
	app.insert_resource(WindowDescriptor {
		title: "🦊🦊🦊 Many Foxes! 🦊🦊🦊".to_string(),
		present_mode: PresentMode::AutoNoVsync,
		..Default::default()
	});
	app.add_plugins(DefaultPlugins);
	app.init_plugin::<FrameTimeDiagnosticsPlugin>();
	app.init_plugin::<LogDiagnosticsPlugin>();
	app.insert_resource(Foxes {
		count: std::env::args()
			.nth(1)
			.map_or(1000, |s| s.parse::<usize>().unwrap()),
		speed: 2.0,
		moving: true,
	});
	app.insert_resource(AmbientLight {
		color: Color::WHITE,
		brightness: 1.0,
	});
	app.add_startup_system(setup);
	app.add_system(setup_scene_once_loaded);
	app.add_system(keyboard_animation_control);
	app.add_system(update_fox_rings.after(keyboard_animation_control));
	app.run();
}

struct Animations(Vec<Handle<AnimationClip>>);

const RING_SPACING: f32 = 2.0;
const FOX_SPACING: f32 = 2.0;

#[derive(Component, Clone, Copy)]
enum RotationDirection {
	CounterClockwise,
	Clockwise,
}

impl RotationDirection {
	fn sign(&self) -> f32 {
		match self {
			RotationDirection::CounterClockwise => 1.0,
			RotationDirection::Clockwise => -1.0,
		}
	}
}

#[derive(Component)]
struct Ring {
	radius: f32,
}

fn setup(
	mut commands: Commands,
	asset_server: Res<AssetServer>,
	mut meshes: ResMut<Assets<Mesh>>,
	mut materials: ResMut<Assets<StandardMaterial>>,
	foxes: Res<Foxes>,
) {
<<<<<<< HEAD
	warn!(include_str!("warning_string.txt"));

	// Insert a resource with the current scene information
	commands.insert_resource(Animations(vec![
		asset_server.load("models/animated/Fox.glb#Animation2"),
		asset_server.load("models/animated/Fox.glb#Animation1"),
		asset_server.load("models/animated/Fox.glb#Animation0"),
	]));

	// Foxes
	// Concentric rings of foxes, running in opposite directions. The rings are spaced at 2m radius intervals.
	// The foxes in each ring are spaced at least 2m apart around its circumference.'

	// NOTE: This fox model faces +z
	let fox_handle = asset_server.load("models/animated/Fox.glb#Scene0");

	let ring_directions = [
		(
			Quat::from_rotation_y(std::f32::consts::PI),
			RotationDirection::CounterClockwise,
		),
		(Quat::IDENTITY, RotationDirection::Clockwise),
	];

	let mut ring_index = 0;
	let mut radius = RING_SPACING;
	let mut foxes_remaining = foxes.count;

	info!("Spawning {} foxes...", foxes.count);

	while foxes_remaining > 0 {
		let (base_rotation, ring_direction) = ring_directions[ring_index % 2];
		let ring_parent = commands
			.spawn_bundle((
				Transform::default(),
				GlobalTransform::default(),
				ring_direction,
				Ring { radius },
			))
			.id();

		let circumference = std::f32::consts::TAU * radius;
		let foxes_in_ring = ((circumference / FOX_SPACING) as usize).min(foxes_remaining);
		let fox_spacing_angle = circumference / (foxes_in_ring as f32 * radius);

		for fox_i in 0..foxes_in_ring {
			let fox_angle = fox_i as f32 * fox_spacing_angle;
			let (s, c) = fox_angle.sin_cos();
			let (x, z) = (radius * c, radius * s);

			commands
				.entity(ring_parent)
				.with_children(|builder| {
					builder.spawn_bundle(SceneBundle {
						scene: fox_handle.clone(),
						transform: Transform::from_xyz(x as f32, 0.0, z as f32)
							.with_scale(Vec3::splat(0.01))
							.with_rotation(base_rotation * Quat::from_rotation_y(-fox_angle)),
						..Default::default()
					});
				});
		}

		foxes_remaining -= foxes_in_ring;
		radius += RING_SPACING;
		ring_index += 1;
	}

	// Camera
	let zoom = 0.8;
	let translation = Vec3::new(
		radius * 1.25 * zoom,
		radius * 0.5 * zoom,
		radius * 1.5 * zoom,
	);
	commands.spawn_bundle(Camera3dBundle {
		transform: Transform::from_translation(translation)
			.looking_at(0.2 * Vec3::new(translation.x, 0.0, translation.z), Vec3::Y),
		..Default::default()
	});

	// Plane
	commands.spawn_bundle(PbrBundle {
		mesh: meshes.add(Mesh::from(shape::Plane { size: 500000.0 })),
		material: materials.add(Color::rgb(0.3, 0.5, 0.3).into()),
		..Default::default()
	});

	// Light
	commands.spawn_bundle(DirectionalLightBundle {
		transform: Transform::from_rotation(Quat::from_euler(
			EulerRot::ZYX,
			0.0,
			1.0,
			-std::f32::consts::FRAC_PI_4,
		)),
		directional_light: DirectionalLight {
			shadows_enabled: true,
			..Default::default()
		},
		..Default::default()
	});

	println!("Animation controls:");
	println!("  - spacebar: play / pause");
	println!("  - arrow up / down: speed up / slow down animation playback");
	println!("  - arrow left / right: seek backward / forward");
	println!("  - return: change animation");
=======
    warn!(include_str!("warning_string.txt"));

    // Insert a resource with the current scene information
    commands.insert_resource(Animations(vec![
        asset_server.load("models/animated/Fox.glb#Animation2"),
        asset_server.load("models/animated/Fox.glb#Animation1"),
        asset_server.load("models/animated/Fox.glb#Animation0"),
    ]));

    // Foxes
    // Concentric rings of foxes, running in opposite directions. The rings are spaced at 2m radius intervals.
    // The foxes in each ring are spaced at least 2m apart around its circumference.'

    // NOTE: This fox model faces +z
    let fox_handle = asset_server.load("models/animated/Fox.glb#Scene0");

    let ring_directions = [
        (
            Quat::from_rotation_y(std::f32::consts::PI),
            RotationDirection::CounterClockwise,
        ),
        (Quat::IDENTITY, RotationDirection::Clockwise),
    ];

    let mut ring_index = 0;
    let mut radius = RING_SPACING;
    let mut foxes_remaining = foxes.count;

    info!("Spawning {} foxes...", foxes.count);

    while foxes_remaining > 0 {
        let (base_rotation, ring_direction) = ring_directions[ring_index % 2];
        let ring_parent = commands
            .spawn_bundle((
                Transform::default(),
                GlobalTransform::default(),
                Visibility::default(),
                ComputedVisibility::default(),
                ring_direction,
                Ring { radius },
            ))
            .id();

        let circumference = std::f32::consts::TAU * radius;
        let foxes_in_ring = ((circumference / FOX_SPACING) as usize).min(foxes_remaining);
        let fox_spacing_angle = circumference / (foxes_in_ring as f32 * radius);

        for fox_i in 0..foxes_in_ring {
            let fox_angle = fox_i as f32 * fox_spacing_angle;
            let (s, c) = fox_angle.sin_cos();
            let (x, z) = (radius * c, radius * s);

            commands.entity(ring_parent).with_children(|builder| {
                builder.spawn_bundle(SceneBundle {
                    scene: fox_handle.clone(),
                    transform: Transform::from_xyz(x as f32, 0.0, z as f32)
                        .with_scale(Vec3::splat(0.01))
                        .with_rotation(base_rotation * Quat::from_rotation_y(-fox_angle)),
                    ..default()
                });
            });
        }

        foxes_remaining -= foxes_in_ring;
        radius += RING_SPACING;
        ring_index += 1;
    }

    // Camera
    let zoom = 0.8;
    let translation = Vec3::new(
        radius * 1.25 * zoom,
        radius * 0.5 * zoom,
        radius * 1.5 * zoom,
    );
    commands.spawn_bundle(Camera3dBundle {
        transform: Transform::from_translation(translation)
            .looking_at(0.2 * Vec3::new(translation.x, 0.0, translation.z), Vec3::Y),
        ..default()
    });

    // Plane
    commands.spawn_bundle(PbrBundle {
        mesh: meshes.add(Mesh::from(shape::Plane { size: 500000.0 })),
        material: materials.add(Color::rgb(0.3, 0.5, 0.3).into()),
        ..default()
    });

    // Light
    commands.spawn_bundle(DirectionalLightBundle {
        transform: Transform::from_rotation(Quat::from_euler(
            EulerRot::ZYX,
            0.0,
            1.0,
            -std::f32::consts::FRAC_PI_4,
        )),
        directional_light: DirectionalLight {
            shadows_enabled: true,
            ..default()
        },
        ..default()
    });

    println!("Animation controls:");
    println!("  - spacebar: play / pause");
    println!("  - arrow up / down: speed up / slow down animation playback");
    println!("  - arrow left / right: seek backward / forward");
    println!("  - return: change animation");
>>>>>>> 4affc8cd
}

// Once the scene is loaded, start the animation
fn setup_scene_once_loaded(
	animations: Res<Animations>,
	foxes: Res<Foxes>,
	mut player: Query<&mut AnimationPlayer>,
	mut done: Local<bool>,
) {
	if !*done && player.iter().len() == foxes.count {
		for mut player in &mut player {
			player
				.play(animations.0[0].clone_weak())
				.repeat();
		}
		*done = true;
	}
}

fn update_fox_rings(
	time: Res<Time>,
	foxes: Res<Foxes>,
	mut rings: Query<(&Ring, &RotationDirection, &mut Transform)>,
) {
	if !foxes.moving {
		return;
	}

	let dt = time.delta_seconds();
	for (ring, rotation_direction, mut transform) in &mut rings {
		let angular_velocity = foxes.speed / ring.radius;
		transform.rotate_y(rotation_direction.sign() * angular_velocity * dt);
	}
}

fn keyboard_animation_control(
	keyboard_input: Res<Input<KeyCode>>,
	mut animation_player: Query<&mut AnimationPlayer>,
	animations: Res<Animations>,
	mut current_animation: Local<usize>,
	mut foxes: ResMut<Foxes>,
) {
	if keyboard_input.just_pressed(KeyCode::Space) {
		foxes.moving = !foxes.moving;
	}

	if keyboard_input.just_pressed(KeyCode::Up) {
		foxes.speed *= 1.25;
	}

	if keyboard_input.just_pressed(KeyCode::Down) {
		foxes.speed *= 0.8;
	}

	if keyboard_input.just_pressed(KeyCode::Return) {
		*current_animation = (*current_animation + 1) % animations.0.len();
	}

	for mut player in &mut animation_player {
		if keyboard_input.just_pressed(KeyCode::Space) {
			if player.is_paused() {
				player.resume();
			} else {
				player.pause();
			}
		}

		if keyboard_input.just_pressed(KeyCode::Up) {
			let speed = player.speed();
			player.set_speed(speed * 1.25);
		}

		if keyboard_input.just_pressed(KeyCode::Down) {
			let speed = player.speed();
			player.set_speed(speed * 0.8);
		}

		if keyboard_input.just_pressed(KeyCode::Left) {
			let elapsed = player.elapsed();
			player.set_elapsed(elapsed - 0.1);
		}

		if keyboard_input.just_pressed(KeyCode::Right) {
			let elapsed = player.elapsed();
			player.set_elapsed(elapsed + 0.1);
		}

		if keyboard_input.just_pressed(KeyCode::Return) {
			player
				.play(animations.0[*current_animation].clone_weak())
				.repeat();
		}
	}
}<|MERGE_RESOLUTION|>--- conflicted
+++ resolved
@@ -73,7 +73,6 @@
 	mut materials: ResMut<Assets<StandardMaterial>>,
 	foxes: Res<Foxes>,
 ) {
-<<<<<<< HEAD
 	warn!(include_str!("warning_string.txt"));
 
 	// Insert a resource with the current scene information
@@ -110,6 +109,8 @@
 			.spawn_bundle((
 				Transform::default(),
 				GlobalTransform::default(),
+				Visibility::default(),
+				ComputedVisibility::default(),
 				ring_direction,
 				Ring { radius },
 			))
@@ -182,116 +183,6 @@
 	println!("  - arrow up / down: speed up / slow down animation playback");
 	println!("  - arrow left / right: seek backward / forward");
 	println!("  - return: change animation");
-=======
-    warn!(include_str!("warning_string.txt"));
-
-    // Insert a resource with the current scene information
-    commands.insert_resource(Animations(vec![
-        asset_server.load("models/animated/Fox.glb#Animation2"),
-        asset_server.load("models/animated/Fox.glb#Animation1"),
-        asset_server.load("models/animated/Fox.glb#Animation0"),
-    ]));
-
-    // Foxes
-    // Concentric rings of foxes, running in opposite directions. The rings are spaced at 2m radius intervals.
-    // The foxes in each ring are spaced at least 2m apart around its circumference.'
-
-    // NOTE: This fox model faces +z
-    let fox_handle = asset_server.load("models/animated/Fox.glb#Scene0");
-
-    let ring_directions = [
-        (
-            Quat::from_rotation_y(std::f32::consts::PI),
-            RotationDirection::CounterClockwise,
-        ),
-        (Quat::IDENTITY, RotationDirection::Clockwise),
-    ];
-
-    let mut ring_index = 0;
-    let mut radius = RING_SPACING;
-    let mut foxes_remaining = foxes.count;
-
-    info!("Spawning {} foxes...", foxes.count);
-
-    while foxes_remaining > 0 {
-        let (base_rotation, ring_direction) = ring_directions[ring_index % 2];
-        let ring_parent = commands
-            .spawn_bundle((
-                Transform::default(),
-                GlobalTransform::default(),
-                Visibility::default(),
-                ComputedVisibility::default(),
-                ring_direction,
-                Ring { radius },
-            ))
-            .id();
-
-        let circumference = std::f32::consts::TAU * radius;
-        let foxes_in_ring = ((circumference / FOX_SPACING) as usize).min(foxes_remaining);
-        let fox_spacing_angle = circumference / (foxes_in_ring as f32 * radius);
-
-        for fox_i in 0..foxes_in_ring {
-            let fox_angle = fox_i as f32 * fox_spacing_angle;
-            let (s, c) = fox_angle.sin_cos();
-            let (x, z) = (radius * c, radius * s);
-
-            commands.entity(ring_parent).with_children(|builder| {
-                builder.spawn_bundle(SceneBundle {
-                    scene: fox_handle.clone(),
-                    transform: Transform::from_xyz(x as f32, 0.0, z as f32)
-                        .with_scale(Vec3::splat(0.01))
-                        .with_rotation(base_rotation * Quat::from_rotation_y(-fox_angle)),
-                    ..default()
-                });
-            });
-        }
-
-        foxes_remaining -= foxes_in_ring;
-        radius += RING_SPACING;
-        ring_index += 1;
-    }
-
-    // Camera
-    let zoom = 0.8;
-    let translation = Vec3::new(
-        radius * 1.25 * zoom,
-        radius * 0.5 * zoom,
-        radius * 1.5 * zoom,
-    );
-    commands.spawn_bundle(Camera3dBundle {
-        transform: Transform::from_translation(translation)
-            .looking_at(0.2 * Vec3::new(translation.x, 0.0, translation.z), Vec3::Y),
-        ..default()
-    });
-
-    // Plane
-    commands.spawn_bundle(PbrBundle {
-        mesh: meshes.add(Mesh::from(shape::Plane { size: 500000.0 })),
-        material: materials.add(Color::rgb(0.3, 0.5, 0.3).into()),
-        ..default()
-    });
-
-    // Light
-    commands.spawn_bundle(DirectionalLightBundle {
-        transform: Transform::from_rotation(Quat::from_euler(
-            EulerRot::ZYX,
-            0.0,
-            1.0,
-            -std::f32::consts::FRAC_PI_4,
-        )),
-        directional_light: DirectionalLight {
-            shadows_enabled: true,
-            ..default()
-        },
-        ..default()
-    });
-
-    println!("Animation controls:");
-    println!("  - spacebar: play / pause");
-    println!("  - arrow up / down: speed up / slow down animation playback");
-    println!("  - arrow left / right: seek backward / forward");
-    println!("  - return: change animation");
->>>>>>> 4affc8cd
 }
 
 // Once the scene is loaded, start the animation
