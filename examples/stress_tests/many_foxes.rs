--- conflicted
+++ resolved
@@ -188,23 +188,14 @@
 	mut player: Query<&mut AnimationPlayer>,
 	mut done: Local<bool>,
 ) {
-<<<<<<< HEAD
 	if !*done && player.iter().len() == foxes.count {
-		player.for_each_mut(|mut player| {
+		for mut player in &mut player {
 			player
 				.play(animations.0[0].clone_weak())
 				.repeat();
-		});
+		}
 		*done = true;
 	}
-=======
-    if !*done && player.iter().len() == foxes.count {
-        for mut player in &mut player {
-            player.play(animations.0[0].clone_weak()).repeat();
-        }
-        *done = true;
-    }
->>>>>>> a1d3f1b3
 }
 
 fn update_fox_rings(
@@ -212,25 +203,15 @@
 	foxes: Res<Foxes>,
 	mut rings: Query<(&Ring, &RotationDirection, &mut Transform)>,
 ) {
-<<<<<<< HEAD
-	if foxes.moving {
-		let dt = time.delta_seconds();
-		rings.for_each_mut(|(ring, rotation_direction, mut transform)| {
-			let angular_velocity = foxes.speed / ring.radius;
-			transform.rotate_y(rotation_direction.sign() * angular_velocity * dt);
-		});
-	}
-=======
-    if !foxes.moving {
-        return;
-    }
-
-    let dt = time.delta_seconds();
-    for (ring, rotation_direction, mut transform) in &mut rings {
-        let angular_velocity = foxes.speed / ring.radius;
-        transform.rotate_y(rotation_direction.sign() * angular_velocity * dt);
-    }
->>>>>>> a1d3f1b3
+	if !foxes.moving {
+		return;
+	}
+
+	let dt = time.delta_seconds();
+	for (ring, rotation_direction, mut transform) in &mut rings {
+		let angular_velocity = foxes.speed / ring.radius;
+		transform.rotate_y(rotation_direction.sign() * angular_velocity * dt);
+	}
 }
 
 fn keyboard_animation_control(
@@ -240,7 +221,6 @@
 	mut current_animation: Local<usize>,
 	mut foxes: ResMut<Foxes>,
 ) {
-<<<<<<< HEAD
 	if keyboard_input.just_pressed(KeyCode::Space) {
 		foxes.moving = !foxes.moving;
 	}
@@ -257,7 +237,7 @@
 		*current_animation = (*current_animation + 1) % animations.0.len();
 	}
 
-	for mut player in animation_player.iter_mut() {
+	for mut player in &mut animation_player {
 		if keyboard_input.just_pressed(KeyCode::Space) {
 			if player.is_paused() {
 				player.resume();
@@ -292,57 +272,4 @@
 				.repeat();
 		}
 	}
-=======
-    if keyboard_input.just_pressed(KeyCode::Space) {
-        foxes.moving = !foxes.moving;
-    }
-
-    if keyboard_input.just_pressed(KeyCode::Up) {
-        foxes.speed *= 1.25;
-    }
-
-    if keyboard_input.just_pressed(KeyCode::Down) {
-        foxes.speed *= 0.8;
-    }
-
-    if keyboard_input.just_pressed(KeyCode::Return) {
-        *current_animation = (*current_animation + 1) % animations.0.len();
-    }
-
-    for mut player in &mut animation_player {
-        if keyboard_input.just_pressed(KeyCode::Space) {
-            if player.is_paused() {
-                player.resume();
-            } else {
-                player.pause();
-            }
-        }
-
-        if keyboard_input.just_pressed(KeyCode::Up) {
-            let speed = player.speed();
-            player.set_speed(speed * 1.25);
-        }
-
-        if keyboard_input.just_pressed(KeyCode::Down) {
-            let speed = player.speed();
-            player.set_speed(speed * 0.8);
-        }
-
-        if keyboard_input.just_pressed(KeyCode::Left) {
-            let elapsed = player.elapsed();
-            player.set_elapsed(elapsed - 0.1);
-        }
-
-        if keyboard_input.just_pressed(KeyCode::Right) {
-            let elapsed = player.elapsed();
-            player.set_elapsed(elapsed + 0.1);
-        }
-
-        if keyboard_input.just_pressed(KeyCode::Return) {
-            player
-                .play(animations.0[*current_animation].clone_weak())
-                .repeat();
-        }
-    }
->>>>>>> a1d3f1b3
 }