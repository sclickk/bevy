--- conflicted
+++ resolved
@@ -66,8 +66,7 @@
 // This system will check if a scaled entity went above or below the entities scaling bounds
 // and change the direction of the scaling vector.
 fn change_scale_direction(mut cubes: Query<(&mut Transform, &mut Scaling)>) {
-<<<<<<< HEAD
-	for (mut transform, mut cube) in cubes.iter_mut() {
+	for (mut transform, mut cube) in &mut cubes {
 		// If an entity scaled beyond the maximum of its size in any dimension
 		// the scaling vector is flipped so the scaling is gradually reverted.
 		// Additionally, to ensure the condition does not trigger again we floor the elements to
@@ -88,41 +87,12 @@
 			cube.scale_direction = cube.scale_direction.zxy();
 		}
 	}
-=======
-    for (mut transform, mut cube) in &mut cubes {
-        // If an entity scaled beyond the maximum of its size in any dimension
-        // the scaling vector is flipped so the scaling is gradually reverted.
-        // Additionally, to ensure the condition does not trigger again we floor the elements to
-        // their next full value, which should be max_element_size at max.
-        if transform.scale.max_element() > cube.max_element_size {
-            cube.scale_direction *= -1.0;
-            transform.scale = transform.scale.floor();
-        }
-        // If an entity scaled beyond the minimum of its size in any dimension
-        // the scaling vector is also flipped.
-        // Additionally the Values are ceiled to be min_element_size at least
-        // and the scale direction is flipped.
-        // This way the entity will change the dimension in which it is scaled any time it
-        // reaches its min_element_size.
-        if transform.scale.min_element() < cube.min_element_size {
-            cube.scale_direction *= -1.0;
-            transform.scale = transform.scale.ceil();
-            cube.scale_direction = cube.scale_direction.zxy();
-        }
-    }
->>>>>>> a1d3f1b3
 }
 
 // This system will scale any entity with assigned Scaling in each direction
 // by cycling through the directions to scale.
 fn scale_cube(mut cubes: Query<(&mut Transform, &Scaling)>, timer: Res<Time>) {
-<<<<<<< HEAD
-	for (mut transform, cube) in cubes.iter_mut() {
+	for (mut transform, cube) in &mut cubes {
 		transform.scale += cube.scale_direction * cube.scale_speed * timer.delta_seconds();
 	}
-=======
-    for (mut transform, cube) in &mut cubes {
-        transform.scale += cube.scale_direction * cube.scale_speed * timer.delta_seconds();
-    }
->>>>>>> a1d3f1b3
 }