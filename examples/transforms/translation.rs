--- conflicted
+++ resolved
@@ -62,8 +62,7 @@
 
 // This system will move all Movable entities with a Transform
 fn move_cube(mut cubes: Query<(&mut Transform, &mut Movable)>, timer: Res<Time>) {
-<<<<<<< HEAD
-	for (mut transform, mut cube) in cubes.iter_mut() {
+	for (mut transform, mut cube) in &mut cubes {
 		// Check if the entity moved too far from its spawn, if so invert the moving direction.
 		if (cube.spawn - transform.translation).length() > cube.max_distance {
 			cube.speed *= -1.0;
@@ -71,14 +70,4 @@
 		let direction = transform.local_x();
 		transform.translation += direction * cube.speed * timer.delta_seconds();
 	}
-=======
-    for (mut transform, mut cube) in &mut cubes {
-        // Check if the entity moved too far from its spawn, if so invert the moving direction.
-        if (cube.spawn - transform.translation).length() > cube.max_distance {
-            cube.speed *= -1.0;
-        }
-        let direction = transform.local_x();
-        transform.translation += direction * cube.speed * timer.delta_seconds();
-    }
->>>>>>> a1d3f1b3
 }