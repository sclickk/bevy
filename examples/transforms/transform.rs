//! Shows multiple transformations of objects.

use bevy::prelude::*;

use std::f32::consts::PI;

// A struct for additional data of for a moving cube.
#[derive(Component)]
struct CubeState {
	start_pos: Vec3,
	move_speed: f32,
	turn_speed: f32,
}

// A struct adding information to a scalable entity,
// that will be stationary at the center of the scene.
#[derive(Component)]
struct Center {
	max_size: f32,
	min_size: f32,
	scale_factor: f32,
}

fn main() {
	let mut app = App::new();
	app.add_plugins(DefaultPlugins);
	app.add_startup_system(setup);
	app.add_system(move_cube);
	app.add_system(rotate_cube);
	app.add_system(scale_down_sphere_proportional_to_cube_travel_distance);
	app.run();
}

// Startup system to setup the scene and spawn all relevant entities.
fn setup(
	mut commands: Commands,
	mut meshes: ResMut<Assets<Mesh>>,
	mut materials: ResMut<Assets<StandardMaterial>>,
) {
	// Add an object (sphere) for visualizing scaling.
	commands
		.spawn_bundle(PbrBundle {
			mesh: meshes.add(Mesh::from(shape::Icosphere {
				radius: 3.0,
				subdivisions: 32,
			})),
			material: materials.add(Color::YELLOW.into()),
			transform: Transform::from_translation(Vec3::ZERO),
			..Default::default()
		})
		.insert(Center {
			max_size: 1.0,
			min_size: 0.1,
			scale_factor: 0.05,
		});

	// Add the cube to visualize rotation and translation.
	// This cube will circle around the center_sphere
	// by changing its rotation each frame and moving forward.
	// Define a start transform for an orbiting cube, that's away from our central object (sphere)
	// and rotate it so it will be able to move around the sphere and not towards it.
	let angle_90 = PI / 2.0;
	let cube_spawn =
		Transform::from_translation(Vec3::Z * -10.0).with_rotation(Quat::from_rotation_y(angle_90));
	commands
		.spawn_bundle(PbrBundle {
			mesh: meshes.add(Mesh::from(shape::Cube { size: 1.0 })),
			material: materials.add(Color::WHITE.into()),
			transform: cube_spawn,
			..Default::default()
		})
		.insert(CubeState {
			start_pos: cube_spawn.translation,
			move_speed: 2.0,
			turn_speed: 0.2,
		});

	// Spawn a camera looking at the entities to show what's happening in this example.
	commands.spawn_bundle(Camera3dBundle {
		transform: Transform::from_xyz(0.0, 10.0, 20.0).looking_at(Vec3::ZERO, Vec3::Y),
		..Default::default()
	});

	// Add a light source for better 3d visibility.
	commands.spawn_bundle(PointLightBundle {
		transform: Transform::from_translation(Vec3::ONE * 3.0),
		..Default::default()
	});
}

// This system will move the cube forward.
fn move_cube(mut cubes: Query<(&mut Transform, &mut CubeState)>, timer: Res<Time>) {
<<<<<<< HEAD
	for (mut transform, cube) in cubes.iter_mut() {
		// Move the cube forward smoothly at a given move_speed.
		let forward = transform.forward();
		transform.translation += forward * cube.move_speed * timer.delta_seconds();
	}
=======
    for (mut transform, cube) in &mut cubes {
        // Move the cube forward smoothly at a given move_speed.
        let forward = transform.forward();
        transform.translation += forward * cube.move_speed * timer.delta_seconds();
    }
>>>>>>> a1d3f1b3
}

// This system will rotate the cube slightly towards the center_sphere.
// Due to the forward movement the resulting movement
// will be a circular motion around the center_sphere.
fn rotate_cube(
	mut cubes: Query<(&mut Transform, &mut CubeState), Without<Center>>,
	center_spheres: Query<&Transform, With<Center>>,
	timer: Res<Time>,
) {
<<<<<<< HEAD
	// Calculate the point to circle around. (The position of the center_sphere)
	let mut center: Vec3 = Vec3::ZERO;
	for sphere in center_spheres.into_iter() {
		center += sphere.translation;
	}
	// Update the rotation of the cube(s).
	for (mut transform, cube) in cubes.iter_mut() {
		// Calculate the rotation of the cube if it would be looking at the sphere in the center.
		let look_at_sphere = transform.looking_at(center, transform.local_y());
		// Interpolate between the current rotation and the fully turned rotation
		// when looking a the sphere,  with a given turn speed to get a smooth motion.
		// With higher speed the curvature of the orbit would be smaller.
		let incremental_turn_weight = cube.turn_speed * timer.delta_seconds();
		let old_rotation = transform.rotation;
		transform.rotation = old_rotation.lerp(look_at_sphere.rotation, incremental_turn_weight);
	}
=======
    // Calculate the point to circle around. (The position of the center_sphere)
    let mut center: Vec3 = Vec3::ZERO;
    for sphere in &center_spheres {
        center += sphere.translation;
    }
    // Update the rotation of the cube(s).
    for (mut transform, cube) in &mut cubes {
        // Calculate the rotation of the cube if it would be looking at the sphere in the center.
        let look_at_sphere = transform.looking_at(center, transform.local_y());
        // Interpolate between the current rotation and the fully turned rotation
        // when looking a the sphere,  with a given turn speed to get a smooth motion.
        // With higher speed the curvature of the orbit would be smaller.
        let incremental_turn_weight = cube.turn_speed * timer.delta_seconds();
        let old_rotation = transform.rotation;
        transform.rotation = old_rotation.lerp(look_at_sphere.rotation, incremental_turn_weight);
    }
>>>>>>> a1d3f1b3
}

// This system will scale down the sphere in the center of the scene
// according to the traveling distance of the orbiting cube(s) from their start position(s).
fn scale_down_sphere_proportional_to_cube_travel_distance(
	cubes: Query<(&Transform, &CubeState), Without<Center>>,
	mut centers: Query<(&mut Transform, &Center)>,
) {
<<<<<<< HEAD
	// First we need to calculate the length of between
	// the current position of the orbiting cube and the spawn position.
	let mut distances = 0.0;
	for (cube_transform, cube_state) in cubes.into_iter() {
		distances += (cube_state.start_pos - cube_transform.translation).length();
	}
	// Now we use the calculated value to scale the sphere in the center accordingly.
	for (mut transform, center) in centers.iter_mut() {
		// Calculate the new size from the calculated distances and the centers scale_factor.
		// Since we want to have the sphere at its max_size at the cubes spawn location we start by
		// using the max_size as start value and subtract the distances scaled by a scaling factor.
		let mut new_size: f32 = center.max_size - center.scale_factor * distances;
=======
    // First we need to calculate the length of between
    // the current position of the orbiting cube and the spawn position.
    let mut distances = 0.0;
    for (cube_transform, cube_state) in &cubes {
        distances += (cube_state.start_pos - cube_transform.translation).length();
    }
    // Now we use the calculated value to scale the sphere in the center accordingly.
    for (mut transform, center) in &mut centers {
        // Calculate the new size from the calculated distances and the centers scale_factor.
        // Since we want to have the sphere at its max_size at the cubes spawn location we start by
        // using the max_size as start value and subtract the distances scaled by a scaling factor.
        let mut new_size: f32 = center.max_size - center.scale_factor * distances;
>>>>>>> a1d3f1b3

		// The new size should also not be smaller than the centers min_size.
		// Therefore the max value out of (new_size, center.min_size) is used.
		new_size = new_size.max(center.min_size);

		// Now scale the sphere uniformly in all directions using new_size.
		// Here Vec3:splat is used to create a vector with new_size in x, y and z direction.
		transform.scale = Vec3::splat(new_size);
	}
}<|MERGE_RESOLUTION|>--- conflicted
+++ resolved
@@ -90,19 +90,11 @@
 
 // This system will move the cube forward.
 fn move_cube(mut cubes: Query<(&mut Transform, &mut CubeState)>, timer: Res<Time>) {
-<<<<<<< HEAD
-	for (mut transform, cube) in cubes.iter_mut() {
+	for (mut transform, cube) in &mut cubes {
 		// Move the cube forward smoothly at a given move_speed.
 		let forward = transform.forward();
 		transform.translation += forward * cube.move_speed * timer.delta_seconds();
 	}
-=======
-    for (mut transform, cube) in &mut cubes {
-        // Move the cube forward smoothly at a given move_speed.
-        let forward = transform.forward();
-        transform.translation += forward * cube.move_speed * timer.delta_seconds();
-    }
->>>>>>> a1d3f1b3
 }
 
 // This system will rotate the cube slightly towards the center_sphere.
@@ -113,14 +105,13 @@
 	center_spheres: Query<&Transform, With<Center>>,
 	timer: Res<Time>,
 ) {
-<<<<<<< HEAD
 	// Calculate the point to circle around. (The position of the center_sphere)
 	let mut center: Vec3 = Vec3::ZERO;
-	for sphere in center_spheres.into_iter() {
+	for sphere in &center_spheres {
 		center += sphere.translation;
 	}
 	// Update the rotation of the cube(s).
-	for (mut transform, cube) in cubes.iter_mut() {
+	for (mut transform, cube) in &mut cubes {
 		// Calculate the rotation of the cube if it would be looking at the sphere in the center.
 		let look_at_sphere = transform.looking_at(center, transform.local_y());
 		// Interpolate between the current rotation and the fully turned rotation
@@ -130,24 +121,6 @@
 		let old_rotation = transform.rotation;
 		transform.rotation = old_rotation.lerp(look_at_sphere.rotation, incremental_turn_weight);
 	}
-=======
-    // Calculate the point to circle around. (The position of the center_sphere)
-    let mut center: Vec3 = Vec3::ZERO;
-    for sphere in &center_spheres {
-        center += sphere.translation;
-    }
-    // Update the rotation of the cube(s).
-    for (mut transform, cube) in &mut cubes {
-        // Calculate the rotation of the cube if it would be looking at the sphere in the center.
-        let look_at_sphere = transform.looking_at(center, transform.local_y());
-        // Interpolate between the current rotation and the fully turned rotation
-        // when looking a the sphere,  with a given turn speed to get a smooth motion.
-        // With higher speed the curvature of the orbit would be smaller.
-        let incremental_turn_weight = cube.turn_speed * timer.delta_seconds();
-        let old_rotation = transform.rotation;
-        transform.rotation = old_rotation.lerp(look_at_sphere.rotation, incremental_turn_weight);
-    }
->>>>>>> a1d3f1b3
 }
 
 // This system will scale down the sphere in the center of the scene
@@ -156,33 +129,18 @@
 	cubes: Query<(&Transform, &CubeState), Without<Center>>,
 	mut centers: Query<(&mut Transform, &Center)>,
 ) {
-<<<<<<< HEAD
 	// First we need to calculate the length of between
 	// the current position of the orbiting cube and the spawn position.
 	let mut distances = 0.0;
-	for (cube_transform, cube_state) in cubes.into_iter() {
+	for (cube_transform, cube_state) in &cubes {
 		distances += (cube_state.start_pos - cube_transform.translation).length();
 	}
 	// Now we use the calculated value to scale the sphere in the center accordingly.
-	for (mut transform, center) in centers.iter_mut() {
+	for (mut transform, center) in &mut centers {
 		// Calculate the new size from the calculated distances and the centers scale_factor.
 		// Since we want to have the sphere at its max_size at the cubes spawn location we start by
 		// using the max_size as start value and subtract the distances scaled by a scaling factor.
 		let mut new_size: f32 = center.max_size - center.scale_factor * distances;
-=======
-    // First we need to calculate the length of between
-    // the current position of the orbiting cube and the spawn position.
-    let mut distances = 0.0;
-    for (cube_transform, cube_state) in &cubes {
-        distances += (cube_state.start_pos - cube_transform.translation).length();
-    }
-    // Now we use the calculated value to scale the sphere in the center accordingly.
-    for (mut transform, center) in &mut centers {
-        // Calculate the new size from the calculated distances and the centers scale_factor.
-        // Since we want to have the sphere at its max_size at the cubes spawn location we start by
-        // using the max_size as start value and subtract the distances scaled by a scaling factor.
-        let mut new_size: f32 = center.max_size - center.scale_factor * distances;
->>>>>>> a1d3f1b3
 
 		// The new size should also not be smaller than the centers min_size.
 		// Therefore the max value out of (new_size, center.min_size) is used.
