--- conflicted
+++ resolved
@@ -48,19 +48,10 @@
 
 // This system will rotate any entity in the scene with a Rotatable component around its y-axis.
 fn rotate_cube(mut cubes: Query<(&mut Transform, &Rotatable)>, timer: Res<Time>) {
-<<<<<<< HEAD
-	cubes.for_each_mut(|(mut transform, cube)| {
+	for (mut transform, cube) in &mut cubes {
 		// The speed is first multiplied by TAU which is a full rotation (360deg) in radians,
 		// and then multiplied by delta_seconds which is the time that passed last frame.
 		// In other words. Speed is equal to the amount of rotations per second.
 		transform.rotate_y(cube.speed * TAU * timer.delta_seconds());
-	});
-=======
-    for (mut transform, cube) in &mut cubes {
-        // The speed is first multiplied by TAU which is a full rotation (360deg) in radians,
-        // and then multiplied by delta_seconds which is the time that passed last frame.
-        // In other words. Speed is equal to the amount of rotations per second.
-        transform.rotate_y(cube.speed * TAU * timer.delta_seconds());
-    }
->>>>>>> a1d3f1b3
+	}
 }