//! Illustrates the difference between direction of a translation in respect to local object or
//! global object Transform.

use bevy::{math::Vec3A, prelude::*};

// Define a marker for entities that should be changed via their global transform.
#[derive(Component)]
struct ChangeGlobal;

// Define a marker for entities that should be changed via their local transform.
#[derive(Component)]
struct ChangeLocal;

// Define a marker for entities that should move.
#[derive(Component)]
struct Move;

// Define a resource for the current movement direction;
#[derive(Default)]
struct Direction(Vec3);

// Define component to decide when an entity should be ignored by the movement systems.
#[derive(Component)]
struct ToggledBy(KeyCode);

fn main() {
	let mut app = App::new();
	app.add_plugins(DefaultPlugins);
	app.add_startup_system(setup);
	app.init_resource::<Direction>();
	app.add_system(move_cubes_according_to_global_transform);
	app.add_system(move_cubes_according_to_local_transform);
	app.add_system(update_directional_input);
	app.add_system(toggle_movement);
	app.run();
}

// Startup system to setup the scene and spawn all relevant entities.
fn setup(
	mut commands: Commands,
	mut meshes: ResMut<Assets<Mesh>>,
	mut materials: ResMut<Assets<StandardMaterial>>,
	asset_server: Res<AssetServer>,
) {
<<<<<<< HEAD
	// To show the difference between a local transform (rotation, scale and position in respect to a given entity)
	// and global transform (rotation, scale and position in respect to the base coordinate system of the visible scene)
	// it's helpful to add multiple entities that are attached to each other.
	// This way we'll see that the transform in respect to an entity's parent is different to the
	// global transform within the visible scene.
	// This example focuses on translation only to clearly demonstrate the differences.

	// Spawn a basic cube to have an entity as reference.
	let mut main_entity = commands.spawn();
	main_entity
		.insert_bundle(PbrBundle {
			mesh: meshes.add(Mesh::from(shape::Cube { size: 1.0 })),
			material: materials.add(Color::YELLOW.into()),
			..Default::default()
		})
		.insert(ChangeGlobal)
		.insert(Move)
		.insert(ToggledBy(KeyCode::Key1));

	// Spawn two entities as children above the original main entity.
	// The red entity spawned here will be changed via its global transform
	// where the green one will be changed via its local transform.
	main_entity.with_children(|child_builder| {
		// also see parenting example
		child_builder
			.spawn_bundle(PbrBundle {
				mesh: meshes.add(Mesh::from(shape::Cube { size: 0.5 })),
				material: materials.add(Color::RED.into()),
				transform: Transform::from_translation(Vec3::Y - Vec3::Z),
				..Default::default()
			})
			.insert(ChangeGlobal)
			.insert(Move)
			.insert(ToggledBy(KeyCode::Key2));
		child_builder
			.spawn_bundle(PbrBundle {
				mesh: meshes.add(Mesh::from(shape::Cube { size: 0.5 })),
				material: materials.add(Color::GREEN.into()),
				transform: Transform::from_translation(Vec3::Y + Vec3::Z),
				..Default::default()
			})
			.insert(ChangeLocal)
			.insert(Move)
			.insert(ToggledBy(KeyCode::Key3));
	});

	// Spawn a camera looking at the entities to show what's happening in this example.
	commands.spawn_bundle(Camera3dBundle {
		transform: Transform::from_xyz(0.0, 10.0, 20.0).looking_at(Vec3::ZERO, Vec3::Y),
		..Default::default()
	});

	// Add a light source for better 3d visibility.
	commands.spawn_bundle(PointLightBundle {
		transform: Transform::from_translation(Vec3::splat(3.0)),
		..Default::default()
	});

	// Add text to explain inputs and what is happening.
	commands.spawn_bundle(TextBundle {
        text: Text::with_section(
            "Press the arrow keys to move the cubes. Toggle movement for yellow (1), red (2) and green (3) cubes via number keys.
=======
    // To show the difference between a local transform (rotation, scale and position in respect to a given entity)
    // and global transform (rotation, scale and position in respect to the base coordinate system of the visible scene)
    // it's helpful to add multiple entities that are attached to each other.
    // This way we'll see that the transform in respect to an entity's parent is different to the
    // global transform within the visible scene.
    // This example focuses on translation only to clearly demonstrate the differences.

    // Spawn a basic cube to have an entity as reference.
    let mut main_entity = commands.spawn();
    main_entity
        .insert_bundle(PbrBundle {
            mesh: meshes.add(Mesh::from(shape::Cube { size: 1.0 })),
            material: materials.add(Color::YELLOW.into()),
            ..default()
        })
        .insert(ChangeGlobal)
        .insert(Move)
        .insert(ToggledBy(KeyCode::Key1));

    // Spawn two entities as children above the original main entity.
    // The red entity spawned here will be changed via its global transform
    // where the green one will be changed via its local transform.
    main_entity.with_children(|child_builder| {
        // also see parenting example
        child_builder
            .spawn_bundle(PbrBundle {
                mesh: meshes.add(Mesh::from(shape::Cube { size: 0.5 })),
                material: materials.add(Color::RED.into()),
                transform: Transform::from_translation(Vec3::Y - Vec3::Z),
                ..default()
            })
            .insert(ChangeGlobal)
            .insert(Move)
            .insert(ToggledBy(KeyCode::Key2));
        child_builder
            .spawn_bundle(PbrBundle {
                mesh: meshes.add(Mesh::from(shape::Cube { size: 0.5 })),
                material: materials.add(Color::GREEN.into()),
                transform: Transform::from_translation(Vec3::Y + Vec3::Z),
                ..default()
            })
            .insert(ChangeLocal)
            .insert(Move)
            .insert(ToggledBy(KeyCode::Key3));
    });

    // Spawn a camera looking at the entities to show what's happening in this example.
    commands.spawn_bundle(Camera3dBundle {
        transform: Transform::from_xyz(0.0, 10.0, 20.0).looking_at(Vec3::ZERO, Vec3::Y),
        ..default()
    });

    // Add a light source for better 3d visibility.
    commands.spawn_bundle(PointLightBundle {
        transform: Transform::from_translation(Vec3::splat(3.0)),
        ..default()
    });

    // Add text to explain inputs and what is happening.
    commands.spawn_bundle(TextBundle::from_section(
        "Press the arrow keys to move the cubes. Toggle movement for yellow (1), red (2) and green (3) cubes via number keys.
>>>>>>> 01f5f8cb

Notice how the green cube will translate further in respect to the yellow in contrast to the red cube.
This is due to the use of its LocalTransform that is relative to the yellow cubes transform instead of the GlobalTransform as in the case of the red cube.
The red cube is moved through its GlobalTransform and thus is unaffected by the yellows transform.",
<<<<<<< HEAD
            TextStyle {
                font: asset_server.load("fonts/FiraSans-Bold.ttf"),
                font_size: 22.0,
                color: Color::WHITE,
            },
            TextAlignment {
                horizontal: HorizontalAlign::Left,
                ..Default::default()
            },
        ),
        ..Default::default()
    });
=======
        TextStyle {
            font: asset_server.load("fonts/FiraSans-Bold.ttf"),
            font_size: 22.0,
            color: Color::WHITE,
        },
    ));
>>>>>>> 01f5f8cb
}

// This system will move all cubes that are marked as ChangeGlobal according to their global transform.
fn move_cubes_according_to_global_transform(
	mut cubes: Query<&mut GlobalTransform, (With<ChangeGlobal>, With<Move>)>,
	direction: Res<Direction>,
	timer: Res<Time>,
) {
	for mut global_transform in &mut cubes {
		*global_transform.translation_mut() += Vec3A::from(direction.0) * timer.delta_seconds();
	}
}

// This system will move all cubes that are marked as ChangeLocal according to their local transform.
fn move_cubes_according_to_local_transform(
	mut cubes: Query<&mut Transform, (With<ChangeLocal>, With<Move>)>,
	direction: Res<Direction>,
	timer: Res<Time>,
) {
	for mut transform in &mut cubes {
		transform.translation += direction.0 * timer.delta_seconds();
	}
}

// This system updates a resource that defines in which direction the cubes should move.
// The direction is defined by the input of arrow keys and is only in left/right and up/down direction.
fn update_directional_input(mut direction: ResMut<Direction>, keyboard_input: Res<Input<KeyCode>>) {
	let horizontal_movement = Vec3::X
		* (keyboard_input.pressed(KeyCode::Right) as i32 - keyboard_input.pressed(KeyCode::Left) as i32)
			as f32;
	let vertical_movement = Vec3::Y
		* (keyboard_input.pressed(KeyCode::Up) as i32 - keyboard_input.pressed(KeyCode::Down) as i32)
			as f32;
	direction.0 = horizontal_movement + vertical_movement;
}

// This system enables and disables the movement for each entity if their assigned key is pressed.
fn toggle_movement(
	mut commands: Commands,
	movable_entities: Query<(Entity, &Handle<StandardMaterial>, &ToggledBy), With<Move>>,
	static_entities: Query<(Entity, &Handle<StandardMaterial>, &ToggledBy), Without<Move>>,
	mut materials: ResMut<Assets<StandardMaterial>>,
	keyboard_input: Res<Input<KeyCode>>,
) {
	// Update the currently movable entities and remove their Move component if the assigned key was pressed to disable their movement.
	// This will also make them transparent so they can be identified as 'disabled' in the scene.
	for (entity, material_handle, toggled_by) in &movable_entities {
		if keyboard_input.just_pressed(toggled_by.0) {
			materials
				.get_mut(material_handle)
				.unwrap()
				.base_color
				.set_a(0.5);
			commands.entity(entity).remove::<Move>();
		}
	}
	// Update the currently non-movable entities and add a Move component if the assigned key was pressed to enable their movement.
	// This will also make them opaque so they can be identified as 'enabled' in the scene.
	for (entity, material_handle, toggled_by) in &static_entities {
		if keyboard_input.just_pressed(toggled_by.0) {
			materials
				.get_mut(material_handle)
				.unwrap()
				.base_color
				.set_a(1.0);
			commands.entity(entity).insert(Move);
		}
	}
}<|MERGE_RESOLUTION|>--- conflicted
+++ resolved
@@ -42,7 +42,6 @@
 	mut materials: ResMut<Assets<StandardMaterial>>,
 	asset_server: Res<AssetServer>,
 ) {
-<<<<<<< HEAD
 	// To show the difference between a local transform (rotation, scale and position in respect to a given entity)
 	// and global transform (rotation, scale and position in respect to the base coordinate system of the visible scene)
 	// it's helpful to add multiple entities that are attached to each other.
@@ -102,97 +101,18 @@
 	});
 
 	// Add text to explain inputs and what is happening.
-	commands.spawn_bundle(TextBundle {
-        text: Text::with_section(
-            "Press the arrow keys to move the cubes. Toggle movement for yellow (1), red (2) and green (3) cubes via number keys.
-=======
-    // To show the difference between a local transform (rotation, scale and position in respect to a given entity)
-    // and global transform (rotation, scale and position in respect to the base coordinate system of the visible scene)
-    // it's helpful to add multiple entities that are attached to each other.
-    // This way we'll see that the transform in respect to an entity's parent is different to the
-    // global transform within the visible scene.
-    // This example focuses on translation only to clearly demonstrate the differences.
-
-    // Spawn a basic cube to have an entity as reference.
-    let mut main_entity = commands.spawn();
-    main_entity
-        .insert_bundle(PbrBundle {
-            mesh: meshes.add(Mesh::from(shape::Cube { size: 1.0 })),
-            material: materials.add(Color::YELLOW.into()),
-            ..default()
-        })
-        .insert(ChangeGlobal)
-        .insert(Move)
-        .insert(ToggledBy(KeyCode::Key1));
-
-    // Spawn two entities as children above the original main entity.
-    // The red entity spawned here will be changed via its global transform
-    // where the green one will be changed via its local transform.
-    main_entity.with_children(|child_builder| {
-        // also see parenting example
-        child_builder
-            .spawn_bundle(PbrBundle {
-                mesh: meshes.add(Mesh::from(shape::Cube { size: 0.5 })),
-                material: materials.add(Color::RED.into()),
-                transform: Transform::from_translation(Vec3::Y - Vec3::Z),
-                ..default()
-            })
-            .insert(ChangeGlobal)
-            .insert(Move)
-            .insert(ToggledBy(KeyCode::Key2));
-        child_builder
-            .spawn_bundle(PbrBundle {
-                mesh: meshes.add(Mesh::from(shape::Cube { size: 0.5 })),
-                material: materials.add(Color::GREEN.into()),
-                transform: Transform::from_translation(Vec3::Y + Vec3::Z),
-                ..default()
-            })
-            .insert(ChangeLocal)
-            .insert(Move)
-            .insert(ToggledBy(KeyCode::Key3));
-    });
-
-    // Spawn a camera looking at the entities to show what's happening in this example.
-    commands.spawn_bundle(Camera3dBundle {
-        transform: Transform::from_xyz(0.0, 10.0, 20.0).looking_at(Vec3::ZERO, Vec3::Y),
-        ..default()
-    });
-
-    // Add a light source for better 3d visibility.
-    commands.spawn_bundle(PointLightBundle {
-        transform: Transform::from_translation(Vec3::splat(3.0)),
-        ..default()
-    });
-
-    // Add text to explain inputs and what is happening.
-    commands.spawn_bundle(TextBundle::from_section(
+	commands.spawn_bundle(TextBundle::from_section(
         "Press the arrow keys to move the cubes. Toggle movement for yellow (1), red (2) and green (3) cubes via number keys.
->>>>>>> 01f5f8cb
 
 Notice how the green cube will translate further in respect to the yellow in contrast to the red cube.
 This is due to the use of its LocalTransform that is relative to the yellow cubes transform instead of the GlobalTransform as in the case of the red cube.
 The red cube is moved through its GlobalTransform and thus is unaffected by the yellows transform.",
-<<<<<<< HEAD
-            TextStyle {
-                font: asset_server.load("fonts/FiraSans-Bold.ttf"),
-                font_size: 22.0,
-                color: Color::WHITE,
-            },
-            TextAlignment {
-                horizontal: HorizontalAlign::Left,
-                ..Default::default()
-            },
-        ),
-        ..Default::default()
-    });
-=======
         TextStyle {
             font: asset_server.load("fonts/FiraSans-Bold.ttf"),
             font_size: 22.0,
             color: Color::WHITE,
         },
     ));
->>>>>>> 01f5f8cb
 }
 
 // This system will move all cubes that are marked as ChangeGlobal according to their global transform.
