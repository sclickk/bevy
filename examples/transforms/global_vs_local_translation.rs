//! Illustrates the difference between direction of a translation in respect to local object or
//! global object Transform.

use bevy::{math::Vec3A, prelude::*};

// Define a marker for entities that should be changed via their global transform.
#[derive(Component)]
struct ChangeGlobal;

// Define a marker for entities that should be changed via their local transform.
#[derive(Component)]
struct ChangeLocal;

// Define a marker for entities that should move.
#[derive(Component)]
struct Move;

// Define a resource for the current movement direction;
#[derive(Default)]
struct Direction(Vec3);

// Define component to decide when an entity should be ignored by the movement systems.
#[derive(Component)]
struct ToggledBy(KeyCode);

fn main() {
	let mut app = App::new();
	app.add_plugins(DefaultPlugins);
	app.add_startup_system(setup);
	app.init_resource::<Direction>();
	app.add_system(move_cubes_according_to_global_transform);
	app.add_system(move_cubes_according_to_local_transform);
	app.add_system(update_directional_input);
	app.add_system(toggle_movement);
	app.run();
}

// Startup system to setup the scene and spawn all relevant entities.
fn setup(
	mut commands: Commands,
	mut meshes: ResMut<Assets<Mesh>>,
	mut materials: ResMut<Assets<StandardMaterial>>,
	asset_server: Res<AssetServer>,
) {
	// To show the difference between a local transform (rotation, scale and position in respect to a given entity)
	// and global transform (rotation, scale and position in respect to the base coordinate system of the visible scene)
	// it's helpful to add multiple entities that are attached to each other.
	// This way we'll see that the transform in respect to an entity's parent is different to the
	// global transform within the visible scene.
	// This example focuses on translation only to clearly demonstrate the differences.

	// Spawn a basic cube to have an entity as reference.
	let mut main_entity = commands.spawn();
	main_entity
		.insert_bundle(PbrBundle {
			mesh: meshes.add(Mesh::from(shape::Cube { size: 1.0 })),
			material: materials.add(Color::YELLOW.into()),
			..Default::default()
		})
		.insert(ChangeGlobal)
		.insert(Move)
		.insert(ToggledBy(KeyCode::Key1));

	// Spawn two entities as children above the original main entity.
	// The red entity spawned here will be changed via its global transform
	// where the green one will be changed via its local transform.
	main_entity.with_children(|child_builder| {
		// also see parenting example
		child_builder
			.spawn_bundle(PbrBundle {
				mesh: meshes.add(Mesh::from(shape::Cube { size: 0.5 })),
				material: materials.add(Color::RED.into()),
				transform: Transform::from_translation(Vec3::Y - Vec3::Z),
				..Default::default()
			})
			.insert(ChangeGlobal)
			.insert(Move)
			.insert(ToggledBy(KeyCode::Key2));
		child_builder
			.spawn_bundle(PbrBundle {
				mesh: meshes.add(Mesh::from(shape::Cube { size: 0.5 })),
				material: materials.add(Color::GREEN.into()),
				transform: Transform::from_translation(Vec3::Y + Vec3::Z),
				..Default::default()
			})
			.insert(ChangeLocal)
			.insert(Move)
			.insert(ToggledBy(KeyCode::Key3));
	});

	// Spawn a camera looking at the entities to show what's happening in this example.
	commands.spawn_bundle(Camera3dBundle {
		transform: Transform::from_xyz(0.0, 10.0, 20.0).looking_at(Vec3::ZERO, Vec3::Y),
		..Default::default()
	});

	// Add a light source for better 3d visibility.
	commands.spawn_bundle(PointLightBundle {
		transform: Transform::from_translation(Vec3::splat(3.0)),
		..Default::default()
	});

	// Add text to explain inputs and what is happening.
	commands.spawn_bundle(TextBundle {
        text: Text::with_section(
            "Press the arrow keys to move the cubes. Toggle movement for yellow (1), red (2) and green (3) cubes via number keys.

Notice how the green cube will translate further in respect to the yellow in contrast to the red cube.
This is due to the use of its LocalTransform that is relative to the yellow cubes transform instead of the GlobalTransform as in the case of the red cube.
The red cube is moved through its GlobalTransform and thus is unaffected by the yellows transform.",
            TextStyle {
                font: asset_server.load("fonts/FiraSans-Bold.ttf"),
                font_size: 22.0,
                color: Color::WHITE,
            },
            TextAlignment {
                horizontal: HorizontalAlign::Left,
                ..Default::default()
            },
        ),
        ..Default::default()
    });
}

// This system will move all cubes that are marked as ChangeGlobal according to their global transform.
fn move_cubes_according_to_global_transform(
	mut cubes: Query<&mut GlobalTransform, (With<ChangeGlobal>, With<Move>)>,
	direction: Res<Direction>,
	timer: Res<Time>,
) {
<<<<<<< HEAD
	for mut global_transform in &mut cubes {
		global_transform.translation += direction.0 * timer.delta_seconds();
	}
=======
    for mut global_transform in &mut cubes {
        *global_transform.translation_mut() += Vec3A::from(direction.0) * timer.delta_seconds();
    }
>>>>>>> 4affc8cd
}

// This system will move all cubes that are marked as ChangeLocal according to their local transform.
fn move_cubes_according_to_local_transform(
	mut cubes: Query<&mut Transform, (With<ChangeLocal>, With<Move>)>,
	direction: Res<Direction>,
	timer: Res<Time>,
) {
	for mut transform in &mut cubes {
		transform.translation += direction.0 * timer.delta_seconds();
	}
}

// This system updates a resource that defines in which direction the cubes should move.
// The direction is defined by the input of arrow keys and is only in left/right and up/down direction.
fn update_directional_input(mut direction: ResMut<Direction>, keyboard_input: Res<Input<KeyCode>>) {
	let horizontal_movement = Vec3::X
		* (keyboard_input.pressed(KeyCode::Right) as i32 - keyboard_input.pressed(KeyCode::Left) as i32)
			as f32;
	let vertical_movement = Vec3::Y
		* (keyboard_input.pressed(KeyCode::Up) as i32 - keyboard_input.pressed(KeyCode::Down) as i32)
			as f32;
	direction.0 = horizontal_movement + vertical_movement;
}

// This system enables and disables the movement for each entity if their assigned key is pressed.
fn toggle_movement(
	mut commands: Commands,
	movable_entities: Query<(Entity, &Handle<StandardMaterial>, &ToggledBy), With<Move>>,
	static_entities: Query<(Entity, &Handle<StandardMaterial>, &ToggledBy), Without<Move>>,
	mut materials: ResMut<Assets<StandardMaterial>>,
	keyboard_input: Res<Input<KeyCode>>,
) {
	// Update the currently movable entities and remove their Move component if the assigned key was pressed to disable their movement.
	// This will also make them transparent so they can be identified as 'disabled' in the scene.
	for (entity, material_handle, toggled_by) in &movable_entities {
		if keyboard_input.just_pressed(toggled_by.0) {
			materials
				.get_mut(material_handle)
				.unwrap()
				.base_color
				.set_a(0.5);
			commands.entity(entity).remove::<Move>();
		}
	}
	// Update the currently non-movable entities and add a Move component if the assigned key was pressed to enable their movement.
	// This will also make them opaque so they can be identified as 'enabled' in the scene.
	for (entity, material_handle, toggled_by) in &static_entities {
		if keyboard_input.just_pressed(toggled_by.0) {
			materials
				.get_mut(material_handle)
				.unwrap()
				.base_color
				.set_a(1.0);
			commands.entity(entity).insert(Move);
		}
	}
}<|MERGE_RESOLUTION|>--- conflicted
+++ resolved
@@ -128,15 +128,9 @@
 	direction: Res<Direction>,
 	timer: Res<Time>,
 ) {
-<<<<<<< HEAD
 	for mut global_transform in &mut cubes {
-		global_transform.translation += direction.0 * timer.delta_seconds();
+		*global_transform.translation_mut() += Vec3A::from(direction.0) * timer.delta_seconds();
 	}
-=======
-    for mut global_transform in &mut cubes {
-        *global_transform.translation_mut() += Vec3A::from(direction.0) * timer.delta_seconds();
-    }
->>>>>>> 4affc8cd
 }
 
 // This system will move all cubes that are marked as ChangeLocal according to their local transform.
