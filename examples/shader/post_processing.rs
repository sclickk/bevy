//! A custom post processing effect, using two cameras, with one reusing the render texture of the first one.
//! Here a chromatic aberration is applied to a 3d scene containting a rotating cube.
//! This example is useful to implement your own post-processing effect such as
//! edge detection, blur, pixelization, vignette... and countless others.

use bevy::{
	core_pipeline::clear_color::ClearColorConfig,
	ecs::system::{lifetimeless::SRes, SystemParamItem},
	prelude::*,
	reflect::TypeUuid,
	render::{
		camera::{Camera, RenderTarget},
		render_asset::{PrepareAssetError, RenderAsset, RenderAssets},
		render_resource::{
			BindGroup, BindGroupDescriptor, BindGroupEntry, BindGroupLayout, BindGroupLayoutDescriptor,
			BindGroupLayoutEntry, BindingResource, BindingType, Extent3d, SamplerBindingType,
			ShaderStages, TextureDescriptor, TextureDimension, TextureFormat, TextureSampleType,
			TextureUsages, TextureViewDimension,
		},
		renderer::RenderDevice,
		view::RenderLayers,
	},
	sprite::{Material2d, Material2dPipeline, Material2dPlugin, MaterialMesh2dBundle},
};

fn main() {
	let mut app = App::new();

	app.add_plugins(DefaultPlugins);
	app.init_plugin::<Material2dPlugin<PostProcessingMaterial>>();
	app.add_startup_system(setup);
	app.add_system(main_camera_cube_rotator_system);

	app.run();
}

/// Marks the first camera cube (rendered to a texture.)
#[derive(Component)]
struct MainCube;

fn setup(
	mut commands: Commands,
	mut windows: ResMut<Windows>,
	mut meshes: ResMut<Assets<Mesh>>,
	mut post_processing_materials: ResMut<Assets<PostProcessingMaterial>>,
	mut materials: ResMut<Assets<StandardMaterial>>,
	mut images: ResMut<Assets<Image>>,
) {
	let window = windows.get_primary_mut().unwrap();
	let size = Extent3d {
		width: window.physical_width(),
		height: window.physical_height(),
		..Default::default()
	};

	// This is the texture that will be rendered to.
	let mut image = Image {
		texture_descriptor: TextureDescriptor {
			label: None,
			size,
			dimension: TextureDimension::D2,
			format: TextureFormat::Bgra8UnormSrgb,
			mip_level_count: 1,
			sample_count: 1,
			usage: TextureUsages::TEXTURE_BINDING
				| TextureUsages::COPY_DST
				| TextureUsages::RENDER_ATTACHMENT,
		},
		..Default::default()
	};

	// fill image.data with zeroes
	image.resize(size);

	let image_handle = images.add(image);

	let cube_handle = meshes.add(Mesh::from(shape::Cube { size: 4.0 }));
	let cube_material_handle = materials.add(StandardMaterial {
		base_color: Color::rgb(0.8, 0.7, 0.6),
		reflectance: 0.02,
		unlit: false,
		..Default::default()
	});

	// The cube that will be rendered to the texture.
	commands
		.spawn_bundle(PbrBundle {
			mesh: cube_handle,
			material: cube_material_handle,
			transform: Transform::from_translation(Vec3::new(0.0, 0.0, 1.0)),
			..Default::default()
		})
		.insert(MainCube);

	// Light
	// NOTE: Currently lights are ignoring render layers - see https://github.com/bevyengine/bevy/issues/3462
	commands.spawn_bundle(PointLightBundle {
		transform: Transform::from_translation(Vec3::new(0.0, 0.0, 10.0)),
		..Default::default()
	});

	// Main camera, first to render
	commands.spawn_bundle(Camera3dBundle {
		camera_3d: Camera3d {
			clear_color: ClearColorConfig::Custom(Color::WHITE),
			..Default::default()
		},
		camera: Camera {
			target: RenderTarget::Image(image_handle.clone()),
			..Default::default()
		},
		transform: Transform::from_translation(Vec3::new(0.0, 0.0, 15.0))
			.looking_at(Vec3::default(), Vec3::Y),
		..Default::default()
	});

	// This specifies the layer used for the post processing camera, which will be attached to the post processing camera and 2d quad.
	let post_processing_pass_layer = RenderLayers::layer((RenderLayers::TOTAL_LAYERS - 1) as u8);

	let quad_handle = meshes.add(Mesh::from(shape::Quad::new(Vec2::new(
		size.width as f32,
		size.height as f32,
	))));

	// This material has the texture that has been rendered.
	let material_handle = post_processing_materials.add(PostProcessingMaterial {
		source_image: image_handle,
	});

	// Post processing 2d quad, with material using the render texture done by the main camera, with a custom shader.
	commands
		.spawn_bundle(MaterialMesh2dBundle {
			mesh: quad_handle.into(),
			material: material_handle,
			transform: Transform {
				translation: Vec3::new(0.0, 0.0, 1.5),
				..Default::default()
			},
			..Default::default()
		})
		.insert(post_processing_pass_layer);

	// The post-processing pass camera.
	commands
		.spawn_bundle(Camera2dBundle {
			camera: Camera {
				// renders after the first main camera which has default value: 0.
				priority: 1,
				..Default::default()
			},
			..Camera2dBundle::default()
		})
		.insert(post_processing_pass_layer);
}

/// Rotates the cube rendered by the main camera
fn main_camera_cube_rotator_system(
	time: Res<Time>,
	mut query: Query<&mut Transform, With<MainCube>>,
) {
<<<<<<< HEAD
	for mut transform in query.iter_mut() {
		transform.rotation *= Quat::from_rotation_x(0.55 * time.delta_seconds());
		transform.rotation *= Quat::from_rotation_z(0.15 * time.delta_seconds());
	}
=======
    for mut transform in query.iter_mut() {
        transform.rotate_x(0.55 * time.delta_seconds());
        transform.rotate_z(0.15 * time.delta_seconds());
    }
>>>>>>> a1a07945
}

// Region below declares of the custom material handling post processing effect

/// Our custom post processing material
#[derive(TypeUuid, Clone)]
#[uuid = "bc2f08eb-a0fb-43f1-a908-54871ea597d5"]
struct PostProcessingMaterial {
	/// In this example, this image will be the result of the main camera.
	source_image: Handle<Image>,
}

struct PostProcessingMaterialGPU {
	bind_group: BindGroup,
}

impl Material2d for PostProcessingMaterial {
	fn bind_group(material: &PostProcessingMaterialGPU) -> &BindGroup {
		&material.bind_group
	}

	fn bind_group_layout(render_device: &RenderDevice) -> BindGroupLayout {
		render_device.create_bind_group_layout(&BindGroupLayoutDescriptor {
			label: None,
			entries: &[
				BindGroupLayoutEntry {
					binding: 0,
					visibility: ShaderStages::FRAGMENT,
					ty: BindingType::Texture {
						multisampled: false,
						view_dimension: TextureViewDimension::D2,
						sample_type: TextureSampleType::Float { filterable: true },
					},
					count: None,
				},
				BindGroupLayoutEntry {
					binding: 1,
					visibility: ShaderStages::FRAGMENT,
					ty: BindingType::Sampler(SamplerBindingType::Filtering),
					count: None,
				},
			],
		})
	}

	fn fragment_shader(asset_server: &AssetServer) -> Option<Handle<Shader>> {
		asset_server.watch_for_changes().unwrap();
		Some(asset_server.load("shaders/custom_material_chromatic_aberration.wgsl"))
	}
}

impl RenderAsset for PostProcessingMaterial {
	type ExtractedAsset = PostProcessingMaterial;
	type PreparedAsset = PostProcessingMaterialGPU;
	type Param = (
		SRes<RenderDevice>,
		SRes<Material2dPipeline<PostProcessingMaterial>>,
		SRes<RenderAssets<Image>>,
	);

	fn prepare_asset(
		extracted_asset: PostProcessingMaterial,
		(render_device, pipeline, images): &mut SystemParamItem<Self::Param>,
	) -> Result<PostProcessingMaterialGPU, PrepareAssetError<PostProcessingMaterial>> {
		let (view, sampler) = if let Some(result) = pipeline
			.mesh2d_pipeline
			.get_image_texture(images, &Some(extracted_asset.source_image.clone()))
		{
			result
		} else {
			return Err(PrepareAssetError::RetryNextUpdate(extracted_asset));
		};

		let bind_group = render_device.create_bind_group(&BindGroupDescriptor {
			label: None,
			layout: &pipeline.material2d_layout,
			entries: &[
				BindGroupEntry {
					binding: 0,
					resource: BindingResource::TextureView(view),
				},
				BindGroupEntry {
					binding: 1,
					resource: BindingResource::Sampler(sampler),
				},
			],
		});
		Ok(PostProcessingMaterialGPU { bind_group })
	}

	fn extract_asset(&self) -> PostProcessingMaterial {
		self.clone()
	}
}<|MERGE_RESOLUTION|>--- conflicted
+++ resolved
@@ -158,17 +158,10 @@
 	time: Res<Time>,
 	mut query: Query<&mut Transform, With<MainCube>>,
 ) {
-<<<<<<< HEAD
-	for mut transform in query.iter_mut() {
-		transform.rotation *= Quat::from_rotation_x(0.55 * time.delta_seconds());
-		transform.rotation *= Quat::from_rotation_z(0.15 * time.delta_seconds());
-	}
-=======
-    for mut transform in query.iter_mut() {
-        transform.rotate_x(0.55 * time.delta_seconds());
-        transform.rotate_z(0.15 * time.delta_seconds());
-    }
->>>>>>> a1a07945
+	query.for_each_mut(|mut transform| {
+		transform.rotate_x(0.55 * time.delta_seconds());
+		transform.rotate_z(0.15 * time.delta_seconds());
+	});
 }
 
 // Region below declares of the custom material handling post processing effect
