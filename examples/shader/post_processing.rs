--- conflicted
+++ resolved
@@ -158,17 +158,10 @@
 	time: Res<Time>,
 	mut query: Query<&mut Transform, With<MainCube>>,
 ) {
-<<<<<<< HEAD
-	query.for_each_mut(|mut transform| {
+	for mut transform in &mut query {
 		transform.rotate_x(0.55 * time.delta_seconds());
 		transform.rotate_z(0.15 * time.delta_seconds());
-	});
-=======
-    for mut transform in &mut query {
-        transform.rotate_x(0.55 * time.delta_seconds());
-        transform.rotate_z(0.15 * time.delta_seconds());
-    }
->>>>>>> a1d3f1b3
+	}
 }
 
 // Region below declares of the custom material handling post processing effect
