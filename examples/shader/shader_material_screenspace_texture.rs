//! A shader that samples a texture with view-independent UV coordinates.

use bevy::{
<<<<<<< HEAD
	ecs::system::{lifetimeless::SRes, SystemParamItem},
	pbr::MaterialPipeline,
	prelude::*,
	reflect::TypeUuid,
	render::{
		render_asset::{PrepareAssetError, RenderAsset, RenderAssets},
		render_resource::{
			BindGroup, BindGroupDescriptor, BindGroupEntry, BindGroupLayout, BindGroupLayoutDescriptor,
			BindGroupLayoutEntry, BindingResource, BindingType, SamplerBindingType, ShaderStages,
			TextureSampleType, TextureViewDimension,
		},
		renderer::RenderDevice,
	},
=======
    prelude::*,
    reflect::TypeUuid,
    render::render_resource::{AsBindGroup, ShaderRef},
>>>>>>> a1a07945
};

fn main() {
	let mut app = App::new();
	app.add_plugins(DefaultPlugins);
	app.init_plugin::<MaterialPlugin<CustomMaterial>>();
	app.add_startup_system(setup);
	app.add_system(rotate_camera);
	app.run();
}

#[derive(Component)]
struct MainCamera;

fn setup(
	mut commands: Commands,
	asset_server: Res<AssetServer>,
	mut meshes: ResMut<Assets<Mesh>>,
	mut custom_materials: ResMut<Assets<CustomMaterial>>,
	mut standard_materials: ResMut<Assets<StandardMaterial>>,
) {
	commands.spawn_bundle(PbrBundle {
		mesh: meshes.add(Mesh::from(shape::Plane { size: 5.0 })),
		material: standard_materials.add(Color::rgb(0.3, 0.5, 0.3).into()),
		..Default::default()
	});
	commands.spawn_bundle(PointLightBundle {
		transform: Transform::from_xyz(4.0, 8.0, 4.0),
		..Default::default()
	});

	commands
		.spawn()
		.insert_bundle(MaterialMeshBundle {
			mesh: meshes.add(Mesh::from(shape::Cube { size: 1.0 })),
			transform: Transform::from_xyz(0.0, 0.5, 0.0),
			material: custom_materials.add(CustomMaterial {
				texture: asset_server
					.load("models/FlightHelmet/FlightHelmet_Materials_LensesMat_OcclusionRoughMetal.png"),
			}),
			..Default::default()
		});

	// camera
	commands
		.spawn_bundle(Camera3dBundle {
			transform: Transform::from_xyz(4.0, 2.5, 4.0).looking_at(Vec3::ZERO, Vec3::Y),
			..Default::default()
		})
		.insert(MainCamera);
}

fn rotate_camera(mut camera: Query<&mut Transform, With<MainCamera>>, time: Res<Time>) {
	let cam_transform = camera.single_mut().into_inner();

	cam_transform.rotate_around(
		Vec3::ZERO,
		Quat::from_axis_angle(Vec3::Y, 45f32.to_radians() * time.delta_seconds()),
	);
	cam_transform.look_at(Vec3::ZERO, Vec3::Y);
}

#[derive(AsBindGroup, Debug, Clone, TypeUuid)]
#[uuid = "b62bb455-a72c-4b56-87bb-81e0554e234f"]
pub struct CustomMaterial {
<<<<<<< HEAD
	texture: Handle<Image>,
}

#[derive(Clone)]
pub struct GpuCustomMaterial {
	bind_group: BindGroup,
}

impl RenderAsset for CustomMaterial {
	type ExtractedAsset = CustomMaterial;
	type PreparedAsset = GpuCustomMaterial;
	type Param = (
		SRes<RenderDevice>,
		SRes<RenderAssets<Image>>,
		SRes<MaterialPipeline<Self>>,
	);
	fn extract_asset(&self) -> Self::ExtractedAsset {
		self.clone()
	}

	fn prepare_asset(
		extracted_asset: Self::ExtractedAsset,
		(render_device, gpu_images, material_pipeline): &mut SystemParamItem<Self::Param>,
	) -> Result<Self::PreparedAsset, PrepareAssetError<Self::ExtractedAsset>> {
		let gpu_image = match gpu_images.get(&extracted_asset.texture) {
			Some(gpu_image) => gpu_image,
			// if the image isn't loaded yet, try next frame
			None => return Err(PrepareAssetError::RetryNextUpdate(extracted_asset)),
		};

		let bind_group = render_device.create_bind_group(&BindGroupDescriptor {
			entries: &[
				BindGroupEntry {
					binding: 0,
					resource: BindingResource::TextureView(&gpu_image.texture_view),
				},
				BindGroupEntry {
					binding: 1,
					resource: BindingResource::Sampler(&gpu_image.sampler),
				},
			],
			label: None,
			layout: &material_pipeline.material_layout,
		});

		Ok(GpuCustomMaterial { bind_group })
	}
}

impl Material for CustomMaterial {
	fn fragment_shader(asset_server: &AssetServer) -> Option<Handle<Shader>> {
		Some(asset_server.load("shaders/custom_material_screenspace_texture.wgsl"))
	}

	fn bind_group(render_asset: &<Self as RenderAsset>::PreparedAsset) -> &BindGroup {
		&render_asset.bind_group
	}

	fn bind_group_layout(render_device: &RenderDevice) -> BindGroupLayout {
		render_device.create_bind_group_layout(&BindGroupLayoutDescriptor {
			entries: &[
				BindGroupLayoutEntry {
					binding: 0,
					visibility: ShaderStages::FRAGMENT,
					ty: BindingType::Texture {
						sample_type: TextureSampleType::Float { filterable: true },
						view_dimension: TextureViewDimension::D2,
						multisampled: false,
					},
					count: None,
				},
				BindGroupLayoutEntry {
					binding: 1,
					visibility: ShaderStages::FRAGMENT,
					ty: BindingType::Sampler(SamplerBindingType::Filtering),
					count: None,
				},
			],
			label: None,
		})
	}
=======
    #[texture(0)]
    #[sampler(1)]
    texture: Handle<Image>,
}

impl Material for CustomMaterial {
    fn fragment_shader() -> ShaderRef {
        "shaders/custom_material_screenspace_texture.wgsl".into()
    }
>>>>>>> a1a07945
}<|MERGE_RESOLUTION|>--- conflicted
+++ resolved
@@ -1,25 +1,9 @@
 //! A shader that samples a texture with view-independent UV coordinates.
 
 use bevy::{
-<<<<<<< HEAD
-	ecs::system::{lifetimeless::SRes, SystemParamItem},
-	pbr::MaterialPipeline,
 	prelude::*,
 	reflect::TypeUuid,
-	render::{
-		render_asset::{PrepareAssetError, RenderAsset, RenderAssets},
-		render_resource::{
-			BindGroup, BindGroupDescriptor, BindGroupEntry, BindGroupLayout, BindGroupLayoutDescriptor,
-			BindGroupLayoutEntry, BindingResource, BindingType, SamplerBindingType, ShaderStages,
-			TextureSampleType, TextureViewDimension,
-		},
-		renderer::RenderDevice,
-	},
-=======
-    prelude::*,
-    reflect::TypeUuid,
-    render::render_resource::{AsBindGroup, ShaderRef},
->>>>>>> a1a07945
+	render::render_resource::{AsBindGroup, ShaderRef},
 };
 
 fn main() {
@@ -85,97 +69,13 @@
 #[derive(AsBindGroup, Debug, Clone, TypeUuid)]
 #[uuid = "b62bb455-a72c-4b56-87bb-81e0554e234f"]
 pub struct CustomMaterial {
-<<<<<<< HEAD
+	#[texture(0)]
+	#[sampler(1)]
 	texture: Handle<Image>,
 }
 
-#[derive(Clone)]
-pub struct GpuCustomMaterial {
-	bind_group: BindGroup,
-}
-
-impl RenderAsset for CustomMaterial {
-	type ExtractedAsset = CustomMaterial;
-	type PreparedAsset = GpuCustomMaterial;
-	type Param = (
-		SRes<RenderDevice>,
-		SRes<RenderAssets<Image>>,
-		SRes<MaterialPipeline<Self>>,
-	);
-	fn extract_asset(&self) -> Self::ExtractedAsset {
-		self.clone()
+impl Material for CustomMaterial {
+	fn fragment_shader() -> ShaderRef {
+		"shaders/custom_material_screenspace_texture.wgsl".into()
 	}
-
-	fn prepare_asset(
-		extracted_asset: Self::ExtractedAsset,
-		(render_device, gpu_images, material_pipeline): &mut SystemParamItem<Self::Param>,
-	) -> Result<Self::PreparedAsset, PrepareAssetError<Self::ExtractedAsset>> {
-		let gpu_image = match gpu_images.get(&extracted_asset.texture) {
-			Some(gpu_image) => gpu_image,
-			// if the image isn't loaded yet, try next frame
-			None => return Err(PrepareAssetError::RetryNextUpdate(extracted_asset)),
-		};
-
-		let bind_group = render_device.create_bind_group(&BindGroupDescriptor {
-			entries: &[
-				BindGroupEntry {
-					binding: 0,
-					resource: BindingResource::TextureView(&gpu_image.texture_view),
-				},
-				BindGroupEntry {
-					binding: 1,
-					resource: BindingResource::Sampler(&gpu_image.sampler),
-				},
-			],
-			label: None,
-			layout: &material_pipeline.material_layout,
-		});
-
-		Ok(GpuCustomMaterial { bind_group })
-	}
-}
-
-impl Material for CustomMaterial {
-	fn fragment_shader(asset_server: &AssetServer) -> Option<Handle<Shader>> {
-		Some(asset_server.load("shaders/custom_material_screenspace_texture.wgsl"))
-	}
-
-	fn bind_group(render_asset: &<Self as RenderAsset>::PreparedAsset) -> &BindGroup {
-		&render_asset.bind_group
-	}
-
-	fn bind_group_layout(render_device: &RenderDevice) -> BindGroupLayout {
-		render_device.create_bind_group_layout(&BindGroupLayoutDescriptor {
-			entries: &[
-				BindGroupLayoutEntry {
-					binding: 0,
-					visibility: ShaderStages::FRAGMENT,
-					ty: BindingType::Texture {
-						sample_type: TextureSampleType::Float { filterable: true },
-						view_dimension: TextureViewDimension::D2,
-						multisampled: false,
-					},
-					count: None,
-				},
-				BindGroupLayoutEntry {
-					binding: 1,
-					visibility: ShaderStages::FRAGMENT,
-					ty: BindingType::Sampler(SamplerBindingType::Filtering),
-					count: None,
-				},
-			],
-			label: None,
-		})
-	}
-=======
-    #[texture(0)]
-    #[sampler(1)]
-    texture: Handle<Image>,
-}
-
-impl Material for CustomMaterial {
-    fn fragment_shader() -> ShaderRef {
-        "shaders/custom_material_screenspace_texture.wgsl".into()
-    }
->>>>>>> a1a07945
 }