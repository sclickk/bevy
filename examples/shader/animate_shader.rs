//! A shader that uses dynamic data like the time since startup.
//!
//! This example uses a specialized pipeline.

use bevy::{
	core_pipeline::core_3d::Transparent3d,
	ecs::system::{
		lifetimeless::{Read, SRes},
		SystemParamItem,
	},
	pbr::{
		DrawMesh, MeshPipeline, MeshPipelineKey, MeshUniform, SetMeshBindGroup, SetMeshViewBindGroup,
	},
	prelude::*,
	render::{
		extract_component::{ExtractComponent, ExtractComponentPlugin},
		extract_resource::{ExtractResource, ExtractResourcePlugin},
		mesh::MeshVertexBufferLayout,
		render_asset::RenderAssets,
		render_phase::{
			AddRenderCommand, DrawFunctions, EntityRenderCommand, RenderCommandResult, RenderPhase,
			SetItemPipeline, TrackedRenderPass,
		},
		render_resource::*,
		renderer::{RenderDevice, RenderQueue},
		view::{ComputedVisibility, ExtractedView, Msaa, Visibility},
		RenderApp, RenderStage,
	},
};

fn main() {
	let mut app = App::new();
	app.add_plugins(DefaultPlugins);
	app.add_plugin(CustomMaterialPlugin);
	app.add_startup_system(setup);
	app.run();
}

fn setup(mut commands: Commands, mut meshes: ResMut<Assets<Mesh>>) {
	// cube
	commands.spawn().insert_bundle((
		meshes.add(Mesh::from(shape::Cube { size: 1.0 })),
		Transform::from_xyz(0.0, 0.5, 0.0),
		GlobalTransform::default(),
		CustomMaterial,
		Visibility::default(),
		ComputedVisibility::default(),
	));

	// camera
	commands.spawn_bundle(Camera3dBundle {
		transform: Transform::from_xyz(-2.0, 2.5, 5.0).looking_at(Vec3::ZERO, Vec3::Y),
		..Default::default()
	});
}

#[derive(Component)]
struct CustomMaterial;

pub struct CustomMaterialPlugin;

impl Plugin for CustomMaterialPlugin {
	fn build(&self, app: &mut App) {
		let render_device = app.world.resource::<RenderDevice>();
		let buffer = render_device.create_buffer(&BufferDescriptor {
			label: Some("time uniform buffer"),
			size: std::mem::size_of::<f32>() as u64,
			usage: BufferUsages::UNIFORM | BufferUsages::COPY_DST,
			mapped_at_creation: false,
		});
		app.init_plugin::<ExtractComponentPlugin<CustomMaterial>>();
		app.init_plugin::<ExtractResourcePlugin<ExtractedTime>>();
		app.sub_app_mut(RenderApp);
		app.add_render_command::<Transparent3d, DrawCustom>();
		app.insert_resource(TimeMeta {
			buffer,
			bind_group: None,
		});
		app.init_resource::<CustomPipeline>();
		app.init_resource::<SpecializedMeshPipelines<CustomPipeline>>();
		app.add_system_to_stage(RenderStage::Prepare, prepare_time);
		app.add_system_to_stage(RenderStage::Queue, queue_custom);
		app.add_system_to_stage(RenderStage::Queue, queue_time_bind_group);
	}
}

impl ExtractComponent for CustomMaterial {
	type Query = Read<CustomMaterial>;

	type Filter = ();

	fn extract_component(_: bevy::ecs::query::QueryItem<Self::Query>) -> Self {
		CustomMaterial
	}
}

// add each entity with a mesh and a `CustomMaterial` to every view's `Transparent3d` render phase using the `CustomPipeline`
#[allow(clippy::too_many_arguments)]
fn queue_custom(
	transparent_3d_draw_functions: Res<DrawFunctions<Transparent3d>>,
	custom_pipeline: Res<CustomPipeline>,
	msaa: Res<Msaa>,
	mut pipelines: ResMut<SpecializedMeshPipelines<CustomPipeline>>,
	mut pipeline_cache: ResMut<PipelineCache>,
	render_meshes: Res<RenderAssets<Mesh>>,
	material_meshes: Query<(Entity, &MeshUniform, &Handle<Mesh>), With<CustomMaterial>>,
	mut views: Query<(&ExtractedView, &mut RenderPhase<Transparent3d>)>,
) {
<<<<<<< HEAD
	let draw_custom = transparent_3d_draw_functions
		.read()
		.get_id::<DrawCustom>()
		.unwrap();

	let key = MeshPipelineKey::from_msaa_samples(msaa.samples)
		| MeshPipelineKey::from(PrimitiveTopology::TriangleList);

	for (view, mut transparent_phase) in views.iter_mut() {
		let rangefinder = view.rangefinder3d();
		for (entity, mesh_uniform, mesh_handle) in material_meshes.iter() {
			if let Some(mesh) = render_meshes.get(mesh_handle) {
				let pipeline = pipelines
					.specialize(&mut pipeline_cache, &custom_pipeline, key, &mesh.layout)
					.unwrap();
				transparent_phase.add(Transparent3d {
					entity,
					pipeline,
					draw_function: draw_custom,
					distance: rangefinder.distance(&mesh_uniform.transform),
				});
			}
		}
	}
=======
    let draw_custom = transparent_3d_draw_functions
        .read()
        .get_id::<DrawCustom>()
        .unwrap();

    let key = MeshPipelineKey::from_msaa_samples(msaa.samples)
        | MeshPipelineKey::from_primitive_topology(PrimitiveTopology::TriangleList);

    for (view, mut transparent_phase) in &mut views {
        let rangefinder = view.rangefinder3d();
        for (entity, mesh_uniform, mesh_handle) in &material_meshes {
            if let Some(mesh) = render_meshes.get(mesh_handle) {
                let pipeline = pipelines
                    .specialize(&mut pipeline_cache, &custom_pipeline, key, &mesh.layout)
                    .unwrap();
                transparent_phase.add(Transparent3d {
                    entity,
                    pipeline,
                    draw_function: draw_custom,
                    distance: rangefinder.distance(&mesh_uniform.transform),
                });
            }
        }
    }
>>>>>>> a1d3f1b3
}

#[derive(Default)]
struct ExtractedTime {
	seconds_since_startup: f32,
}

impl ExtractResource for ExtractedTime {
	type Source = Time;

	fn extract_resource(time: &Self::Source) -> Self {
		ExtractedTime {
			seconds_since_startup: time.seconds_since_startup() as f32,
		}
	}
}

struct TimeMeta {
	buffer: Buffer,
	bind_group: Option<BindGroup>,
}

// write the extracted time into the corresponding uniform buffer
fn prepare_time(
	time: Res<ExtractedTime>,
	time_meta: ResMut<TimeMeta>,
	render_queue: Res<RenderQueue>,
) {
	render_queue.write_buffer(
		&time_meta.buffer,
		0,
		bevy::core::cast_slice(&[time.seconds_since_startup]),
	);
}

// create a bind group for the time uniform buffer
fn queue_time_bind_group(
	render_device: Res<RenderDevice>,
	mut time_meta: ResMut<TimeMeta>,
	pipeline: Res<CustomPipeline>,
) {
	let bind_group = render_device.create_bind_group(&BindGroupDescriptor {
		label: None,
		layout: &pipeline.time_bind_group_layout,
		entries: &[BindGroupEntry {
			binding: 0,
			resource: time_meta.buffer.as_entire_binding(),
		}],
	});
	time_meta.bind_group = Some(bind_group);
}

pub struct CustomPipeline {
	shader: Handle<Shader>,
	mesh_pipeline: MeshPipeline,
	time_bind_group_layout: BindGroupLayout,
}

impl FromWorld for CustomPipeline {
	fn from_world(world: &mut World) -> Self {
		let asset_server = world.resource::<AssetServer>();
		let shader = asset_server.load("shaders/animate_shader.wgsl");

		let render_device = world.resource::<RenderDevice>();
		let time_bind_group_layout =
			render_device.create_bind_group_layout(&BindGroupLayoutDescriptor {
				label: Some("time bind group"),
				entries: &[BindGroupLayoutEntry {
					binding: 0,
					visibility: ShaderStages::FRAGMENT,
					ty: BindingType::Buffer {
						ty: BufferBindingType::Uniform,
						has_dynamic_offset: false,
						min_binding_size: BufferSize::new(std::mem::size_of::<f32>() as u64),
					},
					count: None,
				}],
			});

		let mesh_pipeline = world.resource::<MeshPipeline>();

		CustomPipeline {
			shader,
			mesh_pipeline: mesh_pipeline.clone(),
			time_bind_group_layout,
		}
	}
}

impl SpecializedMeshPipeline for CustomPipeline {
	type Key = MeshPipelineKey;

	fn specialize(
		&self,
		key: Self::Key,
		layout: &MeshVertexBufferLayout,
	) -> Result<RenderPipelineDescriptor, SpecializedMeshPipelineError> {
		let mut descriptor = self.mesh_pipeline.specialize(key, layout)?;
		descriptor.vertex.meta.shader = self.shader.clone();
		descriptor
			.fragment
			.as_mut()
			.unwrap()
			.meta
			.shader = self.shader.clone();
		descriptor.meta.layout = Some(vec![
			self.mesh_pipeline.view_layout.clone(),
			self.mesh_pipeline.mesh_layout.clone(),
			self.time_bind_group_layout.clone(),
		]);
		Ok(descriptor)
	}
}

type DrawCustom = (
	SetItemPipeline,
	SetMeshViewBindGroup<0>,
	SetMeshBindGroup<1>,
	SetTimeBindGroup<2>,
	DrawMesh,
);

struct SetTimeBindGroup<const I: usize>;

impl<const I: usize> EntityRenderCommand for SetTimeBindGroup<I> {
	type Param = SRes<TimeMeta>;

	fn render<'w>(
		_view: Entity,
		_item: Entity,
		time_meta: SystemParamItem<'w, '_, Self::Param>,
		pass: &mut TrackedRenderPass<'w>,
	) -> RenderCommandResult {
		let time_bind_group = time_meta
			.into_inner()
			.bind_group
			.as_ref()
			.unwrap();
		pass.set_bind_group(I, time_bind_group, &[]);

		RenderCommandResult::Success
	}
}<|MERGE_RESOLUTION|>--- conflicted
+++ resolved
@@ -106,7 +106,6 @@
 	material_meshes: Query<(Entity, &MeshUniform, &Handle<Mesh>), With<CustomMaterial>>,
 	mut views: Query<(&ExtractedView, &mut RenderPhase<Transparent3d>)>,
 ) {
-<<<<<<< HEAD
 	let draw_custom = transparent_3d_draw_functions
 		.read()
 		.get_id::<DrawCustom>()
@@ -115,9 +114,9 @@
 	let key = MeshPipelineKey::from_msaa_samples(msaa.samples)
 		| MeshPipelineKey::from(PrimitiveTopology::TriangleList);
 
-	for (view, mut transparent_phase) in views.iter_mut() {
+	for (view, mut transparent_phase) in &mut views {
 		let rangefinder = view.rangefinder3d();
-		for (entity, mesh_uniform, mesh_handle) in material_meshes.iter() {
+		for (entity, mesh_uniform, mesh_handle) in &material_meshes {
 			if let Some(mesh) = render_meshes.get(mesh_handle) {
 				let pipeline = pipelines
 					.specialize(&mut pipeline_cache, &custom_pipeline, key, &mesh.layout)
@@ -131,32 +130,6 @@
 			}
 		}
 	}
-=======
-    let draw_custom = transparent_3d_draw_functions
-        .read()
-        .get_id::<DrawCustom>()
-        .unwrap();
-
-    let key = MeshPipelineKey::from_msaa_samples(msaa.samples)
-        | MeshPipelineKey::from_primitive_topology(PrimitiveTopology::TriangleList);
-
-    for (view, mut transparent_phase) in &mut views {
-        let rangefinder = view.rangefinder3d();
-        for (entity, mesh_uniform, mesh_handle) in &material_meshes {
-            if let Some(mesh) = render_meshes.get(mesh_handle) {
-                let pipeline = pipelines
-                    .specialize(&mut pipeline_cache, &custom_pipeline, key, &mesh.layout)
-                    .unwrap();
-                transparent_phase.add(Transparent3d {
-                    entity,
-                    pipeline,
-                    draw_function: draw_custom,
-                    distance: rangefinder.distance(&mesh_uniform.transform),
-                });
-            }
-        }
-    }
->>>>>>> a1d3f1b3
 }
 
 #[derive(Default)]
