//! A shader that renders a mesh multiple times in one draw call.

use bevy::{
	core_pipeline::core_3d::Transparent3d,
	ecs::system::{lifetimeless::*, SystemParamItem},
	math::prelude::*,
	pbr::{MeshPipeline, MeshPipelineKey, MeshUniform, SetMeshBindGroup, SetMeshViewBindGroup},
	prelude::*,
	render::{
		extract_component::{ExtractComponent, ExtractComponentPlugin},
		mesh::{GpuBufferInfo, MeshVertexBufferLayout},
		render_asset::RenderAssets,
		render_phase::{
			AddRenderCommand, DrawFunctions, EntityRenderCommand, RenderCommandResult, RenderPhase,
			SetItemPipeline, TrackedRenderPass,
		},
		render_resource::*,
		renderer::RenderDevice,
		view::{ComputedVisibility, ExtractedView, Msaa, NoFrustumCulling, Visibility},
		RenderApp, RenderStage,
	},
};
use bytemuck::{Pod, Zeroable};

fn main() {
	let mut app = App::new();
	app.add_plugins(DefaultPlugins);
	app.add_plugin(CustomMaterialPlugin);
	app.add_startup_system(setup);
	app.run();
}

fn setup(mut commands: Commands, mut meshes: ResMut<Assets<Mesh>>) {
	commands.spawn().insert_bundle((
		meshes.add(Mesh::from(shape::Cube { size: 0.5 })),
		Transform::from_xyz(0.0, 0.0, 0.0),
		GlobalTransform::default(),
		InstanceMaterialData(
			(1..=10)
				.flat_map(|x| (1..=10).map(move |y| (x as f32 / 10.0, y as f32 / 10.0)))
				.map(|(x, y)| InstanceData {
					position: Vec3::new(x * 10.0 - 5.0, y * 10.0 - 5.0, 0.0),
					scale: 1.0,
					color: Color::hsla(x * 360., y, 0.5, 1.0).as_rgba_f32(),
				})
				.collect(),
		),
		Visibility::default(),
		ComputedVisibility::default(),
		// NOTE: Frustum culling is done based on the Aabb of the Mesh and the GlobalTransform.
		// As the cube is at the origin, if its Aabb moves outside the view frustum, all the
		// instanced cubes will be culled.
		// The InstanceMaterialData contains the 'GlobalTransform' information for this custom
		// instancing, and that is not taken into account with the built-in frustum culling.
		// We must disable the built-in frustum culling by adding the `NoFrustumCulling` marker
		// component to avoid incorrect culling.
		NoFrustumCulling,
	));

	// camera
	commands.spawn_bundle(Camera3dBundle {
		transform: Transform::from_xyz(0.0, 0.0, 15.0).looking_at(Vec3::ZERO, Vec3::Y),
		..Default::default()
	});
}

#[derive(Component, Deref)]
struct InstanceMaterialData(Vec<InstanceData>);

impl ExtractComponent for InstanceMaterialData {
	type Query = &'static InstanceMaterialData;
	type Filter = ();

	fn extract_component(item: bevy::ecs::query::QueryItem<Self::Query>) -> Self {
		InstanceMaterialData(item.0.clone())
	}
}

pub struct CustomMaterialPlugin;

impl Plugin for CustomMaterialPlugin {
	fn build(&self, app: &mut App) {
		app.init_plugin::<ExtractComponentPlugin<InstanceMaterialData>>();
		app.sub_app_mut(RenderApp);
		app.add_render_command::<Transparent3d, DrawCustom>();
		app.init_resource::<CustomPipeline>();
		app.init_resource::<SpecializedMeshPipelines<CustomPipeline>>();
		app.add_system_to_stage(RenderStage::Queue, queue_custom);
		app.add_system_to_stage(RenderStage::Prepare, prepare_instance_buffers);
	}
}

#[derive(Clone, Copy, Pod, Zeroable)]
#[repr(C)]
struct InstanceData {
	position: Vec3,
	scale: f32,
	color: [f32; 4],
}

#[allow(clippy::too_many_arguments)]
fn queue_custom(
	transparent_3d_draw_functions: Res<DrawFunctions<Transparent3d>>,
	custom_pipeline: Res<CustomPipeline>,
	msaa: Res<Msaa>,
	mut pipelines: ResMut<SpecializedMeshPipelines<CustomPipeline>>,
	mut pipeline_cache: ResMut<PipelineCache>,
	meshes: Res<RenderAssets<Mesh>>,
	material_meshes: Query<(Entity, &MeshUniform, &Handle<Mesh>), With<InstanceMaterialData>>,
	mut views: Query<(&ExtractedView, &mut RenderPhase<Transparent3d>)>,
) {
	let draw_custom = transparent_3d_draw_functions
		.read()
		.get_id::<DrawCustom>()
		.unwrap();

	let msaa_key = MeshPipelineKey::from_msaa_samples(msaa.samples);

	for (view, mut transparent_phase) in views.iter_mut() {
		let view_matrix = view.transform.compute_matrix();
		let view_row_2 = view_matrix.row(2);
		for (entity, mesh_uniform, mesh_handle) in material_meshes.into_iter() {
			if let Some(mesh) = meshes.get(mesh_handle) {
				let key = msaa_key | MeshPipelineKey::from(mesh.primitive_topology);
				let pipeline = pipelines
					.specialize(&mut pipeline_cache, &custom_pipeline, key, &mesh.layout)
					.unwrap();
				transparent_phase.add(Transparent3d {
					entity,
					pipeline,
					draw_function: draw_custom,
					distance: view_row_2.dot(mesh_uniform.transform.col(3)),
				});
			}
		}
	}
}

#[derive(Component)]
pub struct InstanceBuffer {
	buffer: Buffer,
	length: usize,
}

fn prepare_instance_buffers(
	mut commands: Commands,
	query: Query<(Entity, &InstanceMaterialData)>,
	render_device: Res<RenderDevice>,
) {
	for (entity, instance_data) in query.into_iter() {
		let buffer = render_device.create_buffer_with_data(&BufferInitDescriptor {
			label: Some("instance data buffer"),
			contents: bytemuck::cast_slice(instance_data.as_slice()),
			usage: BufferUsages::VERTEX | BufferUsages::COPY_DST,
		});
		commands.entity(entity).insert(InstanceBuffer {
			buffer,
			length: instance_data.len(),
		});
	}
}

pub struct CustomPipeline {
	shader: Handle<Shader>,
	mesh_pipeline: MeshPipeline,
}

impl FromWorld for CustomPipeline {
<<<<<<< HEAD
	fn from_world(world: &mut World) -> Self {
		let world = world.cell();
		let asset_server = world.resource::<AssetServer>();
		asset_server.watch_for_changes().unwrap();
		let shader = asset_server.load("shaders/instancing.wgsl");
=======
    fn from_world(world: &mut World) -> Self {
        let asset_server = world.resource::<AssetServer>();
        asset_server.watch_for_changes().unwrap();
        let shader = asset_server.load("shaders/instancing.wgsl");
>>>>>>> a1a07945

		let mesh_pipeline = world.resource::<MeshPipeline>();

		CustomPipeline {
			shader,
			mesh_pipeline: mesh_pipeline.clone(),
		}
	}
}

impl SpecializedMeshPipeline for CustomPipeline {
	type Key = MeshPipelineKey;

	fn specialize(
		&self,
		key: Self::Key,
		layout: &MeshVertexBufferLayout,
	) -> Result<RenderPipelineDescriptor, SpecializedMeshPipelineError> {
		let mut descriptor = self.mesh_pipeline.specialize(key, layout)?;
		descriptor.vertex.meta.shader = self.shader.clone();
		descriptor
			.vertex
			.buffers
			.push(VertexBufferLayout {
				array_stride: std::mem::size_of::<InstanceData>() as u64,
				step_mode: VertexStepMode::Instance,
				attributes: vec![
					VertexAttribute {
						format: VertexFormat::Float32x4,
						offset: 0,
						shader_location: 3, // shader locations 0-2 are taken up by Position, Normal and UV attributes
					},
					VertexAttribute {
						format: VertexFormat::Float32x4,
						offset: VertexFormat::Float32x4.size(),
						shader_location: 4,
					},
				],
			});
		descriptor
			.fragment
			.as_mut()
			.unwrap()
			.meta
			.shader = self.shader.clone();
		descriptor.meta.layout = Some(vec![
			self.mesh_pipeline.view_layout.clone(),
			self.mesh_pipeline.mesh_layout.clone(),
		]);

		Ok(descriptor)
	}
}

type DrawCustom = (
	SetItemPipeline,
	SetMeshViewBindGroup<0>,
	SetMeshBindGroup<1>,
	DrawMeshInstanced,
);

pub struct DrawMeshInstanced;

impl EntityRenderCommand for DrawMeshInstanced {
	type Param = (
		SRes<RenderAssets<Mesh>>,
		SQuery<Read<Handle<Mesh>>>,
		SQuery<Read<InstanceBuffer>>,
	);
	#[inline]
	fn render<'w>(
		_view: Entity,
		item: Entity,
		(meshes, mesh_query, instance_buffer_query): SystemParamItem<'w, '_, Self::Param>,
		pass: &mut TrackedRenderPass<'w>,
	) -> RenderCommandResult {
		let mesh_handle = mesh_query.get(item).unwrap();
		let instance_buffer = instance_buffer_query.get_inner(item).unwrap();

		let gpu_mesh = match meshes.into_inner().get(mesh_handle) {
			Some(gpu_mesh) => gpu_mesh,
			None => return RenderCommandResult::Failure,
		};

		pass.set_vertex_buffer(0, gpu_mesh.vertex_buffer.slice(..));
		pass.set_vertex_buffer(1, instance_buffer.buffer.slice(..));

		match &gpu_mesh.buffer_info {
			GpuBufferInfo::Indexed {
				buffer,
				index_format,
				count,
			} => {
				pass.set_index_buffer(buffer.slice(..), 0, *index_format);
				pass.draw_indexed(0..*count, 0, 0..instance_buffer.length as u32);
			}
			GpuBufferInfo::NonIndexed { vertex_count } => {
				pass.draw(0..*vertex_count, 0..instance_buffer.length as u32);
			}
		}
		RenderCommandResult::Success
	}
}<|MERGE_RESOLUTION|>--- conflicted
+++ resolved
@@ -166,18 +166,10 @@
 }
 
 impl FromWorld for CustomPipeline {
-<<<<<<< HEAD
 	fn from_world(world: &mut World) -> Self {
-		let world = world.cell();
 		let asset_server = world.resource::<AssetServer>();
 		asset_server.watch_for_changes().unwrap();
 		let shader = asset_server.load("shaders/instancing.wgsl");
-=======
-    fn from_world(world: &mut World) -> Self {
-        let asset_server = world.resource::<AssetServer>();
-        asset_server.watch_for_changes().unwrap();
-        let shader = asset_server.load("shaders/instancing.wgsl");
->>>>>>> a1a07945
 
 		let mesh_pipeline = world.resource::<MeshPipeline>();
 
