use bevy::{input::touch::TouchPhase, prelude::*, window::WindowMode};

// the `bevy_main` proc_macro generates the required ios boilerplate
#[bevy_main]
fn main() {
	let mut app = App::new();
	app.insert_resource(WindowDescriptor {
		resizable: false,
		mode: WindowMode::BorderlessFullscreen,
		..Default::default()
	});
	app.add_plugins(DefaultPlugins);
	app.add_startup_system(setup_scene);
	app.add_startup_system(setup_music);
	app.add_system(touch_camera);
	app.add_system(button_handler);
	app.run();
}

fn touch_camera(
	windows: ResMut<Windows>,
	mut touches: EventReader<TouchInput>,
	mut camera: Query<&mut Transform, With<Camera3d>>,
	mut last_position: Local<Option<Vec2>>,
) {
	for touch in touches.iter() {
		if touch.phase == TouchPhase::Started {
			*last_position = None;
		}
		if let Some(last_position) = *last_position {
			let window = windows.primary();
			let mut transform = camera.single_mut();
			*transform = Transform::from_xyz(
				transform.translation.x + (touch.position.x - last_position.x) / window.width() * 5.0,
				transform.translation.y,
				transform.translation.z + (touch.position.y - last_position.y) / window.height() * 5.0,
			)
			.looking_at(Vec3::ZERO, Vec3::Y);
		}
		*last_position = Some(touch.position);
	}
}

/// set up a simple 3D scene
fn setup_scene(
	mut commands: Commands,
	mut meshes: ResMut<Assets<Mesh>>,
	mut materials: ResMut<Assets<StandardMaterial>>,
	asset_server: Res<AssetServer>,
) {
	// plane
	commands.spawn_bundle(PbrBundle {
		mesh: meshes.add(Mesh::from(shape::Plane { size: 5.0 })),
		material: materials.add(Color::rgb(0.1, 0.2, 0.1).into()),
		..Default::default()
	});
	// cube
	commands.spawn_bundle(PbrBundle {
		mesh: meshes.add(Mesh::from(shape::Cube { size: 1.0 })),
		material: materials.add(Color::rgb(0.5, 0.4, 0.3).into()),
		transform: Transform::from_xyz(0.0, 0.5, 0.0),
		..Default::default()
	});
	// sphere
	commands.spawn_bundle(PbrBundle {
		mesh: meshes.add(Mesh::from(shape::Icosphere {
			subdivisions: 4,
			radius: 0.5,
		})),
		material: materials.add(Color::rgb(0.1, 0.4, 0.8).into()),
		transform: Transform::from_xyz(1.5, 1.5, 1.5),
		..Default::default()
	});
	// light
	commands.spawn_bundle(PointLightBundle {
		transform: Transform::from_xyz(4.0, 8.0, 4.0),
		point_light: PointLight {
			intensity: 5000.0,
			shadows_enabled: true,
			..Default::default()
		},
		..Default::default()
	});
	// camera
	commands.spawn_bundle(Camera3dBundle {
		transform: Transform::from_xyz(-2.0, 2.5, 5.0).looking_at(Vec3::ZERO, Vec3::Y),
		..Default::default()
	});

<<<<<<< HEAD
	// Test ui
	commands.spawn_bundle(Camera2dBundle::default());
	commands
		.spawn_bundle(ButtonBundle {
			style: Style {
				justify_content: JustifyContent::Center,
				align_items: AlignItems::Center,
				position_type: PositionType::Absolute,
				position: UiRect {
					left: Val::Px(50.0),
					right: Val::Px(50.0),
					top: Val::Auto,
					bottom: Val::Px(50.0),
				},
				..Default::default()
			},
			..Default::default()
		})
		.with_children(|b| {
			b.spawn_bundle(TextBundle {
				text: Text {
					sections: vec![TextSection {
						value: "Test Button".to_string(),
						style: TextStyle {
							font: asset_server.load("fonts/FiraSans-Bold.ttf"),
							font_size: 30.0,
							color: Color::BLACK,
						},
					}],
					alignment: TextAlignment {
						vertical: VerticalAlign::Center,
						horizontal: HorizontalAlign::Center,
					},
				},
				..Default::default()
			});
		});
=======
    // Test ui
    commands.spawn_bundle(Camera2dBundle::default());
    commands
        .spawn_bundle(ButtonBundle {
            style: Style {
                justify_content: JustifyContent::Center,
                align_items: AlignItems::Center,
                position_type: PositionType::Absolute,
                position: UiRect {
                    left: Val::Px(50.0),
                    right: Val::Px(50.0),
                    top: Val::Auto,
                    bottom: Val::Px(50.0),
                },
                ..default()
            },
            ..default()
        })
        .with_children(|b| {
            b.spawn_bundle(
                TextBundle::from_section(
                    "Test Button",
                    TextStyle {
                        font: asset_server.load("fonts/FiraSans-Bold.ttf"),
                        font_size: 30.0,
                        color: Color::BLACK,
                    },
                )
                .with_text_alignment(TextAlignment::CENTER),
            );
        });
>>>>>>> 01f5f8cb
}

fn button_handler(
	mut interaction_query: Query<(&Interaction, &mut UiColor), (Changed<Interaction>, With<Button>)>,
) {
	for (interaction, mut color) in &mut interaction_query {
		match *interaction {
			Interaction::Clicked => {
				*color = Color::BLUE.into();
			},
			Interaction::Hovered => {
				*color = Color::GRAY.into();
			},
			Interaction::None => {
				*color = Color::WHITE.into();
			},
		}
	}
}

fn setup_music(asset_server: Res<AssetServer>, audio: Res<Audio>) {
	let music = asset_server.load("sounds/Windless Slopes.ogg");
	audio.play(music);
}<|MERGE_RESOLUTION|>--- conflicted
+++ resolved
@@ -87,7 +87,6 @@
 		..Default::default()
 	});
 
-<<<<<<< HEAD
 	// Test ui
 	commands.spawn_bundle(Camera2dBundle::default());
 	commands
@@ -107,57 +106,18 @@
 			..Default::default()
 		})
 		.with_children(|b| {
-			b.spawn_bundle(TextBundle {
-				text: Text {
-					sections: vec![TextSection {
-						value: "Test Button".to_string(),
-						style: TextStyle {
-							font: asset_server.load("fonts/FiraSans-Bold.ttf"),
-							font_size: 30.0,
-							color: Color::BLACK,
-						},
-					}],
-					alignment: TextAlignment {
-						vertical: VerticalAlign::Center,
-						horizontal: HorizontalAlign::Center,
+			b.spawn_bundle(
+				TextBundle::from_section(
+					"Test Button",
+					TextStyle {
+						font: asset_server.load("fonts/FiraSans-Bold.ttf"),
+						font_size: 30.0,
+						color: Color::BLACK,
 					},
-				},
-				..Default::default()
-			});
+				)
+				.with_text_alignment(TextAlignment::CENTER),
+			);
 		});
-=======
-    // Test ui
-    commands.spawn_bundle(Camera2dBundle::default());
-    commands
-        .spawn_bundle(ButtonBundle {
-            style: Style {
-                justify_content: JustifyContent::Center,
-                align_items: AlignItems::Center,
-                position_type: PositionType::Absolute,
-                position: UiRect {
-                    left: Val::Px(50.0),
-                    right: Val::Px(50.0),
-                    top: Val::Auto,
-                    bottom: Val::Px(50.0),
-                },
-                ..default()
-            },
-            ..default()
-        })
-        .with_children(|b| {
-            b.spawn_bundle(
-                TextBundle::from_section(
-                    "Test Button",
-                    TextStyle {
-                        font: asset_server.load("fonts/FiraSans-Bold.ttf"),
-                        font_size: 30.0,
-                        color: Color::BLACK,
-                    },
-                )
-                .with_text_alignment(TextAlignment::CENTER),
-            );
-        });
->>>>>>> 01f5f8cb
 }
 
 fn button_handler(
