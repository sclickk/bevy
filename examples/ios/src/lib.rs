--- conflicted
+++ resolved
@@ -3,46 +3,25 @@
 // the `bevy_main` proc_macro generates the required ios boilerplate
 #[bevy_main]
 fn main() {
-<<<<<<< HEAD
 	App::new()
 		.insert_resource(WindowDescriptor {
 			resizable: false,
 			mode: WindowMode::BorderlessFullscreen,
-			..Default::default()
+			..default()
 		})
 		.add_plugins(DefaultPlugins)
 		.add_startup_system(setup_scene)
 		.add_startup_system(setup_music)
 		.add_system(touch_camera)
+		.add_system(button_handler)
 		.run();
 }
 
 fn touch_camera(
 	windows: ResMut<Windows>,
 	mut touches: EventReader<TouchInput>,
-	mut camera: Query<&mut Transform, With<Camera>>,
+	mut camera: Query<&mut Transform, With<Camera3d>>,
 	mut last_position: Local<Option<Vec2>>,
-=======
-    App::new()
-        .insert_resource(WindowDescriptor {
-            resizable: false,
-            mode: WindowMode::BorderlessFullscreen,
-            ..default()
-        })
-        .add_plugins(DefaultPlugins)
-        .add_startup_system(setup_scene)
-        .add_startup_system(setup_music)
-        .add_system(touch_camera)
-        .add_system(button_handler)
-        .run();
-}
-
-fn touch_camera(
-    windows: ResMut<Windows>,
-    mut touches: EventReader<TouchInput>,
-    mut camera: Query<&mut Transform, With<Camera3d>>,
-    mut last_position: Local<Option<Vec2>>,
->>>>>>> c4fc5d88
 ) {
 	for touch in touches.iter() {
 		if touch.phase == TouchPhase::Started {
@@ -64,23 +43,23 @@
 
 /// set up a simple 3D scene
 fn setup_scene(
-<<<<<<< HEAD
 	mut commands: Commands,
 	mut meshes: ResMut<Assets<Mesh>>,
 	mut materials: ResMut<Assets<StandardMaterial>>,
+	asset_server: Res<AssetServer>,
 ) {
 	// plane
 	commands.spawn_bundle(PbrBundle {
 		mesh: meshes.add(Mesh::from(shape::Plane { size: 5.0 })),
 		material: materials.add(Color::rgb(0.1, 0.2, 0.1).into()),
-		..Default::default()
+		..default()
 	});
 	// cube
 	commands.spawn_bundle(PbrBundle {
 		mesh: meshes.add(Mesh::from(shape::Cube { size: 1.0 })),
 		material: materials.add(Color::rgb(0.5, 0.4, 0.3).into()),
 		transform: Transform::from_xyz(0.0, 0.5, 0.0),
-		..Default::default()
+		..default()
 	});
 	// sphere
 	commands.spawn_bundle(PbrBundle {
@@ -90,7 +69,7 @@
 		})),
 		material: materials.add(Color::rgb(0.1, 0.4, 0.8).into()),
 		transform: Transform::from_xyz(1.5, 1.5, 1.5),
-		..Default::default()
+		..default()
 	});
 	// light
 	commands.spawn_bundle(PointLightBundle {
@@ -98,119 +77,71 @@
 		point_light: PointLight {
 			intensity: 5000.0,
 			shadows_enabled: true,
-			..Default::default()
+			..default()
 		},
-		..Default::default()
+		..default()
 	});
 	// camera
 	commands.spawn_bundle(Camera3dBundle {
 		transform: Transform::from_xyz(-2.0, 2.5, 5.0).looking_at(Vec3::ZERO, Vec3::Y),
-		..Default::default()
+		..default()
 	});
-=======
-    mut commands: Commands,
-    mut meshes: ResMut<Assets<Mesh>>,
-    mut materials: ResMut<Assets<StandardMaterial>>,
-    asset_server: Res<AssetServer>,
-) {
-    // plane
-    commands.spawn_bundle(PbrBundle {
-        mesh: meshes.add(Mesh::from(shape::Plane { size: 5.0 })),
-        material: materials.add(Color::rgb(0.1, 0.2, 0.1).into()),
-        ..default()
-    });
-    // cube
-    commands.spawn_bundle(PbrBundle {
-        mesh: meshes.add(Mesh::from(shape::Cube { size: 1.0 })),
-        material: materials.add(Color::rgb(0.5, 0.4, 0.3).into()),
-        transform: Transform::from_xyz(0.0, 0.5, 0.0),
-        ..default()
-    });
-    // sphere
-    commands.spawn_bundle(PbrBundle {
-        mesh: meshes.add(Mesh::from(shape::Icosphere {
-            subdivisions: 4,
-            radius: 0.5,
-        })),
-        material: materials.add(Color::rgb(0.1, 0.4, 0.8).into()),
-        transform: Transform::from_xyz(1.5, 1.5, 1.5),
-        ..default()
-    });
-    // light
-    commands.spawn_bundle(PointLightBundle {
-        transform: Transform::from_xyz(4.0, 8.0, 4.0),
-        point_light: PointLight {
-            intensity: 5000.0,
-            shadows_enabled: true,
-            ..default()
-        },
-        ..default()
-    });
-    // camera
-    commands.spawn_bundle(Camera3dBundle {
-        transform: Transform::from_xyz(-2.0, 2.5, 5.0).looking_at(Vec3::ZERO, Vec3::Y),
-        ..default()
-    });
 
-    // Test ui
-    commands.spawn_bundle(Camera2dBundle::default());
-    commands
-        .spawn_bundle(ButtonBundle {
-            style: Style {
-                justify_content: JustifyContent::Center,
-                align_items: AlignItems::Center,
-                position_type: PositionType::Absolute,
-                position: UiRect {
-                    left: Val::Px(50.0),
-                    right: Val::Px(50.0),
-                    top: Val::Auto,
-                    bottom: Val::Px(50.0),
-                },
-                ..default()
-            },
-            ..default()
-        })
-        .with_children(|b| {
-            b.spawn_bundle(TextBundle {
-                text: Text {
-                    sections: vec![TextSection {
-                        value: "Test Button".to_string(),
-                        style: TextStyle {
-                            font: asset_server.load("fonts/FiraSans-Bold.ttf"),
-                            font_size: 30.0,
-                            color: Color::BLACK,
-                        },
-                    }],
-                    alignment: TextAlignment {
-                        vertical: VerticalAlign::Center,
-                        horizontal: HorizontalAlign::Center,
-                    },
-                },
-                ..default()
-            });
-        });
+	// Test ui
+	commands.spawn_bundle(Camera2dBundle::default());
+	commands
+		.spawn_bundle(ButtonBundle {
+			style: Style {
+				justify_content: JustifyContent::Center,
+				align_items: AlignItems::Center,
+				position_type: PositionType::Absolute,
+				position: UiRect {
+					left: Val::Px(50.0),
+					right: Val::Px(50.0),
+					top: Val::Auto,
+					bottom: Val::Px(50.0),
+				},
+				..default()
+			},
+			..default()
+		})
+		.with_children(|b| {
+			b.spawn_bundle(TextBundle {
+				text: Text {
+					sections: vec![TextSection {
+						value: "Test Button".to_string(),
+						style: TextStyle {
+							font: asset_server.load("fonts/FiraSans-Bold.ttf"),
+							font_size: 30.0,
+							color: Color::BLACK,
+						},
+					}],
+					alignment: TextAlignment {
+						vertical: VerticalAlign::Center,
+						horizontal: HorizontalAlign::Center,
+					},
+				},
+				..default()
+			});
+		});
 }
 
 fn button_handler(
-    mut interaction_query: Query<
-        (&Interaction, &mut UiColor),
-        (Changed<Interaction>, With<Button>),
-    >,
+	mut interaction_query: Query<(&Interaction, &mut UiColor), (Changed<Interaction>, With<Button>)>,
 ) {
-    for (interaction, mut color) in interaction_query.iter_mut() {
-        match *interaction {
-            Interaction::Clicked => {
-                *color = Color::BLUE.into();
-            }
-            Interaction::Hovered => {
-                *color = Color::GRAY.into();
-            }
-            Interaction::None => {
-                *color = Color::WHITE.into();
-            }
-        }
-    }
->>>>>>> c4fc5d88
+	for (interaction, mut color) in interaction_query.iter_mut() {
+		match *interaction {
+			Interaction::Clicked => {
+				*color = Color::BLUE.into();
+			}
+			Interaction::Hovered => {
+				*color = Color::GRAY.into();
+			}
+			Interaction::None => {
+				*color = Color::WHITE.into();
+			}
+		}
+	}
 }
 
 fn setup_music(asset_server: Res<AssetServer>, audio: Res<Audio>) {
