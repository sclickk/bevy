--- conflicted
+++ resolved
@@ -205,44 +205,22 @@
 }
 
 pub fn simplify_name(name: &str) -> String {
-<<<<<<< HEAD
 	if let Some(captures) = SYSTEM_NAME.captures(name) {
-		return format!(
-			r#"system: name="{}""#,
-			TypeRegistration::get_short_name(&captures[1])
-		);
+		return format!(r#"system: name="{}""#, get_short_name(&captures[1]));
 	}
 	if let Some(captures) = SYSTEM_OVERHEAD.captures(name) {
 		return format!(
 			r#"system overhead: name="{}""#,
-			TypeRegistration::get_short_name(&captures[1])
+			get_short_name(&captures[1])
 		);
 	}
 	if let Some(captures) = SYSTEM_COMMANDS.captures(name) {
 		return format!(
 			r#"system_commands: name="{}""#,
-			TypeRegistration::get_short_name(&captures[1])
+			get_short_name(&captures[1])
 		);
 	}
 	name.to_string()
-=======
-    if let Some(captures) = SYSTEM_NAME.captures(name) {
-        return format!(r#"system: name="{}""#, get_short_name(&captures[1]));
-    }
-    if let Some(captures) = SYSTEM_OVERHEAD.captures(name) {
-        return format!(
-            r#"system overhead: name="{}""#,
-            get_short_name(&captures[1])
-        );
-    }
-    if let Some(captures) = SYSTEM_COMMANDS.captures(name) {
-        return format!(
-            r#"system_commands: name="{}""#,
-            get_short_name(&captures[1])
-        );
-    }
-    name.to_string()
->>>>>>> 8f721d8d
 }
 
 fn set_fg(stdout: &mut StandardStream, color: Color) {
